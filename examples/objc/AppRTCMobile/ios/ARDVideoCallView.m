/*
 *  Copyright 2015 The WebRTC Project Authors. All rights reserved.
 *
 *  Use of this source code is governed by a BSD-style license
 *  that can be found in the LICENSE file in the root of the source
 *  tree. An additional intellectual property rights grant can be found
 *  in the file PATENTS.  All contributing project authors may
 *  be found in the AUTHORS file in the root of the source tree.
 */

#import "ARDVideoCallView.h"

#import <AVFoundation/AVFoundation.h>

<<<<<<< HEAD
#import "sdk/objc/components/renderer/opengl/RTCEAGLVideoView.h"
#if defined(RTC_SUPPORTS_METAL)
#import "sdk/objc/components/renderer/metal/RTCMTLVideoView.h"  // nogncheck
#endif
=======
#import "sdk/objc/components/renderer/metal/RTCMTLVideoView.h"
>>>>>>> cbad18b1

#import "UIImage+ARDUtilities.h"

static CGFloat const kButtonPadding = 16;
static CGFloat const kButtonSize = 48;
static CGFloat const kLocalVideoViewSize = 120;
static CGFloat const kLocalVideoViewPadding = 8;
static CGFloat const kStatusBarHeight = 20;

@interface ARDVideoCallView () <RTC_OBJC_TYPE (RTCVideoViewDelegate)>
@end

@implementation ARDVideoCallView {
  UIButton *_routeChangeButton;
  UIButton *_cameraSwitchButton;
  UIButton *_hangupButton;
  CGSize _remoteVideoSize;
}

@synthesize statusLabel = _statusLabel;
@synthesize localVideoView = _localVideoView;
@synthesize remoteVideoView = _remoteVideoView;
@synthesize statsView = _statsView;
@synthesize delegate = _delegate;

- (instancetype)initWithFrame:(CGRect)frame {
  if (self = [super initWithFrame:frame]) {

<<<<<<< HEAD
#if defined(RTC_SUPPORTS_METAL)
    _remoteVideoView = [[RTC_OBJC_TYPE(RTCMTLVideoView) alloc] initWithFrame:CGRectZero];
#else
    RTC_OBJC_TYPE(RTCEAGLVideoView) *remoteView =
        [[RTC_OBJC_TYPE(RTCEAGLVideoView) alloc] initWithFrame:CGRectZero];
    remoteView.delegate = self;
    _remoteVideoView = remoteView;
#endif
=======
    _remoteVideoView = [[RTC_OBJC_TYPE(RTCMTLVideoView) alloc] initWithFrame:CGRectZero];
>>>>>>> cbad18b1

    [self addSubview:_remoteVideoView];

    _localVideoView = [[RTC_OBJC_TYPE(RTCCameraPreviewView) alloc] initWithFrame:CGRectZero];
    [self addSubview:_localVideoView];

    _statsView = [[ARDStatsView alloc] initWithFrame:CGRectZero];
    _statsView.hidden = YES;
    [self addSubview:_statsView];

    _routeChangeButton = [UIButton buttonWithType:UIButtonTypeCustom];
    _routeChangeButton.backgroundColor = [UIColor grayColor];
    _routeChangeButton.layer.cornerRadius = kButtonSize / 2;
    _routeChangeButton.layer.masksToBounds = YES;
    UIImage *image = [UIImage imageForName:@"ic_surround_sound_black_24dp.png"
                                     color:[UIColor whiteColor]];
    [_routeChangeButton setImage:image forState:UIControlStateNormal];
    [_routeChangeButton addTarget:self
                           action:@selector(onRouteChange:)
                 forControlEvents:UIControlEventTouchUpInside];
    [self addSubview:_routeChangeButton];

    // TODO(tkchin): don't display this if we can't actually do camera switch.
    _cameraSwitchButton = [UIButton buttonWithType:UIButtonTypeCustom];
    _cameraSwitchButton.backgroundColor = [UIColor grayColor];
    _cameraSwitchButton.layer.cornerRadius = kButtonSize / 2;
    _cameraSwitchButton.layer.masksToBounds = YES;
    image = [UIImage imageForName:@"ic_switch_video_black_24dp.png" color:[UIColor whiteColor]];
    [_cameraSwitchButton setImage:image forState:UIControlStateNormal];
    [_cameraSwitchButton addTarget:self
                      action:@selector(onCameraSwitch:)
            forControlEvents:UIControlEventTouchUpInside];
    [self addSubview:_cameraSwitchButton];

    _hangupButton = [UIButton buttonWithType:UIButtonTypeCustom];
    _hangupButton.backgroundColor = [UIColor redColor];
    _hangupButton.layer.cornerRadius = kButtonSize / 2;
    _hangupButton.layer.masksToBounds = YES;
    image = [UIImage imageForName:@"ic_call_end_black_24dp.png"
                            color:[UIColor whiteColor]];
    [_hangupButton setImage:image forState:UIControlStateNormal];
    [_hangupButton addTarget:self
                      action:@selector(onHangup:)
            forControlEvents:UIControlEventTouchUpInside];
    [self addSubview:_hangupButton];

    _statusLabel = [[UILabel alloc] initWithFrame:CGRectZero];
    _statusLabel.font = [UIFont fontWithName:@"Roboto" size:16];
    _statusLabel.textColor = [UIColor whiteColor];
    [self addSubview:_statusLabel];

    UITapGestureRecognizer *tapRecognizer =
        [[UITapGestureRecognizer alloc]
            initWithTarget:self
                    action:@selector(didTripleTap:)];
    tapRecognizer.numberOfTapsRequired = 3;
    [self addGestureRecognizer:tapRecognizer];
  }
  return self;
}

- (void)layoutSubviews {
  CGRect bounds = self.bounds;
  if (_remoteVideoSize.width > 0 && _remoteVideoSize.height > 0) {
    // Aspect fill remote video into bounds.
    CGRect remoteVideoFrame =
        AVMakeRectWithAspectRatioInsideRect(_remoteVideoSize, bounds);
    CGFloat scale = 1;
    if (remoteVideoFrame.size.width > remoteVideoFrame.size.height) {
      // Scale by height.
      scale = bounds.size.height / remoteVideoFrame.size.height;
    } else {
      // Scale by width.
      scale = bounds.size.width / remoteVideoFrame.size.width;
    }
    remoteVideoFrame.size.height *= scale;
    remoteVideoFrame.size.width *= scale;
    _remoteVideoView.frame = remoteVideoFrame;
    _remoteVideoView.center =
        CGPointMake(CGRectGetMidX(bounds), CGRectGetMidY(bounds));
  } else {
    _remoteVideoView.frame = bounds;
  }

  // Aspect fit local video view into a square box.
  CGRect localVideoFrame =
      CGRectMake(0, 0, kLocalVideoViewSize, kLocalVideoViewSize);
  // Place the view in the bottom right.
  localVideoFrame.origin.x = CGRectGetMaxX(bounds)
      - localVideoFrame.size.width - kLocalVideoViewPadding;
  localVideoFrame.origin.y = CGRectGetMaxY(bounds)
      - localVideoFrame.size.height - kLocalVideoViewPadding;
  _localVideoView.frame = localVideoFrame;

  // Place stats at the top.
  CGSize statsSize = [_statsView sizeThatFits:bounds.size];
  _statsView.frame = CGRectMake(CGRectGetMinX(bounds),
                                CGRectGetMinY(bounds) + kStatusBarHeight,
                                statsSize.width, statsSize.height);

  // Place hangup button in the bottom left.
  _hangupButton.frame =
      CGRectMake(CGRectGetMinX(bounds) + kButtonPadding,
                 CGRectGetMaxY(bounds) - kButtonPadding -
                     kButtonSize,
                 kButtonSize,
                 kButtonSize);

  // Place button to the right of hangup button.
  CGRect cameraSwitchFrame = _hangupButton.frame;
  cameraSwitchFrame.origin.x =
      CGRectGetMaxX(cameraSwitchFrame) + kButtonPadding;
  _cameraSwitchButton.frame = cameraSwitchFrame;

  // Place route button to the right of camera button.
  CGRect routeChangeFrame = _cameraSwitchButton.frame;
  routeChangeFrame.origin.x =
      CGRectGetMaxX(routeChangeFrame) + kButtonPadding;
  _routeChangeButton.frame = routeChangeFrame;

  [_statusLabel sizeToFit];
  _statusLabel.center =
      CGPointMake(CGRectGetMidX(bounds), CGRectGetMidY(bounds));
}

#pragma mark - RTC_OBJC_TYPE(RTCVideoViewDelegate)

- (void)videoView:(id<RTC_OBJC_TYPE(RTCVideoRenderer)>)videoView didChangeVideoSize:(CGSize)size {
  if (videoView == _remoteVideoView) {
    _remoteVideoSize = size;
  }
  [self setNeedsLayout];
}

#pragma mark - Private

- (void)onCameraSwitch:(UIButton *)sender {
  sender.enabled = false;
  [_delegate videoCallView:self
      shouldSwitchCameraWithCompletion:^(NSError *error) {
        dispatch_async(dispatch_get_main_queue(), ^(void) {
          sender.enabled = true;
        });
      }];
}

- (void)onRouteChange:(UIButton *)sender {
  sender.enabled = false;
  __weak ARDVideoCallView *weakSelf = self;
  [_delegate videoCallView:self
      shouldChangeRouteWithCompletion:^(void) {
        ARDVideoCallView *strongSelf = weakSelf;
        if (strongSelf) {
          dispatch_async(dispatch_get_main_queue(), ^(void) {
            sender.enabled = true;
          });
        }
      }];
}

- (void)onHangup:(id)sender {
  [_delegate videoCallViewDidHangup:self];
}

- (void)didTripleTap:(UITapGestureRecognizer *)recognizer {
  [_delegate videoCallViewDidEnableStats:self];
}

@end<|MERGE_RESOLUTION|>--- conflicted
+++ resolved
@@ -12,14 +12,7 @@
 
 #import <AVFoundation/AVFoundation.h>
 
-<<<<<<< HEAD
-#import "sdk/objc/components/renderer/opengl/RTCEAGLVideoView.h"
-#if defined(RTC_SUPPORTS_METAL)
-#import "sdk/objc/components/renderer/metal/RTCMTLVideoView.h"  // nogncheck
-#endif
-=======
 #import "sdk/objc/components/renderer/metal/RTCMTLVideoView.h"
->>>>>>> cbad18b1
 
 #import "UIImage+ARDUtilities.h"
 
@@ -48,18 +41,7 @@
 - (instancetype)initWithFrame:(CGRect)frame {
   if (self = [super initWithFrame:frame]) {
 
-<<<<<<< HEAD
-#if defined(RTC_SUPPORTS_METAL)
     _remoteVideoView = [[RTC_OBJC_TYPE(RTCMTLVideoView) alloc] initWithFrame:CGRectZero];
-#else
-    RTC_OBJC_TYPE(RTCEAGLVideoView) *remoteView =
-        [[RTC_OBJC_TYPE(RTCEAGLVideoView) alloc] initWithFrame:CGRectZero];
-    remoteView.delegate = self;
-    _remoteVideoView = remoteView;
-#endif
-=======
-    _remoteVideoView = [[RTC_OBJC_TYPE(RTCMTLVideoView) alloc] initWithFrame:CGRectZero];
->>>>>>> cbad18b1
 
     [self addSubview:_remoteVideoView];
 
