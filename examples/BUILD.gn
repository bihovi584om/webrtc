# Copyright (c) 2016 The WebRTC project authors. All Rights Reserved.
#
# Use of this source code is governed by a BSD-style license
# that can be found in the LICENSE file in the root of the source
# tree. An additional intellectual property rights grant can be found
# in the file PATENTS.  All contributing project authors may
# be found in the AUTHORS file in the root of the source tree.

import("../webrtc.gni")

if (is_android) {
  import("//build/config/android/config.gni")
  import("//build/config/android/rules.gni")
} else if (is_mac) {
  import("//build/config/mac/rules.gni")
} else if (is_ios) {
  import("//build/config/ios/rules.gni")
}

group("examples") {
  # This target shall build all targets in examples.
  testonly = true
  deps = []

  if (is_android) {
    deps += [
      ":AppRTCMobile",
      ":AppRTCMobile_test_apk",
      ":libwebrtc_unity",
      "androidvoip",
    ]

    # TODO(sakal): We include some code from the tests. Remove this dependency
    # and remove this if-clause.
    if (rtc_include_tests) {
      deps += [ "androidnativeapi" ]
    }
  }

  if (!build_with_chromium) {
    deps += [ ":stun_prober" ]
  }

  if (is_ios || (is_mac && target_cpu != "x86")) {
    deps += [ ":AppRTCMobile" ]
  }

  if (is_linux || is_chromeos || is_win) {
    deps += [
      ":peerconnection_server",
      ":stunserver",
      ":turnserver",
    ]
    if (current_os != "winuwp") {
      deps += [ ":peerconnection_client" ]
    }
  }

  if (is_android || is_win) {
    deps += [ ":webrtc_unity_plugin" ]
  }
}

rtc_library("read_auth_file") {
  testonly = true
  sources = [
    "turnserver/read_auth_file.cc",
    "turnserver/read_auth_file.h",
  ]
  deps = [ "../rtc_base" ]
}

if (rtc_include_tests) {
  rtc_test("examples_unittests") {
    testonly = true
    sources = [ "turnserver/read_auth_file_unittest.cc" ]
    deps = [
      ":read_auth_file",
      "../test:test_main",
      "//test:test_support",
      "//testing/gtest",
    ]
  }
}

if (is_android) {
  rtc_android_apk("AppRTCMobile") {
    testonly = true
    apk_name = "AppRTCMobile"
    android_manifest = "androidapp/AndroidManifest.xml"
    min_sdk_version = 21
    target_sdk_version = 29

    deps = [
      ":AppRTCMobile_javalib",
      ":AppRTCMobile_resources",
      "../rtc_base:base_java",
    ]

    shared_libraries = [ "../sdk/android:libjingle_peerconnection_so" ]
  }

  rtc_android_library("AppRTCMobile_javalib") {
    testonly = true
    android_manifest = "androidapp/AndroidManifest.xml"

    sources = [
      "androidapp/src/org/appspot/apprtc/AppRTCAudioManager.java",
      "androidapp/src/org/appspot/apprtc/AppRTCBluetoothManager.java",
      "androidapp/src/org/appspot/apprtc/AppRTCClient.java",
      "androidapp/src/org/appspot/apprtc/AppRTCProximitySensor.java",
      "androidapp/src/org/appspot/apprtc/CallActivity.java",
      "androidapp/src/org/appspot/apprtc/CallFragment.java",
      "androidapp/src/org/appspot/apprtc/CaptureQualityController.java",
      "androidapp/src/org/appspot/apprtc/ConnectActivity.java",
      "androidapp/src/org/appspot/apprtc/CpuMonitor.java",
      "androidapp/src/org/appspot/apprtc/DirectRTCClient.java",
      "androidapp/src/org/appspot/apprtc/HudFragment.java",
      "androidapp/src/org/appspot/apprtc/PeerConnectionClient.java",
      "androidapp/src/org/appspot/apprtc/RecordedAudioToFileController.java",
      "androidapp/src/org/appspot/apprtc/RoomParametersFetcher.java",
      "androidapp/src/org/appspot/apprtc/RtcEventLog.java",
      "androidapp/src/org/appspot/apprtc/SettingsActivity.java",
      "androidapp/src/org/appspot/apprtc/SettingsFragment.java",
      "androidapp/src/org/appspot/apprtc/TCPChannelClient.java",
      "androidapp/src/org/appspot/apprtc/UnhandledExceptionHandler.java",
      "androidapp/src/org/appspot/apprtc/WebSocketChannelClient.java",
      "androidapp/src/org/appspot/apprtc/WebSocketRTCClient.java",
      "androidapp/src/org/appspot/apprtc/util/AppRTCUtils.java",
      "androidapp/src/org/appspot/apprtc/util/AsyncHttpURLConnection.java",
    ]

    resources_package = "org.appspot.apprtc"
    deps = [
      ":AppRTCMobile_resources",
      "../rtc_base:base_java",
      "../sdk/android:audio_api_java",
      "../sdk/android:base_java",
      "../sdk/android:camera_java",
      "../sdk/android:default_video_codec_factory_java",
      "../sdk/android:filevideo_java",
      "../sdk/android:hwcodecs_java",
      "../sdk/android:java_audio_device_module_java",
      "../sdk/android:libjingle_peerconnection_java",
      "../sdk/android:libjingle_peerconnection_metrics_default_java",
      "../sdk/android:peerconnection_java",
      "../sdk/android:screencapturer_java",
      "../sdk/android:surfaceviewrenderer_java",
      "../sdk/android:swcodecs_java",
      "../sdk/android:video_api_java",
      "../sdk/android:video_java",
      "androidapp/third_party/autobanh:autobanh_java",
      "//third_party/androidx:androidx_annotation_annotation_java",
    ]
  }

  android_resources("AppRTCMobile_resources") {
    testonly = true
    sources = [
      "androidapp/res/drawable-hdpi/disconnect.png",
      "androidapp/res/drawable-hdpi/ic_action_full_screen.png",
      "androidapp/res/drawable-hdpi/ic_action_return_from_full_screen.png",
      "androidapp/res/drawable-hdpi/ic_launcher.png",
      "androidapp/res/drawable-hdpi/ic_loopback_call.png",
      "androidapp/res/drawable-ldpi/disconnect.png",
      "androidapp/res/drawable-ldpi/ic_action_full_screen.png",
      "androidapp/res/drawable-ldpi/ic_action_return_from_full_screen.png",
      "androidapp/res/drawable-ldpi/ic_launcher.png",
      "androidapp/res/drawable-ldpi/ic_loopback_call.png",
      "androidapp/res/drawable-mdpi/disconnect.png",
      "androidapp/res/drawable-mdpi/ic_action_full_screen.png",
      "androidapp/res/drawable-mdpi/ic_action_return_from_full_screen.png",
      "androidapp/res/drawable-mdpi/ic_launcher.png",
      "androidapp/res/drawable-mdpi/ic_loopback_call.png",
      "androidapp/res/drawable-xhdpi/disconnect.png",
      "androidapp/res/drawable-xhdpi/ic_action_full_screen.png",
      "androidapp/res/drawable-xhdpi/ic_action_return_from_full_screen.png",
      "androidapp/res/drawable-xhdpi/ic_launcher.png",
      "androidapp/res/drawable-xhdpi/ic_loopback_call.png",
      "androidapp/res/layout/activity_call.xml",
      "androidapp/res/layout/activity_connect.xml",
      "androidapp/res/layout/fragment_call.xml",
      "androidapp/res/layout/fragment_hud.xml",
      "androidapp/res/menu/connect_menu.xml",
      "androidapp/res/values-v17/styles.xml",
      "androidapp/res/values-v21/styles.xml",
      "androidapp/res/values/arrays.xml",
      "androidapp/res/values/strings.xml",
      "androidapp/res/xml/preferences.xml",
    ]

    # Needed for Bazel converter.
    custom_package = "org.appspot.apprtc"
    resource_dirs = [ "androidapp/res" ]
    assert(resource_dirs != [])  # Mark as used.
  }

  rtc_instrumentation_test_apk("AppRTCMobile_test_apk") {
    apk_name = "AppRTCMobileTest"
    android_manifest = "androidtests/AndroidManifest.xml"
    min_sdk_version = 21
    target_sdk_version = 21

    sources = [
      "androidtests/src/org/appspot/apprtc/test/PeerConnectionClientTest.java",
    ]

    apk_under_test = ":AppRTCMobile"

    deps = [
      ":AppRTCMobile_javalib",
      "../sdk/android:base_java",
      "../sdk/android:camera_java",
      "../sdk/android:libjingle_peerconnection_java",
      "../sdk/android:peerconnection_java",
      "../sdk/android:video_api_java",
      "../sdk/android:video_java",
      "//third_party/android_support_test_runner:runner_java",
      "//third_party/androidx:androidx_test_runner_java",
      "//third_party/junit",
    ]
  }
}

if (is_ios || (is_mac && target_cpu != "x86")) {
  config("apprtc_common_config") {
    include_dirs = [ "objc/AppRTCMobile/common" ]
  }

  rtc_library("apprtc_common") {
    testonly = true
    sources = [
      "objc/AppRTCMobile/common/ARDUtilities.h",
      "objc/AppRTCMobile/common/ARDUtilities.m",
    ]
    public_configs = [ ":apprtc_common_config" ]
    deps = [ "../sdk:base_objc" ]
  }

  config("apprtc_signaling_config") {
    include_dirs = [ "objc/AppRTCMobile" ]
  }

  rtc_library("apprtc_signaling") {
    testonly = true
    sources = [
      "objc/AppRTCMobile/ARDAppClient+Internal.h",
      "objc/AppRTCMobile/ARDAppClient.h",
      "objc/AppRTCMobile/ARDAppClient.m",
      "objc/AppRTCMobile/ARDAppEngineClient.h",
      "objc/AppRTCMobile/ARDAppEngineClient.m",
      "objc/AppRTCMobile/ARDCaptureController.h",
      "objc/AppRTCMobile/ARDCaptureController.m",
      "objc/AppRTCMobile/ARDExternalSampleCapturer.h",
      "objc/AppRTCMobile/ARDExternalSampleCapturer.m",
      "objc/AppRTCMobile/ARDJoinResponse+Internal.h",
      "objc/AppRTCMobile/ARDJoinResponse.h",
      "objc/AppRTCMobile/ARDJoinResponse.m",
      "objc/AppRTCMobile/ARDMessageResponse+Internal.h",
      "objc/AppRTCMobile/ARDMessageResponse.h",
      "objc/AppRTCMobile/ARDMessageResponse.m",
      "objc/AppRTCMobile/ARDRoomServerClient.h",
      "objc/AppRTCMobile/ARDSettingsModel+Private.h",
      "objc/AppRTCMobile/ARDSettingsModel.h",
      "objc/AppRTCMobile/ARDSettingsModel.m",
      "objc/AppRTCMobile/ARDSettingsStore.h",
      "objc/AppRTCMobile/ARDSettingsStore.m",
      "objc/AppRTCMobile/ARDSignalingChannel.h",
      "objc/AppRTCMobile/ARDSignalingMessage.h",
      "objc/AppRTCMobile/ARDSignalingMessage.m",
      "objc/AppRTCMobile/ARDStatsBuilder.h",
      "objc/AppRTCMobile/ARDStatsBuilder.m",
      "objc/AppRTCMobile/ARDTURNClient+Internal.h",
      "objc/AppRTCMobile/ARDTURNClient.h",
      "objc/AppRTCMobile/ARDTURNClient.m",
      "objc/AppRTCMobile/ARDWebSocketChannel.h",
      "objc/AppRTCMobile/ARDWebSocketChannel.m",
      "objc/AppRTCMobile/RTCIceCandidate+JSON.h",
      "objc/AppRTCMobile/RTCIceCandidate+JSON.m",
      "objc/AppRTCMobile/RTCIceServer+JSON.h",
      "objc/AppRTCMobile/RTCIceServer+JSON.m",
      "objc/AppRTCMobile/RTCSessionDescription+JSON.h",
      "objc/AppRTCMobile/RTCSessionDescription+JSON.m",
    ]
    public_configs = [ ":apprtc_signaling_config" ]
    deps = [
      ":apprtc_common",
      ":socketrocket",
      "../sdk:base_objc",
      "../sdk:default_codec_factory_objc",
      "../sdk:file_logger_objc",
      "../sdk:helpers_objc",
      "../sdk:mediaconstraints_objc",
      "../sdk:peerconnectionfactory_base_objc",
      "../sdk:videocapture_objc",
      "../sdk:videoframebuffer_objc",
      "../sdk:videosource_objc",
    ]
    frameworks = [
      "CoreMedia.framework",
      "QuartzCore.framework",
    ]
  }

  if (is_ios) {
    rtc_library("AppRTCMobile_lib") {
      # iOS must use WebRTC.framework which is dynamically linked.
      testonly = true
      sources = [
        "objc/AppRTCMobile/ios/ARDAppDelegate.h",
        "objc/AppRTCMobile/ios/ARDAppDelegate.m",
        "objc/AppRTCMobile/ios/ARDFileCaptureController.h",
        "objc/AppRTCMobile/ios/ARDFileCaptureController.m",
        "objc/AppRTCMobile/ios/ARDMainView.h",
        "objc/AppRTCMobile/ios/ARDMainView.m",
        "objc/AppRTCMobile/ios/ARDMainViewController.h",
        "objc/AppRTCMobile/ios/ARDMainViewController.m",
        "objc/AppRTCMobile/ios/ARDSettingsViewController.h",
        "objc/AppRTCMobile/ios/ARDSettingsViewController.m",
        "objc/AppRTCMobile/ios/ARDStatsView.h",
        "objc/AppRTCMobile/ios/ARDStatsView.m",
        "objc/AppRTCMobile/ios/ARDVideoCallView.h",
        "objc/AppRTCMobile/ios/ARDVideoCallView.m",
        "objc/AppRTCMobile/ios/ARDVideoCallViewController.h",
        "objc/AppRTCMobile/ios/ARDVideoCallViewController.m",
        "objc/AppRTCMobile/ios/RTCVideoCodecInfo+HumanReadable.h",
        "objc/AppRTCMobile/ios/RTCVideoCodecInfo+HumanReadable.m",
        "objc/AppRTCMobile/ios/UIImage+ARDUtilities.h",
        "objc/AppRTCMobile/ios/UIImage+ARDUtilities.m",
      ]

      configs += [ "..:common_objc" ]

      deps = [
        ":apprtc_common",
        ":apprtc_signaling",
        "../sdk:audio_session_objc",
        "../sdk:base_objc",
        "../sdk:helpers_objc",
        "../sdk:mediaconstraints_objc",
<<<<<<< HEAD
=======
        "../sdk:metal_objc",
>>>>>>> cbad18b1
        "../sdk:peerconnectionfactory_base_objc",
        "../sdk:peerconnectionfactory_base_objc",
        "../sdk:videocapture_objc",
        "../sdk:videocodec_objc",
      ]
<<<<<<< HEAD
      if (rtc_use_opengl_rendering) {
        deps += [ "../sdk:opengl_ui_objc" ]
      }
      if (rtc_use_metal_rendering) {
        deps += [ "../sdk:metal_objc" ]
      }
=======
      if (rtc_ios_macos_use_opengl_rendering) {
        deps += [ "../sdk:opengl_ui_objc" ]
      }
>>>>>>> cbad18b1

      frameworks = [ "AVFoundation.framework" ]
    }

    ios_app_bundle("AppRTCMobile") {
      testonly = true
      sources = [ "objc/AppRTCMobile/ios/main.m" ]

      info_plist = "objc/AppRTCMobile/ios/Info.plist"

      configs += [ "..:common_config" ]
      public_configs = [ "..:common_inherited_config" ]

      deps = [
        ":AppRTCMobile_ios_bundle_data",
        ":AppRTCMobile_lib",
        "../sdk:framework_objc",
        "../sdk:ios_framework_bundle",
      ]

      if (rtc_apprtcmobile_broadcast_extension) {
        deps += [
          ":AppRTCMobileBroadcastSetupUI_extension_bundle",
          ":AppRTCMobileBroadcastUpload_extension_bundle",
        ]
      }

      if (target_cpu == "x86") {
        deps += [ "//testing/iossim" ]
      }
    }

    if (rtc_apprtcmobile_broadcast_extension) {
      bundle_data("AppRTCMobileBroadcastUpload_extension_bundle") {
        testonly = true
        public_deps = [  # no-presubmit-check TODO(webrtc:8603)
          ":AppRTCMobileBroadcastUpload",  # prevent code format
        ]
        sources = [ "$root_out_dir/AppRTCMobileBroadcastUpload.appex" ]
        outputs = [ "{{bundle_contents_dir}}/Plugins/{{source_file_part}}" ]
      }

      bundle_data("AppRTCMobileBroadcastSetupUI_extension_bundle") {
        testonly = true
        public_deps = [  # no-presubmit-check TODO(webrtc:8603)
          ":AppRTCMobileBroadcastSetupUI",  # prevent code format
        ]
        sources = [ "$root_out_dir/AppRTCMobileBroadcastSetupUI.appex" ]
        outputs = [ "{{bundle_contents_dir}}/Plugins/{{source_file_part}}" ]
      }

      rtc_library("AppRTCMobileBroadcastUpload_lib") {
        testonly = true
        sources = [
          "objc/AppRTCMobile/ios/broadcast_extension/ARDBroadcastSampleHandler.h",
          "objc/AppRTCMobile/ios/broadcast_extension/ARDBroadcastSampleHandler.m",
        ]

        deps = [
          ":apprtc_signaling",
          "../sdk:framework_objc+link",
          "../sdk:ios_framework_bundle",
        ]

        frameworks = [ "ReplayKit.framework" ]
      }

      ios_appex_bundle("AppRTCMobileBroadcastUpload") {
        testonly = true
        configs += [ "..:common_config" ]
        public_configs = [ "..:common_inherited_config" ]

        info_plist = "objc/AppRTCMobile/ios/broadcast_extension/BroadcastUploadInfo.plist"

        deps = [
          ":AppRTCMobileBroadcastUpload_lib",
          "../sdk:framework_objc",
        ]
      }

      ios_appex_bundle("AppRTCMobileBroadcastSetupUI") {
        sources = [
          "objc/AppRTCMobile/ios/broadcast_extension/ARDBroadcastSetupViewController.h",
          "objc/AppRTCMobile/ios/broadcast_extension/ARDBroadcastSetupViewController.m",
        ]

        info_plist = "objc/AppRTCMobile/ios/broadcast_extension/BroadcastSetupUIInfo.plist"

        frameworks = [ "ReplayKit.framework" ]

        deps = [ ":AppRTCMobile_ios_bundle_data" ]
      }
    }

    bundle_data("AppRTCMobile_ios_bundle_data") {
      sources = [
        "objc/AppRTCMobile/ios/resources/Roboto-Regular.ttf",

        # Sample video taken from https://media.xiph.org/video/derf/
        "objc/AppRTCMobile/ios/resources/foreman.mp4",
        "objc/AppRTCMobile/ios/resources/iPhone5@2x.png",
        "objc/AppRTCMobile/ios/resources/iPhone6@2x.png",
        "objc/AppRTCMobile/ios/resources/iPhone6p@3x.png",
        "objc/AppRTCMobile/ios/resources/ic_call_end_black_24dp.png",
        "objc/AppRTCMobile/ios/resources/ic_call_end_black_24dp@2x.png",
        "objc/AppRTCMobile/ios/resources/ic_clear_black_24dp.png",
        "objc/AppRTCMobile/ios/resources/ic_clear_black_24dp@2x.png",
        "objc/AppRTCMobile/ios/resources/ic_settings_black_24dp.png",
        "objc/AppRTCMobile/ios/resources/ic_settings_black_24dp@2x.png",
        "objc/AppRTCMobile/ios/resources/ic_surround_sound_black_24dp.png",
        "objc/AppRTCMobile/ios/resources/ic_surround_sound_black_24dp@2x.png",
        "objc/AppRTCMobile/ios/resources/ic_switch_video_black_24dp.png",
        "objc/AppRTCMobile/ios/resources/ic_switch_video_black_24dp@2x.png",
        "objc/AppRTCMobile/ios/resources/mozart.mp3",
        "objc/Icon-120.png",
        "objc/Icon-180.png",
        "objc/Icon.png",
      ]
      outputs = [ "{{bundle_resources_dir}}/{{source_file_part}}" ]
    }

    rtc_library("ObjCNativeAPIDemo_lib") {
      testonly = true
      sources = [
        "objcnativeapi/objc/NADAppDelegate.h",
        "objcnativeapi/objc/NADAppDelegate.m",
        "objcnativeapi/objc/NADViewController.h",
        "objcnativeapi/objc/NADViewController.mm",
        "objcnativeapi/objc/objc_call_client.h",
        "objcnativeapi/objc/objc_call_client.mm",
      ]

      deps = [
        "../api:libjingle_peerconnection_api",
        "../api:scoped_refptr",
        "../api/audio_codecs:builtin_audio_decoder_factory",
        "../api/audio_codecs:builtin_audio_encoder_factory",
        "../api/rtc_event_log:rtc_event_log_factory",
        "../api/task_queue:default_task_queue_factory",
        "../media:rtc_audio_video",
        "../modules/audio_processing",
        "../modules/audio_processing:api",
        "../pc:libjingle_peerconnection",
        "../rtc_base",
        "../rtc_base/synchronization:mutex",
        "../sdk:base_objc",
        "../sdk:default_codec_factory_objc",
        "../sdk:helpers_objc",
        "../sdk:metal_objc",
        "../sdk:native_api",
        "../sdk:videocapture_objc",
        "../sdk:videotoolbox_objc",
      ]

<<<<<<< HEAD
      if (rtc_use_opengl_rendering) {
        deps += [ "../sdk:opengl_ui_objc" ]
      }

      if (rtc_use_metal_rendering) {
        deps += [ "../sdk:metal_objc" ]
=======
      if (rtc_ios_macos_use_opengl_rendering) {
        deps += [ "../sdk:opengl_ui_objc" ]
>>>>>>> cbad18b1
      }
    }

    ios_app_bundle("ObjCNativeAPIDemo") {
      testonly = true
      sources = [ "objcnativeapi/objc/main.m" ]

      info_plist = "objcnativeapi/Info.plist"

      configs += [ "..:common_config" ]
      public_configs = [ "..:common_inherited_config" ]

      deps = [ ":ObjCNativeAPIDemo_lib" ]

      if (target_cpu == "x86") {
        deps += [ "//testing/iossim" ]
      }
    }
  }

  if (is_mac) {
    rtc_library("AppRTCMobile_lib") {
      testonly = true
      sources = [
        "objc/AppRTCMobile/mac/APPRTCAppDelegate.h",
        "objc/AppRTCMobile/mac/APPRTCAppDelegate.m",
        "objc/AppRTCMobile/mac/APPRTCViewController.h",
        "objc/AppRTCMobile/mac/APPRTCViewController.m",
      ]
      configs += [ "..:common_objc" ]
      deps = [
        ":apprtc_common",
        ":apprtc_signaling",
        "../sdk:base_objc",
        "../sdk:helpers_objc",
        "../sdk:mediaconstraints_objc",
        "../sdk:metal_objc",
        "../sdk:opengl_ui_objc",
        "../sdk:peerconnectionfactory_base_objc",
        "../sdk:peerconnectionfactory_base_objc",
        "../sdk:videocapture_objc",
        "../sdk:videocodec_objc",
      ]
    }

    mac_app_bundle("AppRTCMobile") {
      testonly = true
      output_name = "AppRTCMobile"

      sources = [ "objc/AppRTCMobile/mac/main.m" ]

      public_configs = [ "..:common_inherited_config" ]

      info_plist = "objc/AppRTCMobile/mac/Info.plist"

      frameworks = [ "AppKit.framework" ]

      ldflags = [
        "-rpath",
        "@executable_path/../Frameworks",
      ]

      deps = [
        ":AppRTCMobile_lib",
        "../sdk:mac_framework_bundle",
        "../sdk:mac_framework_objc+link",
      ]
    }
  }

  config("socketrocket_include_config") {
    include_dirs = [ "objc/AppRTCMobile/third_party/SocketRocket" ]
  }

  config("socketrocket_warning_config") {
    # GN orders flags on a target before flags from configs. The default config
    # adds these flags so to cancel them out they need to come from a config and
    # cannot be on the target directly.
    cflags = [
      "-Wno-deprecated-declarations",
      "-Wno-nonnull",
      "-Wno-semicolon-before-method-body",
      "-Wno-unused-variable",
    ]

    cflags_objc = [
      # Enabled for cflags_objc in build/config/compiler/BUILD.gn.
      "-Wno-objc-missing-property-synthesis",
    ]
  }

  rtc_library("socketrocket") {
    testonly = true
    sources = [
      "objc/AppRTCMobile/third_party/SocketRocket/SRWebSocket.h",
      "objc/AppRTCMobile/third_party/SocketRocket/SRWebSocket.m",
    ]
    configs += [ ":socketrocket_warning_config" ]
    public_configs = [ ":socketrocket_include_config" ]

    libs = [ "icucore" ]
    frameworks = [
      "CFNetwork.framework",
      "Security.framework",
    ]
  }

  if (rtc_include_tests) {
    # TODO(kthelgason): compile xctests on mac when chromium supports it.
    if (is_ios) {
      rtc_library("apprtcmobile_test_sources") {
        # iOS must use WebRTC.framework which is dynamically linked.
        testonly = true
        include_dirs = [
          "objc/AppRTCMobile",
          "objc/AppRTCMobile/ios",
        ]
        sources = [
          "objc/AppRTCMobile/tests/ARDAppClient_xctest.mm",
          "objc/AppRTCMobile/tests/ARDFileCaptureController_xctest.mm",
          "objc/AppRTCMobile/tests/ARDSettingsModel_xctest.mm",
        ]
        deps = [
          ":AppRTCMobile_lib",
          ":apprtc_signaling",
          "../rtc_base",
          "../sdk:mediaconstraints_objc",
          "../sdk:peerconnectionfactory_base_objc",
          "../sdk:videocapture_objc",
          "//build/config/ios:xctest",
          "//third_party/ocmock",
        ]
      }

      rtc_test("apprtcmobile_tests") {
        is_xctest = true
        info_plist = "objc/AppRTCMobile/ios/Info.plist"
        sources = [ "objc/AppRTCMobile/tests/main.mm" ]
        deps = [
          ":AppRTCMobile_lib",
          ":apprtcmobile_test_sources",
          "../sdk:framework_objc",
          "//test:test_support",
        ]
        ldflags = [ "-all_load" ]
      }
    }
  }
}

if (is_linux || is_chromeos || is_win) {
  rtc_executable("peerconnection_client") {
    testonly = true
    sources = [
      "peerconnection/client/conductor.cc",
      "peerconnection/client/conductor.h",
      "peerconnection/client/defaults.cc",
      "peerconnection/client/defaults.h",
      "peerconnection/client/peer_connection_client.cc",
      "peerconnection/client/peer_connection_client.h",
    ]

    deps = [
      "../api:audio_options_api",
      "../api:create_peerconnection_factory",
      "../api:libjingle_peerconnection_api",
      "../api:media_stream_interface",
      "../api:scoped_refptr",
      "../api/audio:audio_mixer_api",
      "../api/audio_codecs:audio_codecs_api",
      "../api/video:video_frame",
      "../api/video:video_rtp_headers",
      "../api/video_codecs:video_codecs_api",
      "../media:rtc_media_base",
      "../p2p:rtc_p2p",
      "../pc:video_track_source",
      "../rtc_base:checks",
      "../rtc_base:net_helpers",
      "../rtc_base:threading",
      "../rtc_base/third_party/sigslot",
      "../system_wrappers:field_trial",
      "../test:field_trial",
      "../test:platform_video_capturer",
      "../test:rtp_test_utils",
      "//third_party/abseil-cpp/absl/memory",
      "//third_party/abseil-cpp/absl/types:optional",
    ]
    if (is_win) {
      sources += [
        "peerconnection/client/flag_defs.h",
        "peerconnection/client/main.cc",
        "peerconnection/client/main_wnd.cc",
        "peerconnection/client/main_wnd.h",
      ]
      configs += [ "//build/config/win:windowed" ]
      deps += [
        "../media:rtc_media_base",
        "../rtc_base:win32",
      ]
    }
    if (is_linux || is_chromeos) {
      sources += [
        "peerconnection/client/linux/main.cc",
        "peerconnection/client/linux/main_wnd.cc",
        "peerconnection/client/linux/main_wnd.h",
      ]
      cflags = [ "-Wno-deprecated-declarations" ]
      libs = [
        "X11",
        "Xcomposite",
        "Xext",
        "Xrender",
      ]
      deps += [ "//build/config/linux/gtk" ]
    }

    deps += [
      "../api:libjingle_peerconnection_api",
      "../api/audio_codecs:builtin_audio_decoder_factory",
      "../api/audio_codecs:builtin_audio_encoder_factory",
      "../api/video:video_frame",
      "../api/video:video_rtp_headers",
      "../api/video_codecs:builtin_video_decoder_factory",
      "../api/video_codecs:builtin_video_encoder_factory",
      "../media:rtc_audio_video",
      "../modules/audio_device",
      "../modules/audio_processing",
      "../modules/audio_processing:api",
      "../modules/video_capture:video_capture_module",
      "../pc:libjingle_peerconnection",
      "../pc:peerconnection",
      "../rtc_base",
      "../rtc_base:rtc_base_approved",
      "../rtc_base:rtc_json",
      "../test:video_test_common",
      "//third_party/abseil-cpp/absl/flags:flag",
      "//third_party/abseil-cpp/absl/flags:parse",
      "//third_party/libyuv",
    ]
  }

  rtc_executable("peerconnection_server") {
    testonly = true
    sources = [
      "peerconnection/server/data_socket.cc",
      "peerconnection/server/data_socket.h",
      "peerconnection/server/main.cc",
      "peerconnection/server/peer_channel.cc",
      "peerconnection/server/peer_channel.h",
      "peerconnection/server/utils.cc",
      "peerconnection/server/utils.h",
    ]
    deps = [
      "../rtc_base:checks",
      "../rtc_base:rtc_base_approved",
      "../system_wrappers:field_trial",
      "../test:field_trial",
      "//third_party/abseil-cpp/absl/flags:flag",
      "//third_party/abseil-cpp/absl/flags:parse",
      "//third_party/abseil-cpp/absl/flags:usage",
    ]
  }
  rtc_executable("turnserver") {
    testonly = true
    sources = [ "turnserver/turnserver_main.cc" ]
    deps = [
      ":read_auth_file",
      "../p2p:p2p_server_utils",
      "../p2p:rtc_p2p",
      "../pc:rtc_pc",
      "../rtc_base",
      "../rtc_base:ip_address",
      "../rtc_base:rtc_base_approved",
      "../rtc_base:socket_address",
      "../rtc_base:socket_server",
      "../rtc_base:threading",
    ]
  }
  rtc_executable("stunserver") {
    testonly = true
    sources = [ "stunserver/stunserver_main.cc" ]
    deps = [
      "../p2p:p2p_server_utils",
      "../p2p:rtc_p2p",
      "../pc:rtc_pc",
      "../rtc_base",
      "../rtc_base:rtc_base_approved",
      "../rtc_base:socket_address",
      "../rtc_base:socket_server",
      "../rtc_base:threading",
    ]
  }
}

if (is_win || is_android) {
  rtc_shared_library("webrtc_unity_plugin") {
    testonly = true
    sources = [
      "unityplugin/simple_peer_connection.cc",
      "unityplugin/simple_peer_connection.h",
      "unityplugin/unity_plugin_apis.cc",
      "unityplugin/unity_plugin_apis.h",
      "unityplugin/video_observer.cc",
      "unityplugin/video_observer.h",
    ]

    if (is_android) {
      sources += [
        "unityplugin/class_reference_holder.cc",
        "unityplugin/class_reference_holder.h",
        "unityplugin/jni_onload.cc",
      ]
      suppressed_configs += [ "//build/config/android:hide_all_but_jni_onload" ]
    }

    if (is_win) {
      configs += [ "//build/config/win:windowed" ]
    }
    deps = [
      "../api:create_peerconnection_factory",
      "../api:libjingle_peerconnection_api",
      "../api:media_stream_interface",
      "../api/audio_codecs:builtin_audio_decoder_factory",
      "../api/audio_codecs:builtin_audio_encoder_factory",
      "../api/video:video_frame",
      "../api/video:video_rtp_headers",
      "../media:rtc_audio_video",
      "../media:rtc_internal_video_codecs",
      "../media:rtc_media",
      "../media:rtc_media_base",
      "../modules/audio_device",
      "../modules/audio_processing",
      "../modules/audio_processing:api",
      "../modules/video_capture:video_capture_module",
      "../pc:libjingle_peerconnection",
      "../pc:peerconnection",
      "../pc:video_track_source",
      "../rtc_base",
      "../test:platform_video_capturer",
      "../test:video_test_common",
      "//third_party/abseil-cpp/absl/memory",
    ]
    if (is_android) {
      deps += [
        "../modules/utility",
        "../sdk/android:libjingle_peerconnection_jni",
      ]
    }
  }
}

if (is_android) {
  rtc_android_library("webrtc_unity_java") {
    sources = [ "unityplugin/java/src/org/webrtc/UnityUtility.java" ]
    deps = [
      "../rtc_base:base_java",
      "../sdk/android:camera_java",
      "../sdk/android:libjingle_peerconnection_java",
      "../sdk/android:peerconnection_java",
      "../sdk/android:video_api_java",
      "../sdk/android:video_java",
      "//third_party/androidx:androidx_annotation_annotation_java",
    ]
  }

  dist_jar("libwebrtc_unity") {
    _target_dir_name = get_label_info(":$target_name", "dir")
    output = "${root_out_dir}/lib.java${_target_dir_name}/${target_name}.jar"
    direct_deps_only = false
    use_interface_jars = false
    use_unprocessed_jars = false
    requires_android = true
    deps = [
      ":webrtc_unity_java",
      "../rtc_base:base_java",
      "../sdk/android:libjingle_peerconnection_java",
      "../sdk/android:libjingle_peerconnection_metrics_default_java",
      "//third_party/androidx:androidx_annotation_annotation_java",
    ]
  }

  junit_binary("android_examples_junit_tests") {
    sources = [
      "androidjunit/src/org/appspot/apprtc/BluetoothManagerTest.java",
      "androidjunit/src/org/appspot/apprtc/DirectRTCClientTest.java",
      "androidjunit/src/org/appspot/apprtc/TCPChannelClientTest.java",
    ]

    deps = [
      ":AppRTCMobile_javalib",
      "../sdk/android:peerconnection_java",
      "//base:base_java_test_support",
      "//third_party/androidx:androidx_test_core_java",
      "//third_party/google-truth:google_truth_java",
    ]

    additional_jar_files = [ [
          "../sdk/android/tests/resources/robolectric.properties",
          "robolectric.properties",
        ] ]
  }
}

if (!build_with_chromium) {
  # Doesn't build within Chrome on Win.
  rtc_executable("stun_prober") {
    testonly = true
    sources = [ "stunprober/main.cc" ]
    deps = [
      "../p2p:libstunprober",
      "../p2p:rtc_p2p",
      "../rtc_base",
      "../rtc_base:checks",
      "../rtc_base:rtc_base_approved",
      "../rtc_base:socket_address",
      "../rtc_base:threading",
      "//third_party/abseil-cpp/absl/flags:flag",
      "//third_party/abseil-cpp/absl/flags:parse",
    ]
  }
}<|MERGE_RESOLUTION|>--- conflicted
+++ resolved
@@ -338,27 +338,15 @@
         "../sdk:base_objc",
         "../sdk:helpers_objc",
         "../sdk:mediaconstraints_objc",
-<<<<<<< HEAD
-=======
         "../sdk:metal_objc",
->>>>>>> cbad18b1
         "../sdk:peerconnectionfactory_base_objc",
         "../sdk:peerconnectionfactory_base_objc",
         "../sdk:videocapture_objc",
         "../sdk:videocodec_objc",
       ]
-<<<<<<< HEAD
-      if (rtc_use_opengl_rendering) {
-        deps += [ "../sdk:opengl_ui_objc" ]
-      }
-      if (rtc_use_metal_rendering) {
-        deps += [ "../sdk:metal_objc" ]
-      }
-=======
       if (rtc_ios_macos_use_opengl_rendering) {
         deps += [ "../sdk:opengl_ui_objc" ]
       }
->>>>>>> cbad18b1
 
       frameworks = [ "AVFoundation.framework" ]
     }
@@ -513,17 +501,8 @@
         "../sdk:videotoolbox_objc",
       ]
 
-<<<<<<< HEAD
-      if (rtc_use_opengl_rendering) {
-        deps += [ "../sdk:opengl_ui_objc" ]
-      }
-
-      if (rtc_use_metal_rendering) {
-        deps += [ "../sdk:metal_objc" ]
-=======
       if (rtc_ios_macos_use_opengl_rendering) {
         deps += [ "../sdk:opengl_ui_objc" ]
->>>>>>> cbad18b1
       }
     }
 
