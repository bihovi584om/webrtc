include_rules = [
  "+call",
  "+common_audio",
  "+common_video",
  "+logging/rtc_event_log",
  "+media",
  "+modules/audio_device",
  "+modules/audio_coding/audio_network_adaptor",
  "+modules/audio_coding/neteq/include",
  "+modules/audio_coding/neteq/tools",
  "+modules/audio_processing",
  "+modules/bitrate_controller",
  "+modules/remote_bitrate_estimator",
  "+modules/congestion_controller",
  "+modules/pacing",
  "+modules/rtp_rtcp",
  "+system_wrappers",
  "+p2p",
  "+third_party/libyuv",
]

specific_include_rules = {
  ".*ivf_converter\.cc": [
    "+absl/debugging/failure_signal_handler.h",
    "+absl/debugging/symbolize.h",
    "+modules/video_coding/codecs/vp8/include/vp8.h",
    "+modules/video_coding/codecs/vp9/include/vp9.h",
    "+modules/video_coding/include/video_error_codes.h",
    "+modules/video_coding/utility/ivf_file_writer.h",
    "+modules/video_coding/codecs/h264/include/h264.h",
  ],
<<<<<<< HEAD
=======
  ".*video_replay\.cc": [
    "+modules/video_coding/utility/ivf_file_writer.h",
  ],
>>>>>>> cbad18b1
}<|MERGE_RESOLUTION|>--- conflicted
+++ resolved
@@ -29,10 +29,7 @@
     "+modules/video_coding/utility/ivf_file_writer.h",
     "+modules/video_coding/codecs/h264/include/h264.h",
   ],
-<<<<<<< HEAD
-=======
   ".*video_replay\.cc": [
     "+modules/video_coding/utility/ivf_file_writer.h",
   ],
->>>>>>> cbad18b1
 }