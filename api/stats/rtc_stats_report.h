/*
 *  Copyright 2016 The WebRTC Project Authors. All rights reserved.
 *
 *  Use of this source code is governed by a BSD-style license
 *  that can be found in the LICENSE file in the root of the source
 *  tree. An additional intellectual property rights grant can be found
 *  in the file PATENTS.  All contributing project authors may
 *  be found in the AUTHORS file in the root of the source tree.
 */

#ifndef API_STATS_RTC_STATS_REPORT_H_
#define API_STATS_RTC_STATS_REPORT_H_

#include <stddef.h>
#include <stdint.h>

#include <map>
#include <memory>
#include <string>
#include <vector>

#include "api/ref_counted_base.h"
#include "api/scoped_refptr.h"
#include "api/stats/rtc_stats.h"
// TODO(tommi): Remove this include after fixing iwyu issue in chromium.
// See: third_party/blink/renderer/platform/peerconnection/rtc_stats.cc
#include "rtc_base/ref_counted_object.h"
#include "rtc_base/system/rtc_export.h"

namespace webrtc {

// A collection of stats.
// This is accessible as a map from `RTCStats::id` to `RTCStats`.
class RTC_EXPORT RTCStatsReport final
    : public rtc::RefCountedNonVirtual<RTCStatsReport> {
 public:
  typedef std::map<std::string, std::unique_ptr<const RTCStats>> StatsMap;

  class RTC_EXPORT ConstIterator {
   public:
    ConstIterator(ConstIterator&& other);
    ~ConstIterator();

    ConstIterator& operator++();
    ConstIterator& operator++(int);
    const RTCStats& operator*() const;
    const RTCStats* operator->() const;
    bool operator==(const ConstIterator& other) const;
    bool operator!=(const ConstIterator& other) const;

   private:
    friend class RTCStatsReport;
    ConstIterator(const rtc::scoped_refptr<const RTCStatsReport>& report,
                  StatsMap::const_iterator it);

    // Reference report to make sure it is kept alive.
    rtc::scoped_refptr<const RTCStatsReport> report_;
    StatsMap::const_iterator it_;
  };

  // TODO(hbos): Remove "= 0" once Chromium unittest has been updated to call
  // with a parameter. crbug.com/627816
  static rtc::scoped_refptr<RTCStatsReport> Create(int64_t timestamp_us = 0);

  explicit RTCStatsReport(int64_t timestamp_us);
  RTCStatsReport(const RTCStatsReport& other) = delete;
  rtc::scoped_refptr<RTCStatsReport> Copy() const;

  int64_t timestamp_us() const { return timestamp_us_; }
  void AddStats(std::unique_ptr<const RTCStats> stats);
  const RTCStats* Get(const std::string& id) const;
  size_t size() const { return stats_.size(); }

  // Gets the stat object of type `T` by ID, where `T` is any class descending
  // from `RTCStats`.
  // Returns null if there is no stats object for the given ID or it is the
  // wrong type.
  template <typename T>
  const T* GetAs(const std::string& id) const {
    const RTCStats* stats = Get(id);
    if (!stats || stats->type() != T::kType) {
      return nullptr;
    }
    return &stats->cast_to<const T>();
  }

  // Removes the stats object from the report, returning ownership of it or null
  // if there is no object with `id`.
  std::unique_ptr<const RTCStats> Take(const std::string& id);
<<<<<<< HEAD
  // Takes ownership of all the stats in |other|, leaving it empty.
=======
  // Takes ownership of all the stats in `other`, leaving it empty.
>>>>>>> cbad18b1
  void TakeMembersFrom(rtc::scoped_refptr<RTCStatsReport> other);

  // Stats iterators. Stats are ordered lexicographically on `RTCStats::id`.
  ConstIterator begin() const;
  ConstIterator end() const;

  // Gets the subset of stats that are of type `T`, where `T` is any class
  // descending from `RTCStats`.
  template <typename T>
  std::vector<const T*> GetStatsOfType() const {
    std::vector<const T*> stats_of_type;
    for (const RTCStats& stats : *this) {
      if (stats.type() == T::kType)
        stats_of_type.push_back(&stats.cast_to<const T>());
    }
    return stats_of_type;
  }

  // Creates a JSON readable string representation of the report,
  // listing all of its stats objects.
  std::string ToJson() const;

 protected:
  friend class rtc::RefCountedNonVirtual<RTCStatsReport>;
  ~RTCStatsReport() = default;

 private:
  int64_t timestamp_us_;
  StatsMap stats_;
};

}  // namespace webrtc

#endif  // API_STATS_RTC_STATS_REPORT_H_<|MERGE_RESOLUTION|>--- conflicted
+++ resolved
@@ -87,11 +87,7 @@
   // Removes the stats object from the report, returning ownership of it or null
   // if there is no object with `id`.
   std::unique_ptr<const RTCStats> Take(const std::string& id);
-<<<<<<< HEAD
-  // Takes ownership of all the stats in |other|, leaving it empty.
-=======
   // Takes ownership of all the stats in `other`, leaving it empty.
->>>>>>> cbad18b1
   void TakeMembersFrom(rtc::scoped_refptr<RTCStatsReport> other);
 
   // Stats iterators. Stats are ordered lexicographically on `RTCStats::id`.
