/*
 *  Copyright 2016 The WebRTC Project Authors. All rights reserved.
 *
 *  Use of this source code is governed by a BSD-style license
 *  that can be found in the LICENSE file in the root of the source
 *  tree. An additional intellectual property rights grant can be found
 *  in the file PATENTS.  All contributing project authors may
 *  be found in the AUTHORS file in the root of the source tree.
 */

#ifndef API_STATS_RTCSTATS_OBJECTS_H_
#define API_STATS_RTCSTATS_OBJECTS_H_

#include <stdint.h>

#include <map>
#include <memory>
#include <string>
#include <vector>

#include "api/stats/rtc_stats.h"
#include "rtc_base/system/rtc_export.h"

namespace webrtc {

// https://w3c.github.io/webrtc-pc/#idl-def-rtcdatachannelstate
struct RTCDataChannelState {
  static const char* const kConnecting;
  static const char* const kOpen;
  static const char* const kClosing;
  static const char* const kClosed;
};

// https://w3c.github.io/webrtc-stats/#dom-rtcstatsicecandidatepairstate
struct RTCStatsIceCandidatePairState {
  static const char* const kFrozen;
  static const char* const kWaiting;
  static const char* const kInProgress;
  static const char* const kFailed;
  static const char* const kSucceeded;
};

// https://w3c.github.io/webrtc-pc/#rtcicecandidatetype-enum
struct RTCIceCandidateType {
  static const char* const kHost;
  static const char* const kSrflx;
  static const char* const kPrflx;
  static const char* const kRelay;
};

// https://w3c.github.io/webrtc-pc/#idl-def-rtcdtlstransportstate
struct RTCDtlsTransportState {
  static const char* const kNew;
  static const char* const kConnecting;
  static const char* const kConnected;
  static const char* const kClosed;
  static const char* const kFailed;
};

// `RTCMediaStreamTrackStats::kind` is not an enum in the spec but the only
// valid values are "audio" and "video".
// https://w3c.github.io/webrtc-stats/#dom-rtcmediastreamtrackstats-kind
struct RTCMediaStreamTrackKind {
  static const char* const kAudio;
  static const char* const kVideo;
};

// https://w3c.github.io/webrtc-stats/#dom-rtcnetworktype
struct RTCNetworkType {
  static const char* const kBluetooth;
  static const char* const kCellular;
  static const char* const kEthernet;
  static const char* const kWifi;
  static const char* const kWimax;
  static const char* const kVpn;
  static const char* const kUnknown;
};

// https://w3c.github.io/webrtc-stats/#dom-rtcqualitylimitationreason
struct RTCQualityLimitationReason {
  static const char* const kNone;
  static const char* const kCpu;
  static const char* const kBandwidth;
  static const char* const kOther;
};

// https://webrtc.org/experiments/rtp-hdrext/video-content-type/
struct RTCContentType {
  static const char* const kUnspecified;
  static const char* const kScreenshare;
};

// https://w3c.github.io/webrtc-stats/#dom-rtcdtlsrole
struct RTCDtlsRole {
  static const char* const kUnknown;
  static const char* const kClient;
  static const char* const kServer;
};

// https://www.w3.org/TR/webrtc/#rtcicerole
struct RTCIceRole {
  static const char* const kUnknown;
  static const char* const kControlled;
  static const char* const kControlling;
};

// https://www.w3.org/TR/webrtc/#dom-rtcicetransportstate
struct RTCIceTransportState {
  static const char* const kNew;
  static const char* const kChecking;
  static const char* const kConnected;
  static const char* const kCompleted;
  static const char* const kDisconnected;
  static const char* const kFailed;
  static const char* const kClosed;
};

// https://w3c.github.io/webrtc-stats/#certificatestats-dict*
class RTC_EXPORT RTCCertificateStats final : public RTCStats {
 public:
  WEBRTC_RTCSTATS_DECL();

  RTCCertificateStats(const std::string& id, int64_t timestamp_us);
  RTCCertificateStats(std::string&& id, int64_t timestamp_us);
  RTCCertificateStats(const RTCCertificateStats& other);
  ~RTCCertificateStats() override;

  RTCStatsMember<std::string> fingerprint;
  RTCStatsMember<std::string> fingerprint_algorithm;
  RTCStatsMember<std::string> base64_certificate;
  RTCStatsMember<std::string> issuer_certificate_id;
};

// Non standard extension mapping to rtc::AdapterType
struct RTCNetworkAdapterType {
  static constexpr char kUnknown[] = "unknown";
  static constexpr char kEthernet[] = "ethernet";
  static constexpr char kWifi[] = "wifi";
  static constexpr char kCellular[] = "cellular";
  static constexpr char kLoopback[] = "loopback";
  static constexpr char kAny[] = "any";
  static constexpr char kCellular2g[] = "cellular2g";
  static constexpr char kCellular3g[] = "cellular3g";
  static constexpr char kCellular4g[] = "cellular4g";
  static constexpr char kCellular5g[] = "cellular5g";
};

// https://w3c.github.io/webrtc-stats/#codec-dict*
class RTC_EXPORT RTCCodecStats final : public RTCStats {
 public:
  WEBRTC_RTCSTATS_DECL();

  RTCCodecStats(const std::string& id, int64_t timestamp_us);
  RTCCodecStats(std::string&& id, int64_t timestamp_us);
  RTCCodecStats(const RTCCodecStats& other);
  ~RTCCodecStats() override;

  RTCStatsMember<std::string> transport_id;
  RTCStatsMember<uint32_t> payload_type;
  RTCStatsMember<std::string> mime_type;
  RTCStatsMember<uint32_t> clock_rate;
  RTCStatsMember<uint32_t> channels;
  RTCStatsMember<std::string> sdp_fmtp_line;
};

// https://w3c.github.io/webrtc-stats/#dcstats-dict*
class RTC_EXPORT RTCDataChannelStats final : public RTCStats {
 public:
  WEBRTC_RTCSTATS_DECL();

  RTCDataChannelStats(const std::string& id, int64_t timestamp_us);
  RTCDataChannelStats(std::string&& id, int64_t timestamp_us);
  RTCDataChannelStats(const RTCDataChannelStats& other);
  ~RTCDataChannelStats() override;

  RTCStatsMember<std::string> label;
  RTCStatsMember<std::string> protocol;
  RTCStatsMember<int32_t> data_channel_identifier;
  // Enum type RTCDataChannelState.
  RTCStatsMember<std::string> state;
  RTCStatsMember<uint32_t> messages_sent;
  RTCStatsMember<uint64_t> bytes_sent;
  RTCStatsMember<uint32_t> messages_received;
  RTCStatsMember<uint64_t> bytes_received;
};

// https://w3c.github.io/webrtc-stats/#candidatepair-dict*
class RTC_EXPORT RTCIceCandidatePairStats final : public RTCStats {
 public:
  WEBRTC_RTCSTATS_DECL();

  RTCIceCandidatePairStats(const std::string& id, int64_t timestamp_us);
  RTCIceCandidatePairStats(std::string&& id, int64_t timestamp_us);
  RTCIceCandidatePairStats(const RTCIceCandidatePairStats& other);
  ~RTCIceCandidatePairStats() override;

  RTCStatsMember<std::string> transport_id;
  RTCStatsMember<std::string> local_candidate_id;
  RTCStatsMember<std::string> remote_candidate_id;
  // Enum type RTCStatsIceCandidatePairState.
  RTCStatsMember<std::string> state;
  // Obsolete: priority
  RTCStatsMember<uint64_t> priority;
  RTCStatsMember<bool> nominated;
  // `writable` does not exist in the spec and old comments suggest it used to
  // exist but was incorrectly implemented.
  // TODO(https://crbug.com/webrtc/14171): Standardize and/or modify
  // implementation.
  RTCStatsMember<bool> writable;
<<<<<<< HEAD
  // TODO(hbos): Collect and populate this value. https://bugs.webrtc.org/7062
  RTCStatsMember<bool> readable;
=======
>>>>>>> fb3bd4a0
  RTCStatsMember<uint64_t> packets_sent;
  RTCStatsMember<uint64_t> packets_received;
  RTCStatsMember<uint64_t> bytes_sent;
  RTCStatsMember<uint64_t> bytes_received;
  RTCStatsMember<double> total_round_trip_time;
  RTCStatsMember<double> current_round_trip_time;
  RTCStatsMember<double> available_outgoing_bitrate;
  RTCStatsMember<double> available_incoming_bitrate;
  RTCStatsMember<uint64_t> requests_received;
  RTCStatsMember<uint64_t> requests_sent;
  RTCStatsMember<uint64_t> responses_received;
  RTCStatsMember<uint64_t> responses_sent;
  RTCStatsMember<uint64_t> consent_requests_sent;
<<<<<<< HEAD
  // TODO(hbos): Collect and populate this value. https://bugs.webrtc.org/7062
  RTCStatsMember<uint64_t> consent_responses_received;
  // TODO(hbos): Collect and populate this value. https://bugs.webrtc.org/7062
  RTCStatsMember<uint64_t> consent_responses_sent;
=======
>>>>>>> fb3bd4a0
  RTCStatsMember<uint64_t> packets_discarded_on_send;
  RTCStatsMember<uint64_t> bytes_discarded_on_send;
};

// https://w3c.github.io/webrtc-stats/#icecandidate-dict*
class RTC_EXPORT RTCIceCandidateStats : public RTCStats {
 public:
  WEBRTC_RTCSTATS_DECL();

  RTCIceCandidateStats(const RTCIceCandidateStats& other);
  ~RTCIceCandidateStats() override;

  RTCStatsMember<std::string> transport_id;
  // Obsolete: is_remote
  RTCStatsMember<bool> is_remote;
  RTCStatsMember<std::string> network_type;
  RTCStatsMember<std::string> ip;
  RTCStatsMember<std::string> address;
  RTCStatsMember<int32_t> port;
  RTCStatsMember<std::string> protocol;
  RTCStatsMember<std::string> relay_protocol;
  // Enum type RTCIceCandidateType.
  RTCStatsMember<std::string> candidate_type;
  RTCStatsMember<int32_t> priority;
  RTCStatsMember<std::string> url;
  RTCStatsMember<std::string> foundation;
  RTCStatsMember<std::string> related_address;
  RTCStatsMember<int32_t> related_port;
  RTCStatsMember<std::string> username_fragment;
  // Enum type RTCIceTcpCandidateType.
  RTCStatsMember<std::string> tcp_type;

  RTCNonStandardStatsMember<bool> vpn;
  RTCNonStandardStatsMember<std::string> network_adapter_type;

  RTCNonStandardStatsMember<bool> vpn;
  RTCNonStandardStatsMember<std::string> network_adapter_type;

 protected:
  RTCIceCandidateStats(const std::string& id,
                       int64_t timestamp_us,
                       bool is_remote);
  RTCIceCandidateStats(std::string&& id, int64_t timestamp_us, bool is_remote);
};

// In the spec both local and remote varieties are of type RTCIceCandidateStats.
// But here we define them as subclasses of `RTCIceCandidateStats` because the
// `kType` need to be different ("RTCStatsType type") in the local/remote case.
// https://w3c.github.io/webrtc-stats/#rtcstatstype-str*
// This forces us to have to override copy() and type().
class RTC_EXPORT RTCLocalIceCandidateStats final : public RTCIceCandidateStats {
 public:
  static const char kType[];
  RTCLocalIceCandidateStats(const std::string& id, int64_t timestamp_us);
  RTCLocalIceCandidateStats(std::string&& id, int64_t timestamp_us);
  std::unique_ptr<RTCStats> copy() const override;
  const char* type() const override;
};

class RTC_EXPORT RTCRemoteIceCandidateStats final
    : public RTCIceCandidateStats {
 public:
  static const char kType[];
  RTCRemoteIceCandidateStats(const std::string& id, int64_t timestamp_us);
  RTCRemoteIceCandidateStats(std::string&& id, int64_t timestamp_us);
  std::unique_ptr<RTCStats> copy() const override;
  const char* type() const override;
};

// https://w3c.github.io/webrtc-stats/#dom-rtcmediastreamstats
// TODO(https://crbug.com/webrtc/14172): Deprecate and remove.
class RTC_EXPORT RTCMediaStreamStats final : public RTCStats {
 public:
  WEBRTC_RTCSTATS_DECL();

  RTCMediaStreamStats(const std::string& id, int64_t timestamp_us);
  RTCMediaStreamStats(std::string&& id, int64_t timestamp_us);
  RTCMediaStreamStats(const RTCMediaStreamStats& other);
  ~RTCMediaStreamStats() override;

  RTCStatsMember<std::string> stream_identifier;
  RTCStatsMember<std::vector<std::string>> track_ids;
};

// TODO(https://crbug.com/webrtc/14175): Deprecate and remove in favor of
// RTCMediaSourceStats/RTCOutboundRtpStreamStats and RTCInboundRtpStreamStats.
class RTC_EXPORT RTCMediaStreamTrackStats final : public RTCStats {
 public:
  WEBRTC_RTCSTATS_DECL();

  RTCMediaStreamTrackStats(const std::string& id,
                           int64_t timestamp_us,
                           const char* kind);
  RTCMediaStreamTrackStats(std::string&& id,
                           int64_t timestamp_us,
                           const char* kind);
  RTCMediaStreamTrackStats(const RTCMediaStreamTrackStats& other);
  ~RTCMediaStreamTrackStats() override;

  RTCStatsMember<std::string> track_identifier;
  RTCStatsMember<std::string> media_source_id;
  RTCStatsMember<bool> remote_source;
  RTCStatsMember<bool> ended;
  // TODO(https://crbug.com/webrtc/14173): Remove this obsolete metric.
  RTCStatsMember<bool> detached;
  // Enum type RTCMediaStreamTrackKind.
  RTCStatsMember<std::string> kind;
  RTCStatsMember<double> jitter_buffer_delay;
  RTCStatsMember<uint64_t> jitter_buffer_emitted_count;
  // Video-only members
  RTCStatsMember<uint32_t> frame_width;
  RTCStatsMember<uint32_t> frame_height;
  RTCStatsMember<uint32_t> frames_sent;
  RTCStatsMember<uint32_t> huge_frames_sent;
  RTCStatsMember<uint32_t> frames_received;
  RTCStatsMember<uint32_t> frames_decoded;
  RTCStatsMember<uint32_t> frames_dropped;
  // Audio-only members
  RTCStatsMember<double> audio_level;         // Receive-only
  RTCStatsMember<double> total_audio_energy;  // Receive-only
  RTCStatsMember<double> echo_return_loss;
  RTCStatsMember<double> echo_return_loss_enhancement;
  RTCStatsMember<double> echo_likelihood; // RingRTC change to enable echo detection
  RTCStatsMember<uint64_t> total_samples_received;
  RTCStatsMember<double> total_samples_duration;  // Receive-only
  RTCStatsMember<uint64_t> concealed_samples;
  RTCStatsMember<uint64_t> silent_concealed_samples;
  RTCStatsMember<uint64_t> concealment_events;
  RTCStatsMember<uint64_t> inserted_samples_for_deceleration;
  RTCStatsMember<uint64_t> removed_samples_for_acceleration;
  // TODO(crbug.com/webrtc/14524): These metrics have been moved, delete them.
  RTCNonStandardStatsMember<uint64_t> jitter_buffer_flushes;
  RTCNonStandardStatsMember<uint64_t> delayed_packet_outage_samples;
  RTCNonStandardStatsMember<double> relative_packet_arrival_delay;
  RTCNonStandardStatsMember<uint32_t> interruption_count;
  RTCNonStandardStatsMember<double> total_interruption_duration;
  // Non-standard video-only members.
  // https://w3c.github.io/webrtc-provisional-stats/#dom-rtcvideoreceiverstats
  RTCNonStandardStatsMember<double> total_frames_duration;
  RTCNonStandardStatsMember<double> sum_squared_frame_durations;
  // TODO(crbug.com/webrtc/14521): These metrics have been moved, delete them.
  RTCNonStandardStatsMember<uint32_t> freeze_count;
  RTCNonStandardStatsMember<uint32_t> pause_count;
  RTCNonStandardStatsMember<double> total_freezes_duration;
  RTCNonStandardStatsMember<double> total_pauses_duration;
};

// https://w3c.github.io/webrtc-stats/#pcstats-dict*
class RTC_EXPORT RTCPeerConnectionStats final : public RTCStats {
 public:
  WEBRTC_RTCSTATS_DECL();

  RTCPeerConnectionStats(const std::string& id, int64_t timestamp_us);
  RTCPeerConnectionStats(std::string&& id, int64_t timestamp_us);
  RTCPeerConnectionStats(const RTCPeerConnectionStats& other);
  ~RTCPeerConnectionStats() override;

  RTCStatsMember<uint32_t> data_channels_opened;
  RTCStatsMember<uint32_t> data_channels_closed;
};

// https://w3c.github.io/webrtc-stats/#streamstats-dict*
class RTC_EXPORT RTCRTPStreamStats : public RTCStats {
 public:
  WEBRTC_RTCSTATS_DECL();

  RTCRTPStreamStats(const RTCRTPStreamStats& other);
  ~RTCRTPStreamStats() override;

  RTCStatsMember<uint32_t> ssrc;
  RTCStatsMember<std::string> kind;
  // Obsolete: track_id
  RTCStatsMember<std::string> track_id;
  RTCStatsMember<std::string> transport_id;
  RTCStatsMember<std::string> codec_id;

  // Obsolete
  RTCStatsMember<std::string> media_type;  // renamed to kind.

 protected:
  RTCRTPStreamStats(const std::string& id, int64_t timestamp_us);
  RTCRTPStreamStats(std::string&& id, int64_t timestamp_us);
};

// https://www.w3.org/TR/webrtc-stats/#receivedrtpstats-dict*
class RTC_EXPORT RTCReceivedRtpStreamStats : public RTCRTPStreamStats {
 public:
  WEBRTC_RTCSTATS_DECL();

  RTCReceivedRtpStreamStats(const RTCReceivedRtpStreamStats& other);
  ~RTCReceivedRtpStreamStats() override;

  RTCStatsMember<double> jitter;
  RTCStatsMember<int32_t> packets_lost;  // Signed per RFC 3550

 protected:
  RTCReceivedRtpStreamStats(const std::string&& id, int64_t timestamp_us);
  RTCReceivedRtpStreamStats(std::string&& id, int64_t timestamp_us);
};

// https://www.w3.org/TR/webrtc-stats/#sentrtpstats-dict*
class RTC_EXPORT RTCSentRtpStreamStats : public RTCRTPStreamStats {
 public:
  WEBRTC_RTCSTATS_DECL();

  RTCSentRtpStreamStats(const RTCSentRtpStreamStats& other);
  ~RTCSentRtpStreamStats() override;

  RTCStatsMember<uint32_t> packets_sent;
  RTCStatsMember<uint64_t> bytes_sent;

 protected:
  RTCSentRtpStreamStats(const std::string&& id, int64_t timestamp_us);
  RTCSentRtpStreamStats(std::string&& id, int64_t timestamp_us);
};

// https://w3c.github.io/webrtc-stats/#inboundrtpstats-dict*
class RTC_EXPORT RTCInboundRTPStreamStats final
    : public RTCReceivedRtpStreamStats {
 public:
  WEBRTC_RTCSTATS_DECL();

  RTCInboundRTPStreamStats(const std::string& id, int64_t timestamp_us);
  RTCInboundRTPStreamStats(std::string&& id, int64_t timestamp_us);
  RTCInboundRTPStreamStats(const RTCInboundRTPStreamStats& other);
  ~RTCInboundRTPStreamStats() override;

  // TODO(https://crbug.com/webrtc/14174): Implement trackIdentifier and kind.

  RTCStatsMember<std::string> track_identifier;
  RTCStatsMember<std::string> mid;
  RTCStatsMember<std::string> remote_id;
  RTCStatsMember<uint32_t> packets_received;
  RTCStatsMember<uint64_t> packets_discarded;
  RTCStatsMember<uint64_t> fec_packets_received;
  RTCStatsMember<uint64_t> fec_packets_discarded;
  RTCStatsMember<uint64_t> bytes_received;
  RTCStatsMember<uint64_t> header_bytes_received;
  RTCStatsMember<double> last_packet_received_timestamp;
  RTCStatsMember<double> jitter_buffer_delay;
  RTCStatsMember<double> jitter_buffer_target_delay;
  RTCStatsMember<double> jitter_buffer_minimum_delay;
  RTCStatsMember<uint64_t> jitter_buffer_emitted_count;
  RTCStatsMember<uint64_t> total_samples_received;
  RTCStatsMember<uint64_t> concealed_samples;
  RTCStatsMember<uint64_t> silent_concealed_samples;
  RTCStatsMember<uint64_t> concealment_events;
  RTCStatsMember<uint64_t> inserted_samples_for_deceleration;
  RTCStatsMember<uint64_t> removed_samples_for_acceleration;
  RTCStatsMember<double> audio_level;
  RTCStatsMember<double> total_audio_energy;
  RTCStatsMember<double> total_samples_duration;
  // Stats below are only implemented or defined for video.
  RTCStatsMember<int32_t> frames_received;
  RTCStatsMember<uint32_t> frame_width;
  RTCStatsMember<uint32_t> frame_height;
  RTCStatsMember<double> frames_per_second;
  RTCStatsMember<uint32_t> frames_decoded;
  RTCStatsMember<uint32_t> key_frames_decoded;
  RTCStatsMember<uint32_t> frames_dropped;
  RTCStatsMember<double> total_decode_time;
  RTCStatsMember<double> total_processing_delay;
  // TODO(https://crbug.com/webrtc/13986): standardize
  RTCNonStandardStatsMember<double> total_assembly_time;
  RTCNonStandardStatsMember<uint32_t> frames_assembled_from_multiple_packets;
  RTCStatsMember<double> total_inter_frame_delay;
  RTCStatsMember<double> total_squared_inter_frame_delay;
  RTCStatsMember<uint32_t> pause_count;
  RTCStatsMember<double> total_pauses_duration;
  RTCStatsMember<uint32_t> freeze_count;
  RTCStatsMember<double> total_freezes_duration;
  // https://w3c.github.io/webrtc-provisional-stats/#dom-rtcinboundrtpstreamstats-contenttype
  RTCStatsMember<std::string> content_type;
  // Only populated if audio/video sync is enabled.
  // TODO(https://crbug.com/webrtc/14177): Expose even if A/V sync is off?
  RTCStatsMember<double> estimated_playout_timestamp;
  // Only implemented for video.
  // TODO(https://crbug.com/webrtc/14178): Also implement for audio.
  RTCStatsMember<std::string> decoder_implementation;
  // FIR and PLI counts are only defined for |kind == "video"|.
  RTCStatsMember<uint32_t> fir_count;
  RTCStatsMember<uint32_t> pli_count;
  RTCStatsMember<uint32_t> nack_count;
  RTCStatsMember<uint64_t> qp_sum;
  // Non-standard audio metrics.
  RTCNonStandardStatsMember<uint64_t> jitter_buffer_flushes;
  RTCNonStandardStatsMember<uint64_t> delayed_packet_outage_samples;
  RTCNonStandardStatsMember<double> relative_packet_arrival_delay;
  RTCNonStandardStatsMember<uint32_t> interruption_count;
  RTCNonStandardStatsMember<double> total_interruption_duration;

  // The former googMinPlayoutDelayMs (in seconds).
  RTCNonStandardStatsMember<double> min_playout_delay;
};

// https://w3c.github.io/webrtc-stats/#outboundrtpstats-dict*
class RTC_EXPORT RTCOutboundRTPStreamStats final : public RTCRTPStreamStats {
 public:
  WEBRTC_RTCSTATS_DECL();

  RTCOutboundRTPStreamStats(const std::string& id, int64_t timestamp_us);
  RTCOutboundRTPStreamStats(std::string&& id, int64_t timestamp_us);
  RTCOutboundRTPStreamStats(const RTCOutboundRTPStreamStats& other);
  ~RTCOutboundRTPStreamStats() override;

  RTCStatsMember<std::string> media_source_id;
  RTCStatsMember<std::string> remote_id;
  RTCStatsMember<std::string> mid;
  RTCStatsMember<std::string> rid;
  RTCStatsMember<uint32_t> packets_sent;
  RTCStatsMember<uint64_t> retransmitted_packets_sent;
  RTCStatsMember<uint64_t> bytes_sent;
  RTCStatsMember<uint64_t> header_bytes_sent;
  RTCStatsMember<uint64_t> retransmitted_bytes_sent;
<<<<<<< HEAD
  // TODO(https://crbug.com/webrtc/13394): Also collect this metric for video.
=======
>>>>>>> fb3bd4a0
  RTCStatsMember<double> target_bitrate;
  RTCStatsMember<uint32_t> frames_encoded;
  RTCStatsMember<uint32_t> key_frames_encoded;
  RTCStatsMember<double> total_encode_time;
  RTCStatsMember<uint64_t> total_encoded_bytes_target;
  RTCStatsMember<uint32_t> frame_width;
  RTCStatsMember<uint32_t> frame_height;
  RTCStatsMember<double> frames_per_second;
  RTCStatsMember<uint32_t> frames_sent;
  RTCStatsMember<uint32_t> huge_frames_sent;
  // TODO(https://crbug.com/webrtc/10635): This is only implemented for video;
  // implement it for audio as well.
  RTCStatsMember<double> total_packet_send_delay;
  // Enum type RTCQualityLimitationReason
  RTCStatsMember<std::string> quality_limitation_reason;
  RTCStatsMember<std::map<std::string, double>> quality_limitation_durations;
  // https://w3c.github.io/webrtc-stats/#dom-rtcoutboundrtpstreamstats-qualitylimitationresolutionchanges
  RTCStatsMember<uint32_t> quality_limitation_resolution_changes;
  // https://w3c.github.io/webrtc-provisional-stats/#dom-rtcoutboundrtpstreamstats-contenttype
  RTCStatsMember<std::string> content_type;
  // Only implemented for video.
  // TODO(https://crbug.com/webrtc/14178): Implement for audio as well.
  RTCStatsMember<std::string> encoder_implementation;
  // FIR and PLI counts are only defined for |kind == "video"|.
  RTCStatsMember<uint32_t> fir_count;
  RTCStatsMember<uint32_t> pli_count;
  RTCStatsMember<uint32_t> nack_count;
  RTCStatsMember<uint64_t> qp_sum;
  RTCStatsMember<bool> active;
};

// https://w3c.github.io/webrtc-stats/#remoteinboundrtpstats-dict*
class RTC_EXPORT RTCRemoteInboundRtpStreamStats final
    : public RTCReceivedRtpStreamStats {
 public:
  WEBRTC_RTCSTATS_DECL();

  RTCRemoteInboundRtpStreamStats(const std::string& id, int64_t timestamp_us);
  RTCRemoteInboundRtpStreamStats(std::string&& id, int64_t timestamp_us);
  RTCRemoteInboundRtpStreamStats(const RTCRemoteInboundRtpStreamStats& other);
  ~RTCRemoteInboundRtpStreamStats() override;

  RTCStatsMember<std::string> local_id;
  RTCStatsMember<double> round_trip_time;
  RTCStatsMember<double> fraction_lost;
  RTCStatsMember<double> total_round_trip_time;
  RTCStatsMember<int32_t> round_trip_time_measurements;
};

// https://w3c.github.io/webrtc-stats/#remoteoutboundrtpstats-dict*
class RTC_EXPORT RTCRemoteOutboundRtpStreamStats final
    : public RTCSentRtpStreamStats {
 public:
  WEBRTC_RTCSTATS_DECL();

  RTCRemoteOutboundRtpStreamStats(const std::string& id, int64_t timestamp_us);
  RTCRemoteOutboundRtpStreamStats(std::string&& id, int64_t timestamp_us);
  RTCRemoteOutboundRtpStreamStats(const RTCRemoteOutboundRtpStreamStats& other);
  ~RTCRemoteOutboundRtpStreamStats() override;

  RTCStatsMember<std::string> local_id;
  RTCStatsMember<double> remote_timestamp;
  RTCStatsMember<uint64_t> reports_sent;
  RTCStatsMember<double> round_trip_time;
  RTCStatsMember<uint64_t> round_trip_time_measurements;
  RTCStatsMember<double> total_round_trip_time;
};

// https://w3c.github.io/webrtc-stats/#dom-rtcmediasourcestats
class RTC_EXPORT RTCMediaSourceStats : public RTCStats {
 public:
  WEBRTC_RTCSTATS_DECL();

  RTCMediaSourceStats(const RTCMediaSourceStats& other);
  ~RTCMediaSourceStats() override;

  RTCStatsMember<std::string> track_identifier;
  RTCStatsMember<std::string> kind;

 protected:
  RTCMediaSourceStats(const std::string& id, int64_t timestamp_us);
  RTCMediaSourceStats(std::string&& id, int64_t timestamp_us);
};

// https://w3c.github.io/webrtc-stats/#dom-rtcaudiosourcestats
class RTC_EXPORT RTCAudioSourceStats final : public RTCMediaSourceStats {
 public:
  WEBRTC_RTCSTATS_DECL();

  RTCAudioSourceStats(const std::string& id, int64_t timestamp_us);
  RTCAudioSourceStats(std::string&& id, int64_t timestamp_us);
  RTCAudioSourceStats(const RTCAudioSourceStats& other);
  ~RTCAudioSourceStats() override;

  RTCStatsMember<double> audio_level;
  RTCStatsMember<double> total_audio_energy;
  RTCStatsMember<double> total_samples_duration;
  RTCStatsMember<double> echo_return_loss;
  RTCStatsMember<double> echo_return_loss_enhancement;
  RTCStatsMember<double> echo_likelihood; // RingRTC change to enable echo detection
};

// https://w3c.github.io/webrtc-stats/#dom-rtcvideosourcestats
class RTC_EXPORT RTCVideoSourceStats final : public RTCMediaSourceStats {
 public:
  WEBRTC_RTCSTATS_DECL();

  RTCVideoSourceStats(const std::string& id, int64_t timestamp_us);
  RTCVideoSourceStats(std::string&& id, int64_t timestamp_us);
  RTCVideoSourceStats(const RTCVideoSourceStats& other);
  ~RTCVideoSourceStats() override;

  RTCStatsMember<uint32_t> width;
  RTCStatsMember<uint32_t> height;
  RTCStatsMember<uint32_t> frames;
  RTCStatsMember<double> frames_per_second;
};

// https://w3c.github.io/webrtc-stats/#transportstats-dict*
class RTC_EXPORT RTCTransportStats final : public RTCStats {
 public:
  WEBRTC_RTCSTATS_DECL();

  RTCTransportStats(const std::string& id, int64_t timestamp_us);
  RTCTransportStats(std::string&& id, int64_t timestamp_us);
  RTCTransportStats(const RTCTransportStats& other);
  ~RTCTransportStats() override;

  RTCStatsMember<uint64_t> bytes_sent;
  RTCStatsMember<uint64_t> packets_sent;
  RTCStatsMember<uint64_t> bytes_received;
  RTCStatsMember<uint64_t> packets_received;
  RTCStatsMember<std::string> rtcp_transport_stats_id;
  // Enum type RTCDtlsTransportState.
  RTCStatsMember<std::string> dtls_state;
  RTCStatsMember<std::string> selected_candidate_pair_id;
  RTCStatsMember<std::string> local_certificate_id;
  RTCStatsMember<std::string> remote_certificate_id;
  RTCStatsMember<std::string> tls_version;
  RTCStatsMember<std::string> dtls_cipher;
  RTCStatsMember<std::string> dtls_role;
  RTCStatsMember<std::string> srtp_cipher;
  RTCStatsMember<uint32_t> selected_candidate_pair_changes;
  RTCStatsMember<std::string> ice_role;
  RTCStatsMember<std::string> ice_local_username_fragment;
  RTCStatsMember<std::string> ice_state;
};

}  // namespace webrtc

#endif  // API_STATS_RTCSTATS_OBJECTS_H_<|MERGE_RESOLUTION|>--- conflicted
+++ resolved
@@ -207,11 +207,6 @@
   // TODO(https://crbug.com/webrtc/14171): Standardize and/or modify
   // implementation.
   RTCStatsMember<bool> writable;
-<<<<<<< HEAD
-  // TODO(hbos): Collect and populate this value. https://bugs.webrtc.org/7062
-  RTCStatsMember<bool> readable;
-=======
->>>>>>> fb3bd4a0
   RTCStatsMember<uint64_t> packets_sent;
   RTCStatsMember<uint64_t> packets_received;
   RTCStatsMember<uint64_t> bytes_sent;
@@ -225,13 +220,6 @@
   RTCStatsMember<uint64_t> responses_received;
   RTCStatsMember<uint64_t> responses_sent;
   RTCStatsMember<uint64_t> consent_requests_sent;
-<<<<<<< HEAD
-  // TODO(hbos): Collect and populate this value. https://bugs.webrtc.org/7062
-  RTCStatsMember<uint64_t> consent_responses_received;
-  // TODO(hbos): Collect and populate this value. https://bugs.webrtc.org/7062
-  RTCStatsMember<uint64_t> consent_responses_sent;
-=======
->>>>>>> fb3bd4a0
   RTCStatsMember<uint64_t> packets_discarded_on_send;
   RTCStatsMember<uint64_t> bytes_discarded_on_send;
 };
@@ -263,9 +251,6 @@
   RTCStatsMember<std::string> username_fragment;
   // Enum type RTCIceTcpCandidateType.
   RTCStatsMember<std::string> tcp_type;
-
-  RTCNonStandardStatsMember<bool> vpn;
-  RTCNonStandardStatsMember<std::string> network_adapter_type;
 
   RTCNonStandardStatsMember<bool> vpn;
   RTCNonStandardStatsMember<std::string> network_adapter_type;
@@ -546,10 +531,6 @@
   RTCStatsMember<uint64_t> bytes_sent;
   RTCStatsMember<uint64_t> header_bytes_sent;
   RTCStatsMember<uint64_t> retransmitted_bytes_sent;
-<<<<<<< HEAD
-  // TODO(https://crbug.com/webrtc/13394): Also collect this metric for video.
-=======
->>>>>>> fb3bd4a0
   RTCStatsMember<double> target_bitrate;
   RTCStatsMember<uint32_t> frames_encoded;
   RTCStatsMember<uint32_t> key_frames_encoded;
