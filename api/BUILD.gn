--- conflicted
+++ resolved
@@ -274,11 +274,8 @@
   visibility = [ "*" ]
   cflags = []
   sources = [
-<<<<<<< HEAD
     # RingRTC change: Propagate externally-negotiated keys.
     "crypto_params.h",
-=======
->>>>>>> 41b1493d
     "data_channel_interface.cc",
     "data_channel_interface.h",
     # RingRTC change to add ICE forking
