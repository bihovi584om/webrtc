--- conflicted
+++ resolved
@@ -234,12 +234,8 @@
     "crypto_params.h",
     "data_channel_interface.cc",
     "data_channel_interface.h",
-<<<<<<< HEAD
-    "dtmf_sender_interface.h",
     # RingRTC change to add ICE forking
     "ice_gatherer_interface.h",
-=======
->>>>>>> f14f0c7a
     "jsep.cc",
     "jsep.h",
     "jsep_ice_candidate.cc",
