/*
 *  Copyright 2012 The WebRTC project authors. All Rights Reserved.
 *
 *  Use of this source code is governed by a BSD-style license
 *  that can be found in the LICENSE file in the root of the source
 *  tree. An additional intellectual property rights grant can be found
 *  in the file PATENTS.  All contributing project authors may
 *  be found in the AUTHORS file in the root of the source tree.
 */

// This file contains the PeerConnection interface as defined in
// https://w3c.github.io/webrtc-pc/#peer-to-peer-connections
//
// The PeerConnectionFactory class provides factory methods to create
// PeerConnection, MediaStream and MediaStreamTrack objects.
//
// The following steps are needed to setup a typical call using WebRTC:
//
// 1. Create a PeerConnectionFactoryInterface. Check constructors for more
// information about input parameters.
//
// 2. Create a PeerConnection object. Provide a configuration struct which
// points to STUN and/or TURN servers used to generate ICE candidates, and
// provide an object that implements the PeerConnectionObserver interface,
// which is used to receive callbacks from the PeerConnection.
//
// 3. Create local MediaStreamTracks using the PeerConnectionFactory and add
// them to PeerConnection by calling AddTrack (or legacy method, AddStream).
//
// 4. Create an offer, call SetLocalDescription with it, serialize it, and send
// it to the remote peer
//
// 5. Once an ICE candidate has been gathered, the PeerConnection will call the
// observer function OnIceCandidate. The candidates must also be serialized and
// sent to the remote peer.
//
// 6. Once an answer is received from the remote peer, call
// SetRemoteDescription with the remote answer.
//
// 7. Once a remote candidate is received from the remote peer, provide it to
// the PeerConnection by calling AddIceCandidate.
//
// The receiver of a call (assuming the application is "call"-based) can decide
// to accept or reject the call; this decision will be taken by the application,
// not the PeerConnection.
//
// If the application decides to accept the call, it should:
//
// 1. Create PeerConnectionFactoryInterface if it doesn't exist.
//
// 2. Create a new PeerConnection.
//
// 3. Provide the remote offer to the new PeerConnection object by calling
// SetRemoteDescription.
//
// 4. Generate an answer to the remote offer by calling CreateAnswer and send it
// back to the remote peer.
//
// 5. Provide the local answer to the new PeerConnection by calling
// SetLocalDescription with the answer.
//
// 6. Provide the remote ICE candidates by calling AddIceCandidate.
//
// 7. Once a candidate has been gathered, the PeerConnection will call the
// observer function OnIceCandidate. Send these candidates to the remote peer.

#ifndef API_PEER_CONNECTION_INTERFACE_H_
#define API_PEER_CONNECTION_INTERFACE_H_

#include <stdint.h>
#include <stdio.h>

#include <functional>
#include <memory>
#include <string>
#include <vector>

#include "absl/base/attributes.h"
#include "absl/strings/string_view.h"
#include "absl/types/optional.h"
#include "api/adaptation/resource.h"
#include "api/async_dns_resolver.h"
#include "api/async_resolver_factory.h"
#include "api/audio/audio_mixer.h"
#include "api/audio_codecs/audio_decoder_factory.h"
#include "api/audio_codecs/audio_encoder_factory.h"
#include "api/audio_options.h"
#include "api/call/call_factory_interface.h"
#include "api/candidate.h"
#include "api/crypto/crypto_options.h"
#include "api/data_channel_interface.h"
#include "api/dtls_transport_interface.h"
#include "api/fec_controller.h"
#include "api/field_trials_view.h"
<<<<<<< HEAD
#include "api/ice_gatherer_interface.h"
=======
>>>>>>> fb3bd4a0
#include "api/ice_transport_interface.h"
#include "api/jsep.h"
#include "api/media_stream_interface.h"
#include "api/media_types.h"
#include "api/metronome/metronome.h"
#include "api/neteq/neteq_factory.h"
#include "api/network_state_predictor.h"
#include "api/packet_socket_factory.h"
#include "api/rtc_error.h"
#include "api/rtc_event_log/rtc_event_log_factory_interface.h"
#include "api/rtc_event_log_output.h"
#include "api/rtp_parameters.h"
#include "api/rtp_receiver_interface.h"
#include "api/rtp_sender_interface.h"
#include "api/rtp_transceiver_interface.h"
#include "api/scoped_refptr.h"
#include "api/sctp_transport_interface.h"
#include "api/set_local_description_observer_interface.h"
#include "api/set_remote_description_observer_interface.h"
#include "api/stats/rtc_stats_collector_callback.h"
#include "api/stats_types.h"
#include "api/task_queue/task_queue_factory.h"
#include "api/transport/bitrate_settings.h"
#include "api/transport/enums.h"
#include "api/transport/network_control.h"
#include "api/transport/sctp_transport_factory_interface.h"
#include "api/turn_customizer.h"
#include "api/video/video_bitrate_allocator_factory.h"
#include "call/rtp_packet_sink_interface.h"
#include "call/rtp_transport_controller_send_factory_interface.h"
#include "media/base/media_config.h"
#include "media/base/media_engine.h"
#include "modules/rtp_rtcp/source/rtp_packet_received.h"
#include "pc/rtp_transport.h"
// TODO(bugs.webrtc.org/7447): We plan to provide a way to let applications
// inject a PacketSocketFactory and/or NetworkManager, and not expose
// PortAllocator in the PeerConnection api.
#include "p2p/base/port_allocator.h"
#include "rtc_base/network.h"
#include "rtc_base/network_constants.h"
#include "rtc_base/network_monitor_factory.h"
#include "rtc_base/ref_count.h"
#include "rtc_base/rtc_certificate.h"
#include "rtc_base/rtc_certificate_generator.h"
#include "rtc_base/socket_address.h"
#include "rtc_base/ssl_certificate.h"
#include "rtc_base/ssl_stream_adapter.h"
#include "rtc_base/system/rtc_export.h"
#include "rtc_base/thread.h"

namespace rtc {
class Thread;
}  // namespace rtc

namespace webrtc {

// MediaStream container interface.
class StreamCollectionInterface : public rtc::RefCountInterface {
 public:
  // TODO(ronghuawu): Update the function names to c++ style, e.g. find -> Find.
  virtual size_t count() = 0;
  virtual MediaStreamInterface* at(size_t index) = 0;
  virtual MediaStreamInterface* find(const std::string& label) = 0;
  virtual MediaStreamTrackInterface* FindAudioTrack(const std::string& id) = 0;
  virtual MediaStreamTrackInterface* FindVideoTrack(const std::string& id) = 0;

 protected:
  // Dtor protected as objects shouldn't be deleted via this interface.
  ~StreamCollectionInterface() override = default;
};

class StatsObserver : public rtc::RefCountInterface {
 public:
  virtual void OnComplete(const StatsReports& reports) = 0;

 protected:
  ~StatsObserver() override = default;
};

enum class SdpSemantics {
  // TODO(https://crbug.com/webrtc/13528): Remove support for kPlanB.
  kPlanB_DEPRECATED,
  kPlanB [[deprecated]] = kPlanB_DEPRECATED,
  kUnifiedPlan,
};

class RTC_EXPORT PeerConnectionInterface : public rtc::RefCountInterface {
 public:
  // See https://w3c.github.io/webrtc-pc/#dom-rtcsignalingstate
  enum SignalingState {
    kStable,
    kHaveLocalOffer,
    kHaveLocalPrAnswer,
    kHaveRemoteOffer,
    kHaveRemotePrAnswer,
    kClosed,
  };
  static constexpr absl::string_view AsString(SignalingState);

  // See https://w3c.github.io/webrtc-pc/#dom-rtcicegatheringstate
  enum IceGatheringState {
    kIceGatheringNew,
    kIceGatheringGathering,
    kIceGatheringComplete
  };
  static constexpr absl::string_view AsString(IceGatheringState state);

  // See https://w3c.github.io/webrtc-pc/#dom-rtcpeerconnectionstate
  enum class PeerConnectionState {
    kNew,
    kConnecting,
    kConnected,
    kDisconnected,
    kFailed,
    kClosed,
  };
  static constexpr absl::string_view AsString(PeerConnectionState state);

  // See https://w3c.github.io/webrtc-pc/#dom-rtciceconnectionstate
  enum IceConnectionState {
    kIceConnectionNew,
    kIceConnectionChecking,
    kIceConnectionConnected,
    kIceConnectionCompleted,
    kIceConnectionFailed,
    kIceConnectionDisconnected,
    kIceConnectionClosed,
    kIceConnectionMax,
  };
  static constexpr absl::string_view AsString(IceConnectionState state);

  // TLS certificate policy.
  enum TlsCertPolicy {
    // For TLS based protocols, ensure the connection is secure by not
    // circumventing certificate validation.
    kTlsCertPolicySecure,
    // For TLS based protocols, disregard security completely by skipping
    // certificate validation. This is insecure and should never be used unless
    // security is irrelevant in that particular context.
    kTlsCertPolicyInsecureNoCheck,
  };

  struct RTC_EXPORT IceServer {
    IceServer();
    IceServer(const IceServer&);
    ~IceServer();

    // TODO(jbauch): Remove uri when all code using it has switched to urls.
    // List of URIs associated with this server. Valid formats are described
    // in RFC7064 and RFC7065, and more may be added in the future. The "host"
    // part of the URI may contain either an IP address or a hostname.
    std::string uri;
    std::vector<std::string> urls;
    std::string username;
    std::string password;
    TlsCertPolicy tls_cert_policy = kTlsCertPolicySecure;
    // If the URIs in `urls` only contain IP addresses, this field can be used
    // to indicate the hostname, which may be necessary for TLS (using the SNI
    // extension). If `urls` itself contains the hostname, this isn't
    // necessary.
    std::string hostname;
    // List of protocols to be used in the TLS ALPN extension.
    std::vector<std::string> tls_alpn_protocols;
    // List of elliptic curves to be used in the TLS elliptic curves extension.
    std::vector<std::string> tls_elliptic_curves;

    bool operator==(const IceServer& o) const {
      return uri == o.uri && urls == o.urls && username == o.username &&
             password == o.password && tls_cert_policy == o.tls_cert_policy &&
             hostname == o.hostname &&
             tls_alpn_protocols == o.tls_alpn_protocols &&
             tls_elliptic_curves == o.tls_elliptic_curves;
    }
    bool operator!=(const IceServer& o) const { return !(*this == o); }
  };
  typedef std::vector<IceServer> IceServers;

  enum IceTransportsType {
    // TODO(pthatcher): Rename these kTransporTypeXXX, but update
    // Chromium at the same time.
    kNone,
    kRelay,
    kNoHost,
    kAll
  };

  // https://tools.ietf.org/html/draft-ietf-rtcweb-jsep-24#section-4.1.1
  enum BundlePolicy {
    kBundlePolicyBalanced,
    kBundlePolicyMaxBundle,
    kBundlePolicyMaxCompat
  };

  // https://tools.ietf.org/html/draft-ietf-rtcweb-jsep-24#section-4.1.1
  enum RtcpMuxPolicy {
    kRtcpMuxPolicyNegotiate,
    kRtcpMuxPolicyRequire,
  };

  enum TcpCandidatePolicy {
    kTcpCandidatePolicyEnabled,
    kTcpCandidatePolicyDisabled
  };

  enum CandidateNetworkPolicy {
    kCandidateNetworkPolicyAll,
    kCandidateNetworkPolicyLowCost
  };

  enum ContinualGatheringPolicy { GATHER_ONCE, GATHER_CONTINUALLY };

  struct PortAllocatorConfig {
    // For min_port and max_port, 0 means not specified.
    int min_port = 0;
    int max_port = 0;
<<<<<<< HEAD
    // RingRTC change to default flags
    uint32_t flags = cricket::PORTALLOCATOR_ENABLE_SHARED_SOCKET
      | cricket::PORTALLOCATOR_ENABLE_IPV6
      | cricket::PORTALLOCATOR_ENABLE_IPV6_ON_WIFI
      | cricket::PORTALLOCATOR_ENABLE_ANY_ADDRESS_PORTS;
=======
    uint32_t flags = 0;  // Same as kDefaultPortAllocatorFlags.
>>>>>>> fb3bd4a0
  };

  enum class RTCConfigurationType {
    // A configuration that is safer to use, despite not having the best
    // performance. Currently this is the default configuration.
    kSafe,
    // An aggressive configuration that has better performance, although it
    // may be riskier and may need extra support in the application.
    kAggressive
  };

  // TODO(hbos): Change into class with private data and public getters.
  // TODO(nisse): In particular, accessing fields directly from an
  // application is brittle, since the organization mirrors the
  // organization of the implementation, which isn't stable. So we
  // need getters and setters at least for fields which applications
  // are interested in.
  struct RTC_EXPORT RTCConfiguration {
    // This struct is subject to reorganization, both for naming
    // consistency, and to group settings to match where they are used
    // in the implementation. To do that, we need getter and setter
    // methods for all settings which are of interest to applications,
    // Chrome in particular.

    RTCConfiguration();
    RTCConfiguration(const RTCConfiguration&);
    explicit RTCConfiguration(RTCConfigurationType type);
    ~RTCConfiguration();

    bool operator==(const RTCConfiguration& o) const;
    bool operator!=(const RTCConfiguration& o) const;

    bool dscp() const { return media_config.enable_dscp; }
    void set_dscp(bool enable) { media_config.enable_dscp = enable; }

    bool cpu_adaptation() const {
      return media_config.video.enable_cpu_adaptation;
    }
    void set_cpu_adaptation(bool enable) {
      media_config.video.enable_cpu_adaptation = enable;
    }

    bool suspend_below_min_bitrate() const {
      return media_config.video.suspend_below_min_bitrate;
    }
    void set_suspend_below_min_bitrate(bool enable) {
      media_config.video.suspend_below_min_bitrate = enable;
    }

    bool prerenderer_smoothing() const {
      return media_config.video.enable_prerenderer_smoothing;
    }
    void set_prerenderer_smoothing(bool enable) {
      media_config.video.enable_prerenderer_smoothing = enable;
    }

    bool experiment_cpu_load_estimator() const {
      return media_config.video.experiment_cpu_load_estimator;
    }
    void set_experiment_cpu_load_estimator(bool enable) {
      media_config.video.experiment_cpu_load_estimator = enable;
    }

    int audio_rtcp_report_interval_ms() const {
      return media_config.audio.rtcp_report_interval_ms;
    }
    void set_audio_rtcp_report_interval_ms(int audio_rtcp_report_interval_ms) {
      media_config.audio.rtcp_report_interval_ms =
          audio_rtcp_report_interval_ms;
    }

    int video_rtcp_report_interval_ms() const {
      return media_config.video.rtcp_report_interval_ms;
    }
    void set_video_rtcp_report_interval_ms(int video_rtcp_report_interval_ms) {
      media_config.video.rtcp_report_interval_ms =
          video_rtcp_report_interval_ms;
    }

    // Settings for the port allcoator. Applied only if the port allocator is
    // created by PeerConnectionFactory, not if it is injected with
    // PeerConnectionDependencies
    int min_port() const { return port_allocator_config.min_port; }
    void set_min_port(int port) { port_allocator_config.min_port = port; }
    int max_port() const { return port_allocator_config.max_port; }
    void set_max_port(int port) { port_allocator_config.max_port = port; }
    uint32_t port_allocator_flags() { return port_allocator_config.flags; }
    void set_port_allocator_flags(uint32_t flags) {
      port_allocator_config.flags = flags;
    }

    static const int kUndefined = -1;
    // Default maximum number of packets in the audio jitter buffer.
    static const int kAudioJitterBufferMaxPackets = 200;
    // ICE connection receiving timeout for aggressive configuration.
    static const int kAggressiveIceConnectionReceivingTimeout = 1000;

    ////////////////////////////////////////////////////////////////////////
    // The below few fields mirror the standard RTCConfiguration dictionary:
    // https://w3c.github.io/webrtc-pc/#rtcconfiguration-dictionary
    ////////////////////////////////////////////////////////////////////////

    // TODO(pthatcher): Rename this ice_servers, but update Chromium
    // at the same time.
    IceServers servers;
    // TODO(pthatcher): Rename this ice_transport_type, but update
    // Chromium at the same time.
    IceTransportsType type = kAll;
    BundlePolicy bundle_policy = kBundlePolicyBalanced;
    RtcpMuxPolicy rtcp_mux_policy = kRtcpMuxPolicyRequire;
    std::vector<rtc::scoped_refptr<rtc::RTCCertificate>> certificates;
    int ice_candidate_pool_size = 0;

    //////////////////////////////////////////////////////////////////////////
    // The below fields correspond to constraints from the deprecated
    // constraints interface for constructing a PeerConnection.
    //
    // absl::optional fields can be "missing", in which case the implementation
    // default will be used.
    //////////////////////////////////////////////////////////////////////////

    // If set to true, don't gather IPv6 ICE candidates.
    // TODO(https://crbug.com/1315576): Remove the ability to set it in Chromium
    // and delete this flag.
    bool disable_ipv6 = false;

    // If set to true, don't gather IPv6 ICE candidates on Wi-Fi.
    // Only intended to be used on specific devices. Certain phones disable IPv6
    // when the screen is turned off and it would be better to just disable the
    // IPv6 ICE candidates on Wi-Fi in those cases.
    bool disable_ipv6_on_wifi = false;

    // By default, the PeerConnection will use a limited number of IPv6 network
    // interfaces, in order to avoid too many ICE candidate pairs being created
    // and delaying ICE completion.
    //
    // Can be set to INT_MAX to effectively disable the limit.
    int max_ipv6_networks = cricket::kDefaultMaxIPv6Networks;

    // Exclude link-local network interfaces
    // from consideration for gathering ICE candidates.
    bool disable_link_local_networks = false;

    // Minimum bitrate at which screencast video tracks will be encoded at.
    // This means adding padding bits up to this bitrate, which can help
    // when switching from a static scene to one with motion.
    absl::optional<int> screencast_min_bitrate;

    // Use new combined audio/video bandwidth estimation?
    absl::optional<bool> combined_audio_video_bwe;

#if defined(WEBRTC_FUCHSIA)
    // TODO(bugs.webrtc.org/11066): Remove entirely once Fuchsia does not use.
    // TODO(bugs.webrtc.org/9891) - Move to crypto_options
    // Can be used to disable DTLS-SRTP. This should never be done, but can be
    // useful for testing purposes, for example in setting up a loopback call
    // with a single PeerConnection.
    absl::optional<bool> enable_dtls_srtp;
#endif

    /////////////////////////////////////////////////
    // The below fields are not part of the standard.
    /////////////////////////////////////////////////

    // Can be used to disable TCP candidate generation.
    TcpCandidatePolicy tcp_candidate_policy = kTcpCandidatePolicyEnabled;

    // Can be used to avoid gathering candidates for a "higher cost" network,
    // if a lower cost one exists. For example, if both Wi-Fi and cellular
    // interfaces are available, this could be used to avoid using the cellular
    // interface.
    CandidateNetworkPolicy candidate_network_policy =
        kCandidateNetworkPolicyAll;

    // The maximum number of packets that can be stored in the NetEq audio
    // jitter buffer. Can be reduced to lower tolerated audio latency.
    int audio_jitter_buffer_max_packets = kAudioJitterBufferMaxPackets;

    // Whether to use the NetEq "fast mode" which will accelerate audio quicker
    // if it falls behind.
    bool audio_jitter_buffer_fast_accelerate = false;

    // The minimum delay in milliseconds for the audio jitter buffer.
    int audio_jitter_buffer_min_delay_ms = 0;

    // Timeout in milliseconds before an ICE candidate pair is considered to be
    // "not receiving", after which a lower priority candidate pair may be
    // selected.
    int ice_connection_receiving_timeout = kUndefined;

    // Interval in milliseconds at which an ICE "backup" candidate pair will be
    // pinged. This is a candidate pair which is not actively in use, but may
    // be switched to if the active candidate pair becomes unusable.
    //
    // This is relevant mainly to Wi-Fi/cell handoff; the application may not
    // want this backup cellular candidate pair pinged frequently, since it
    // consumes data/battery.
    int ice_backup_candidate_pair_ping_interval = kUndefined;

    // Can be used to enable continual gathering, which means new candidates
    // will be gathered as network interfaces change. Note that if continual
    // gathering is used, the candidate removal API should also be used, to
    // avoid an ever-growing list of candidates.
    ContinualGatheringPolicy continual_gathering_policy = GATHER_ONCE;

    // If set to true, candidate pairs will be pinged in order of most likely
    // to work (which means using a TURN server, generally), rather than in
    // standard priority order.
    bool prioritize_most_likely_ice_candidate_pairs = false;

    // Implementation defined settings. A public member only for the benefit of
    // the implementation. Applications must not access it directly, and should
    // instead use provided accessor methods, e.g., set_cpu_adaptation.
    struct cricket::MediaConfig media_config;

    // If set to true, only one preferred TURN allocation will be used per
    // network interface. UDP is preferred over TCP and IPv6 over IPv4. This
    // can be used to cut down on the number of candidate pairings.
    // Deprecated. TODO(webrtc:11026) Remove this flag once the downstream
    // dependency is removed.
    bool prune_turn_ports = false;

    // The policy used to prune turn port.
    PortPrunePolicy turn_port_prune_policy = NO_PRUNE;

    PortPrunePolicy GetTurnPortPrunePolicy() const {
      return prune_turn_ports ? PRUNE_BASED_ON_PRIORITY
                              : turn_port_prune_policy;
    }

    // If set to true, this means the ICE transport should presume TURN-to-TURN
    // candidate pairs will succeed, even before a binding response is received.
    // This can be used to optimize the initial connection time, since the DTLS
    // handshake can begin immediately.
    bool presume_writable_when_fully_relayed = false;

    // If true, "renomination" will be added to the ice options in the transport
    // description.
    // See: https://tools.ietf.org/html/draft-thatcher-ice-renomination-00
    bool enable_ice_renomination = false;

    // If true, the ICE role is re-determined when the PeerConnection sets a
    // local transport description that indicates an ICE restart.
    //
    // This is standard RFC5245 ICE behavior, but causes unnecessary role
    // thrashing, so an application may wish to avoid it. This role
    // re-determining was removed in ICEbis (ICE v2).
    bool redetermine_role_on_ice_restart = true;

    // This flag is only effective when `continual_gathering_policy` is
    // GATHER_CONTINUALLY.
    //
    // If true, after the ICE transport type is changed such that new types of
    // ICE candidates are allowed by the new transport type, e.g. from
    // IceTransportsType::kRelay to IceTransportsType::kAll, candidates that
    // have been gathered by the ICE transport but not matching the previous
    // transport type and as a result not observed by PeerConnectionObserver,
    // will be surfaced to the observer.
    bool surface_ice_candidates_on_ice_transport_type_changed = false;

    // The following fields define intervals in milliseconds at which ICE
    // connectivity checks are sent.
    //
    // We consider ICE is "strongly connected" for an agent when there is at
    // least one candidate pair that currently succeeds in connectivity check
    // from its direction i.e. sending a STUN ping and receives a STUN ping
    // response, AND all candidate pairs have sent a minimum number of pings for
    // connectivity (this number is implementation-specific). Otherwise, ICE is
    // considered in "weak connectivity".
    //
    // Note that the above notion of strong and weak connectivity is not defined
    // in RFC 5245, and they apply to our current ICE implementation only.
    //
    // 1) ice_check_interval_strong_connectivity defines the interval applied to
    // ALL candidate pairs when ICE is strongly connected, and it overrides the
    // default value of this interval in the ICE implementation;
    // 2) ice_check_interval_weak_connectivity defines the counterpart for ALL
    // pairs when ICE is weakly connected, and it overrides the default value of
    // this interval in the ICE implementation;
    // 3) ice_check_min_interval defines the minimal interval (equivalently the
    // maximum rate) that overrides the above two intervals when either of them
    // is less.
    absl::optional<int> ice_check_interval_strong_connectivity;
    absl::optional<int> ice_check_interval_weak_connectivity;
    absl::optional<int> ice_check_min_interval;

    // The min time period for which a candidate pair must wait for response to
    // connectivity checks before it becomes unwritable. This parameter
    // overrides the default value in the ICE implementation if set.
    absl::optional<int> ice_unwritable_timeout;

    // The min number of connectivity checks that a candidate pair must sent
    // without receiving response before it becomes unwritable. This parameter
    // overrides the default value in the ICE implementation if set.
    absl::optional<int> ice_unwritable_min_checks;

    // The min time period for which a candidate pair must wait for response to
    // connectivity checks it becomes inactive. This parameter overrides the
    // default value in the ICE implementation if set.
    absl::optional<int> ice_inactive_timeout;

    // The interval in milliseconds at which STUN candidates will resend STUN
    // binding requests to keep NAT bindings open.
    absl::optional<int> stun_candidate_keepalive_interval;

    // Optional TurnCustomizer.
    // With this class one can modify outgoing TURN messages.
    // The object passed in must remain valid until PeerConnection::Close() is
    // called.
    webrtc::TurnCustomizer* turn_customizer = nullptr;

    // Preferred network interface.
    // A candidate pair on a preferred network has a higher precedence in ICE
    // than one on an un-preferred network, regardless of priority or network
    // cost.
    absl::optional<rtc::AdapterType> network_preference;

    // Configure the SDP semantics used by this PeerConnection. By default, this
    // is Unified Plan which is compliant to the WebRTC 1.0 specification. It is
    // possible to overrwite this to the deprecated Plan B SDP format, but note
    // that kPlanB will be deleted at some future date, see
    // https://crbug.com/webrtc/13528.
<<<<<<< HEAD
    //
    // kUnifiedPlan will cause the PeerConnection to create offers and answers
    // with multiple m= sections where each m= section maps to one RtpSender and
    // one RtpReceiver (an RtpTransceiver), either both audio or both video.
    // This will also cause the PeerConnection to ignore all but the first
    // a=ssrc lines that form a Plan B streams (if the PeerConnection is given
    // Plan B SDP to process).
    //
=======
    //
    // kUnifiedPlan will cause the PeerConnection to create offers and answers
    // with multiple m= sections where each m= section maps to one RtpSender and
    // one RtpReceiver (an RtpTransceiver), either both audio or both video.
    // This will also cause the PeerConnection to ignore all but the first
    // a=ssrc lines that form a Plan B streams (if the PeerConnection is given
    // Plan B SDP to process).
    //
>>>>>>> fb3bd4a0
    // kPlanB will cause the PeerConnection to create offers and answers with at
    // most one audio and one video m= section with multiple RtpSenders and
    // RtpReceivers specified as multiple a=ssrc lines within the section. This
    // will also cause PeerConnection to ignore all but the first m= section of
    // the same media type (if the PeerConnection is given Unified Plan SDP to
    // process).
<<<<<<< HEAD
    // RingRTC Change to use "Plan B"
    SdpSemantics sdp_semantics = SdpSemantics::kPlanB_DEPRECATED;
=======
    SdpSemantics sdp_semantics = SdpSemantics::kUnifiedPlan;
>>>>>>> fb3bd4a0

    // TODO(bugs.webrtc.org/9891) - Move to crypto_options or remove.
    // Actively reset the SRTP parameters whenever the DTLS transports
    // underneath are reset for every offer/answer negotiation.
    // This is only intended to be a workaround for crbug.com/835958
    // WARNING: This would cause RTP/RTCP packets decryption failure if not used
    // correctly. This flag will be deprecated soon. Do not rely on it.
    bool active_reset_srtp_params = false;

    // Defines advanced optional cryptographic settings related to SRTP and
    // frame encryption for native WebRTC. Setting this will overwrite any
    // settings set in PeerConnectionFactory (which is deprecated).
    absl::optional<CryptoOptions> crypto_options;

    // Configure if we should include the SDP attribute extmap-allow-mixed in
    // our offer on session level.
    bool offer_extmap_allow_mixed = true;

    // TURN logging identifier.
    // This identifier is added to a TURN allocation
    // and it intended to be used to be able to match client side
    // logs with TURN server logs. It will not be added if it's an empty string.
    std::string turn_logging_id;

    // Added to be able to control rollout of this feature.
    bool enable_implicit_rollback = false;

    // Whether network condition based codec switching is allowed.
    absl::optional<bool> allow_codec_switching;

    // The delay before doing a usage histogram report for long-lived
    // PeerConnections. Used for testing only.
    absl::optional<int> report_usage_pattern_delay_ms;

    // The ping interval (ms) when the connection is stable and writable. This
    // parameter overrides the default value in the ICE implementation if set.
    absl::optional<int> stable_writable_connection_ping_interval_ms;

    // Whether this PeerConnection will avoid VPNs (kAvoidVpn), prefer VPNs
    // (kPreferVpn), only work over VPN (kOnlyUseVpn) or only work over non-VPN
    // (kNeverUseVpn) interfaces. This controls which local interfaces the
    // PeerConnection will prefer to connect over. Since VPN detection is not
    // perfect, adherence to this preference cannot be guaranteed.
    VpnPreference vpn_preference = VpnPreference::kDefault;

    // List of address/length subnets that should be treated like
    // VPN (in case webrtc fails to auto detect them).
    std::vector<rtc::NetworkMask> vpn_list;

    PortAllocatorConfig port_allocator_config;

    //
    // Don't forget to update operator== if adding something.
    //
  };

  // See: https://www.w3.org/TR/webrtc/#idl-def-rtcofferansweroptions
  struct RTCOfferAnswerOptions {
    static const int kUndefined = -1;
    static const int kMaxOfferToReceiveMedia = 1;

    // The default value for constraint offerToReceiveX:true.
    static const int kOfferToReceiveMediaTrue = 1;

    // These options are left as backwards compatibility for clients who need
    // "Plan B" semantics. Clients who have switched to "Unified Plan" semantics
    // should use the RtpTransceiver API (AddTransceiver) instead.
    //
    // offer_to_receive_X set to 1 will cause a media description to be
    // generated in the offer, even if no tracks of that type have been added.
    // Values greater than 1 are treated the same.
    //
    // If set to 0, the generated directional attribute will not include the
    // "recv" direction (meaning it will be "sendonly" or "inactive".
    int offer_to_receive_video = kUndefined;
    int offer_to_receive_audio = kUndefined;

    bool voice_activity_detection = true;
    bool ice_restart = false;

    // If true, will offer to BUNDLE audio/video/data together. Not to be
    // confused with RTCP mux (multiplexing RTP and RTCP together).
    bool use_rtp_mux = true;

    // If true, "a=packetization:<payload_type> raw" attribute will be offered
    // in the SDP for all video payload and accepted in the answer if offered.
    bool raw_packetization_for_video = false;

    // This will apply to all video tracks with a Plan B SDP offer/answer.
    int num_simulcast_layers = 1;

    // If true: Use SDP format from draft-ietf-mmusic-scdp-sdp-03
    // If false: Use SDP format from draft-ietf-mmusic-sdp-sdp-26 or later
    bool use_obsolete_sctp_sdp = false;

    RTCOfferAnswerOptions() = default;

    RTCOfferAnswerOptions(int offer_to_receive_video,
                          int offer_to_receive_audio,
                          bool voice_activity_detection,
                          bool ice_restart,
                          bool use_rtp_mux)
        : offer_to_receive_video(offer_to_receive_video),
          offer_to_receive_audio(offer_to_receive_audio),
          voice_activity_detection(voice_activity_detection),
          ice_restart(ice_restart),
          use_rtp_mux(use_rtp_mux) {}
  };

  // Used by GetStats to decide which stats to include in the stats reports.
  // `kStatsOutputLevelStandard` includes the standard stats for Javascript API;
  // `kStatsOutputLevelDebug` includes both the standard stats and additional
  // stats for debugging purposes.
  enum StatsOutputLevel {
    kStatsOutputLevelStandard,
    kStatsOutputLevelDebug,
  };

  // Accessor methods to active local streams.
  // This method is not supported with kUnifiedPlan semantics. Please use
  // GetSenders() instead.
  virtual rtc::scoped_refptr<StreamCollectionInterface> local_streams() = 0;

  // Accessor methods to remote streams.
  // This method is not supported with kUnifiedPlan semantics. Please use
  // GetReceivers() instead.
  virtual rtc::scoped_refptr<StreamCollectionInterface> remote_streams() = 0;

  // Add a new MediaStream to be sent on this PeerConnection.
  // Note that a SessionDescription negotiation is needed before the
  // remote peer can receive the stream.
  //
  // This has been removed from the standard in favor of a track-based API. So,
  // this is equivalent to simply calling AddTrack for each track within the
  // stream, with the one difference that if "stream->AddTrack(...)" is called
  // later, the PeerConnection will automatically pick up the new track. Though
  // this functionality will be deprecated in the future.
  //
  // This method is not supported with kUnifiedPlan semantics. Please use
  // AddTrack instead.
  virtual bool AddStream(MediaStreamInterface* stream) = 0;

  // Remove a MediaStream from this PeerConnection.
  // Note that a SessionDescription negotiation is needed before the
  // remote peer is notified.
  //
  // This method is not supported with kUnifiedPlan semantics. Please use
  // RemoveTrack instead.
  virtual void RemoveStream(MediaStreamInterface* stream) = 0;

  // Add a new MediaStreamTrack to be sent on this PeerConnection, and return
  // the newly created RtpSender. The RtpSender will be associated with the
  // streams specified in the `stream_ids` list.
  //
  // Errors:
  // - INVALID_PARAMETER: `track` is null, has a kind other than audio or video,
  //       or a sender already exists for the track.
  // - INVALID_STATE: The PeerConnection is closed.
  virtual RTCErrorOr<rtc::scoped_refptr<RtpSenderInterface>> AddTrack(
      rtc::scoped_refptr<MediaStreamTrackInterface> track,
      const std::vector<std::string>& stream_ids) = 0;

  // Removes the connection between a MediaStreamTrack and the PeerConnection.
  // Stops sending on the RtpSender and marks the
  // corresponding RtpTransceiver direction as no longer sending.
  // https://w3c.github.io/webrtc-pc/#dom-rtcpeerconnection-removetrack
  //
  // Errors:
  // - INVALID_PARAMETER: `sender` is null or (Plan B only) the sender is not
  //       associated with this PeerConnection.
  // - INVALID_STATE: PeerConnection is closed.
  //
  // Plan B semantics: Removes the RtpSender from this PeerConnection.
  //
  // TODO(bugs.webrtc.org/9534): Rename to RemoveTrack once the other signature
  // is removed; remove default implementation once upstream is updated.
  virtual RTCError RemoveTrackOrError(
      rtc::scoped_refptr<RtpSenderInterface> sender) {
    RTC_CHECK_NOTREACHED();
    return RTCError();
  }

  // AddTransceiver creates a new RtpTransceiver and adds it to the set of
  // transceivers. Adding a transceiver will cause future calls to CreateOffer
  // to add a media description for the corresponding transceiver.
  //
  // The initial value of `mid` in the returned transceiver is null. Setting a
  // new session description may change it to a non-null value.
  //
  // https://w3c.github.io/webrtc-pc/#dom-rtcpeerconnection-addtransceiver
  //
  // Optionally, an RtpTransceiverInit structure can be specified to configure
  // the transceiver from construction. If not specified, the transceiver will
  // default to having a direction of kSendRecv and not be part of any streams.
  //
  // These methods are only available when Unified Plan is enabled (see
  // RTCConfiguration).
  //
  // Common errors:
  // - INTERNAL_ERROR: The configuration does not have Unified Plan enabled.

  // Adds a transceiver with a sender set to transmit the given track. The kind
  // of the transceiver (and sender/receiver) will be derived from the kind of
  // the track.
  // Errors:
  // - INVALID_PARAMETER: `track` is null.
  virtual RTCErrorOr<rtc::scoped_refptr<RtpTransceiverInterface>>
  AddTransceiver(rtc::scoped_refptr<MediaStreamTrackInterface> track) = 0;
  virtual RTCErrorOr<rtc::scoped_refptr<RtpTransceiverInterface>>
  AddTransceiver(rtc::scoped_refptr<MediaStreamTrackInterface> track,
                 const RtpTransceiverInit& init) = 0;

  // Adds a transceiver with the given kind. Can either be MEDIA_TYPE_AUDIO or
  // MEDIA_TYPE_VIDEO.
  // Errors:
  // - INVALID_PARAMETER: `media_type` is not MEDIA_TYPE_AUDIO or
  //                      MEDIA_TYPE_VIDEO.
  virtual RTCErrorOr<rtc::scoped_refptr<RtpTransceiverInterface>>
  AddTransceiver(cricket::MediaType media_type) = 0;
  virtual RTCErrorOr<rtc::scoped_refptr<RtpTransceiverInterface>>
  AddTransceiver(cricket::MediaType media_type,
                 const RtpTransceiverInit& init) = 0;

  // Creates a sender without a track. Can be used for "early media"/"warmup"
  // use cases, where the application may want to negotiate video attributes
  // before a track is available to send.
  //
  // The standard way to do this would be through "addTransceiver", but we
  // don't support that API yet.
  //
  // `kind` must be "audio" or "video".
  //
  // `stream_id` is used to populate the msid attribute; if empty, one will
  // be generated automatically.
  //
  // This method is not supported with kUnifiedPlan semantics. Please use
  // AddTransceiver instead.
  virtual rtc::scoped_refptr<RtpSenderInterface> CreateSender(
      const std::string& kind,
      const std::string& stream_id) = 0;

  // If Plan B semantics are specified, gets all RtpSenders, created either
  // through AddStream, AddTrack, or CreateSender. All senders of a specific
  // media type share the same media description.
  //
  // If Unified Plan semantics are specified, gets the RtpSender for each
  // RtpTransceiver.
  virtual std::vector<rtc::scoped_refptr<RtpSenderInterface>> GetSenders()
      const = 0;

  // If Plan B semantics are specified, gets all RtpReceivers created when a
  // remote description is applied. All receivers of a specific media type share
  // the same media description. It is also possible to have a media description
  // with no associated RtpReceivers, if the directional attribute does not
  // indicate that the remote peer is sending any media.
  //
  // If Unified Plan semantics are specified, gets the RtpReceiver for each
  // RtpTransceiver.
  virtual std::vector<rtc::scoped_refptr<RtpReceiverInterface>> GetReceivers()
      const = 0;

  // Get all RtpTransceivers, created either through AddTransceiver, AddTrack or
  // by a remote description applied with SetRemoteDescription.
  //
  // Note: This method is only available when Unified Plan is enabled (see
  // RTCConfiguration).
  virtual std::vector<rtc::scoped_refptr<RtpTransceiverInterface>>
  GetTransceivers() const = 0;

  // The legacy non-compliant GetStats() API. This correspond to the
  // callback-based version of getStats() in JavaScript. The returned metrics
  // are UNDOCUMENTED and many of them rely on implementation-specific details.
  // The goal is to DELETE THIS VERSION but we can't today because it is heavily
  // relied upon by third parties. See https://crbug.com/822696.
  //
  // This version is wired up into Chrome. Any stats implemented are
  // automatically exposed to the Web Platform. This has BYPASSED the Chrome
  // release processes for years and lead to cross-browser incompatibility
  // issues and web application reliance on Chrome-only behavior.
  //
  // This API is in "maintenance mode", serious regressions should be fixed but
  // adding new stats is highly discouraged.
  //
  // TODO(hbos): Deprecate and remove this when third parties have migrated to
  // the spec-compliant GetStats() API. https://crbug.com/822696
  virtual bool GetStats(StatsObserver* observer,
                        MediaStreamTrackInterface* track,  // Optional
                        StatsOutputLevel level) = 0;
  // The spec-compliant GetStats() API. This correspond to the promise-based
  // version of getStats() in JavaScript. Implementation status is described in
  // api/stats/rtcstats_objects.h. For more details on stats, see spec:
  // https://w3c.github.io/webrtc-pc/#dom-rtcpeerconnection-getstats
  // TODO(hbos): Takes shared ownership, use rtc::scoped_refptr<> instead. This
  // requires stop overriding the current version in third party or making third
  // party calls explicit to avoid ambiguity during switch. Make the future
  // version abstract as soon as third party projects implement it.
  virtual void GetStats(RTCStatsCollectorCallback* callback) = 0;
  // Spec-compliant getStats() performing the stats selection algorithm with the
  // sender. https://w3c.github.io/webrtc-pc/#dom-rtcrtpsender-getstats
  virtual void GetStats(
      rtc::scoped_refptr<RtpSenderInterface> selector,
      rtc::scoped_refptr<RTCStatsCollectorCallback> callback) = 0;
  // Spec-compliant getStats() performing the stats selection algorithm with the
  // receiver. https://w3c.github.io/webrtc-pc/#dom-rtcrtpreceiver-getstats
  virtual void GetStats(
      rtc::scoped_refptr<RtpReceiverInterface> selector,
      rtc::scoped_refptr<RTCStatsCollectorCallback> callback) = 0;
  // Clear cached stats in the RTCStatsCollector.
  virtual void ClearStatsCache() {}

  // Create a data channel with the provided config, or default config if none
  // is provided. Note that an offer/answer negotiation is still necessary
  // before the data channel can be used.
  //
  // Also, calling CreateDataChannel is the only way to get a data "m=" section
  // in SDP, so it should be done before CreateOffer is called, if the
  // application plans to use data channels.
  virtual RTCErrorOr<rtc::scoped_refptr<DataChannelInterface>>
  CreateDataChannelOrError(const std::string& label,
                           const DataChannelInit* config) {
    return RTCError(RTCErrorType::INTERNAL_ERROR, "dummy function called");
  }
  // TODO(crbug.com/788659): Remove "virtual" below and default implementation
  // above once mock in Chrome is fixed.
  ABSL_DEPRECATED("Use CreateDataChannelOrError")
  virtual rtc::scoped_refptr<DataChannelInterface> CreateDataChannel(
      const std::string& label,
      const DataChannelInit* config) {
    auto result = CreateDataChannelOrError(label, config);
    if (!result.ok()) {
      return nullptr;
    } else {
      return result.MoveValue();
    }
  }

  // NOTE: For the following 6 methods, it's only safe to dereference the
  // SessionDescriptionInterface on signaling_thread() (for example, calling
  // ToString).

  // Returns the more recently applied description; "pending" if it exists, and
  // otherwise "current". See below.
  virtual const SessionDescriptionInterface* local_description() const = 0;
  virtual const SessionDescriptionInterface* remote_description() const = 0;

  // A "current" description the one currently negotiated from a complete
  // offer/answer exchange.
  virtual const SessionDescriptionInterface* current_local_description()
      const = 0;
  virtual const SessionDescriptionInterface* current_remote_description()
      const = 0;

  // A "pending" description is one that's part of an incomplete offer/answer
  // exchange (thus, either an offer or a pranswer). Once the offer/answer
  // exchange is finished, the "pending" description will become "current".
  virtual const SessionDescriptionInterface* pending_local_description()
      const = 0;
  virtual const SessionDescriptionInterface* pending_remote_description()
      const = 0;

  // Tells the PeerConnection that ICE should be restarted. This triggers a need
  // for negotiation and subsequent CreateOffer() calls will act as if
  // RTCOfferAnswerOptions::ice_restart is true.
  // https://w3c.github.io/webrtc-pc/#dom-rtcpeerconnection-restartice
  // TODO(hbos): Remove default implementation when downstream projects
  // implement this.
  virtual void RestartIce() = 0;

  // Create a new offer.
  // The CreateSessionDescriptionObserver callback will be called when done.
  virtual void CreateOffer(CreateSessionDescriptionObserver* observer,
                           const RTCOfferAnswerOptions& options) = 0;

  // Create an answer to an offer.
  // The CreateSessionDescriptionObserver callback will be called when done.
  virtual void CreateAnswer(CreateSessionDescriptionObserver* observer,
                            const RTCOfferAnswerOptions& options) = 0;

  // Sets the local session description.
  //
  // According to spec, the local session description MUST be the same as was
  // returned by CreateOffer() or CreateAnswer() or else the operation should
  // fail. Our implementation however allows some amount of "SDP munging", but
  // please note that this is HIGHLY DISCOURAGED. If you do not intent to munge
  // SDP, the method below that doesn't take `desc` as an argument will create
  // the offer or answer for you.
  //
  // The observer is invoked as soon as the operation completes, which could be
  // before or after the SetLocalDescription() method has exited.
  virtual void SetLocalDescription(
      std::unique_ptr<SessionDescriptionInterface> desc,
      rtc::scoped_refptr<SetLocalDescriptionObserverInterface> observer) {}
  // Creates an offer or answer (depending on current signaling state) and sets
  // it as the local session description.
  //
  // The observer is invoked as soon as the operation completes, which could be
  // before or after the SetLocalDescription() method has exited.
  virtual void SetLocalDescription(
      rtc::scoped_refptr<SetLocalDescriptionObserverInterface> observer) {}
  // Like SetLocalDescription() above, but the observer is invoked with a delay
  // after the operation completes. This helps avoid recursive calls by the
  // observer but also makes it possible for states to change in-between the
  // operation completing and the observer getting called. This makes them racy
  // for synchronizing peer connection states to the application.
  // TODO(https://crbug.com/webrtc/11798): Delete these methods in favor of the
  // ones taking SetLocalDescriptionObserverInterface as argument.
  virtual void SetLocalDescription(SetSessionDescriptionObserver* observer,
                                   SessionDescriptionInterface* desc) = 0;
  virtual void SetLocalDescription(SetSessionDescriptionObserver* observer) {}

  // Sets the remote session description.
  //
  // (Unlike "SDP munging" before SetLocalDescription(), modifying a remote
  // offer or answer is allowed by the spec.)
  //
  // The observer is invoked as soon as the operation completes, which could be
  // before or after the SetRemoteDescription() method has exited.
  virtual void SetRemoteDescription(
      std::unique_ptr<SessionDescriptionInterface> desc,
      rtc::scoped_refptr<SetRemoteDescriptionObserverInterface> observer) = 0;
  // Like SetRemoteDescription() above, but the observer is invoked with a delay
  // after the operation completes. This helps avoid recursive calls by the
  // observer but also makes it possible for states to change in-between the
  // operation completing and the observer getting called. This makes them racy
  // for synchronizing peer connection states to the application.
  // TODO(https://crbug.com/webrtc/11798): Delete this method in favor of the
  // ones taking SetRemoteDescriptionObserverInterface as argument.
  virtual void SetRemoteDescription(SetSessionDescriptionObserver* observer,
                                    SessionDescriptionInterface* desc) {}

  // According to spec, we must only fire "negotiationneeded" if the Operations
  // Chain is empty. This method takes care of validating an event previously
  // generated with PeerConnectionObserver::OnNegotiationNeededEvent() to make
  // sure that even if there was a delay (e.g. due to a PostTask) between the
  // event being generated and the time of firing, the Operations Chain is empty
  // and the event is still valid to be fired.
  virtual bool ShouldFireNegotiationNeededEvent(uint32_t event_id) {
    return true;
  }

  virtual PeerConnectionInterface::RTCConfiguration GetConfiguration() = 0;

  // Sets the PeerConnection's global configuration to `config`.
  //
  // The members of `config` that may be changed are `type`, `servers`,
  // `ice_candidate_pool_size` and `prune_turn_ports` (though the candidate
  // pool size can't be changed after the first call to SetLocalDescription).
  // Note that this means the BUNDLE and RTCP-multiplexing policies cannot be
  // changed with this method.
  //
  // Any changes to STUN/TURN servers or ICE candidate policy will affect the
  // next gathering phase, and cause the next call to createOffer to generate
  // new ICE credentials, as described in JSEP. This also occurs when
  // `prune_turn_ports` changes, for the same reasoning.
  //
  // If an error occurs, returns false and populates `error` if non-null:
  // - INVALID_MODIFICATION if `config` contains a modified parameter other
  //   than one of the parameters listed above.
  // - INVALID_RANGE if `ice_candidate_pool_size` is out of range.
  // - SYNTAX_ERROR if parsing an ICE server URL failed.
  // - INVALID_PARAMETER if a TURN server is missing `username` or `password`.
  // - INTERNAL_ERROR if an unexpected error occurred.
  virtual RTCError SetConfiguration(
      const PeerConnectionInterface::RTCConfiguration& config) = 0;

  // Provides a remote candidate to the ICE Agent.
  // A copy of the `candidate` will be created and added to the remote
  // description. So the caller of this method still has the ownership of the
  // `candidate`.
  // TODO(hbos): The spec mandates chaining this operation onto the operations
  // chain; deprecate and remove this version in favor of the callback-based
  // signature.
  virtual bool AddIceCandidate(const IceCandidateInterface* candidate) = 0;
  // TODO(hbos): Remove default implementation once implemented by downstream
  // projects.
  virtual void AddIceCandidate(std::unique_ptr<IceCandidateInterface> candidate,
                               std::function<void(RTCError)> callback) {}

  // Removes a group of remote candidates from the ICE agent. Needed mainly for
  // continual gathering, to avoid an ever-growing list of candidates as
  // networks come and go. Note that the candidates' transport_name must be set
  // to the MID of the m= section that generated the candidate.
  // TODO(bugs.webrtc.org/8395): Use IceCandidateInterface instead of
  // cricket::Candidate, which would avoid the transport_name oddity.
  virtual bool RemoveIceCandidates(
      const std::vector<cricket::Candidate>& candidates) = 0;


  // RingRTC change to add ICE forking
  // Creates an IceGatherer that can be shared/used with UseSharedIceGatherer
  virtual rtc::scoped_refptr<webrtc::IceGathererInterface>
  CreateSharedIceGatherer();

  // RingRTC change to add ICE forking
  // SetGatherer with the same IceGatherer on many ICE transports to get
  // ICE forking behavior.  For example, like so:
  // auto gatherer = pc1->CreateSharedIceGatherer();
  // pc1->UseSharedIceGatherer(gatherer);
  // pc2->UseSharedIceGatherer(gatherer);
  // Do this before calling CreateOffer/CreateAnswer/SetLocalDescription.
  // Note that the given IceGatherer must be running on the same network thread
  // as the PeerConnnection.
  virtual bool UseSharedIceGatherer(
      rtc::scoped_refptr<webrtc::IceGathererInterface> shared_ice_gatherer);

  // RingRTC change to RTP from being processed before the call is accepted
  // If false, all RTP and RTCP packets will be dropped before being processed.
  virtual bool SetIncomingRtpEnabled(bool enabled);

  // RingRTC change to send RTP data
  // Make sure that you don't reuse (SSRC, seqnum) combinations except when rolling
  // over.  Otherwise, SRTP won't work properly.
  virtual bool SendRtp(std::unique_ptr<RtpPacket> rtp_packet);

  // RingRTC change to receive RTP data
  // Packets will go to the PeerConnectionObserver
  virtual bool ReceiveRtp(uint8_t pt);

  virtual void ConfigureAudioEncoders(const webrtc::AudioEncoder::Config& config) {
    RTC_LOG(LS_WARNING) << "Default PeerConnectionInterface::ConfigureAudioEncoders(...) does nothing!";
  }

  virtual void GetAudioLevels(
      cricket::AudioLevel* captured_out,
      cricket::ReceivedAudioLevel* received_out,
      size_t received_out_size,
      size_t* received_size_out);

  // SetBitrate limits the bandwidth allocated for all RTP streams sent by
  // this PeerConnection. Other limitations might affect these limits and
  // are respected (for example "b=AS" in SDP).
  //
  // Setting `current_bitrate_bps` will reset the current bitrate estimate
  // to the provided value.
  virtual RTCError SetBitrate(const BitrateSettings& bitrate) = 0;

  // Enable/disable playout of received audio streams. Enabled by default. Note
  // that even if playout is enabled, streams will only be played out if the
  // appropriate SDP is also applied. Setting `playout` to false will stop
  // playout of the underlying audio device but starts a task which will poll
  // for audio data every 10ms to ensure that audio processing happens and the
  // audio statistics are updated.
  virtual void SetAudioPlayout(bool playout) {}

  // Enable/disable recording of transmitted audio streams. Enabled by default.
  // Note that even if recording is enabled, streams will only be recorded if
  // the appropriate SDP is also applied.
  virtual void SetAudioRecording(bool recording) {}

  // Looks up the DtlsTransport associated with a MID value.
  // In the Javascript API, DtlsTransport is a property of a sender, but
  // because the PeerConnection owns the DtlsTransport in this implementation,
  // it is better to look them up on the PeerConnection.
  virtual rtc::scoped_refptr<DtlsTransportInterface> LookupDtlsTransportByMid(
      const std::string& mid) = 0;

  // Returns the SCTP transport, if any.
  virtual rtc::scoped_refptr<SctpTransportInterface> GetSctpTransport()
      const = 0;

  // Returns the current SignalingState.
  virtual SignalingState signaling_state() = 0;

  // Returns an aggregate state of all ICE *and* DTLS transports.
  // This is left in place to avoid breaking native clients who expect our old,
  // nonstandard behavior.
  // TODO(jonasolsson): deprecate and remove this.
  virtual IceConnectionState ice_connection_state() = 0;

  // Returns an aggregated state of all ICE transports.
  virtual IceConnectionState standardized_ice_connection_state() = 0;

  // Returns an aggregated state of all ICE and DTLS transports.
  virtual PeerConnectionState peer_connection_state() = 0;

  virtual IceGatheringState ice_gathering_state() = 0;

  // Returns the current state of canTrickleIceCandidates per
  // https://w3c.github.io/webrtc-pc/#attributes-1
  virtual absl::optional<bool> can_trickle_ice_candidates() {
    // TODO(crbug.com/708484): Remove default implementation.
    return absl::nullopt;
  }

  // When a resource is overused, the PeerConnection will try to reduce the load
  // on the sysem, for example by reducing the resolution or frame rate of
  // encoded streams. The Resource API allows injecting platform-specific usage
  // measurements. The conditions to trigger kOveruse or kUnderuse are up to the
  // implementation.
  // TODO(hbos): Make pure virtual when implemented by downstream projects.
  virtual void AddAdaptationResource(rtc::scoped_refptr<Resource> resource) {}

  // Start RtcEventLog using an existing output-sink. Takes ownership of
  // `output` and passes it on to Call, which will take the ownership. If the
  // operation fails the output will be closed and deallocated. The event log
  // will send serialized events to the output object every `output_period_ms`.
  // Applications using the event log should generally make their own trade-off
  // regarding the output period. A long period is generally more efficient,
  // with potential drawbacks being more bursty thread usage, and more events
  // lost in case the application crashes. If the `output_period_ms` argument is
  // omitted, webrtc selects a default deemed to be workable in most cases.
  virtual bool StartRtcEventLog(std::unique_ptr<RtcEventLogOutput> output,
                                int64_t output_period_ms) = 0;
  virtual bool StartRtcEventLog(std::unique_ptr<RtcEventLogOutput> output) = 0;

  // Stops logging the RtcEventLog.
  virtual void StopRtcEventLog() = 0;

  // Terminates all media, closes the transports, and in general releases any
  // resources used by the PeerConnection. This is an irreversible operation.
  //
  // Note that after this method completes, the PeerConnection will no longer
  // use the PeerConnectionObserver interface passed in on construction, and
  // thus the observer object can be safely destroyed.
  virtual void Close() = 0;

  // The thread on which all PeerConnectionObserver callbacks will be invoked,
  // as well as callbacks for other classes such as DataChannelObserver.
  //
  // Also the only thread on which it's safe to use SessionDescriptionInterface
  // pointers.
  // TODO(deadbeef): Make pure virtual when all subclasses implement it.
  virtual rtc::Thread* signaling_thread() const { return nullptr; }

 protected:
  // Dtor protected as objects shouldn't be deleted via this interface.
  ~PeerConnectionInterface() override = default;
};

// PeerConnection callback interface, used for RTCPeerConnection events.
// Application should implement these methods.
class PeerConnectionObserver : public RtpPacketSinkInterface {
 public:
  virtual ~PeerConnectionObserver() = default;

  // Triggered when the SignalingState changed.
  virtual void OnSignalingChange(
      PeerConnectionInterface::SignalingState new_state) = 0;

  // Triggered when media is received on a new stream from remote peer.
  virtual void OnAddStream(rtc::scoped_refptr<MediaStreamInterface> stream) {}

  // Triggered when a remote peer closes a stream.
  virtual void OnRemoveStream(rtc::scoped_refptr<MediaStreamInterface> stream) {
  }

  // Triggered when a remote peer opens a data channel.
  virtual void OnDataChannel(
      rtc::scoped_refptr<DataChannelInterface> data_channel) = 0;

  // Triggered when renegotiation is needed. For example, an ICE restart
  // has begun.
  // TODO(hbos): Delete in favor of OnNegotiationNeededEvent() when downstream
  // projects have migrated.
  virtual void OnRenegotiationNeeded() {}
  // Used to fire spec-compliant onnegotiationneeded events, which should only
  // fire when the Operations Chain is empty. The observer is responsible for
  // queuing a task (e.g. Chromium: jump to main thread) to maybe fire the
  // event. The event identified using `event_id` must only fire if
  // PeerConnection::ShouldFireNegotiationNeededEvent() returns true since it is
  // possible for the event to become invalidated by operations subsequently
  // chained.
  virtual void OnNegotiationNeededEvent(uint32_t event_id) {}

  // Called any time the legacy IceConnectionState changes.
  //
  // Note that our ICE states lag behind the standard slightly. The most
  // notable differences include the fact that "failed" occurs after 15
  // seconds, not 30, and this actually represents a combination ICE + DTLS
  // state, so it may be "failed" if DTLS fails while ICE succeeds.
  //
  // TODO(jonasolsson): deprecate and remove this.
  virtual void OnIceConnectionChange(
      PeerConnectionInterface::IceConnectionState new_state) {}

  // Called any time the standards-compliant IceConnectionState changes.
  virtual void OnStandardizedIceConnectionChange(
      PeerConnectionInterface::IceConnectionState new_state) {}

  // Called any time the PeerConnectionState changes.
  virtual void OnConnectionChange(
      PeerConnectionInterface::PeerConnectionState new_state) {}

  // Called any time the IceGatheringState changes.
  virtual void OnIceGatheringChange(
      PeerConnectionInterface::IceGatheringState new_state) = 0;

  // A new ICE candidate has been gathered.
  virtual void OnIceCandidate(const IceCandidateInterface* candidate) = 0;

  // Gathering of an ICE candidate failed.
  // See https://w3c.github.io/webrtc-pc/#event-icecandidateerror
  virtual void OnIceCandidateError(const std::string& address,
                                   int port,
                                   const std::string& url,
                                   int error_code,
                                   const std::string& error_text) {}

  // Ice candidates have been removed.
  // TODO(honghaiz): Make this a pure virtual method when all its subclasses
  // implement it.
  virtual void OnIceCandidatesRemoved(
      const std::vector<cricket::Candidate>& candidates) {}

  // Called when the ICE connection receiving status changes.
  virtual void OnIceConnectionReceivingChange(bool receiving) {}

  // Called when the selected candidate pair for the ICE connection changes.
  virtual void OnIceSelectedCandidatePairChanged(
      const cricket::CandidatePairChangeEvent& event) {}

  // This is called when a receiver and its track are created.
  // TODO(zhihuang): Make this pure virtual when all subclasses implement it.
  // Note: This is called with both Plan B and Unified Plan semantics. Unified
  // Plan users should prefer OnTrack, OnAddTrack is only called as backwards
  // compatibility (and is called in the exact same situations as OnTrack).
  virtual void OnAddTrack(
      rtc::scoped_refptr<RtpReceiverInterface> receiver,
      const std::vector<rtc::scoped_refptr<MediaStreamInterface>>& streams) {}

  // This is called when signaling indicates a transceiver will be receiving
  // media from the remote endpoint. This is fired during a call to
  // SetRemoteDescription. The receiving track can be accessed by:
  // `transceiver->receiver()->track()` and its associated streams by
  // `transceiver->receiver()->streams()`.
  // Note: This will only be called if Unified Plan semantics are specified.
  // This behavior is specified in section 2.2.8.2.5 of the "Set the
  // RTCSessionDescription" algorithm:
  // https://w3c.github.io/webrtc-pc/#set-description
  virtual void OnTrack(
      rtc::scoped_refptr<RtpTransceiverInterface> transceiver) {}

  // Called when signaling indicates that media will no longer be received on a
  // track.
  // With Plan B semantics, the given receiver will have been removed from the
  // PeerConnection and the track muted.
  // With Unified Plan semantics, the receiver will remain but the transceiver
  // will have changed direction to either sendonly or inactive.
  // https://w3c.github.io/webrtc-pc/#process-remote-track-removal
  // TODO(hbos,deadbeef): Make pure virtual when all subclasses implement it.
  virtual void OnRemoveTrack(
      rtc::scoped_refptr<RtpReceiverInterface> receiver) {}

  // Called when an interesting usage is detected by WebRTC.
  // An appropriate action is to add information about the context of the
  // PeerConnection and write the event to some kind of "interesting events"
  // log function.
  // The heuristics for defining what constitutes "interesting" are
  // implementation-defined.
  virtual void OnInterestingUsage(int usage_pattern) {}

  void OnRtpPacket(const RtpPacketReceived& rtp_packet) override {}
};

// PeerConnectionDependencies holds all of PeerConnections dependencies.
// A dependency is distinct from a configuration as it defines significant
// executable code that can be provided by a user of the API.
//
// All new dependencies should be added as a unique_ptr to allow the
// PeerConnection object to be the definitive owner of the dependencies
// lifetime making injection safer.
struct RTC_EXPORT PeerConnectionDependencies final {
  explicit PeerConnectionDependencies(PeerConnectionObserver* observer_in);
  // This object is not copyable or assignable.
  PeerConnectionDependencies(const PeerConnectionDependencies&) = delete;
  PeerConnectionDependencies& operator=(const PeerConnectionDependencies&) =
      delete;
  // This object is only moveable.
  PeerConnectionDependencies(PeerConnectionDependencies&&);
  PeerConnectionDependencies& operator=(PeerConnectionDependencies&&) = default;
  ~PeerConnectionDependencies();
  // Mandatory dependencies
  PeerConnectionObserver* observer = nullptr;
  // Optional dependencies
  // TODO(bugs.webrtc.org/7447): remove port allocator once downstream is
  // updated. The recommended way to inject networking components is to pass a
  // PacketSocketFactory when creating the PeerConnectionFactory.
  std::unique_ptr<cricket::PortAllocator> allocator;
  // Factory for creating resolvers that look up hostnames in DNS
  std::unique_ptr<webrtc::AsyncDnsResolverFactoryInterface>
      async_dns_resolver_factory;
  // Deprecated - use async_dns_resolver_factory
  std::unique_ptr<webrtc::AsyncResolverFactory> async_resolver_factory;
  std::unique_ptr<webrtc::IceTransportFactory> ice_transport_factory;
  std::unique_ptr<rtc::RTCCertificateGeneratorInterface> cert_generator;
  std::unique_ptr<rtc::SSLCertificateVerifier> tls_cert_verifier;
  std::unique_ptr<webrtc::VideoBitrateAllocatorFactory>
      video_bitrate_allocator_factory;
  // Optional field trials to use.
  // Overrides those from PeerConnectionFactoryDependencies.
  std::unique_ptr<FieldTrialsView> trials;
};

// PeerConnectionFactoryDependencies holds all of the PeerConnectionFactory
// dependencies. All new dependencies should be added here instead of
// overloading the function. This simplifies dependency injection and makes it
// clear which are mandatory and optional. If possible please allow the peer
// connection factory to take ownership of the dependency by adding a unique_ptr
// to this structure.
struct RTC_EXPORT PeerConnectionFactoryDependencies final {
  PeerConnectionFactoryDependencies();
  // This object is not copyable or assignable.
  PeerConnectionFactoryDependencies(const PeerConnectionFactoryDependencies&) =
      delete;
  PeerConnectionFactoryDependencies& operator=(
      const PeerConnectionFactoryDependencies&) = delete;
  // This object is only moveable.
  PeerConnectionFactoryDependencies(PeerConnectionFactoryDependencies&&);
  PeerConnectionFactoryDependencies& operator=(
      PeerConnectionFactoryDependencies&&) = default;
  ~PeerConnectionFactoryDependencies();

  // Optional dependencies
  rtc::Thread* network_thread = nullptr;
  rtc::Thread* worker_thread = nullptr;
  rtc::Thread* signaling_thread = nullptr;
  rtc::SocketFactory* socket_factory = nullptr;
<<<<<<< HEAD
=======
  // The `packet_socket_factory` will only be used if CreatePeerConnection is
  // called without a `port_allocator`.
  std::unique_ptr<rtc::PacketSocketFactory> packet_socket_factory;
>>>>>>> fb3bd4a0
  std::unique_ptr<TaskQueueFactory> task_queue_factory;
  std::unique_ptr<cricket::MediaEngineInterface> media_engine;
  std::unique_ptr<CallFactoryInterface> call_factory;
  std::unique_ptr<RtcEventLogFactoryInterface> event_log_factory;
  std::unique_ptr<FecControllerFactoryInterface> fec_controller_factory;
  std::unique_ptr<NetworkStatePredictorFactoryInterface>
      network_state_predictor_factory;
  std::unique_ptr<NetworkControllerFactoryInterface> network_controller_factory;
  // The `network_manager` will only be used if CreatePeerConnection is called
  // without a `port_allocator`, causing the default allocator and network
  // manager to be used.
  std::unique_ptr<rtc::NetworkManager> network_manager;
  // The `network_monitor_factory` will only be used if CreatePeerConnection is
  // called without a `port_allocator`, and the above `network_manager' is null.
  std::unique_ptr<rtc::NetworkMonitorFactory> network_monitor_factory;
  std::unique_ptr<NetEqFactory> neteq_factory;
  std::unique_ptr<SctpTransportFactoryInterface> sctp_factory;
  std::unique_ptr<FieldTrialsView> trials;
  std::unique_ptr<RtpTransportControllerSendFactoryInterface>
      transport_controller_send_factory;
  std::unique_ptr<Metronome> metronome;
};

// PeerConnectionFactoryInterface is the factory interface used for creating
// PeerConnection, MediaStream and MediaStreamTrack objects.
//
// The simplest method for obtaiing one, CreatePeerConnectionFactory will
// create the required libjingle threads, socket and network manager factory
// classes for networking if none are provided, though it requires that the
// application runs a message loop on the thread that called the method (see
// explanation below)
//
// If an application decides to provide its own threads and/or implementation
// of networking classes, it should use the alternate
// CreatePeerConnectionFactory method which accepts threads as input, and use
// the CreatePeerConnection version that takes a PortAllocator as an argument.
class RTC_EXPORT PeerConnectionFactoryInterface
    : public rtc::RefCountInterface {
 public:
  class Options {
   public:
    Options() {}

    // If set to true, created PeerConnections won't enforce any SRTP
    // requirement, allowing unsecured media. Should only be used for
    // testing/debugging.
    bool disable_encryption = false;

    // If set to true, any platform-supported network monitoring capability
    // won't be used, and instead networks will only be updated via polling.
    //
    // This only has an effect if a PeerConnection is created with the default
    // PortAllocator implementation.
    bool disable_network_monitor = false;

    // Sets the network types to ignore. For instance, calling this with
    // ADAPTER_TYPE_ETHERNET | ADAPTER_TYPE_LOOPBACK will ignore Ethernet and
    // loopback interfaces.
    int network_ignore_mask = rtc::kDefaultNetworkIgnoreMask;

    // Sets the maximum supported protocol version. The highest version
    // supported by both ends will be used for the connection, i.e. if one
    // party supports DTLS 1.0 and the other DTLS 1.2, DTLS 1.0 will be used.
    rtc::SSLProtocolVersion ssl_max_version = rtc::SSL_PROTOCOL_DTLS_12;

    // Sets crypto related options, e.g. enabled cipher suites.
    CryptoOptions crypto_options = CryptoOptions::Default();
  };

  // Set the options to be used for subsequently created PeerConnections.
  virtual void SetOptions(const Options& options) = 0;

  // The preferred way to create a new peer connection. Simply provide the
  // configuration and a PeerConnectionDependencies structure.
  // TODO(benwright): Make pure virtual once downstream mock PC factory classes
  // are updated.
  virtual RTCErrorOr<rtc::scoped_refptr<PeerConnectionInterface>>
  CreatePeerConnectionOrError(
      const PeerConnectionInterface::RTCConfiguration& configuration,
      PeerConnectionDependencies dependencies);
  // Deprecated creator - does not return an error code on error.
  // TODO(bugs.webrtc.org:12238): Deprecate and remove.
  ABSL_DEPRECATED("Use CreatePeerConnectionOrError")
  virtual rtc::scoped_refptr<PeerConnectionInterface> CreatePeerConnection(
      const PeerConnectionInterface::RTCConfiguration& configuration,
      PeerConnectionDependencies dependencies);

  // Deprecated; `allocator` and `cert_generator` may be null, in which case
  // default implementations will be used.
  //
  // `observer` must not be null.
  //
  // Note that this method does not take ownership of `observer`; it's the
  // responsibility of the caller to delete it. It can be safely deleted after
  // Close has been called on the returned PeerConnection, which ensures no
  // more observer callbacks will be invoked.
  ABSL_DEPRECATED("Use CreatePeerConnectionOrError")
  virtual rtc::scoped_refptr<PeerConnectionInterface> CreatePeerConnection(
      const PeerConnectionInterface::RTCConfiguration& configuration,
      std::unique_ptr<cricket::PortAllocator> allocator,
      std::unique_ptr<rtc::RTCCertificateGeneratorInterface> cert_generator,
      PeerConnectionObserver* observer);

  // Returns the capabilities of an RTP sender of type `kind`.
  // If for some reason you pass in MEDIA_TYPE_DATA, returns an empty structure.
  // TODO(orphis): Make pure virtual when all subclasses implement it.
  virtual RtpCapabilities GetRtpSenderCapabilities(
      cricket::MediaType kind) const;

  // Returns the capabilities of an RTP receiver of type `kind`.
  // If for some reason you pass in MEDIA_TYPE_DATA, returns an empty structure.
  // TODO(orphis): Make pure virtual when all subclasses implement it.
  virtual RtpCapabilities GetRtpReceiverCapabilities(
      cricket::MediaType kind) const;

  virtual rtc::scoped_refptr<MediaStreamInterface> CreateLocalMediaStream(
      const std::string& stream_id) = 0;

  // Creates an AudioSourceInterface.
  // `options` decides audio processing settings.
  virtual rtc::scoped_refptr<AudioSourceInterface> CreateAudioSource(
      const cricket::AudioOptions& options) = 0;

  // Creates a new local VideoTrack. The same `source` can be used in several
  // tracks.
  virtual rtc::scoped_refptr<VideoTrackInterface> CreateVideoTrack(
      const std::string& label,
      VideoTrackSourceInterface* source) = 0;

  // Creates an new AudioTrack. At the moment `source` can be null.
  virtual rtc::scoped_refptr<AudioTrackInterface> CreateAudioTrack(
      const std::string& label,
      AudioSourceInterface* source) = 0;

  // Starts AEC dump using existing file. Takes ownership of `file` and passes
  // it on to VoiceEngine (via other objects) immediately, which will take
  // the ownerhip. If the operation fails, the file will be closed.
  // A maximum file size in bytes can be specified. When the file size limit is
  // reached, logging is stopped automatically. If max_size_bytes is set to a
  // value <= 0, no limit will be used, and logging will continue until the
  // StopAecDump function is called.
  // TODO(webrtc:6463): Delete default implementation when downstream mocks
  // classes are updated.
  virtual bool StartAecDump(FILE* file, int64_t max_size_bytes) {
    return false;
  }

  // Stops logging the AEC dump.
  virtual void StopAecDump() = 0;

 protected:
  // Dtor and ctor protected as objects shouldn't be created or deleted via
  // this interface.
  PeerConnectionFactoryInterface() {}
  ~PeerConnectionFactoryInterface() override = default;
};

// CreateModularPeerConnectionFactory is implemented in the "peerconnection"
// build target, which doesn't pull in the implementations of every module
// webrtc may use.
//
// If an application knows it will only require certain modules, it can reduce
// webrtc's impact on its binary size by depending only on the "peerconnection"
// target and the modules the application requires, using
// CreateModularPeerConnectionFactory. For example, if an application
// only uses WebRTC for audio, it can pass in null pointers for the
// video-specific interfaces, and omit the corresponding modules from its
// build.
//
// If `network_thread` or `worker_thread` are null, the PeerConnectionFactory
// will create the necessary thread internally. If `signaling_thread` is null,
// the PeerConnectionFactory will use the thread on which this method is called
// as the signaling thread, wrapping it in an rtc::Thread object if needed.
RTC_EXPORT rtc::scoped_refptr<PeerConnectionFactoryInterface>
CreateModularPeerConnectionFactory(
    PeerConnectionFactoryDependencies dependencies);

// https://w3c.github.io/webrtc-pc/#dom-rtcsignalingstate
inline constexpr absl::string_view PeerConnectionInterface::AsString(
    SignalingState state) {
  switch (state) {
    case SignalingState::kStable:
      return "stable";
    case SignalingState::kHaveLocalOffer:
      return "have-local-offer";
    case SignalingState::kHaveLocalPrAnswer:
      return "have-local-pranswer";
    case SignalingState::kHaveRemoteOffer:
      return "have-remote-offer";
    case SignalingState::kHaveRemotePrAnswer:
      return "have-remote-pranswer";
    case SignalingState::kClosed:
      return "closed";
  }
  // This cannot happen.
  // Not using "RTC_CHECK_NOTREACHED()" because AsString() is constexpr.
  return "";
}

// https://w3c.github.io/webrtc-pc/#dom-rtcicegatheringstate
inline constexpr absl::string_view PeerConnectionInterface::AsString(
    IceGatheringState state) {
  switch (state) {
    case IceGatheringState::kIceGatheringNew:
      return "new";
    case IceGatheringState::kIceGatheringGathering:
      return "gathering";
    case IceGatheringState::kIceGatheringComplete:
      return "complete";
  }
  // This cannot happen.
  // Not using "RTC_CHECK_NOTREACHED()" because AsString() is constexpr.
  return "";
}

// https://w3c.github.io/webrtc-pc/#dom-rtciceconnectionstate
inline constexpr absl::string_view PeerConnectionInterface::AsString(
    PeerConnectionState state) {
  switch (state) {
    case PeerConnectionState::kNew:
      return "new";
    case PeerConnectionState::kConnecting:
      return "connecting";
    case PeerConnectionState::kConnected:
      return "connected";
    case PeerConnectionState::kDisconnected:
      return "disconnected";
    case PeerConnectionState::kFailed:
      return "failed";
    case PeerConnectionState::kClosed:
      return "closed";
  }
  // This cannot happen.
  // Not using "RTC_CHECK_NOTREACHED()" because AsString() is constexpr.
  return "";
}

inline constexpr absl::string_view PeerConnectionInterface::AsString(
    IceConnectionState state) {
  switch (state) {
    case kIceConnectionNew:
      return "new";
    case kIceConnectionChecking:
      return "checking";
    case kIceConnectionConnected:
      return "connected";
    case kIceConnectionCompleted:
      return "completed";
    case kIceConnectionFailed:
      return "failed";
    case kIceConnectionDisconnected:
      return "disconnected";
    case kIceConnectionClosed:
      return "closed";
    case kIceConnectionMax:
      // This cannot happen.
      // Not using "RTC_CHECK_NOTREACHED()" because AsString() is constexpr.
      return "";
  }
  // This cannot happen.
  // Not using "RTC_CHECK_NOTREACHED()" because AsString() is constexpr.
  return "";
}

}  // namespace webrtc

#endif  // API_PEER_CONNECTION_INTERFACE_H_<|MERGE_RESOLUTION|>--- conflicted
+++ resolved
@@ -92,10 +92,7 @@
 #include "api/dtls_transport_interface.h"
 #include "api/fec_controller.h"
 #include "api/field_trials_view.h"
-<<<<<<< HEAD
 #include "api/ice_gatherer_interface.h"
-=======
->>>>>>> fb3bd4a0
 #include "api/ice_transport_interface.h"
 #include "api/jsep.h"
 #include "api/media_stream_interface.h"
@@ -311,15 +308,11 @@
     // For min_port and max_port, 0 means not specified.
     int min_port = 0;
     int max_port = 0;
-<<<<<<< HEAD
     // RingRTC change to default flags
     uint32_t flags = cricket::PORTALLOCATOR_ENABLE_SHARED_SOCKET
       | cricket::PORTALLOCATOR_ENABLE_IPV6
       | cricket::PORTALLOCATOR_ENABLE_IPV6_ON_WIFI
       | cricket::PORTALLOCATOR_ENABLE_ANY_ADDRESS_PORTS;
-=======
-    uint32_t flags = 0;  // Same as kDefaultPortAllocatorFlags.
->>>>>>> fb3bd4a0
   };
 
   enum class RTCConfigurationType {
@@ -642,7 +635,6 @@
     // possible to overrwite this to the deprecated Plan B SDP format, but note
     // that kPlanB will be deleted at some future date, see
     // https://crbug.com/webrtc/13528.
-<<<<<<< HEAD
     //
     // kUnifiedPlan will cause the PeerConnection to create offers and answers
     // with multiple m= sections where each m= section maps to one RtpSender and
@@ -651,28 +643,14 @@
     // a=ssrc lines that form a Plan B streams (if the PeerConnection is given
     // Plan B SDP to process).
     //
-=======
-    //
-    // kUnifiedPlan will cause the PeerConnection to create offers and answers
-    // with multiple m= sections where each m= section maps to one RtpSender and
-    // one RtpReceiver (an RtpTransceiver), either both audio or both video.
-    // This will also cause the PeerConnection to ignore all but the first
-    // a=ssrc lines that form a Plan B streams (if the PeerConnection is given
-    // Plan B SDP to process).
-    //
->>>>>>> fb3bd4a0
     // kPlanB will cause the PeerConnection to create offers and answers with at
     // most one audio and one video m= section with multiple RtpSenders and
     // RtpReceivers specified as multiple a=ssrc lines within the section. This
     // will also cause PeerConnection to ignore all but the first m= section of
     // the same media type (if the PeerConnection is given Unified Plan SDP to
     // process).
-<<<<<<< HEAD
     // RingRTC Change to use "Plan B"
     SdpSemantics sdp_semantics = SdpSemantics::kPlanB_DEPRECATED;
-=======
-    SdpSemantics sdp_semantics = SdpSemantics::kUnifiedPlan;
->>>>>>> fb3bd4a0
 
     // TODO(bugs.webrtc.org/9891) - Move to crypto_options or remove.
     // Actively reset the SRTP parameters whenever the DTLS transports
@@ -1490,12 +1468,9 @@
   rtc::Thread* worker_thread = nullptr;
   rtc::Thread* signaling_thread = nullptr;
   rtc::SocketFactory* socket_factory = nullptr;
-<<<<<<< HEAD
-=======
   // The `packet_socket_factory` will only be used if CreatePeerConnection is
   // called without a `port_allocator`.
   std::unique_ptr<rtc::PacketSocketFactory> packet_socket_factory;
->>>>>>> fb3bd4a0
   std::unique_ptr<TaskQueueFactory> task_queue_factory;
   std::unique_ptr<cricket::MediaEngineInterface> media_engine;
   std::unique_ptr<CallFactoryInterface> call_factory;
