--- conflicted
+++ resolved
@@ -616,12 +616,8 @@
     // The min time period for which a candidate pair must wait for response to
     // connectivity checks it becomes inactive. This parameter overrides the
     // default value in the ICE implementation if set.
-<<<<<<< HEAD
     // RingRTC change to configure inactive timeout
-    absl::optional<int> ice_inactive_timeout = 30 * 1000; // 30 seconds
-=======
-    std::optional<int> ice_inactive_timeout;
->>>>>>> 28b793b4
+    std::optional<int> ice_inactive_timeout = 30 * 1000; // 30 seconds
 
     // The interval in milliseconds at which STUN candidates will resend STUN
     // binding requests to keep NAT bindings open.
@@ -1304,6 +1300,7 @@
 
 // PeerConnection callback interface, used for RTCPeerConnection events.
 // Application should implement these methods.
+// RingRTC change to receive RTP data
 class PeerConnectionObserver : public RtpPacketSinkInterface {
  public:
   virtual ~PeerConnectionObserver() = default;
