/*
 *  Copyright (c) 2018 The WebRTC project authors. All Rights Reserved.
 *
 *  Use of this source code is governed by a BSD-style license
 *  that can be found in the LICENSE file in the root of the source
 *  tree. An additional intellectual property rights grant can be found
 *  in the file PATENTS.  All contributing project authors may
 *  be found in the AUTHORS file in the root of the source tree.
 */

#ifndef API_VIDEO_VIDEO_CODEC_TYPE_H_
#define API_VIDEO_VIDEO_CODEC_TYPE_H_

namespace webrtc {

<<<<<<< HEAD
// GENERATED_JAVA_ENUM_PACKAGE: org.webrtc
=======
>>>>>>> cbad18b1
enum VideoCodecType {
  // There are various memset(..., 0, ...) calls in the code that rely on
  // kVideoCodecGeneric being zero.
  kVideoCodecGeneric = 0,
  kVideoCodecVP8,
  kVideoCodecVP9,
  kVideoCodecAV1,
  kVideoCodecH264,
  kVideoCodecMultiplex,
};

}  // namespace webrtc

#endif  // API_VIDEO_VIDEO_CODEC_TYPE_H_<|MERGE_RESOLUTION|>--- conflicted
+++ resolved
@@ -13,10 +13,6 @@
 
 namespace webrtc {
 
-<<<<<<< HEAD
-// GENERATED_JAVA_ENUM_PACKAGE: org.webrtc
-=======
->>>>>>> cbad18b1
 enum VideoCodecType {
   // There are various memset(..., 0, ...) calls in the code that rely on
   // kVideoCodecGeneric being zero.
