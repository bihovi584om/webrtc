/*
 *  Copyright (c) 2018 The WebRTC project authors. All Rights Reserved.
 *
 *  Use of this source code is governed by a BSD-style license
 *  that can be found in the LICENSE file in the root of the source
 *  tree. An additional intellectual property rights grant can be found
 *  in the file PATENTS.  All contributing project authors may
 *  be found in the AUTHORS file in the root of the source tree.
 */

#ifndef API_VIDEO_VIDEO_STREAM_ENCODER_OBSERVER_H_
#define API_VIDEO_VIDEO_STREAM_ENCODER_OBSERVER_H_

#include <string>
#include <vector>

#include "absl/types/optional.h"
#include "api/video/video_adaptation_counters.h"
#include "api/video/video_adaptation_reason.h"
#include "api/video/video_bitrate_allocation.h"
#include "api/video/video_codec_constants.h"
#include "api/video_codecs/video_encoder.h"
#include "api/video_codecs/video_encoder_config.h"

namespace webrtc {

// TODO(nisse): Used for the OnSendEncodedImage callback below. The callback
// wants metadata such as size, encode timing, qp, but doesn't need actual
// encoded data. So use some other type to represent that.
class EncodedImage;

// Broken out into a base class, with public inheritance below, only to ease
// unit testing of the internal class OveruseFrameDetector.
class CpuOveruseMetricsObserver {
 public:
  virtual ~CpuOveruseMetricsObserver() = default;
  virtual void OnEncodedFrameTimeMeasured(int encode_duration_ms,
                                          int encode_usage_percent) = 0;
};

class VideoStreamEncoderObserver : public CpuOveruseMetricsObserver {
 public:
  struct AdaptationSettings {
    AdaptationSettings()
        : resolution_scaling_enabled(false), framerate_scaling_enabled(false) {}

    AdaptationSettings(bool resolution_scaling_enabled,
                       bool framerate_scaling_enabled)
        : resolution_scaling_enabled(resolution_scaling_enabled),
          framerate_scaling_enabled(framerate_scaling_enabled) {}

    bool resolution_scaling_enabled;
    bool framerate_scaling_enabled;
  };

  // TODO(nisse): Duplicates enum EncodedImageCallback::DropReason.
  enum class DropReason {
    kSource,
    kEncoderQueue,
    kEncoder,
    kMediaOptimization,
    kCongestionWindow
  };

  ~VideoStreamEncoderObserver() override = default;

  virtual void OnIncomingFrame(int width, int height) = 0;

  // TODO(nisse): Merge into one callback per encoded frame.
  using CpuOveruseMetricsObserver::OnEncodedFrameTimeMeasured;
  virtual void OnSendEncodedImage(const EncodedImage& encoded_image,
                                  const CodecSpecificInfo* codec_info) = 0;

  virtual void OnEncoderImplementationChanged(
      const std::string& implementation_name) = 0;

  virtual void OnFrameDropped(DropReason reason) = 0;

  // Used to indicate change in content type, which may require a change in
  // how stats are collected and set the configured preferred media bitrate.
  virtual void OnEncoderReconfigured(
      const VideoEncoderConfig& encoder_config,
      const std::vector<VideoStream>& streams) = 0;

  virtual void OnAdaptationChanged(
      VideoAdaptationReason reason,
      const VideoAdaptationCounters& cpu_steps,
      const VideoAdaptationCounters& quality_steps) = 0;
  virtual void ClearAdaptationStats() = 0;

  virtual void UpdateAdaptationSettings(
      AdaptationSettings cpu_settings,
      AdaptationSettings quality_settings) = 0;
  virtual void OnMinPixelLimitReached() = 0;
  virtual void OnInitialQualityResolutionAdaptDown() = 0;

  virtual void OnSuspendChange(bool is_suspended) = 0;

  virtual void OnBitrateAllocationUpdated(
      const VideoCodec& codec,
      const VideoBitrateAllocation& allocation) {}

  // Informes observer if an internal encoder scaler has reduced video
<<<<<<< HEAD
  // resolution or not. |is_scaled| is a flag indicating if the video is scaled
=======
  // resolution or not. `is_scaled` is a flag indicating if the video is scaled
>>>>>>> cbad18b1
  // down.
  virtual void OnEncoderInternalScalerUpdate(bool is_scaled) {}

  // TODO(nisse): VideoStreamEncoder wants to query the stats, which makes this
  // not a pure observer. GetInputFrameRate is needed for the cpu adaptation, so
  // can be deleted if that responsibility is moved out to a VideoStreamAdaptor
  // class.
  virtual int GetInputFrameRate() const = 0;
};

}  // namespace webrtc
#endif  // API_VIDEO_VIDEO_STREAM_ENCODER_OBSERVER_H_<|MERGE_RESOLUTION|>--- conflicted
+++ resolved
@@ -101,11 +101,7 @@
       const VideoBitrateAllocation& allocation) {}
 
   // Informes observer if an internal encoder scaler has reduced video
-<<<<<<< HEAD
-  // resolution or not. |is_scaled| is a flag indicating if the video is scaled
-=======
   // resolution or not. `is_scaled` is a flag indicating if the video is scaled
->>>>>>> cbad18b1
   // down.
   virtual void OnEncoderInternalScalerUpdate(bool is_scaled) {}
 
