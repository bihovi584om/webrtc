--- conflicted
+++ resolved
@@ -187,12 +187,9 @@
     oss << VideoFrameBufferTypeToString(preferred_pixel_formats.at(i));
   }
   oss << "]";
-<<<<<<< HEAD
-=======
   if (is_qp_trusted.has_value()) {
     oss << ", is_qp_trusted = " << is_qp_trusted.value();
   }
->>>>>>> cbad18b1
   oss << "}";
   return oss.str();
 }
