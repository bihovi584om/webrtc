/*
 *  Copyright (c) 2017 The WebRTC project authors. All Rights Reserved.
 *
 *  Use of this source code is governed by a BSD-style license
 *  that can be found in the LICENSE file in the root of the source
 *  tree. An additional intellectual property rights grant can be found
 *  in the file PATENTS.  All contributing project authors may
 *  be found in the AUTHORS file in the root of the source tree.
 */

#ifndef API_VIDEO_CODECS_VIDEO_ENCODER_FACTORY_H_
#define API_VIDEO_CODECS_VIDEO_ENCODER_FACTORY_H_

#include <memory>
#include <string>
#include <vector>

#include "absl/types/optional.h"
#include "api/units/data_rate.h"
#include "api/video_codecs/sdp_video_format.h"

namespace webrtc {

class VideoEncoder;

// A factory that creates VideoEncoders.
// NOTE: This class is still under development and may change without notice.
class VideoEncoderFactory {
 public:
  // TODO(magjed): Try to get rid of this struct.
  struct CodecInfo {
<<<<<<< HEAD
    // |has_internal_source| is true if encoders created by this factory of the
=======
    // `has_internal_source` is true if encoders created by this factory of the
>>>>>>> cbad18b1
    // given codec will use internal camera sources, meaning that they don't
    // require/expect frames to be delivered via webrtc::VideoEncoder::Encode.
    // This flag is used as the internal_source parameter to
    // webrtc::ViEExternalCodec::RegisterExternalSendCodec.
    bool has_internal_source = false;
  };

<<<<<<< HEAD
=======
  struct CodecSupport {
    bool is_supported = false;
    bool is_power_efficient = false;
  };

>>>>>>> cbad18b1
  // An injectable class that is continuously updated with encoding conditions
  // and selects the best encoder given those conditions.
  class EncoderSelectorInterface {
   public:
    virtual ~EncoderSelectorInterface() {}

    // Informs the encoder selector about which encoder that is currently being
    // used.
    virtual void OnCurrentEncoder(const SdpVideoFormat& format) = 0;

    // Called every time the available bitrate is updated. Should return a
    // non-empty if an encoder switch should be performed.
    virtual absl::optional<SdpVideoFormat> OnAvailableBitrate(
        const DataRate& rate) = 0;

    // Called if the currently used encoder reports itself as broken. Should
    // return a non-empty if an encoder switch should be performed.
    virtual absl::optional<SdpVideoFormat> OnEncoderBroken() = 0;
  };

  // Returns a list of supported video formats in order of preference, to use
  // for signaling etc.
  virtual std::vector<SdpVideoFormat> GetSupportedFormats() const = 0;

  // Returns a list of supported video formats in order of preference, that can
  // also be tagged with additional information to allow the VideoEncoderFactory
  // to separate between different implementations when CreateVideoEncoder is
  // called.
  virtual std::vector<SdpVideoFormat> GetImplementations() const {
    return GetSupportedFormats();
  }

  // Returns information about how this format will be encoded. The specified
  // format must be one of the supported formats by this factory.

  // TODO(magjed): Try to get rid of this method. Since is_hardware_accelerated
  // is unused, only factories producing internal source encoders (in itself a
  // deprecated feature) needs to override this method.
  virtual CodecInfo QueryVideoEncoder(const SdpVideoFormat& format) const {
    return CodecInfo();
  }
<<<<<<< HEAD
=======

  // Query whether the specifed format is supported or not and if it will be
  // power efficient, which is currently interpreted as if there is support for
  // hardware acceleration.
  // See https://w3c.github.io/webrtc-svc/#scalabilitymodes* for a specification
  // of valid values for `scalability_mode`.
  // NOTE: QueryCodecSupport is currently an experimental feature that is
  // subject to change without notice.
  virtual CodecSupport QueryCodecSupport(
      const SdpVideoFormat& format,
      absl::optional<std::string> scalability_mode) const {
    // Default implementation, query for supported formats and check if the
    // specified format is supported. Returns false if scalability_mode is
    // specified.
    CodecSupport codec_support;
    if (!scalability_mode) {
      codec_support.is_supported = format.IsCodecInList(GetSupportedFormats());
    }
    return codec_support;
  }
>>>>>>> cbad18b1

  // Creates a VideoEncoder for the specified format.
  virtual std::unique_ptr<VideoEncoder> CreateVideoEncoder(
      const SdpVideoFormat& format) = 0;

  virtual std::unique_ptr<EncoderSelectorInterface> GetEncoderSelector() const {
    return nullptr;
  }

  virtual ~VideoEncoderFactory() {}
};

}  // namespace webrtc

#endif  // API_VIDEO_CODECS_VIDEO_ENCODER_FACTORY_H_<|MERGE_RESOLUTION|>--- conflicted
+++ resolved
@@ -29,11 +29,7 @@
  public:
   // TODO(magjed): Try to get rid of this struct.
   struct CodecInfo {
-<<<<<<< HEAD
-    // |has_internal_source| is true if encoders created by this factory of the
-=======
     // `has_internal_source` is true if encoders created by this factory of the
->>>>>>> cbad18b1
     // given codec will use internal camera sources, meaning that they don't
     // require/expect frames to be delivered via webrtc::VideoEncoder::Encode.
     // This flag is used as the internal_source parameter to
@@ -41,14 +37,11 @@
     bool has_internal_source = false;
   };
 
-<<<<<<< HEAD
-=======
   struct CodecSupport {
     bool is_supported = false;
     bool is_power_efficient = false;
   };
 
->>>>>>> cbad18b1
   // An injectable class that is continuously updated with encoding conditions
   // and selects the best encoder given those conditions.
   class EncoderSelectorInterface {
@@ -90,8 +83,6 @@
   virtual CodecInfo QueryVideoEncoder(const SdpVideoFormat& format) const {
     return CodecInfo();
   }
-<<<<<<< HEAD
-=======
 
   // Query whether the specifed format is supported or not and if it will be
   // power efficient, which is currently interpreted as if there is support for
@@ -112,7 +103,6 @@
     }
     return codec_support;
   }
->>>>>>> cbad18b1
 
   // Creates a VideoEncoder for the specified format.
   virtual std::unique_ptr<VideoEncoder> CreateVideoEncoder(
