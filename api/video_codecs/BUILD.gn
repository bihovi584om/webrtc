--- conflicted
+++ resolved
@@ -43,10 +43,7 @@
   deps = [
     "..:fec_controller_api",
     "..:scoped_refptr",
-<<<<<<< HEAD
-=======
     "../../api:array_view",
->>>>>>> cbad18b1
     "../../modules/video_coding:codec_globals_headers",
     "../../rtc_base:checks",
     "../../rtc_base:rtc_base_approved",
@@ -146,10 +143,6 @@
     ":video_codecs_api",
     "..:fec_controller_api",
     "../../api/video:video_frame",
-<<<<<<< HEAD
-    "../../media:rtc_h264_profile_id",
-=======
->>>>>>> cbad18b1
     "../../media:rtc_media_base",
     "../../modules/video_coding:video_codec_interface",
     "../../modules/video_coding:video_coding_utility",
