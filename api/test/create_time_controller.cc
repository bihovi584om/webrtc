/*
 *  Copyright 2019 The WebRTC project authors. All Rights Reserved.
 *
 *  Use of this source code is governed by a BSD-style license
 *  that can be found in the LICENSE file in the root of the source
 *  tree. An additional intellectual property rights grant can be found
 *  in the file PATENTS.  All contributing project authors may
 *  be found in the AUTHORS file in the root of the source tree.
 */

#include "api/test/create_time_controller.h"

#include <memory>

#include "call/call.h"
#include "call/rtp_transport_config.h"
#include "call/rtp_transport_controller_send_factory_interface.h"
#include "test/time_controller/external_time_controller.h"
#include "test/time_controller/simulated_time_controller.h"

namespace webrtc {

std::unique_ptr<TimeController> CreateTimeController(
    ControlledAlarmClock* alarm) {
  return std::make_unique<ExternalTimeController>(alarm);
}

std::unique_ptr<TimeController> CreateSimulatedTimeController() {
  return std::make_unique<GlobalSimulatedTimeController>(
      Timestamp::Seconds(10000));
}

std::unique_ptr<CallFactoryInterface> CreateTimeControllerBasedCallFactory(
    TimeController* time_controller) {
  class TimeControllerBasedCallFactory : public CallFactoryInterface {
   public:
    explicit TimeControllerBasedCallFactory(TimeController* time_controller)
        : time_controller_(time_controller) {}
    Call* CreateCall(const Call::Config& config) override {
      if (!module_thread_) {
        module_thread_ = SharedModuleThread::Create(
            time_controller_->CreateProcessThread("CallModules"),
            [this]() { module_thread_ = nullptr; });
      }
<<<<<<< HEAD
      return Call::Create(config, time_controller_->GetClock(), module_thread_,
                          time_controller_->CreateProcessThread("Pacer"));
=======

      RtpTransportConfig transportConfig = config.ExtractTransportConfig();

      return Call::Create(config, time_controller_->GetClock(), module_thread_,
                          config.rtp_transport_controller_send_factory->Create(
                              transportConfig, time_controller_->GetClock(),
                              time_controller_->CreateProcessThread("Pacer")));
>>>>>>> cbad18b1
    }

   private:
    TimeController* time_controller_;
    rtc::scoped_refptr<SharedModuleThread> module_thread_;
  };
  return std::make_unique<TimeControllerBasedCallFactory>(time_controller);
}

}  // namespace webrtc<|MERGE_RESOLUTION|>--- conflicted
+++ resolved
@@ -42,10 +42,6 @@
             time_controller_->CreateProcessThread("CallModules"),
             [this]() { module_thread_ = nullptr; });
       }
-<<<<<<< HEAD
-      return Call::Create(config, time_controller_->GetClock(), module_thread_,
-                          time_controller_->CreateProcessThread("Pacer"));
-=======
 
       RtpTransportConfig transportConfig = config.ExtractTransportConfig();
 
@@ -53,7 +49,6 @@
                           config.rtp_transport_controller_send_factory->Create(
                               transportConfig, time_controller_->GetClock(),
                               time_controller_->CreateProcessThread("Pacer")));
->>>>>>> cbad18b1
     }
 
    private:
