--- conflicted
+++ resolved
@@ -8,12 +8,6 @@
   "dummy_peer_connection\.h": [
     "+rtc_base/ref_counted_object.h",
   ],
-<<<<<<< HEAD
-  "fake_constraints\.h": [
-    "+rtc_base/string_encode.h",
-  ],
-=======
->>>>>>> cbad18b1
   "neteq_factory_with_codecs\.h": [
     "+system_wrappers/include/clock.h",
   ],
@@ -38,7 +32,4 @@
   "create_frame_generator\.h": [
     "+system_wrappers/include/clock.h",
   ],
-  "videocodec_test_fixture\.h": [
-    "+media/base/h264_profile_level_id.h"
-  ],
 }