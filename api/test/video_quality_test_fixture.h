/*
 *  Copyright (c) 2018 The WebRTC project authors. All Rights Reserved.
 *
 *  Use of this source code is governed by a BSD-style license
 *  that can be found in the LICENSE file in the root of the source
 *  tree. An additional intellectual property rights grant can be found
 *  in the file PATENTS.  All contributing project authors may
 *  be found in the AUTHORS file in the root of the source tree.
 */

#ifndef API_TEST_VIDEO_QUALITY_TEST_FIXTURE_H_
#define API_TEST_VIDEO_QUALITY_TEST_FIXTURE_H_

#include <map>
#include <memory>
#include <string>
#include <vector>

#include "api/fec_controller.h"
#include "api/media_types.h"
#include "api/network_state_predictor.h"
#include "api/test/simulated_network.h"
#include "api/transport/bitrate_settings.h"
#include "api/transport/network_control.h"
#include "api/video_codecs/sdp_video_format.h"
#include "api/video_codecs/video_decoder_factory.h"
#include "api/video_codecs/video_encoder_config.h"
#include "api/video_codecs/video_encoder_factory.h"

namespace webrtc {

class VideoQualityTestFixtureInterface {
 public:
  // Parameters are grouped into smaller structs to make it easier to set
  // the desired elements and skip unused.
  struct Params {
    struct CallConfig {
      bool send_side_bwe = false;
      bool generic_descriptor = false;
      BitrateConstraints call_bitrate_config;
      int num_thumbnails = 0;
      // Indicates if secondary_(video|ss|screenshare) structures are used.
      bool dual_video = false;
    } call;
    struct Video {
      bool enabled = false;
      size_t width = 640;
      size_t height = 480;
      int32_t fps = 30;
      int min_bitrate_bps = 50;
      int target_bitrate_bps = 800;
      int max_bitrate_bps = 800;
      bool suspend_below_min_bitrate = false;
      std::string codec = "VP8";
      int num_temporal_layers = 1;
      int selected_tl = -1;
      int min_transmit_bps = 0;
      bool ulpfec = false;
      bool flexfec = false;
      bool automatic_scaling = false;
      std::string clip_path;  // "Generator" to generate frames instead.
      size_t capture_device_index = 0;
      SdpVideoFormat::Parameters sdp_params;
      double encoder_overshoot_factor = 0.0;
    } video[2];
    struct Audio {
      bool enabled = false;
      bool sync_video = false;
      bool dtx = false;
      bool use_real_adm = false;
      absl::optional<std::string> ana_config;
    } audio;
    struct Screenshare {
      bool enabled = false;
      bool generate_slides = false;
      int32_t slide_change_interval = 10;
      int32_t scroll_duration = 0;
      std::vector<std::string> slides;
    } screenshare[2];
    struct Analyzer {
      std::string test_label;
      double avg_psnr_threshold = 0.0;  // (*)
      double avg_ssim_threshold = 0.0;  // (*)
      int test_durations_secs = 0;
      std::string graph_data_output_filename;
      std::string graph_title;
    } analyzer;
    // Config for default simulation implementation. Must be nullopt if
    // `sender_network` and `receiver_network` in InjectionComponents are
    // non-null. May be nullopt even if `sender_network` and `receiver_network`
    // are null; in that case, a default config will be used.
    absl::optional<BuiltInNetworkBehaviorConfig> config;
    struct SS {                          // Spatial scalability.
      std::vector<VideoStream> streams;  // If empty, one stream is assumed.
      size_t selected_stream = 0;
      int num_spatial_layers = 0;
      int selected_sl = -1;
      InterLayerPredMode inter_layer_pred = InterLayerPredMode::kOn;
      // If empty, bitrates are generated in VP9Impl automatically.
      std::vector<SpatialLayer> spatial_layers;
<<<<<<< HEAD
      // If set, default parameters will be used instead of |streams|.
=======
      // If set, default parameters will be used instead of `streams`.
>>>>>>> cbad18b1
      bool infer_streams = false;
    } ss[2];
    struct Logging {
      std::string rtc_event_log_name;
      std::string rtp_dump_name;
      std::string encoded_frame_base_path;
    } logging;
  };

  // Contains objects, that will be injected on different layers of test
  // framework to override the behavior of system parts.
  struct InjectionComponents {
    InjectionComponents();
    ~InjectionComponents();

    // Simulations of sender and receiver networks. They must either both be
    // null (in which case `config` from Params is used), or both be non-null
    // (in which case `config` from Params must be nullopt).
    std::unique_ptr<NetworkBehaviorInterface> sender_network;
    std::unique_ptr<NetworkBehaviorInterface> receiver_network;

    std::unique_ptr<FecControllerFactoryInterface> fec_controller_factory;
    std::unique_ptr<VideoEncoderFactory> video_encoder_factory;
    std::unique_ptr<VideoDecoderFactory> video_decoder_factory;
    std::unique_ptr<NetworkStatePredictorFactoryInterface>
        network_state_predictor_factory;
    std::unique_ptr<NetworkControllerFactoryInterface>
        network_controller_factory;
  };

  virtual ~VideoQualityTestFixtureInterface() = default;

  virtual void RunWithAnalyzer(const Params& params) = 0;
  virtual void RunWithRenderers(const Params& params) = 0;

  virtual const std::map<uint8_t, webrtc::MediaType>& payload_type_map() = 0;
};

}  // namespace webrtc

#endif  // API_TEST_VIDEO_QUALITY_TEST_FIXTURE_H_<|MERGE_RESOLUTION|>--- conflicted
+++ resolved
@@ -98,11 +98,7 @@
       InterLayerPredMode inter_layer_pred = InterLayerPredMode::kOn;
       // If empty, bitrates are generated in VP9Impl automatically.
       std::vector<SpatialLayer> spatial_layers;
-<<<<<<< HEAD
-      // If set, default parameters will be used instead of |streams|.
-=======
       // If set, default parameters will be used instead of `streams`.
->>>>>>> cbad18b1
       bool infer_streams = false;
     } ss[2];
     struct Logging {
