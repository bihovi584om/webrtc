--- conflicted
+++ resolved
@@ -27,13 +27,8 @@
 // During the test Alice will be caller and Bob will answer the call.
 // `test_case_name` is a name of test case, that will be used for all metrics
 // reporting.
-<<<<<<< HEAD
-// |time_controller| is used to manage all rtc::Thread's and TaskQueue
-// instances. Instance of |time_controller| have to outlive created fixture.
-=======
 // `time_controller` is used to manage all rtc::Thread's and TaskQueue
 // instances. Instance of `time_controller` have to outlive created fixture.
->>>>>>> cbad18b1
 // Returns a non-null PeerConnectionE2EQualityTestFixture instance.
 std::unique_ptr<PeerConnectionE2EQualityTestFixture>
 CreatePeerConnectionE2EQualityTestFixture(
