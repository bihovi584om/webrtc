/*
 *  Copyright (c) 2018 The WebRTC project authors. All Rights Reserved.
 *
 *  Use of this source code is governed by a BSD-style license
 *  that can be found in the LICENSE file in the root of the source
 *  tree. An additional intellectual property rights grant can be found
 *  in the file PATENTS.  All contributing project authors may
 *  be found in the AUTHORS file in the root of the source tree.
 */

#ifndef API_AUDIO_AUDIO_FRAME_H_
#define API_AUDIO_AUDIO_FRAME_H_

#include <stddef.h>
#include <stdint.h>

#include <utility>

#include "api/audio/channel_layout.h"
#include "api/rtp_packet_infos.h"
#include "rtc_base/constructor_magic.h"

namespace webrtc {

/* This class holds up to 120 ms of super-wideband (32 kHz) stereo audio. It
 * allows for adding and subtracting frames while keeping track of the resulting
 * states.
 *
 * Notes
 * - This is a de-facto api, not designed for external use. The AudioFrame class
 *   is in need of overhaul or even replacement, and anyone depending on it
 *   should be prepared for that.
 * - The total number of samples is samples_per_channel_ * num_channels_.
 * - Stereo data is interleaved starting with the left channel.
 */
class AudioFrame {
 public:
  // Using constexpr here causes linker errors unless the variable also has an
  // out-of-class definition, which is impractical in this header-only class.
  // (This makes no sense because it compiles as an enum value, which we most
  // certainly cannot take the address of, just fine.) C++17 introduces inline
  // variables which should allow us to switch to constexpr and keep this a
  // header-only class.
  enum : size_t {
    // Stereo, 32 kHz, 120 ms (2 * 32 * 120)
    // Stereo, 192 kHz, 20 ms (2 * 192 * 20)
    kMaxDataSizeSamples = 7680,
    kMaxDataSizeBytes = kMaxDataSizeSamples * sizeof(int16_t),
  };

  enum VADActivity { kVadActive = 0, kVadPassive = 1, kVadUnknown = 2 };
  enum SpeechType {
    kNormalSpeech = 0,
    kPLC = 1,
    kCNG = 2,
    kPLCCNG = 3,
    kCodecPLC = 5,
    kUndefined = 4
  };

  AudioFrame();

  friend void swap(AudioFrame& a, AudioFrame& b);

  // Resets all members to their default state.
  void Reset();
  // Same as Reset(), but leaves mute state unchanged. Muting a frame requires
  // the buffer to be zeroed on the next call to mutable_data(). Callers
  // intending to write to the buffer immediately after Reset() can instead use
  // ResetWithoutMuting() to skip this wasteful zeroing.
  void ResetWithoutMuting();

  void UpdateFrame(uint32_t timestamp,
                   const int16_t* data,
                   size_t samples_per_channel,
                   int sample_rate_hz,
                   SpeechType speech_type,
                   VADActivity vad_activity,
                   size_t num_channels = 1);

  void CopyFrom(const AudioFrame& src);

  // Sets a wall-time clock timestamp in milliseconds to be used for profiling
  // of time between two points in the audio chain.
  // Example:
  //   t0: UpdateProfileTimeStamp()
  //   t1: ElapsedProfileTimeMs() => t1 - t0 [msec]
  void UpdateProfileTimeStamp();
  // Returns the time difference between now and when UpdateProfileTimeStamp()
  // was last called. Returns -1 if UpdateProfileTimeStamp() has not yet been
  // called.
  int64_t ElapsedProfileTimeMs() const;

  // data() returns a zeroed static buffer if the frame is muted.
  // mutable_frame() always returns a non-static buffer; the first call to
  // mutable_frame() zeros the non-static buffer and marks the frame unmuted.
  const int16_t* data() const;
  int16_t* mutable_data();

  // Prefer to mute frames using AudioFrameOperations::Mute.
  void Mute();
  // Frame is muted by default.
  bool muted() const;

  size_t max_16bit_samples() const { return kMaxDataSizeSamples; }
  size_t samples_per_channel() const { return samples_per_channel_; }
  size_t num_channels() const { return num_channels_; }
  ChannelLayout channel_layout() const { return channel_layout_; }
  int sample_rate_hz() const { return sample_rate_hz_; }

  void set_absolute_capture_timestamp_ms(
      int64_t absolute_capture_time_stamp_ms) {
    absolute_capture_timestamp_ms_ = absolute_capture_time_stamp_ms;
  }

  absl::optional<int64_t> absolute_capture_timestamp_ms() const {
    return absolute_capture_timestamp_ms_;
  }

  // RTP timestamp of the first sample in the AudioFrame.
  uint32_t timestamp_ = 0;
  // Time since the first frame in milliseconds.
  // -1 represents an uninitialized value.
  int64_t elapsed_time_ms_ = -1;
  // NTP time of the estimated capture time in local timebase in milliseconds.
  // -1 represents an uninitialized value.
  int64_t ntp_time_ms_ = -1;
  size_t samples_per_channel_ = 0;
  int sample_rate_hz_ = 0;
  size_t num_channels_ = 0;
  ChannelLayout channel_layout_ = CHANNEL_LAYOUT_NONE;
  SpeechType speech_type_ = kUndefined;
  VADActivity vad_activity_ = kVadUnknown;
  // Monotonically increasing timestamp intended for profiling of audio frames.
  // Typically used for measuring elapsed time between two different points in
  // the audio path. No lock is used to save resources and we are thread safe
  // by design.
  // TODO(nisse@webrtc.org): consider using absl::optional.
  int64_t profile_timestamp_ms_ = 0;

  // Information about packets used to assemble this audio frame. This is needed
  // by `SourceTracker` when the frame is delivered to the RTCRtpReceiver's
  // MediaStreamTrack, in order to implement getContributingSources(). See:
  // https://w3c.github.io/webrtc-pc/#dom-rtcrtpreceiver-getcontributingsources
  //
  // TODO(bugs.webrtc.org/10757):
  //   Note that this information might not be fully accurate since we currently
  //   don't have a proper way to track it across the audio sync buffer. The
  //   sync buffer is the small sample-holding buffer located after the audio
  //   decoder and before where samples are assembled into output frames.
  //
  // `RtpPacketInfos` may also be empty if the audio samples did not come from
  // RTP packets. E.g. if the audio were locally generated by packet loss
  // concealment, comfort noise generation, etc.
  RtpPacketInfos packet_infos_;

 private:
  // A permanently zeroed out buffer to represent muted frames. This is a
  // header-only class, so the only way to avoid creating a separate empty
  // buffer per translation unit is to wrap a static in an inline function.
  static const int16_t* empty_data();

  int16_t data_[kMaxDataSizeSamples];
  bool muted_ = true;

  // Absolute capture timestamp when this audio frame was originally captured.
  // This is only valid for audio frames captured on this machine. The absolute
<<<<<<< HEAD
  // capture timestamp of a received frame is found in |packet_infos_|.
=======
  // capture timestamp of a received frame is found in `packet_infos_`.
>>>>>>> cbad18b1
  // This timestamp MUST be based on the same clock as rtc::TimeMillis().
  absl::optional<int64_t> absolute_capture_timestamp_ms_;

  RTC_DISALLOW_COPY_AND_ASSIGN(AudioFrame);
};

}  // namespace webrtc

#endif  // API_AUDIO_AUDIO_FRAME_H_<|MERGE_RESOLUTION|>--- conflicted
+++ resolved
@@ -165,11 +165,7 @@
 
   // Absolute capture timestamp when this audio frame was originally captured.
   // This is only valid for audio frames captured on this machine. The absolute
-<<<<<<< HEAD
-  // capture timestamp of a received frame is found in |packet_infos_|.
-=======
   // capture timestamp of a received frame is found in `packet_infos_`.
->>>>>>> cbad18b1
   // This timestamp MUST be based on the same clock as rtc::TimeMillis().
   absl::optional<int64_t> absolute_capture_timestamp_ms_;
 
