--- conflicted
+++ resolved
@@ -153,11 +153,7 @@
 
   res = res & Limit(&c->filter.config_change_duration_blocks, 0, 100000);
   res = res & Limit(&c->filter.initial_state_seconds, 0.f, 100.f);
-<<<<<<< HEAD
-  res = res & Limit(&c->filter.coarse_reset_hangover_blocks, 0, 2500);
-=======
   res = res & Limit(&c->filter.coarse_reset_hangover_blocks, 0, 250000);
->>>>>>> cbad18b1
 
   res = res & Limit(&c->erle.min, 1.f, 100000.f);
   res = res & Limit(&c->erle.max_l, 1.f, 100000.f);
