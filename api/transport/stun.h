/*
 *  Copyright 2004 The WebRTC Project Authors. All rights reserved.
 *
 *  Use of this source code is governed by a BSD-style license
 *  that can be found in the LICENSE file in the root of the source
 *  tree. An additional intellectual property rights grant can be found
 *  in the file PATENTS.  All contributing project authors may
 *  be found in the AUTHORS file in the root of the source tree.
 */

#ifndef API_TRANSPORT_STUN_H_
#define API_TRANSPORT_STUN_H_

// This file contains classes for dealing with the STUN protocol, as specified
// in RFC 5389, and its descendants.

#include <stddef.h>
#include <stdint.h>
<<<<<<< HEAD
=======

>>>>>>> cbad18b1
#include <functional>
#include <memory>
#include <string>
#include <vector>

#include "absl/strings/string_view.h"
#include "api/array_view.h"
#include "rtc_base/byte_buffer.h"
#include "rtc_base/ip_address.h"
#include "rtc_base/socket_address.h"

namespace cricket {

// These are the types of STUN messages defined in RFC 5389.
enum StunMessageType {
  STUN_BINDING_REQUEST = 0x0001,
  STUN_BINDING_INDICATION = 0x0011,
  STUN_BINDING_RESPONSE = 0x0101,
  STUN_BINDING_ERROR_RESPONSE = 0x0111,

  // Method 0x80, GOOG-PING is a variant of STUN BINDING
  // that is sent instead of a STUN BINDING if the binding
  // was identical to the one before.
  GOOG_PING_REQUEST = 0x200,
  GOOG_PING_RESPONSE = 0x300,
  GOOG_PING_ERROR_RESPONSE = 0x310,
};

// These are all known STUN attributes, defined in RFC 5389 and elsewhere.
// Next to each is the name of the class (T is StunTAttribute) that implements
// that type.
// RETRANSMIT_COUNT is the number of outstanding pings without a response at
// the time the packet is generated.
enum StunAttributeType {
  STUN_ATTR_MAPPED_ADDRESS = 0x0001,      // Address
  STUN_ATTR_USERNAME = 0x0006,            // ByteString
  STUN_ATTR_MESSAGE_INTEGRITY = 0x0008,   // ByteString, 20 bytes
  STUN_ATTR_ERROR_CODE = 0x0009,          // ErrorCode
  STUN_ATTR_UNKNOWN_ATTRIBUTES = 0x000a,  // UInt16List
  STUN_ATTR_REALM = 0x0014,               // ByteString
  STUN_ATTR_NONCE = 0x0015,               // ByteString
  STUN_ATTR_XOR_MAPPED_ADDRESS = 0x0020,  // XorAddress
  STUN_ATTR_SOFTWARE = 0x8022,            // ByteString
  STUN_ATTR_ALTERNATE_SERVER = 0x8023,    // Address
  STUN_ATTR_FINGERPRINT = 0x8028,         // UInt32
  STUN_ATTR_ORIGIN = 0x802F,              // ByteString
  STUN_ATTR_RETRANSMIT_COUNT = 0xFF00     // UInt32
};

// These are the types of the values associated with the attributes above.
// This allows us to perform some basic validation when reading or adding
// attributes. Note that these values are for our own use, and not defined in
// RFC 5389.
enum StunAttributeValueType {
  STUN_VALUE_UNKNOWN = 0,
  STUN_VALUE_ADDRESS = 1,
  STUN_VALUE_XOR_ADDRESS = 2,
  STUN_VALUE_UINT32 = 3,
  STUN_VALUE_UINT64 = 4,
  STUN_VALUE_BYTE_STRING = 5,
  STUN_VALUE_ERROR_CODE = 6,
  STUN_VALUE_UINT16_LIST = 7
};

// These are the types of STUN addresses defined in RFC 5389.
enum StunAddressFamily {
  // NB: UNDEF is not part of the STUN spec.
  STUN_ADDRESS_UNDEF = 0,
  STUN_ADDRESS_IPV4 = 1,
  STUN_ADDRESS_IPV6 = 2
};

// These are the types of STUN error codes defined in RFC 5389.
enum StunErrorCode {
  STUN_ERROR_TRY_ALTERNATE = 300,
  STUN_ERROR_BAD_REQUEST = 400,
  STUN_ERROR_UNAUTHORIZED = 401,
  STUN_ERROR_UNKNOWN_ATTRIBUTE = 420,
  STUN_ERROR_STALE_NONCE = 438,
  STUN_ERROR_SERVER_ERROR = 500,
  STUN_ERROR_GLOBAL_FAILURE = 600
};

// Strings for the error codes above.
extern const char STUN_ERROR_REASON_TRY_ALTERNATE_SERVER[];
extern const char STUN_ERROR_REASON_BAD_REQUEST[];
extern const char STUN_ERROR_REASON_UNAUTHORIZED[];
extern const char STUN_ERROR_REASON_UNKNOWN_ATTRIBUTE[];
extern const char STUN_ERROR_REASON_STALE_NONCE[];
extern const char STUN_ERROR_REASON_SERVER_ERROR[];

// The mask used to determine whether a STUN message is a request/response etc.
const uint32_t kStunTypeMask = 0x0110;

// STUN Attribute header length.
const size_t kStunAttributeHeaderSize = 4;

// Following values correspond to RFC5389.
const size_t kStunHeaderSize = 20;
const size_t kStunTransactionIdOffset = 8;
const size_t kStunTransactionIdLength = 12;
const uint32_t kStunMagicCookie = 0x2112A442;
constexpr size_t kStunMagicCookieLength = sizeof(kStunMagicCookie);

// Following value corresponds to an earlier version of STUN from
// RFC3489.
const size_t kStunLegacyTransactionIdLength = 16;

// STUN Message Integrity HMAC length.
const size_t kStunMessageIntegritySize = 20;
// Size of STUN_ATTR_MESSAGE_INTEGRITY_32
const size_t kStunMessageIntegrity32Size = 4;

class StunAddressAttribute;
class StunAttribute;
class StunByteStringAttribute;
class StunErrorCodeAttribute;
class StunUInt16ListAttribute;
class StunUInt32Attribute;
class StunUInt64Attribute;
class StunXorAddressAttribute;

// Records a complete STUN/TURN message.  Each message consists of a type and
// any number of attributes.  Each attribute is parsed into an instance of an
// appropriate class (see above).  The Get* methods will return instances of
// that attribute class.
class StunMessage {
 public:
  StunMessage();
  virtual ~StunMessage();

  // The verification status of the message. This is checked on parsing,
  // or set by AddMessageIntegrity.
  enum class IntegrityStatus {
    kNotSet,
    kNoIntegrity,   // Message-integrity attribute missing
    kIntegrityOk,   // Message-integrity checked OK
    kIntegrityBad,  // Message-integrity verification failed
  };

  int type() const { return type_; }
  size_t length() const { return length_; }
  const std::string& transaction_id() const { return transaction_id_; }
  uint32_t reduced_transaction_id() const { return reduced_transaction_id_; }

  // Returns true if the message confirms to RFC3489 rather than
  // RFC5389. The main difference between the two versions of the STUN
  // protocol is the presence of the magic cookie and different length
  // of transaction ID. For outgoing packets the version of the protocol
  // is determined by the lengths of the transaction ID.
  bool IsLegacy() const;

  void SetType(int type) { type_ = static_cast<uint16_t>(type); }
  bool SetTransactionID(const std::string& str);

  // Get a list of all of the attribute types in the "comprehension required"
  // range that were not recognized.
  std::vector<uint16_t> GetNonComprehendedAttributes() const;

  // Gets the desired attribute value, or NULL if no such attribute type exists.
  const StunAddressAttribute* GetAddress(int type) const;
  const StunUInt32Attribute* GetUInt32(int type) const;
  const StunUInt64Attribute* GetUInt64(int type) const;
  const StunByteStringAttribute* GetByteString(int type) const;
  const StunUInt16ListAttribute* GetUInt16List(int type) const;

  // Gets these specific attribute values.
  const StunErrorCodeAttribute* GetErrorCode() const;
  // Returns the code inside the error code attribute, if present, and
  // STUN_ERROR_GLOBAL_FAILURE otherwise.
  int GetErrorCodeValue() const;
  const StunUInt16ListAttribute* GetUnknownAttributes() const;

  // Takes ownership of the specified attribute and adds it to the message.
  void AddAttribute(std::unique_ptr<StunAttribute> attr);

  // Remove the last occurrence of an attribute.
  std::unique_ptr<StunAttribute> RemoveAttribute(int type);

  // Remote all attributes and releases them.
  void ClearAttributes();

  // Validates that a STUN message has a correct MESSAGE-INTEGRITY value.
  // This uses the buffered raw-format message stored by Read().
  IntegrityStatus ValidateMessageIntegrity(const std::string& password);

  // Returns the current integrity status of the message.
  IntegrityStatus integrity() const { return integrity_; }

  // Shortcut for checking if integrity is verified.
  bool IntegrityOk() const {
    return integrity_ == IntegrityStatus::kIntegrityOk;
  }

  // Returns the password attribute used to set or check the integrity.
  // Can only be called after adding or checking the integrity.
  std::string password() const {
    RTC_DCHECK(integrity_ != IntegrityStatus::kNotSet);
    return password_;
  }

  // Adds a MESSAGE-INTEGRITY attribute that is valid for the current message.
  bool AddMessageIntegrity(const std::string& password);

  // Adds a STUN_ATTR_GOOG_MESSAGE_INTEGRITY_32 attribute that is valid for the
  // current message.
  bool AddMessageIntegrity32(absl::string_view password);

  // Verify that a buffer has stun magic cookie and one of the specified
  // methods. Note that it does not check for the existance of FINGERPRINT.
  static bool IsStunMethod(rtc::ArrayView<int> methods,
                           const char* data,
                           size_t size);

  // Verifies that a given buffer is STUN by checking for a correct FINGERPRINT.
  static bool ValidateFingerprint(const char* data, size_t size);

  // Adds a FINGERPRINT attribute that is valid for the current message.
  bool AddFingerprint();

  // Parses the STUN packet in the given buffer and records it here. The
  // return value indicates whether this was successful.
  bool Read(rtc::ByteBufferReader* buf);

  // Writes this object into a STUN packet. The return value indicates whether
  // this was successful.
  bool Write(rtc::ByteBufferWriter* buf) const;

  // Creates an empty message. Overridable by derived classes.
  virtual StunMessage* CreateNew() const;

  // Modify the stun magic cookie used for this STUN message.
  // This is used for testing.
  void SetStunMagicCookie(uint32_t val);

  // Contruct a copy of `this`.
  std::unique_ptr<StunMessage> Clone() const;

  // Check if the attributes of this StunMessage equals those of `other`
  // for all attributes that `attribute_type_mask` return true
  bool EqualAttributes(const StunMessage* other,
                       std::function<bool(int type)> attribute_type_mask) const;

  // Expose raw-buffer ValidateMessageIntegrity function for testing.
  static bool ValidateMessageIntegrityForTesting(const char* data,
                                                 size_t size,
                                                 const std::string& password) {
    return ValidateMessageIntegrity(data, size, password);
  }
  // Expose raw-buffer ValidateMessageIntegrity function for testing.
  static bool ValidateMessageIntegrity32ForTesting(
      const char* data,
      size_t size,
      const std::string& password) {
    return ValidateMessageIntegrity32(data, size, password);
  }
  // Validates that a STUN message in byte buffer form
  // has a correct MESSAGE-INTEGRITY value.
  // These functions are not recommended and will be deprecated; use
  // ValidateMessageIntegrity(password) on the parsed form instead.
  static bool ValidateMessageIntegrity(const char* data,
                                       size_t size,
                                       const std::string& password);
  static bool ValidateMessageIntegrity32(const char* data,
                                         size_t size,
                                         const std::string& password);

 protected:
  // Verifies that the given attribute is allowed for this message.
  virtual StunAttributeValueType GetAttributeValueType(int type) const;

  std::vector<std::unique_ptr<StunAttribute>> attrs_;

 private:
  StunAttribute* CreateAttribute(int type, size_t length) /* const*/;
  const StunAttribute* GetAttribute(int type) const;
  static bool IsValidTransactionId(const std::string& transaction_id);
  bool AddMessageIntegrityOfType(int mi_attr_type,
                                 size_t mi_attr_size,
                                 const char* key,
                                 size_t keylen);
  static bool ValidateMessageIntegrityOfType(int mi_attr_type,
                                             size_t mi_attr_size,
                                             const char* data,
                                             size_t size,
                                             const std::string& password);

  uint16_t type_;
  uint16_t length_;
  std::string transaction_id_;
  uint32_t reduced_transaction_id_;
  uint32_t stun_magic_cookie_;
  // The original buffer for messages created by Read().
  std::string buffer_;
  IntegrityStatus integrity_ = IntegrityStatus::kNotSet;
  std::string password_;
};

// Base class for all STUN/TURN attributes.
class StunAttribute {
 public:
  virtual ~StunAttribute() {}

  int type() const { return type_; }
  size_t length() const { return length_; }

  // Return the type of this attribute.
  virtual StunAttributeValueType value_type() const = 0;

  // Only XorAddressAttribute needs this so far.
  virtual void SetOwner(StunMessage* owner) {}

  // Reads the body (not the type or length) for this type of attribute from
  // the given buffer.  Return value is true if successful.
  virtual bool Read(rtc::ByteBufferReader* buf) = 0;

  // Writes the body (not the type or length) to the given buffer.  Return
  // value is true if successful.
  virtual bool Write(rtc::ByteBufferWriter* buf) const = 0;

  // Creates an attribute object with the given type and smallest length.
  static StunAttribute* Create(StunAttributeValueType value_type,
                               uint16_t type,
                               uint16_t length,
                               StunMessage* owner);
  // TODO(?): Allow these create functions to take parameters, to reduce
  // the amount of work callers need to do to initialize attributes.
  static std::unique_ptr<StunAddressAttribute> CreateAddress(uint16_t type);
  static std::unique_ptr<StunXorAddressAttribute> CreateXorAddress(
      uint16_t type);
  static std::unique_ptr<StunUInt32Attribute> CreateUInt32(uint16_t type);
  static std::unique_ptr<StunUInt64Attribute> CreateUInt64(uint16_t type);
  static std::unique_ptr<StunByteStringAttribute> CreateByteString(
      uint16_t type);
  static std::unique_ptr<StunUInt16ListAttribute> CreateUInt16ListAttribute(
      uint16_t type);
  static std::unique_ptr<StunErrorCodeAttribute> CreateErrorCode();
  static std::unique_ptr<StunUInt16ListAttribute> CreateUnknownAttributes();

 protected:
  StunAttribute(uint16_t type, uint16_t length);
  void SetLength(uint16_t length) { length_ = length; }
  void WritePadding(rtc::ByteBufferWriter* buf) const;
  void ConsumePadding(rtc::ByteBufferReader* buf) const;

 private:
  uint16_t type_;
  uint16_t length_;
};

// Implements STUN attributes that record an Internet address.
class StunAddressAttribute : public StunAttribute {
 public:
  static const uint16_t SIZE_UNDEF = 0;
  static const uint16_t SIZE_IP4 = 8;
  static const uint16_t SIZE_IP6 = 20;
  StunAddressAttribute(uint16_t type, const rtc::SocketAddress& addr);
  StunAddressAttribute(uint16_t type, uint16_t length);

  StunAttributeValueType value_type() const override;

  StunAddressFamily family() const {
    switch (address_.ipaddr().family()) {
      case AF_INET:
        return STUN_ADDRESS_IPV4;
      case AF_INET6:
        return STUN_ADDRESS_IPV6;
    }
    return STUN_ADDRESS_UNDEF;
  }

  const rtc::SocketAddress& GetAddress() const { return address_; }
  const rtc::IPAddress& ipaddr() const { return address_.ipaddr(); }
  uint16_t port() const { return address_.port(); }

  void SetAddress(const rtc::SocketAddress& addr) {
    address_ = addr;
    EnsureAddressLength();
  }
  void SetIP(const rtc::IPAddress& ip) {
    address_.SetIP(ip);
    EnsureAddressLength();
  }
  void SetPort(uint16_t port) { address_.SetPort(port); }

  bool Read(rtc::ByteBufferReader* buf) override;
  bool Write(rtc::ByteBufferWriter* buf) const override;

 private:
  void EnsureAddressLength() {
    switch (family()) {
      case STUN_ADDRESS_IPV4: {
        SetLength(SIZE_IP4);
        break;
      }
      case STUN_ADDRESS_IPV6: {
        SetLength(SIZE_IP6);
        break;
      }
      default: {
        SetLength(SIZE_UNDEF);
        break;
      }
    }
  }
  rtc::SocketAddress address_;
};

// Implements STUN attributes that record an Internet address. When encoded
// in a STUN message, the address contained in this attribute is XORed with the
// transaction ID of the message.
class StunXorAddressAttribute : public StunAddressAttribute {
 public:
  StunXorAddressAttribute(uint16_t type, const rtc::SocketAddress& addr);
  StunXorAddressAttribute(uint16_t type, uint16_t length, StunMessage* owner);

  StunAttributeValueType value_type() const override;
  void SetOwner(StunMessage* owner) override;
  bool Read(rtc::ByteBufferReader* buf) override;
  bool Write(rtc::ByteBufferWriter* buf) const override;

 private:
  rtc::IPAddress GetXoredIP() const;
  StunMessage* owner_;
};

// Implements STUN attributes that record a 32-bit integer.
class StunUInt32Attribute : public StunAttribute {
 public:
  static const uint16_t SIZE = 4;
  StunUInt32Attribute(uint16_t type, uint32_t value);
  explicit StunUInt32Attribute(uint16_t type);

  StunAttributeValueType value_type() const override;

  uint32_t value() const { return bits_; }
  void SetValue(uint32_t bits) { bits_ = bits; }

  bool GetBit(size_t index) const;
  void SetBit(size_t index, bool value);

  bool Read(rtc::ByteBufferReader* buf) override;
  bool Write(rtc::ByteBufferWriter* buf) const override;

 private:
  uint32_t bits_;
};

class StunUInt64Attribute : public StunAttribute {
 public:
  static const uint16_t SIZE = 8;
  StunUInt64Attribute(uint16_t type, uint64_t value);
  explicit StunUInt64Attribute(uint16_t type);

  StunAttributeValueType value_type() const override;

  uint64_t value() const { return bits_; }
  void SetValue(uint64_t bits) { bits_ = bits; }

  bool Read(rtc::ByteBufferReader* buf) override;
  bool Write(rtc::ByteBufferWriter* buf) const override;

 private:
  uint64_t bits_;
};

// Implements STUN attributes that record an arbitrary byte string.
class StunByteStringAttribute : public StunAttribute {
 public:
  explicit StunByteStringAttribute(uint16_t type);
  StunByteStringAttribute(uint16_t type, const std::string& str);
  StunByteStringAttribute(uint16_t type, const void* bytes, size_t length);
  StunByteStringAttribute(uint16_t type, uint16_t length);
  ~StunByteStringAttribute() override;

  StunAttributeValueType value_type() const override;

  const char* bytes() const { return bytes_; }
  std::string GetString() const { return std::string(bytes_, length()); }

  void CopyBytes(const char* bytes);  // uses strlen
  void CopyBytes(const void* bytes, size_t length);

  uint8_t GetByte(size_t index) const;
  void SetByte(size_t index, uint8_t value);

  bool Read(rtc::ByteBufferReader* buf) override;
  bool Write(rtc::ByteBufferWriter* buf) const override;

 private:
  void SetBytes(char* bytes, size_t length);

  char* bytes_;
};

// Implements STUN attributes that record an error code.
class StunErrorCodeAttribute : public StunAttribute {
 public:
  static const uint16_t MIN_SIZE;
  StunErrorCodeAttribute(uint16_t type, int code, const std::string& reason);
  StunErrorCodeAttribute(uint16_t type, uint16_t length);
  ~StunErrorCodeAttribute() override;

  StunAttributeValueType value_type() const override;

  // The combined error and class, e.g. 0x400.
  int code() const;
  void SetCode(int code);

  // The individual error components.
  int eclass() const { return class_; }
  int number() const { return number_; }
  const std::string& reason() const { return reason_; }
  void SetClass(uint8_t eclass) { class_ = eclass; }
  void SetNumber(uint8_t number) { number_ = number; }
  void SetReason(const std::string& reason);

  bool Read(rtc::ByteBufferReader* buf) override;
  bool Write(rtc::ByteBufferWriter* buf) const override;

 private:
  uint8_t class_;
  uint8_t number_;
  std::string reason_;
};

// Implements STUN attributes that record a list of attribute names.
class StunUInt16ListAttribute : public StunAttribute {
 public:
  StunUInt16ListAttribute(uint16_t type, uint16_t length);
  ~StunUInt16ListAttribute() override;

  StunAttributeValueType value_type() const override;

  size_t Size() const;
  uint16_t GetType(int index) const;
  void SetType(int index, uint16_t value);
  void AddType(uint16_t value);
  void AddTypeAtIndex(uint16_t index, uint16_t value);

  bool Read(rtc::ByteBufferReader* buf) override;
  bool Write(rtc::ByteBufferWriter* buf) const override;

 private:
  std::vector<uint16_t>* attr_types_;
};

// Return a string e.g "STUN BINDING request".
std::string StunMethodToString(int msg_type);

// Returns the (successful) response type for the given request type.
// Returns -1 if `request_type` is not a valid request type.
int GetStunSuccessResponseType(int request_type);

// Returns the error response type for the given request type.
// Returns -1 if `request_type` is not a valid request type.
int GetStunErrorResponseType(int request_type);

// Returns whether a given message is a request type.
bool IsStunRequestType(int msg_type);

// Returns whether a given message is an indication type.
bool IsStunIndicationType(int msg_type);

// Returns whether a given response is a success type.
bool IsStunSuccessResponseType(int msg_type);

// Returns whether a given response is an error type.
bool IsStunErrorResponseType(int msg_type);

// Computes the STUN long-term credential hash.
bool ComputeStunCredentialHash(const std::string& username,
                               const std::string& realm,
                               const std::string& password,
                               std::string* hash);

// Make a copy af `attribute` and return a new StunAttribute.
//   This is useful if you don't care about what kind of attribute you
//   are handling.
//
// The implementation copies by calling Write() followed by Read().
//
// If `tmp_buffer` is supplied this buffer will be used, otherwise
// a buffer will created in the method.
std::unique_ptr<StunAttribute> CopyStunAttribute(
    const StunAttribute& attribute,
    rtc::ByteBufferWriter* tmp_buffer_ptr = 0);

// TODO(?): Move the TURN/ICE stuff below out to separate files.
extern const char TURN_MAGIC_COOKIE_VALUE[4];

// "GTURN" STUN methods.
// TODO(?): Rename these methods to GTURN_ to make it clear they aren't
// part of standard STUN/TURN.
enum RelayMessageType {
  // For now, using the same defs from TurnMessageType below.
  // STUN_ALLOCATE_REQUEST              = 0x0003,
  // STUN_ALLOCATE_RESPONSE             = 0x0103,
  // STUN_ALLOCATE_ERROR_RESPONSE       = 0x0113,
  STUN_SEND_REQUEST = 0x0004,
  STUN_SEND_RESPONSE = 0x0104,
  STUN_SEND_ERROR_RESPONSE = 0x0114,
  STUN_DATA_INDICATION = 0x0115,
};

// "GTURN"-specific STUN attributes.
// TODO(?): Rename these attributes to GTURN_ to avoid conflicts.
enum RelayAttributeType {
  STUN_ATTR_LIFETIME = 0x000d,             // UInt32
  STUN_ATTR_MAGIC_COOKIE = 0x000f,         // ByteString, 4 bytes
  STUN_ATTR_BANDWIDTH = 0x0010,            // UInt32
  STUN_ATTR_DESTINATION_ADDRESS = 0x0011,  // Address
  STUN_ATTR_SOURCE_ADDRESS2 = 0x0012,      // Address
  STUN_ATTR_DATA = 0x0013,                 // ByteString
  STUN_ATTR_OPTIONS = 0x8001,              // UInt32
};

// A "GTURN" STUN message.
class RelayMessage : public StunMessage {
 protected:
  StunAttributeValueType GetAttributeValueType(int type) const override;
  StunMessage* CreateNew() const override;
};

// Defined in TURN RFC 5766.
enum TurnMessageType {
  STUN_ALLOCATE_REQUEST = 0x0003,
  STUN_ALLOCATE_RESPONSE = 0x0103,
  STUN_ALLOCATE_ERROR_RESPONSE = 0x0113,
  TURN_REFRESH_REQUEST = 0x0004,
  TURN_REFRESH_RESPONSE = 0x0104,
  TURN_REFRESH_ERROR_RESPONSE = 0x0114,
  TURN_SEND_INDICATION = 0x0016,
  TURN_DATA_INDICATION = 0x0017,
  TURN_CREATE_PERMISSION_REQUEST = 0x0008,
  TURN_CREATE_PERMISSION_RESPONSE = 0x0108,
  TURN_CREATE_PERMISSION_ERROR_RESPONSE = 0x0118,
  TURN_CHANNEL_BIND_REQUEST = 0x0009,
  TURN_CHANNEL_BIND_RESPONSE = 0x0109,
  TURN_CHANNEL_BIND_ERROR_RESPONSE = 0x0119,
};

enum TurnAttributeType {
  STUN_ATTR_CHANNEL_NUMBER = 0x000C,    // UInt32
  STUN_ATTR_TURN_LIFETIME = 0x000d,     // UInt32
  STUN_ATTR_XOR_PEER_ADDRESS = 0x0012,  // XorAddress
  // TODO(mallinath) - Uncomment after RelayAttributes are renamed.
  // STUN_ATTR_DATA                     = 0x0013,  // ByteString
  STUN_ATTR_XOR_RELAYED_ADDRESS = 0x0016,  // XorAddress
  STUN_ATTR_EVEN_PORT = 0x0018,            // ByteString, 1 byte.
  STUN_ATTR_REQUESTED_TRANSPORT = 0x0019,  // UInt32
  STUN_ATTR_DONT_FRAGMENT = 0x001A,        // No content, Length = 0
  STUN_ATTR_RESERVATION_TOKEN = 0x0022,    // ByteString, 8 bytes.
  // TODO(mallinath) - Rename STUN_ATTR_TURN_LIFETIME to STUN_ATTR_LIFETIME and
  // STUN_ATTR_TURN_DATA to STUN_ATTR_DATA. Also rename RelayMessage attributes
  // by appending G to attribute name.
};

// RFC 5766-defined errors.
enum TurnErrorType {
  STUN_ERROR_FORBIDDEN = 403,
  STUN_ERROR_ALLOCATION_MISMATCH = 437,
  STUN_ERROR_WRONG_CREDENTIALS = 441,
  STUN_ERROR_UNSUPPORTED_PROTOCOL = 442
};

extern const int SERVER_NOT_REACHABLE_ERROR;

extern const char STUN_ERROR_REASON_FORBIDDEN[];
extern const char STUN_ERROR_REASON_ALLOCATION_MISMATCH[];
extern const char STUN_ERROR_REASON_WRONG_CREDENTIALS[];
extern const char STUN_ERROR_REASON_UNSUPPORTED_PROTOCOL[];
class TurnMessage : public StunMessage {
 protected:
  StunAttributeValueType GetAttributeValueType(int type) const override;
  StunMessage* CreateNew() const override;
};

enum IceAttributeType {
  // RFC 5245 ICE STUN attributes.
  STUN_ATTR_PRIORITY = 0x0024,         // UInt32
  STUN_ATTR_USE_CANDIDATE = 0x0025,    // No content, Length = 0
  STUN_ATTR_ICE_CONTROLLED = 0x8029,   // UInt64
  STUN_ATTR_ICE_CONTROLLING = 0x802A,  // UInt64
  // The following attributes are in the comprehension-optional range
  // (0xC000-0xFFFF) and are not registered with IANA. These STUN attributes are
  // intended for ICE and should NOT be used in generic use cases of STUN
  // messages.
  //
  // Note that the value 0xC001 has already been assigned by IANA to
  // ENF-FLOW-DESCRIPTION
  // (https://www.iana.org/assignments/stun-parameters/stun-parameters.xml).
  STUN_ATTR_NOMINATION = 0xC001,  // UInt32
  // UInt32. The higher 16 bits are the network ID. The lower 16 bits are the
  // network cost.
  STUN_ATTR_GOOG_NETWORK_INFO = 0xC057,
  // Experimental: Transaction ID of the last connectivity check received.
  STUN_ATTR_GOOG_LAST_ICE_CHECK_RECEIVED = 0xC058,
  // Uint16List. Miscellaneous attributes for future extension.
  STUN_ATTR_GOOG_MISC_INFO = 0xC059,
  // Obsolete.
  STUN_ATTR_GOOG_OBSOLETE_1 = 0xC05A,
  STUN_ATTR_GOOG_CONNECTION_ID = 0xC05B,  // Not yet implemented.
  STUN_ATTR_GOOG_DELTA = 0xC05C,          // Not yet implemented.
  STUN_ATTR_GOOG_DELTA_ACK = 0xC05D,      // Not yet implemented.
  // MESSAGE-INTEGRITY truncated to 32-bit.
  STUN_ATTR_GOOG_MESSAGE_INTEGRITY_32 = 0xC060,
};

// When adding new attributes to STUN_ATTR_GOOG_MISC_INFO
// (which is a list of uint16_t), append the indices of these attributes below
// and do NOT change the existing indices. The indices of attributes must be
// consistent with those used in ConnectionRequest::Prepare when forming a STUN
// message for the ICE connectivity check, and they are used when parsing a
// received STUN message.
enum class IceGoogMiscInfoBindingRequestAttributeIndex {
  SUPPORT_GOOG_PING_VERSION = 0,
};

enum class IceGoogMiscInfoBindingResponseAttributeIndex {
  SUPPORT_GOOG_PING_VERSION = 0,
};

// RFC 5245-defined errors.
enum IceErrorCode {
  STUN_ERROR_ROLE_CONFLICT = 487,
};
extern const char STUN_ERROR_REASON_ROLE_CONFLICT[];

// A RFC 5245 ICE STUN message.
class IceMessage : public StunMessage {
 protected:
  StunAttributeValueType GetAttributeValueType(int type) const override;
  StunMessage* CreateNew() const override;
};

}  // namespace cricket

#endif  // API_TRANSPORT_STUN_H_<|MERGE_RESOLUTION|>--- conflicted
+++ resolved
@@ -16,10 +16,7 @@
 
 #include <stddef.h>
 #include <stdint.h>
-<<<<<<< HEAD
-=======
-
->>>>>>> cbad18b1
+
 #include <functional>
 #include <memory>
 #include <string>
