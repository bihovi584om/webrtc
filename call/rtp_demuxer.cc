/*
 *  Copyright (c) 2017 The WebRTC project authors. All Rights Reserved.
 *
 *  Use of this source code is governed by a BSD-style license
 *  that can be found in the LICENSE file in the root of the source
 *  tree. An additional intellectual property rights grant can be found
 *  in the file PATENTS.  All contributing project authors may
 *  be found in the AUTHORS file in the root of the source tree.
 */

#include "call/rtp_demuxer.h"

#include "absl/strings/string_view.h"
#include "call/rtp_packet_sink_interface.h"
#include "modules/rtp_rtcp/source/rtp_header_extensions.h"
#include "modules/rtp_rtcp/source/rtp_packet_received.h"
#include "rtc_base/checks.h"
#include "rtc_base/logging.h"
#include "rtc_base/strings/string_builder.h"

namespace webrtc {
namespace {

template <typename Container, typename Value>
size_t RemoveFromMultimapByValue(Container* multimap, const Value& value) {
  size_t count = 0;
  for (auto it = multimap->begin(); it != multimap->end();) {
    if (it->second == value) {
      it = multimap->erase(it);
      ++count;
    } else {
      ++it;
    }
  }
  return count;
}

template <typename Map, typename Value>
size_t RemoveFromMapByValue(Map* map, const Value& value) {
  return EraseIf(*map, [&](const auto& elem) { return elem.second == value; });
}

// Temp fix: MID in SDP is allowed to be slightly longer than what's allowed
// in the RTP demuxer. Truncate if needed; this won't match, but it only
// makes sense in places that wouldn't use this for matching anyway.
// TODO(bugs.webrtc.org/12517): remove when length 16 is policed by parser.
std::string CheckMidLength(absl::string_view mid) {
  std::string new_mid(mid);
  if (new_mid.length() > BaseRtpStringExtension::kMaxValueSizeBytes) {
    RTC_LOG(LS_WARNING) << "`mid` attribute too long. Truncating.";
    new_mid.resize(BaseRtpStringExtension::kMaxValueSizeBytes);
  }
  return new_mid;
}

}  // namespace

RtpDemuxerCriteria::RtpDemuxerCriteria(
    absl::string_view mid,
    absl::string_view rsid /*= absl::string_view()*/)
    : mid_(CheckMidLength(mid)), rsid_(rsid) {}

RtpDemuxerCriteria::RtpDemuxerCriteria() = default;
RtpDemuxerCriteria::~RtpDemuxerCriteria() = default;

bool RtpDemuxerCriteria::operator==(const RtpDemuxerCriteria& other) const {
  return mid_ == other.mid_ && rsid_ == other.rsid_ && ssrcs_ == other.ssrcs_ &&
         payload_types_ == other.payload_types_;
}

bool RtpDemuxerCriteria::operator!=(const RtpDemuxerCriteria& other) const {
  return !(*this == other);
}

std::string RtpDemuxerCriteria::ToString() const {
  rtc::StringBuilder sb;
  sb << "{mid: " << (mid_.empty() ? "<empty>" : mid_)
     << ", rsid: " << (rsid_.empty() ? "<empty>" : rsid_) << ", ssrcs: [";

  for (auto ssrc : ssrcs_) {
    sb << ssrc << ", ";
  }

  sb << "], payload_types = [";

  for (auto pt : payload_types_) {
    sb << pt << ", ";
  }

  sb << "]}";
  return sb.Release();
}

// static
std::string RtpDemuxer::DescribePacket(const RtpPacketReceived& packet) {
  rtc::StringBuilder sb;
  sb << "PT=" << packet.PayloadType() << " SSRC=" << packet.Ssrc();
  std::string mid;
  if (packet.GetExtension<RtpMid>(&mid)) {
    sb << " MID=" << mid;
  }
  std::string rsid;
  if (packet.GetExtension<RtpStreamId>(&rsid)) {
    sb << " RSID=" << rsid;
  }
  std::string rrsid;
  if (packet.GetExtension<RepairedRtpStreamId>(&rrsid)) {
    sb << " RRSID=" << rrsid;
  }
  return sb.Release();
}

RtpDemuxer::RtpDemuxer(bool use_mid /* = true*/) : use_mid_(use_mid) {}

RtpDemuxer::~RtpDemuxer() {
  // RingRTC change to avoid spurious crashes
  // RTC_DCHECK(sink_by_mid_.empty());
  // RTC_DCHECK(sink_by_ssrc_.empty());
  // RTC_DCHECK(sinks_by_pt_.empty());
  // RTC_DCHECK(sink_by_mid_and_rsid_.empty());
  // RTC_DCHECK(sink_by_rsid_.empty());
}

bool RtpDemuxer::AddSink(const RtpDemuxerCriteria& criteria,
                         RtpPacketSinkInterface* sink) {
  RTC_DCHECK(!criteria.payload_types().empty() || !criteria.ssrcs().empty() ||
             !criteria.mid().empty() || !criteria.rsid().empty());
  RTC_DCHECK(criteria.mid().empty() || IsLegalMidName(criteria.mid()));
  RTC_DCHECK(criteria.rsid().empty() || IsLegalRsidName(criteria.rsid()));
  RTC_DCHECK(sink);

  // We return false instead of DCHECKing for logical conflicts with the new
  // criteria because new sinks are created according to user-specified SDP and
  // we do not want to crash due to a data validation error.
  if (CriteriaWouldConflict(criteria)) {
    RTC_LOG(LS_ERROR) << "Unable to add sink=" << sink
                      << " due to conflicting criteria " << criteria.ToString();
    return false;
  }

  if (!criteria.mid().empty()) {
    if (criteria.rsid().empty()) {
      sink_by_mid_.emplace(criteria.mid(), sink);
    } else {
      sink_by_mid_and_rsid_.emplace(
          std::make_pair(criteria.mid(), criteria.rsid()), sink);
    }
  } else {
    if (!criteria.rsid().empty()) {
      sink_by_rsid_.emplace(criteria.rsid(), sink);
    }
  }

  for (uint32_t ssrc : criteria.ssrcs()) {
    sink_by_ssrc_.emplace(ssrc, sink);
  }

  for (uint8_t payload_type : criteria.payload_types()) {
    sinks_by_pt_.emplace(payload_type, sink);
  }

  RefreshKnownMids();

  RTC_DLOG(LS_INFO) << "Added sink = " << sink << " for criteria "
                    << criteria.ToString();

  return true;
}

bool RtpDemuxer::CriteriaWouldConflict(
    const RtpDemuxerCriteria& criteria) const {
  if (!criteria.mid().empty()) {
    if (criteria.rsid().empty()) {
      // If the MID is in the known_mids_ set, then there is already a sink
      // added for this MID directly, or there is a sink already added with a
      // MID, RSID pair for our MID and some RSID.
      // Adding this criteria would cause one of these rules to be shadowed, so
      // reject this new criteria.
      if (known_mids_.find(criteria.mid()) != known_mids_.end()) {
        RTC_LOG(LS_INFO) << criteria.ToString()
                         << " would conflict with known mid";
        return true;
      }
    } else {
      // If the exact rule already exists, then reject this duplicate.
      const auto sink_by_mid_and_rsid = sink_by_mid_and_rsid_.find(
          std::make_pair(criteria.mid(), criteria.rsid()));
      if (sink_by_mid_and_rsid != sink_by_mid_and_rsid_.end()) {
        RTC_LOG(LS_INFO) << criteria.ToString()
                         << " would conflict with existing sink = "
                         << sink_by_mid_and_rsid->second
                         << " by mid+rsid binding";
        return true;
      }
      // If there is already a sink registered for the bare MID, then this
      // criteria will never receive any packets because they will just be
      // directed to that MID sink, so reject this new criteria.
      const auto sink_by_mid = sink_by_mid_.find(criteria.mid());
      if (sink_by_mid != sink_by_mid_.end()) {
        RTC_LOG(LS_INFO) << criteria.ToString()
                         << " would conflict with existing sink = "
                         << sink_by_mid->second << " by mid binding";
        return true;
      }
    }
  }

  for (uint32_t ssrc : criteria.ssrcs()) {
    const auto sink_by_ssrc = sink_by_ssrc_.find(ssrc);
    if (sink_by_ssrc != sink_by_ssrc_.end()) {
      RTC_LOG(LS_INFO) << criteria.ToString()
                       << " would conflict with existing sink = "
                       << sink_by_ssrc->second << " binding by SSRC=" << ssrc;
      return true;
    }
  }

  // TODO(steveanton): May also sanity check payload types.

  return false;
}

void RtpDemuxer::RefreshKnownMids() {
  known_mids_.clear();

  for (auto const& item : sink_by_mid_) {
    const std::string& mid = item.first;
    known_mids_.insert(mid);
  }

  for (auto const& item : sink_by_mid_and_rsid_) {
    const std::string& mid = item.first.first;
    known_mids_.insert(mid);
  }
}

bool RtpDemuxer::AddSink(uint32_t ssrc, RtpPacketSinkInterface* sink) {
  RtpDemuxerCriteria criteria;
  criteria.ssrcs().insert(ssrc);
  return AddSink(criteria, sink);
}

<<<<<<< HEAD
void RtpDemuxer::AddSink(const std::string& rsid,
                         RtpPacketSinkInterface* sink) {
=======
void RtpDemuxer::AddSink(absl::string_view rsid, RtpPacketSinkInterface* sink) {
>>>>>>> fb3bd4a0
  RtpDemuxerCriteria criteria(absl::string_view() /* mid */, rsid);
  AddSink(criteria, sink);
}

bool RtpDemuxer::RemoveSink(const RtpPacketSinkInterface* sink) {
  RTC_DCHECK(sink);
  size_t num_removed = RemoveFromMapByValue(&sink_by_mid_, sink) +
                       RemoveFromMapByValue(&sink_by_ssrc_, sink) +
                       RemoveFromMultimapByValue(&sinks_by_pt_, sink) +
                       RemoveFromMapByValue(&sink_by_mid_and_rsid_, sink) +
                       RemoveFromMapByValue(&sink_by_rsid_, sink);
  RefreshKnownMids();
  return num_removed > 0;
}

bool RtpDemuxer::OnRtpPacket(const RtpPacketReceived& packet) {
  RtpPacketSinkInterface* sink = ResolveSink(packet);
  if (sink != nullptr) {
    sink->OnRtpPacket(packet);
    return true;
  }
  return false;
}

RtpPacketSinkInterface* RtpDemuxer::ResolveSink(
    const RtpPacketReceived& packet) {
  // See the BUNDLE spec for high level reference to this algorithm:
  // https://tools.ietf.org/html/draft-ietf-mmusic-sdp-bundle-negotiation-38#section-10.2

  // RSID and RRID are routed to the same sinks. If an RSID is specified on a
  // repair packet, it should be ignored and the RRID should be used.
  std::string packet_mid, packet_rsid;
  bool has_mid = use_mid_ && packet.GetExtension<RtpMid>(&packet_mid);
  bool has_rsid = packet.GetExtension<RepairedRtpStreamId>(&packet_rsid);
  if (!has_rsid) {
    has_rsid = packet.GetExtension<RtpStreamId>(&packet_rsid);
  }
  uint32_t ssrc = packet.Ssrc();

  // The BUNDLE spec says to drop any packets with unknown MIDs, even if the
  // SSRC is known/latched.
  if (has_mid && known_mids_.find(packet_mid) == known_mids_.end()) {
    return nullptr;
  }

  // Cache information we learn about SSRCs and IDs. We need to do this even if
  // there isn't a rule/sink yet because we might add an MID/RSID rule after
  // learning an MID/RSID<->SSRC association.

  std::string* mid = nullptr;
  if (has_mid) {
    mid_by_ssrc_[ssrc] = packet_mid;
    mid = &packet_mid;
  } else {
    // If the packet does not include a MID header extension, check if there is
    // a latched MID for the SSRC.
    const auto it = mid_by_ssrc_.find(ssrc);
    if (it != mid_by_ssrc_.end()) {
      mid = &it->second;
    }
  }

  std::string* rsid = nullptr;
  if (has_rsid) {
    rsid_by_ssrc_[ssrc] = packet_rsid;
    rsid = &packet_rsid;
  } else {
    // If the packet does not include an RRID/RSID header extension, check if
    // there is a latched RSID for the SSRC.
    const auto it = rsid_by_ssrc_.find(ssrc);
    if (it != rsid_by_ssrc_.end()) {
      rsid = &it->second;
    }
  }

  // If MID and/or RSID is specified, prioritize that for demuxing the packet.
  // The motivation behind the BUNDLE algorithm is that we trust these are used
  // deliberately by senders and are more likely to be correct than SSRC/payload
  // type which are included with every packet.
  // TODO(steveanton): According to the BUNDLE spec, new SSRC mappings are only
  //                   accepted if the packet's extended sequence number is
  //                   greater than that of the last SSRC mapping update.
  //                   https://tools.ietf.org/html/rfc7941#section-4.2.6
  if (mid != nullptr) {
    RtpPacketSinkInterface* sink_by_mid = ResolveSinkByMid(*mid, ssrc);
    if (sink_by_mid != nullptr) {
      return sink_by_mid;
    }

    // RSID is scoped to a given MID if both are included.
    if (rsid != nullptr) {
      RtpPacketSinkInterface* sink_by_mid_rsid =
          ResolveSinkByMidRsid(*mid, *rsid, ssrc);
      if (sink_by_mid_rsid != nullptr) {
        return sink_by_mid_rsid;
      }
    }

    // At this point, there is at least one sink added for this MID and an RSID
    // but either the packet does not have an RSID or it is for a different
    // RSID. This falls outside the BUNDLE spec so drop the packet.
    return nullptr;
  }

  // RSID can be used without MID as long as they are unique.
  if (rsid != nullptr) {
    RtpPacketSinkInterface* sink_by_rsid = ResolveSinkByRsid(*rsid, ssrc);
    if (sink_by_rsid != nullptr) {
      return sink_by_rsid;
    }
  }

  // We trust signaled SSRC more than payload type which is likely to conflict
  // between streams.
  const auto ssrc_sink_it = sink_by_ssrc_.find(ssrc);
  if (ssrc_sink_it != sink_by_ssrc_.end()) {
    return ssrc_sink_it->second;
  }

  // Legacy senders will only signal payload type, support that as last resort.
  return ResolveSinkByPayloadType(packet.PayloadType(), ssrc);
}

RtpPacketSinkInterface* RtpDemuxer::ResolveSinkByMid(absl::string_view mid,
                                                     uint32_t ssrc) {
  const auto it = sink_by_mid_.find(mid);
  if (it != sink_by_mid_.end()) {
    RtpPacketSinkInterface* sink = it->second;
    AddSsrcSinkBinding(ssrc, sink);
    return sink;
  }
  return nullptr;
}

RtpPacketSinkInterface* RtpDemuxer::ResolveSinkByMidRsid(absl::string_view mid,
                                                         absl::string_view rsid,
                                                         uint32_t ssrc) {
  const auto it = sink_by_mid_and_rsid_.find(
      std::make_pair(std::string(mid), std::string(rsid)));
  if (it != sink_by_mid_and_rsid_.end()) {
    RtpPacketSinkInterface* sink = it->second;
    AddSsrcSinkBinding(ssrc, sink);
    return sink;
  }
  return nullptr;
}

RtpPacketSinkInterface* RtpDemuxer::ResolveSinkByRsid(absl::string_view rsid,
                                                      uint32_t ssrc) {
  const auto it = sink_by_rsid_.find(rsid);
  if (it != sink_by_rsid_.end()) {
    RtpPacketSinkInterface* sink = it->second;
    AddSsrcSinkBinding(ssrc, sink);
    return sink;
  }
  return nullptr;
}

RtpPacketSinkInterface* RtpDemuxer::ResolveSinkByPayloadType(
    uint8_t payload_type,
    uint32_t ssrc) {
  const auto range = sinks_by_pt_.equal_range(payload_type);
  if (range.first != range.second) {
    auto it = range.first;
    const auto end = range.second;
    if (std::next(it) == end) {
      RtpPacketSinkInterface* sink = it->second;
      AddSsrcSinkBinding(ssrc, sink);
      return sink;
    }
  }
  return nullptr;
}

void RtpDemuxer::AddSsrcSinkBinding(uint32_t ssrc,
                                    RtpPacketSinkInterface* sink) {
  if (sink_by_ssrc_.size() >= kMaxSsrcBindings) {
    RTC_LOG(LS_WARNING) << "New SSRC=" << ssrc
                        << " sink binding ignored; limit of" << kMaxSsrcBindings
                        << " bindings has been reached.";
    return;
  }

  auto result = sink_by_ssrc_.emplace(ssrc, sink);
  auto it = result.first;
  bool inserted = result.second;
  if (inserted) {
    RTC_DLOG(LS_INFO) << "Added sink = " << sink
                      << " binding with SSRC=" << ssrc;
  } else if (it->second != sink) {
    RTC_DLOG(LS_INFO) << "Updated sink = " << sink
                      << " binding with SSRC=" << ssrc;
    it->second = sink;
  }
}

}  // namespace webrtc<|MERGE_RESOLUTION|>--- conflicted
+++ resolved
@@ -240,12 +240,7 @@
   return AddSink(criteria, sink);
 }
 
-<<<<<<< HEAD
-void RtpDemuxer::AddSink(const std::string& rsid,
-                         RtpPacketSinkInterface* sink) {
-=======
 void RtpDemuxer::AddSink(absl::string_view rsid, RtpPacketSinkInterface* sink) {
->>>>>>> fb3bd4a0
   RtpDemuxerCriteria criteria(absl::string_view() /* mid */, rsid);
   AddSink(criteria, sink);
 }
