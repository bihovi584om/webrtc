/*
 *  Copyright (c) 2017 The WebRTC project authors. All Rights Reserved.
 *
 *  Use of this source code is governed by a BSD-style license
 *  that can be found in the LICENSE file in the root of the source
 *  tree. An additional intellectual property rights grant can be found
 *  in the file PATENTS.  All contributing project authors may
 *  be found in the AUTHORS file in the root of the source tree.
 */
#include "call/rtp_transport_controller_send.h"

#include <memory>
#include <utility>
#include <vector>

#include "absl/strings/match.h"
#include "absl/types/optional.h"
#include "api/transport/goog_cc_factory.h"
#include "api/transport/network_types.h"
#include "api/units/data_rate.h"
#include "api/units/time_delta.h"
#include "api/units/timestamp.h"
#include "call/rtp_video_sender.h"
#include "logging/rtc_event_log/events/rtc_event_remote_estimate.h"
#include "logging/rtc_event_log/events/rtc_event_route_change.h"
#include "modules/rtp_rtcp/source/rtcp_packet/transport_feedback.h"
#include "rtc_base/checks.h"
#include "rtc_base/logging.h"
#include "rtc_base/rate_limiter.h"

namespace webrtc {
namespace {
static const int64_t kRetransmitWindowSizeMs = 500;
static const size_t kMaxOverheadBytes = 500;

constexpr TimeDelta kPacerQueueUpdateInterval = TimeDelta::Millis(25);

TargetRateConstraints ConvertConstraints(int min_bitrate_bps,
                                         int max_bitrate_bps,
                                         int start_bitrate_bps,
                                         Clock* clock) {
  TargetRateConstraints msg;
  msg.at_time = Timestamp::Millis(clock->TimeInMilliseconds());
  msg.min_data_rate = min_bitrate_bps >= 0
                          ? DataRate::BitsPerSec(min_bitrate_bps)
                          : DataRate::Zero();
  msg.max_data_rate = max_bitrate_bps > 0
                          ? DataRate::BitsPerSec(max_bitrate_bps)
                          : DataRate::Infinity();
  if (start_bitrate_bps > 0)
    msg.starting_rate = DataRate::BitsPerSec(start_bitrate_bps);
  return msg;
}

TargetRateConstraints ConvertConstraints(const BitrateConstraints& contraints,
                                         Clock* clock) {
  return ConvertConstraints(contraints.min_bitrate_bps,
                            contraints.max_bitrate_bps,
                            contraints.start_bitrate_bps, clock);
}

bool IsEnabled(const WebRtcKeyValueConfig* trials, absl::string_view key) {
  RTC_DCHECK(trials != nullptr);
  return absl::StartsWith(trials->Lookup(key), "Enabled");
}

bool IsDisabled(const WebRtcKeyValueConfig* trials, absl::string_view key) {
  RTC_DCHECK(trials != nullptr);
  return absl::StartsWith(trials->Lookup(key), "Disabled");
}

bool IsRelayed(const rtc::NetworkRoute& route) {
  return route.local.uses_turn() || route.remote.uses_turn();
}

}  // namespace

RtpTransportControllerSend::RtpTransportControllerSend(
    Clock* clock,
    webrtc::RtcEventLog* event_log,
    NetworkStatePredictorFactoryInterface* predictor_factory,
    NetworkControllerFactoryInterface* controller_factory,
    const BitrateConstraints& bitrate_config,
    std::unique_ptr<ProcessThread> process_thread,
    TaskQueueFactory* task_queue_factory,
    const WebRtcKeyValueConfig* trials)
    : clock_(clock),
      event_log_(event_log),
      bitrate_configurator_(bitrate_config),
<<<<<<< HEAD
      process_thread_started_(false),
=======
      pacer_started_(false),
>>>>>>> cbad18b1
      process_thread_(std::move(process_thread)),
      use_task_queue_pacer_(IsEnabled(trials, "WebRTC-TaskQueuePacer")),
      process_thread_pacer_(use_task_queue_pacer_
                                ? nullptr
                                : new PacedSender(clock,
                                                  &packet_router_,
                                                  event_log,
                                                  trials,
                                                  process_thread_.get())),
      task_queue_pacer_(
          use_task_queue_pacer_
              ? new TaskQueuePacedSender(
                    clock,
                    &packet_router_,
                    event_log,
                    trials,
                    task_queue_factory,
                    /*hold_back_window = */ PacingController::kMinSleepTime)
              : nullptr),
      observer_(nullptr),
      controller_factory_override_(controller_factory),
      controller_factory_fallback_(
          std::make_unique<GoogCcNetworkControllerFactory>(predictor_factory)),
      process_interval_(controller_factory_fallback_->GetProcessInterval()),
      last_report_block_time_(Timestamp::Millis(clock_->TimeInMilliseconds())),
      reset_feedback_on_route_change_(
          !IsEnabled(trials, "WebRTC-Bwe-NoFeedbackReset")),
      send_side_bwe_with_overhead_(
          !IsDisabled(trials, "WebRTC-SendSideBwe-WithOverhead")),
      add_pacing_to_cwin_(
          IsEnabled(trials, "WebRTC-AddPacingToCongestionWindowPushback")),
      relay_bandwidth_cap_("relay_cap", DataRate::PlusInfinity()),
      transport_overhead_bytes_per_packet_(0),
      network_available_(false),
      retransmission_rate_limiter_(clock, kRetransmitWindowSizeMs),
      task_queue_(task_queue_factory->CreateTaskQueue(
          "rtp_send_controller",
          TaskQueueFactory::Priority::NORMAL)) {
  ParseFieldTrial({&relay_bandwidth_cap_},
                  trials->Lookup("WebRTC-Bwe-NetworkRouteConstraints"));
  initial_config_.constraints = ConvertConstraints(bitrate_config, clock_);
  initial_config_.event_log = event_log;
  initial_config_.key_value_config = trials;
  RTC_DCHECK(bitrate_config.start_bitrate_bps > 0);

  pacer()->SetPacingRates(
      DataRate::BitsPerSec(bitrate_config.start_bitrate_bps), DataRate::Zero());

  if (absl::StartsWith(trials->Lookup("WebRTC-LazyPacerStart"), "Disabled")) {
    EnsureStarted();
  }
}

RtpTransportControllerSend::~RtpTransportControllerSend() {
<<<<<<< HEAD
=======
  RTC_DCHECK(video_rtp_senders_.empty());
>>>>>>> cbad18b1
  process_thread_->Stop();
}

RtpVideoSenderInterface* RtpTransportControllerSend::CreateRtpVideoSender(
    std::map<uint32_t, RtpState> suspended_ssrcs,
    const std::map<uint32_t, RtpPayloadState>& states,
    const RtpConfig& rtp_config,
    int rtcp_report_interval_ms,
    Transport* send_transport,
    const RtpSenderObservers& observers,
    RtcEventLog* event_log,
    std::unique_ptr<FecController> fec_controller,
    const RtpSenderFrameEncryptionConfig& frame_encryption_config,
    rtc::scoped_refptr<FrameTransformerInterface> frame_transformer) {
<<<<<<< HEAD
=======
  RTC_DCHECK_RUN_ON(&main_thread_);
>>>>>>> cbad18b1
  video_rtp_senders_.push_back(std::make_unique<RtpVideoSender>(
      clock_, suspended_ssrcs, states, rtp_config, rtcp_report_interval_ms,
      send_transport, observers,
      // TODO(holmer): Remove this circular dependency by injecting
      // the parts of RtpTransportControllerSendInterface that are really used.
      this, event_log, &retransmission_rate_limiter_, std::move(fec_controller),
      frame_encryption_config.frame_encryptor,
      frame_encryption_config.crypto_options, std::move(frame_transformer)));
  return video_rtp_senders_.back().get();
}

void RtpTransportControllerSend::DestroyRtpVideoSender(
    RtpVideoSenderInterface* rtp_video_sender) {
  RTC_DCHECK_RUN_ON(&main_thread_);
  std::vector<std::unique_ptr<RtpVideoSenderInterface>>::iterator it =
      video_rtp_senders_.end();
  for (it = video_rtp_senders_.begin(); it != video_rtp_senders_.end(); ++it) {
    if (it->get() == rtp_video_sender) {
      break;
    }
  }
  RTC_DCHECK(it != video_rtp_senders_.end());
  video_rtp_senders_.erase(it);
}

void RtpTransportControllerSend::UpdateControlState() {
  absl::optional<TargetTransferRate> update = control_handler_->GetUpdate();
  if (!update)
    return;
  retransmission_rate_limiter_.SetMaxRate(update->target_rate.bps());
  // We won't create control_handler_ until we have an observers.
  RTC_DCHECK(observer_ != nullptr);
  observer_->OnTargetTransferRate(*update);
}

RtpPacketPacer* RtpTransportControllerSend::pacer() {
  if (use_task_queue_pacer_) {
    return task_queue_pacer_.get();
  }
  return process_thread_pacer_.get();
}

const RtpPacketPacer* RtpTransportControllerSend::pacer() const {
  if (use_task_queue_pacer_) {
    return task_queue_pacer_.get();
  }
  return process_thread_pacer_.get();
}

rtc::TaskQueue* RtpTransportControllerSend::GetWorkerQueue() {
  return &task_queue_;
}

PacketRouter* RtpTransportControllerSend::packet_router() {
  return &packet_router_;
}

NetworkStateEstimateObserver*
RtpTransportControllerSend::network_state_estimate_observer() {
  return this;
}

TransportFeedbackObserver*
RtpTransportControllerSend::transport_feedback_observer() {
  return this;
}

RtpPacketSender* RtpTransportControllerSend::packet_sender() {
  if (use_task_queue_pacer_) {
    return task_queue_pacer_.get();
  }
  return process_thread_pacer_.get();
}

void RtpTransportControllerSend::SetAllocatedSendBitrateLimits(
    BitrateAllocationLimits limits) {
  RTC_DCHECK_RUN_ON(&task_queue_);
  streams_config_.min_total_allocated_bitrate = limits.min_allocatable_rate;
  streams_config_.max_padding_rate = limits.max_padding_rate;
  streams_config_.max_total_allocated_bitrate = limits.max_allocatable_rate;
  UpdateStreamsConfig();
}
void RtpTransportControllerSend::SetPacingFactor(float pacing_factor) {
  RTC_DCHECK_RUN_ON(&task_queue_);
  streams_config_.pacing_factor = pacing_factor;
  UpdateStreamsConfig();
}
void RtpTransportControllerSend::SetQueueTimeLimit(int limit_ms) {
  pacer()->SetQueueTimeLimit(TimeDelta::Millis(limit_ms));
}
StreamFeedbackProvider*
RtpTransportControllerSend::GetStreamFeedbackProvider() {
  return &feedback_demuxer_;
}

void RtpTransportControllerSend::RegisterTargetTransferRateObserver(
    TargetTransferRateObserver* observer) {
  task_queue_.PostTask([this, observer] {
    RTC_DCHECK_RUN_ON(&task_queue_);
    RTC_DCHECK(observer_ == nullptr);
    observer_ = observer;
    observer_->OnStartRateUpdate(*initial_config_.constraints.starting_rate);
    MaybeCreateControllers();
  });
}

bool RtpTransportControllerSend::IsRelevantRouteChange(
    const rtc::NetworkRoute& old_route,
    const rtc::NetworkRoute& new_route) const {
  // TODO(bugs.webrtc.org/11438): Experiment with using more information/
  // other conditions.
  bool connected_changed = old_route.connected != new_route.connected;
  bool route_ids_changed =
      old_route.local.network_id() != new_route.local.network_id() ||
      old_route.remote.network_id() != new_route.remote.network_id();
  if (relay_bandwidth_cap_->IsFinite()) {
    bool relaying_changed = IsRelayed(old_route) != IsRelayed(new_route);
    return connected_changed || route_ids_changed || relaying_changed;
  } else {
    return connected_changed || route_ids_changed;
  }
}

void RtpTransportControllerSend::OnNetworkRouteChanged(
    const std::string& transport_name,
    const rtc::NetworkRoute& network_route) {
  // Check if the network route is connected.

  if (!network_route.connected) {
    // TODO(honghaiz): Perhaps handle this in SignalChannelNetworkState and
    // consider merging these two methods.
    return;
  }

  absl::optional<BitrateConstraints> relay_constraint_update =
      ApplyOrLiftRelayCap(IsRelayed(network_route));

  // Check whether the network route has changed on each transport.
  auto result =
      network_routes_.insert(std::make_pair(transport_name, network_route));
  auto kv = result.first;
  bool inserted = result.second;
  if (inserted || !(kv->second == network_route)) {
    RTC_LOG(LS_INFO) << "Network route changed on transport " << transport_name
                     << ": new_route = " << network_route.DebugString();
    if (!inserted) {
      RTC_LOG(LS_INFO) << "old_route = " << kv->second.DebugString();
    }
  }

  if (inserted) {
    if (relay_constraint_update.has_value()) {
      UpdateBitrateConstraints(*relay_constraint_update);
    }
    task_queue_.PostTask([this, network_route] {
      RTC_DCHECK_RUN_ON(&task_queue_);
      transport_overhead_bytes_per_packet_ = network_route.packet_overhead;
    });
    // No need to reset BWE if this is the first time the network connects.
    return;
  }

  const rtc::NetworkRoute old_route = kv->second;
  kv->second = network_route;

  // Check if enough conditions of the new/old route has changed
  // to trigger resetting of bitrates (and a probe).
  if (IsRelevantRouteChange(old_route, network_route)) {
    BitrateConstraints bitrate_config = bitrate_configurator_.GetConfig();
    RTC_LOG(LS_INFO) << "Reset bitrates to min: "
                     << bitrate_config.min_bitrate_bps
                     << " bps, start: " << bitrate_config.start_bitrate_bps
                     << " bps,  max: " << bitrate_config.max_bitrate_bps
                     << " bps.";
    RTC_DCHECK_GT(bitrate_config.start_bitrate_bps, 0);

    if (event_log_) {
      event_log_->Log(std::make_unique<RtcEventRouteChange>(
          network_route.connected, network_route.packet_overhead));
    }
    NetworkRouteChange msg;
    msg.at_time = Timestamp::Millis(clock_->TimeInMilliseconds());
    msg.constraints = ConvertConstraints(bitrate_config, clock_);
    task_queue_.PostTask([this, msg, network_route] {
      RTC_DCHECK_RUN_ON(&task_queue_);
      transport_overhead_bytes_per_packet_ = network_route.packet_overhead;
      if (reset_feedback_on_route_change_) {
        transport_feedback_adapter_.SetNetworkRoute(network_route);
      }
      if (controller_) {
        PostUpdates(controller_->OnNetworkRouteChange(msg));
      } else {
        UpdateInitialConstraints(msg.constraints);
      }
      pacer()->UpdateOutstandingData(DataSize::Zero());
    });
  }
}
void RtpTransportControllerSend::OnNetworkAvailability(bool network_available) {
  RTC_DCHECK_RUN_ON(&main_thread_);
  RTC_LOG(LS_VERBOSE) << "SignalNetworkState "
                      << (network_available ? "Up" : "Down");
  NetworkAvailability msg;
  msg.at_time = Timestamp::Millis(clock_->TimeInMilliseconds());
  msg.network_available = network_available;
  task_queue_.PostTask([this, msg]() {
    RTC_DCHECK_RUN_ON(&task_queue_);
    if (network_available_ == msg.network_available)
      return;
    network_available_ = msg.network_available;
    if (network_available_) {
      pacer()->Resume();
    } else {
      pacer()->Pause();
    }
    pacer()->UpdateOutstandingData(DataSize::Zero());

    if (controller_) {
      control_handler_->SetNetworkAvailability(network_available_);
      PostUpdates(controller_->OnNetworkAvailability(msg));
      UpdateControlState();
    } else {
      MaybeCreateControllers();
    }
  });

  for (auto& rtp_sender : video_rtp_senders_) {
    rtp_sender->OnNetworkAvailability(network_available);
  }
}
RtcpBandwidthObserver* RtpTransportControllerSend::GetBandwidthObserver() {
  return this;
}
int64_t RtpTransportControllerSend::GetPacerQueuingDelayMs() const {
  return pacer()->OldestPacketWaitTime().ms();
}
absl::optional<Timestamp> RtpTransportControllerSend::GetFirstPacketTime()
    const {
  return pacer()->FirstSentPacketTime();
}
void RtpTransportControllerSend::EnablePeriodicAlrProbing(bool enable) {
  task_queue_.PostTask([this, enable]() {
    RTC_DCHECK_RUN_ON(&task_queue_);
    streams_config_.requests_alr_probing = enable;
    UpdateStreamsConfig();
  });
}
void RtpTransportControllerSend::OnSentPacket(
    const rtc::SentPacket& sent_packet) {
  task_queue_.PostTask([this, sent_packet]() {
    RTC_DCHECK_RUN_ON(&task_queue_);
    absl::optional<SentPacket> packet_msg =
        transport_feedback_adapter_.ProcessSentPacket(sent_packet);
    pacer()->UpdateOutstandingData(
        transport_feedback_adapter_.GetOutstandingData());
    if (packet_msg && controller_)
      PostUpdates(controller_->OnSentPacket(*packet_msg));
  });
}

void RtpTransportControllerSend::OnReceivedPacket(
    const ReceivedPacket& packet_msg) {
  task_queue_.PostTask([this, packet_msg]() {
    RTC_DCHECK_RUN_ON(&task_queue_);
    if (controller_)
      PostUpdates(controller_->OnReceivedPacket(packet_msg));
  });
}

void RtpTransportControllerSend::UpdateBitrateConstraints(
    const BitrateConstraints& updated) {
  TargetRateConstraints msg = ConvertConstraints(updated, clock_);
  task_queue_.PostTask([this, msg]() {
    RTC_DCHECK_RUN_ON(&task_queue_);
    if (controller_) {
      PostUpdates(controller_->OnTargetRateConstraints(msg));
    } else {
      UpdateInitialConstraints(msg);
    }
  });
}

void RtpTransportControllerSend::SetSdpBitrateParameters(
    const BitrateConstraints& constraints) {
  absl::optional<BitrateConstraints> updated =
      bitrate_configurator_.UpdateWithSdpParameters(constraints);
  if (updated.has_value()) {
    UpdateBitrateConstraints(*updated);
  } else {
    RTC_LOG(LS_VERBOSE)
        << "WebRTC.RtpTransportControllerSend.SetSdpBitrateParameters: "
           "nothing to update";
  }
}

void RtpTransportControllerSend::SetClientBitratePreferences(
    const BitrateSettings& preferences) {
  absl::optional<BitrateConstraints> updated =
      bitrate_configurator_.UpdateWithClientPreferences(preferences);
  if (updated.has_value()) {
    UpdateBitrateConstraints(*updated);
  } else {
    RTC_LOG(LS_VERBOSE)
        << "WebRTC.RtpTransportControllerSend.SetClientBitratePreferences: "
           "nothing to update";
  }
}

absl::optional<BitrateConstraints>
RtpTransportControllerSend::ApplyOrLiftRelayCap(bool is_relayed) {
  DataRate cap = is_relayed ? relay_bandwidth_cap_ : DataRate::PlusInfinity();
  return bitrate_configurator_.UpdateWithRelayCap(cap);
}

void RtpTransportControllerSend::OnTransportOverheadChanged(
    size_t transport_overhead_bytes_per_packet) {
  RTC_DCHECK_RUN_ON(&main_thread_);
  if (transport_overhead_bytes_per_packet >= kMaxOverheadBytes) {
    RTC_LOG(LS_ERROR) << "Transport overhead exceeds " << kMaxOverheadBytes;
    return;
  }

  pacer()->SetTransportOverhead(
      DataSize::Bytes(transport_overhead_bytes_per_packet));

  // TODO(holmer): Call AudioRtpSenders when they have been moved to
  // RtpTransportControllerSend.
  for (auto& rtp_video_sender : video_rtp_senders_) {
    rtp_video_sender->OnTransportOverheadChanged(
        transport_overhead_bytes_per_packet);
  }
}

void RtpTransportControllerSend::AccountForAudioPacketsInPacedSender(
    bool account_for_audio) {
  pacer()->SetAccountForAudioPackets(account_for_audio);
}

void RtpTransportControllerSend::IncludeOverheadInPacedSender() {
  pacer()->SetIncludeOverhead();
}

void RtpTransportControllerSend::EnsureStarted() {
<<<<<<< HEAD
  if (!use_task_queue_pacer_ && !process_thread_started_) {
    process_thread_started_ = true;
    process_thread_->Start();
=======
  if (!pacer_started_) {
    pacer_started_ = true;
    if (use_task_queue_pacer_) {
      task_queue_pacer_->EnsureStarted();
    } else {
      process_thread_->Start();
    }
>>>>>>> cbad18b1
  }
}

void RtpTransportControllerSend::OnReceivedEstimatedBitrate(uint32_t bitrate) {
  RemoteBitrateReport msg;
  msg.receive_time = Timestamp::Millis(clock_->TimeInMilliseconds());
  msg.bandwidth = DataRate::BitsPerSec(bitrate);
  task_queue_.PostTask([this, msg]() {
    RTC_DCHECK_RUN_ON(&task_queue_);
    if (controller_)
      PostUpdates(controller_->OnRemoteBitrateReport(msg));
  });
}

void RtpTransportControllerSend::OnReceivedRtcpReceiverReport(
    const ReportBlockList& report_blocks,
    int64_t rtt_ms,
    int64_t now_ms) {
  task_queue_.PostTask([this, report_blocks, now_ms]() {
    RTC_DCHECK_RUN_ON(&task_queue_);
    OnReceivedRtcpReceiverReportBlocks(report_blocks, now_ms);
  });

  task_queue_.PostTask([this, now_ms, rtt_ms]() {
    RTC_DCHECK_RUN_ON(&task_queue_);
    RoundTripTimeUpdate report;
    report.receive_time = Timestamp::Millis(now_ms);
    report.round_trip_time = TimeDelta::Millis(rtt_ms);
    report.smoothed = false;
    if (controller_ && !report.round_trip_time.IsZero())
      PostUpdates(controller_->OnRoundTripTimeUpdate(report));
  });
}

void RtpTransportControllerSend::OnAddPacket(
    const RtpPacketSendInfo& packet_info) {
  feedback_demuxer_.AddPacket(packet_info);

  Timestamp creation_time = Timestamp::Millis(clock_->TimeInMilliseconds());
  task_queue_.PostTask([this, packet_info, creation_time]() {
    RTC_DCHECK_RUN_ON(&task_queue_);
    transport_feedback_adapter_.AddPacket(
        packet_info,
        send_side_bwe_with_overhead_ ? transport_overhead_bytes_per_packet_ : 0,
        creation_time);
  });
}

void RtpTransportControllerSend::OnTransportFeedback(
    const rtcp::TransportFeedback& feedback) {
  feedback_demuxer_.OnTransportFeedback(feedback);
  auto feedback_time = Timestamp::Millis(clock_->TimeInMilliseconds());
  task_queue_.PostTask([this, feedback, feedback_time]() {
    RTC_DCHECK_RUN_ON(&task_queue_);
    absl::optional<TransportPacketsFeedback> feedback_msg =
        transport_feedback_adapter_.ProcessTransportFeedback(feedback,
                                                             feedback_time);
    if (feedback_msg && controller_) {
      PostUpdates(controller_->OnTransportPacketsFeedback(*feedback_msg));
    }
    pacer()->UpdateOutstandingData(
        transport_feedback_adapter_.GetOutstandingData());
  });
}

void RtpTransportControllerSend::OnRemoteNetworkEstimate(
    NetworkStateEstimate estimate) {
  if (event_log_) {
    event_log_->Log(std::make_unique<RtcEventRemoteEstimate>(
        estimate.link_capacity_lower, estimate.link_capacity_upper));
  }
  estimate.update_time = Timestamp::Millis(clock_->TimeInMilliseconds());
  task_queue_.PostTask([this, estimate] {
    RTC_DCHECK_RUN_ON(&task_queue_);
    if (controller_)
      PostUpdates(controller_->OnNetworkStateEstimate(estimate));
  });
}

void RtpTransportControllerSend::MaybeCreateControllers() {
  RTC_DCHECK(!controller_);
  RTC_DCHECK(!control_handler_);

  if (!network_available_ || !observer_)
    return;
  control_handler_ = std::make_unique<CongestionControlHandler>();

  initial_config_.constraints.at_time =
      Timestamp::Millis(clock_->TimeInMilliseconds());
  initial_config_.stream_based_config = streams_config_;

  // TODO(srte): Use fallback controller if no feedback is available.
  if (controller_factory_override_) {
    RTC_LOG(LS_INFO) << "Creating overridden congestion controller";
    controller_ = controller_factory_override_->Create(initial_config_);
    process_interval_ = controller_factory_override_->GetProcessInterval();
  } else {
    RTC_LOG(LS_INFO) << "Creating fallback congestion controller";
    controller_ = controller_factory_fallback_->Create(initial_config_);
    process_interval_ = controller_factory_fallback_->GetProcessInterval();
  }
  UpdateControllerWithTimeInterval();
  StartProcessPeriodicTasks();
}

void RtpTransportControllerSend::UpdateInitialConstraints(
    TargetRateConstraints new_contraints) {
  if (!new_contraints.starting_rate)
    new_contraints.starting_rate = initial_config_.constraints.starting_rate;
  RTC_DCHECK(new_contraints.starting_rate);
  initial_config_.constraints = new_contraints;
}

void RtpTransportControllerSend::StartProcessPeriodicTasks() {
  if (!pacer_queue_update_task_.Running()) {
    pacer_queue_update_task_ = RepeatingTaskHandle::DelayedStart(
        task_queue_.Get(), kPacerQueueUpdateInterval, [this]() {
          RTC_DCHECK_RUN_ON(&task_queue_);
          TimeDelta expected_queue_time = pacer()->ExpectedQueueTime();
          control_handler_->SetPacerQueue(expected_queue_time);
          UpdateControlState();
          return kPacerQueueUpdateInterval;
        });
  }
  controller_task_.Stop();
  if (process_interval_.IsFinite()) {
    controller_task_ = RepeatingTaskHandle::DelayedStart(
        task_queue_.Get(), process_interval_, [this]() {
          RTC_DCHECK_RUN_ON(&task_queue_);
          UpdateControllerWithTimeInterval();
          return process_interval_;
        });
  }
}

void RtpTransportControllerSend::UpdateControllerWithTimeInterval() {
  RTC_DCHECK(controller_);
  ProcessInterval msg;
  msg.at_time = Timestamp::Millis(clock_->TimeInMilliseconds());
  if (add_pacing_to_cwin_)
    msg.pacer_queue = pacer()->QueueSizeData();
  PostUpdates(controller_->OnProcessInterval(msg));
}

void RtpTransportControllerSend::UpdateStreamsConfig() {
  streams_config_.at_time = Timestamp::Millis(clock_->TimeInMilliseconds());
  if (controller_)
    PostUpdates(controller_->OnStreamsConfig(streams_config_));
}

void RtpTransportControllerSend::PostUpdates(NetworkControlUpdate update) {
  if (update.congestion_window) {
    pacer()->SetCongestionWindow(*update.congestion_window);
  }
  if (update.pacer_config) {
    pacer()->SetPacingRates(update.pacer_config->data_rate(),
                            update.pacer_config->pad_rate());
  }
  for (const auto& probe : update.probe_cluster_configs) {
    pacer()->CreateProbeCluster(probe.target_data_rate, probe.id);
  }
  if (update.target_rate) {
    control_handler_->SetTargetRate(*update.target_rate);
    UpdateControlState();
  }
}

void RtpTransportControllerSend::OnReceivedRtcpReceiverReportBlocks(
    const ReportBlockList& report_blocks,
    int64_t now_ms) {
  if (report_blocks.empty())
    return;

  int total_packets_lost_delta = 0;
  int total_packets_delta = 0;

  // Compute the packet loss from all report blocks.
  for (const RTCPReportBlock& report_block : report_blocks) {
    auto it = last_report_blocks_.find(report_block.source_ssrc);
    if (it != last_report_blocks_.end()) {
      auto number_of_packets = report_block.extended_highest_sequence_number -
                               it->second.extended_highest_sequence_number;
      total_packets_delta += number_of_packets;
      auto lost_delta = report_block.packets_lost - it->second.packets_lost;
      total_packets_lost_delta += lost_delta;
    }
    last_report_blocks_[report_block.source_ssrc] = report_block;
  }
  // Can only compute delta if there has been previous blocks to compare to. If
  // not, total_packets_delta will be unchanged and there's nothing more to do.
  if (!total_packets_delta)
    return;
  int packets_received_delta = total_packets_delta - total_packets_lost_delta;
  // To detect lost packets, at least one packet has to be received. This check
  // is needed to avoid bandwith detection update in
  // VideoSendStreamTest.SuspendBelowMinBitrate

  if (packets_received_delta < 1)
    return;
  Timestamp now = Timestamp::Millis(now_ms);
  TransportLossReport msg;
  msg.packets_lost_delta = total_packets_lost_delta;
  msg.packets_received_delta = packets_received_delta;
  msg.receive_time = now;
  msg.start_time = last_report_block_time_;
  msg.end_time = now;
  if (controller_)
    PostUpdates(controller_->OnTransportLossReport(msg));
  last_report_block_time_ = now;
}

}  // namespace webrtc<|MERGE_RESOLUTION|>--- conflicted
+++ resolved
@@ -87,11 +87,7 @@
     : clock_(clock),
       event_log_(event_log),
       bitrate_configurator_(bitrate_config),
-<<<<<<< HEAD
-      process_thread_started_(false),
-=======
       pacer_started_(false),
->>>>>>> cbad18b1
       process_thread_(std::move(process_thread)),
       use_task_queue_pacer_(IsEnabled(trials, "WebRTC-TaskQueuePacer")),
       process_thread_pacer_(use_task_queue_pacer_
@@ -146,10 +142,7 @@
 }
 
 RtpTransportControllerSend::~RtpTransportControllerSend() {
-<<<<<<< HEAD
-=======
   RTC_DCHECK(video_rtp_senders_.empty());
->>>>>>> cbad18b1
   process_thread_->Stop();
 }
 
@@ -164,10 +157,7 @@
     std::unique_ptr<FecController> fec_controller,
     const RtpSenderFrameEncryptionConfig& frame_encryption_config,
     rtc::scoped_refptr<FrameTransformerInterface> frame_transformer) {
-<<<<<<< HEAD
-=======
   RTC_DCHECK_RUN_ON(&main_thread_);
->>>>>>> cbad18b1
   video_rtp_senders_.push_back(std::make_unique<RtpVideoSender>(
       clock_, suspended_ssrcs, states, rtp_config, rtcp_report_interval_ms,
       send_transport, observers,
@@ -511,11 +501,6 @@
 }
 
 void RtpTransportControllerSend::EnsureStarted() {
-<<<<<<< HEAD
-  if (!use_task_queue_pacer_ && !process_thread_started_) {
-    process_thread_started_ = true;
-    process_thread_->Start();
-=======
   if (!pacer_started_) {
     pacer_started_ = true;
     if (use_task_queue_pacer_) {
@@ -523,7 +508,6 @@
     } else {
       process_thread_->Start();
     }
->>>>>>> cbad18b1
   }
 }
 
