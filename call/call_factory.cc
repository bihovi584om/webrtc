/*
 *  Copyright 2017 The WebRTC project authors. All Rights Reserved.
 *
 *  Use of this source code is governed by a BSD-style license
 *  that can be found in the LICENSE file in the root of the source
 *  tree. An additional intellectual property rights grant can be found
 *  in the file PATENTS.  All contributing project authors may
 *  be found in the AUTHORS file in the root of the source tree.
 */

#include "call/call_factory.h"

#include <stdio.h>

#include <memory>
#include <string>
#include <utility>

#include "absl/types/optional.h"
#include "api/test/simulated_network.h"
#include "call/call.h"
#include "call/degraded_call.h"
#include "call/rtp_transport_config.h"
#include "rtc_base/checks.h"
#include "system_wrappers/include/field_trial.h"

namespace webrtc {
namespace {
bool ParseConfigParam(std::string exp_name, int* field) {
  std::string group = field_trial::FindFullName(exp_name);
  if (group.empty())
    return false;

  return (sscanf(group.c_str(), "%d", field) == 1);
}

absl::optional<webrtc::BuiltInNetworkBehaviorConfig> ParseDegradationConfig(
    bool send) {
  std::string exp_prefix = "WebRTCFakeNetwork";
  if (send) {
    exp_prefix += "Send";
  } else {
    exp_prefix += "Receive";
  }

  webrtc::BuiltInNetworkBehaviorConfig config;
  bool configured = false;
  configured |=
      ParseConfigParam(exp_prefix + "DelayMs", &config.queue_delay_ms);
  configured |= ParseConfigParam(exp_prefix + "DelayStdDevMs",
                                 &config.delay_standard_deviation_ms);
  int queue_length = 0;
  if (ParseConfigParam(exp_prefix + "QueueLength", &queue_length)) {
    RTC_CHECK_GE(queue_length, 0);
    config.queue_length_packets = queue_length;
    configured = true;
  }
  configured |=
      ParseConfigParam(exp_prefix + "CapacityKbps", &config.link_capacity_kbps);
  configured |=
      ParseConfigParam(exp_prefix + "LossPercent", &config.loss_percent);
  int allow_reordering = 0;
  if (ParseConfigParam(exp_prefix + "AllowReordering", &allow_reordering)) {
    config.allow_reordering = true;
    configured = true;
  }
  configured |= ParseConfigParam(exp_prefix + "AvgBurstLossLength",
                                 &config.avg_burst_loss_length);
  return configured
             ? absl::optional<webrtc::BuiltInNetworkBehaviorConfig>(config)
             : absl::nullopt;
}
}  // namespace

CallFactory::CallFactory() {
  call_thread_.Detach();
}

Call* CallFactory::CreateCall(const Call::Config& config) {
  RTC_DCHECK_RUN_ON(&call_thread_);
  absl::optional<webrtc::BuiltInNetworkBehaviorConfig> send_degradation_config =
      ParseDegradationConfig(true);
  absl::optional<webrtc::BuiltInNetworkBehaviorConfig>
      receive_degradation_config = ParseDegradationConfig(false);

  RtpTransportConfig transportConfig = config.ExtractTransportConfig();

  if (send_degradation_config || receive_degradation_config) {
    return new DegradedCall(
        std::unique_ptr<Call>(Call::Create(
            config, Clock::GetRealTimeClock(),
            SharedModuleThread::Create(
                ProcessThread::Create("ModuleProcessThread"), nullptr),
            config.rtp_transport_controller_send_factory->Create(
                transportConfig, Clock::GetRealTimeClock(),
                ProcessThread::Create("PacerThread")))),
        send_degradation_config, receive_degradation_config,
        config.task_queue_factory);
  }

  if (!module_thread_) {
    module_thread_ = SharedModuleThread::Create(
        ProcessThread::Create("SharedModThread"), [this]() {
          RTC_DCHECK_RUN_ON(&call_thread_);
          module_thread_ = nullptr;
        });
  }

<<<<<<< HEAD
  if (!module_thread_) {
    module_thread_ = SharedModuleThread::Create(
        ProcessThread::Create("SharedModThread"), [this]() {
          RTC_DCHECK_RUN_ON(&call_thread_);
          module_thread_ = nullptr;
        });
  }

  return Call::Create(config, module_thread_);
=======
  return Call::Create(config, Clock::GetRealTimeClock(), module_thread_,
                      config.rtp_transport_controller_send_factory->Create(
                          transportConfig, Clock::GetRealTimeClock(),
                          ProcessThread::Create("PacerThread")));
>>>>>>> cbad18b1
}

std::unique_ptr<CallFactoryInterface> CreateCallFactory() {
  return std::unique_ptr<CallFactoryInterface>(new CallFactory());
}

}  // namespace webrtc<|MERGE_RESOLUTION|>--- conflicted
+++ resolved
@@ -106,22 +106,10 @@
         });
   }
 
-<<<<<<< HEAD
-  if (!module_thread_) {
-    module_thread_ = SharedModuleThread::Create(
-        ProcessThread::Create("SharedModThread"), [this]() {
-          RTC_DCHECK_RUN_ON(&call_thread_);
-          module_thread_ = nullptr;
-        });
-  }
-
-  return Call::Create(config, module_thread_);
-=======
   return Call::Create(config, Clock::GetRealTimeClock(), module_thread_,
                       config.rtp_transport_controller_send_factory->Create(
                           transportConfig, Clock::GetRealTimeClock(),
                           ProcessThread::Create("PacerThread")));
->>>>>>> cbad18b1
 }
 
 std::unique_ptr<CallFactoryInterface> CreateCallFactory() {
