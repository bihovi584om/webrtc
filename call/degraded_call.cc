--- conflicted
+++ resolved
@@ -270,8 +270,6 @@
   return call_->trials();
 }
 
-<<<<<<< HEAD
-=======
 TaskQueueBase* DegradedCall::network_thread() const {
   return call_->network_thread();
 }
@@ -280,7 +278,6 @@
   return call_->worker_thread();
 }
 
->>>>>>> cbad18b1
 void DegradedCall::SignalChannelNetworkState(MediaType media,
                                              NetworkState state) {
   call_->SignalChannelNetworkState(media, state);
