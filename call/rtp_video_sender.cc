--- conflicted
+++ resolved
@@ -31,10 +31,7 @@
 #include "rtc_base/location.h"
 #include "rtc_base/logging.h"
 #include "rtc_base/task_queue.h"
-<<<<<<< HEAD
-=======
 #include "rtc_base/trace_event.h"
->>>>>>> cbad18b1
 
 namespace webrtc {
 
@@ -220,10 +217,6 @@
   configuration.rtt_stats = observers.rtcp_rtt_stats;
   configuration.rtcp_packet_type_counter_observer =
       observers.rtcp_type_observer;
-<<<<<<< HEAD
-  configuration.rtcp_statistics_callback = observers.rtcp_stats;
-=======
->>>>>>> cbad18b1
   configuration.report_block_data_observer =
       observers.report_block_data_observer;
   configuration.paced_sender = transport->packet_sender();
@@ -321,16 +314,6 @@
     return false;
   }
 
-<<<<<<< HEAD
-  if (codec_specific_info != nullptr &&
-      codec_specific_info->generic_frame_info.has_value()) {
-    // This function is used before
-    // `codec_specific_info->generic_frame_info->frame_diffs` are calculated, so
-    // need to use more complicated way to check for presence of dependencies.
-    return absl::c_none_of(
-        codec_specific_info->generic_frame_info->encoder_buffers,
-        [](const CodecBufferUsage& buffer) { return buffer.referenced; });
-=======
   if (codec_specific_info != nullptr) {
     if (codec_specific_info->generic_frame_info.has_value()) {
       // This function is used before
@@ -349,7 +332,6 @@
       // marked as a key frame should be a key frame.
       return true;
     }
->>>>>>> cbad18b1
   }
 
   // Without depenedencies described in generic format do an educated guess.
@@ -591,12 +573,6 @@
     // If encoder adapter produce FrameDependencyStructure, pass it so that
     // dependency descriptor rtp header extension can be used.
     // If not supported, disable using dependency descriptor by passing nullptr.
-<<<<<<< HEAD
-    rtp_streams_[stream_index].sender_video->SetVideoStructure(
-        (codec_specific_info && codec_specific_info->template_structure)
-            ? &*codec_specific_info->template_structure
-            : nullptr);
-=======
     RTPSenderVideo& sender_video = *rtp_streams_[stream_index].sender_video;
     if (codec_specific_info && codec_specific_info->template_structure) {
       sender_video.SetVideoStructure(&*codec_specific_info->template_structure);
@@ -623,7 +599,6 @@
     } else {
       sender_video.SetVideoStructure(nullptr);
     }
->>>>>>> cbad18b1
   }
 
   bool send_result = rtp_streams_[stream_index].sender_video->SendEncodedImage(
@@ -872,17 +847,10 @@
     // since `fec_allowed_` may be toggled back on at any moment.
   }
 
-<<<<<<< HEAD
-    // Subtract packetization overhead from the encoder target. If target rate
-    // is really low, cap the overhead at 50%. This also avoids the case where
-    // |encoder_target_rate_bps_| is 0 due to encoder pause event while the
-    // packetization rate is positive since packets are still flowing.
-=======
   // Subtract packetization overhead from the encoder target. If target rate
   // is really low, cap the overhead at 50%. This also avoids the case where
   // `encoder_target_rate_bps_` is 0 due to encoder pause event while the
   // packetization rate is positive since packets are still flowing.
->>>>>>> cbad18b1
   uint32_t packetization_rate_bps =
       std::min(GetPacketizationOverheadRate(), encoder_target_rate_bps_ / 2);
   encoder_target_rate_bps_ -= packetization_rate_bps;
@@ -975,15 +943,9 @@
     }
   }
 
-<<<<<<< HEAD
-    // Map from SSRC to vector of RTP sequence numbers that are indicated as
-    // lost by feedback, without being trailed by any received packets.
-    std::map<uint32_t, std::vector<uint16_t>> early_loss_detected_per_ssrc;
-=======
   // Map from SSRC to vector of RTP sequence numbers that are indicated as
   // lost by feedback, without being trailed by any received packets.
   std::map<uint32_t, std::vector<uint16_t>> early_loss_detected_per_ssrc;
->>>>>>> cbad18b1
 
   for (const StreamPacketInfo& packet : packet_feedback_vector) {
     // Only include new media packets, not retransmissions/padding/fec.
@@ -1006,6 +968,7 @@
     for (uint16_t sequence_number : kv.second) {
       rtp_sender->ReSendPacket(sequence_number);
     }
+  }
 
   for (const auto& kv : acked_packets_per_ssrc) {
     const uint32_t ssrc = kv.first;
