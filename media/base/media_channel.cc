--- conflicted
+++ resolved
@@ -23,11 +23,7 @@
 using webrtc::VideoTrackInterface;
 
 VideoOptions::VideoOptions()
-<<<<<<< HEAD
-    : content_hint(webrtc::VideoTrackInterface::ContentHint::kNone) {}
-=======
     : content_hint(VideoTrackInterface::ContentHint::kNone) {}
->>>>>>> cbad18b1
 VideoOptions::~VideoOptions() = default;
 
 MediaChannel::MediaChannel(const MediaConfig& config,
@@ -46,12 +42,8 @@
 }
 
 void MediaChannel::SetInterface(NetworkInterface* iface) {
-<<<<<<< HEAD
-  webrtc::MutexLock lock(&network_interface_mutex_);
-=======
   RTC_DCHECK_RUN_ON(network_thread_);
   iface ? network_safety_->SetAlive() : network_safety_->SetNotAlive();
->>>>>>> cbad18b1
   network_interface_ = iface;
   UpdateDscp();
 }
@@ -74,14 +66,6 @@
 
 void MediaChannel::SetVideoCodecSwitchingEnabled(bool enabled) {}
 
-<<<<<<< HEAD
-void MediaChannel::SetEncoderToPacketizerFrameTransformer(
-    uint32_t ssrc,
-    rtc::scoped_refptr<webrtc::FrameTransformerInterface> frame_transformer) {}
-void MediaChannel::SetDepacketizerToDecoderFrameTransformer(
-    uint32_t ssrc,
-    rtc::scoped_refptr<webrtc::FrameTransformerInterface> frame_transformer) {}
-=======
 bool MediaChannel::SendPacket(rtc::CopyOnWriteBuffer* packet,
                               const rtc::PacketOptions& options) {
   return DoSendPacket(packet, false, options);
@@ -227,7 +211,6 @@
     network_thread_->PostTask(ToQueuedTask(network_safety_, std::move(send)));
   }
 }
->>>>>>> cbad18b1
 
 MediaSenderInfo::MediaSenderInfo() = default;
 MediaSenderInfo::~MediaSenderInfo() = default;
