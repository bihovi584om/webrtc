/*
 *  Copyright (c) 2009 The WebRTC project authors. All Rights Reserved.
 *
 *  Use of this source code is governed by a BSD-style license
 *  that can be found in the LICENSE file in the root of the source
 *  tree. An additional intellectual property rights grant can be found
 *  in the file PATENTS.  All contributing project authors may
 *  be found in the AUTHORS file in the root of the source tree.
 */

#include "media/base/codec.h"

#include <tuple>

<<<<<<< HEAD
#include "media/base/h264_profile_level_id.h"
#include "media/base/vp9_profile.h"
=======
#include "api/video_codecs/h264_profile_level_id.h"
#include "api/video_codecs/vp9_profile.h"
>>>>>>> cbad18b1
#include "modules/video_coding/codecs/h264/include/h264.h"
#include "rtc_base/gunit.h"

using cricket::AudioCodec;
using cricket::Codec;
using cricket::FeedbackParam;
using cricket::kCodecParamAssociatedPayloadType;
using cricket::kCodecParamMaxBitrate;
using cricket::kCodecParamMinBitrate;
using cricket::VideoCodec;

class TestCodec : public Codec {
 public:
  TestCodec(int id, const std::string& name, int clockrate)
      : Codec(id, name, clockrate) {}
  TestCodec() : Codec() {}
  TestCodec(const TestCodec& c) = default;
  TestCodec& operator=(const TestCodec& c) = default;
};

TEST(CodecTest, TestCodecOperators) {
  TestCodec c0(96, "D", 1000);
  c0.SetParam("a", 1);

  TestCodec c1 = c0;
  EXPECT_TRUE(c1 == c0);

  int param_value0;
  int param_value1;
  EXPECT_TRUE(c0.GetParam("a", &param_value0));
  EXPECT_TRUE(c1.GetParam("a", &param_value1));
  EXPECT_EQ(param_value0, param_value1);

  c1.id = 86;
  EXPECT_TRUE(c0 != c1);

  c1 = c0;
  c1.name = "x";
  EXPECT_TRUE(c0 != c1);

  c1 = c0;
  c1.clockrate = 2000;
  EXPECT_TRUE(c0 != c1);

  c1 = c0;
  c1.SetParam("a", 2);
  EXPECT_TRUE(c0 != c1);

  TestCodec c5;
  TestCodec c6(0, "", 0);
  EXPECT_TRUE(c5 == c6);
}

TEST(CodecTest, TestAudioCodecOperators) {
  AudioCodec c0(96, "A", 44100, 20000, 2);
  AudioCodec c1(95, "A", 44100, 20000, 2);
  AudioCodec c2(96, "x", 44100, 20000, 2);
  AudioCodec c3(96, "A", 48000, 20000, 2);
  AudioCodec c4(96, "A", 44100, 10000, 2);
  AudioCodec c5(96, "A", 44100, 20000, 1);
  EXPECT_NE(c0, c1);
  EXPECT_NE(c0, c2);
  EXPECT_NE(c0, c3);
  EXPECT_NE(c0, c4);
  EXPECT_NE(c0, c5);

  AudioCodec c7;
  AudioCodec c8(0, "", 0, 0, 0);
  AudioCodec c9 = c0;
  EXPECT_EQ(c8, c7);
  EXPECT_NE(c9, c7);
  EXPECT_EQ(c9, c0);

  AudioCodec c10(c0);
  AudioCodec c11(c0);
  AudioCodec c12(c0);
  AudioCodec c13(c0);
  c10.params["x"] = "abc";
  c11.params["x"] = "def";
  c12.params["y"] = "abc";
  c13.params["x"] = "abc";
  EXPECT_NE(c10, c0);
  EXPECT_NE(c11, c0);
  EXPECT_NE(c11, c10);
  EXPECT_NE(c12, c0);
  EXPECT_NE(c12, c10);
  EXPECT_NE(c12, c11);
  EXPECT_EQ(c13, c10);
}

TEST(CodecTest, TestAudioCodecMatches) {
  // Test a codec with a static payload type.
  AudioCodec c0(34, "A", 44100, 20000, 1);
  EXPECT_TRUE(c0.Matches(AudioCodec(34, "", 44100, 20000, 1)));
  EXPECT_TRUE(c0.Matches(AudioCodec(34, "", 44100, 20000, 0)));
  EXPECT_TRUE(c0.Matches(AudioCodec(34, "", 44100, 0, 0)));
  EXPECT_TRUE(c0.Matches(AudioCodec(34, "", 0, 0, 0)));
  EXPECT_FALSE(c0.Matches(AudioCodec(96, "A", 44100, 20000, 1)));
  EXPECT_FALSE(c0.Matches(AudioCodec(96, "", 44100, 20000, 1)));
  EXPECT_FALSE(c0.Matches(AudioCodec(95, "", 55100, 20000, 1)));
  EXPECT_FALSE(c0.Matches(AudioCodec(95, "", 44100, 30000, 1)));
  EXPECT_FALSE(c0.Matches(AudioCodec(95, "", 44100, 20000, 2)));
  EXPECT_FALSE(c0.Matches(AudioCodec(95, "", 55100, 30000, 2)));

  // Test a codec with a dynamic payload type.
  AudioCodec c1(96, "A", 44100, 20000, 1);
  EXPECT_TRUE(c1.Matches(AudioCodec(96, "A", 0, 0, 0)));
  EXPECT_TRUE(c1.Matches(AudioCodec(97, "A", 0, 0, 0)));
  EXPECT_TRUE(c1.Matches(AudioCodec(96, "a", 0, 0, 0)));
  EXPECT_TRUE(c1.Matches(AudioCodec(97, "a", 0, 0, 0)));
  EXPECT_TRUE(c1.Matches(AudioCodec(35, "a", 0, 0, 0)));
  EXPECT_TRUE(c1.Matches(AudioCodec(42, "a", 0, 0, 0)));
  EXPECT_TRUE(c1.Matches(AudioCodec(65, "a", 0, 0, 0)));
  EXPECT_FALSE(c1.Matches(AudioCodec(95, "A", 0, 0, 0)));
  EXPECT_FALSE(c1.Matches(AudioCodec(34, "A", 0, 0, 0)));
  EXPECT_FALSE(c1.Matches(AudioCodec(96, "", 44100, 20000, 2)));
  EXPECT_FALSE(c1.Matches(AudioCodec(96, "A", 55100, 30000, 1)));

  // Test a codec with a dynamic payload type, and auto bitrate.
  AudioCodec c2(97, "A", 16000, 0, 1);
  // Use default bitrate.
  EXPECT_TRUE(c2.Matches(AudioCodec(97, "A", 16000, 0, 1)));
  EXPECT_TRUE(c2.Matches(AudioCodec(97, "A", 16000, 0, 0)));
  // Use explicit bitrate.
  EXPECT_TRUE(c2.Matches(AudioCodec(97, "A", 16000, 32000, 1)));
  // Backward compatibility with clients that might send "-1" (for default).
  EXPECT_TRUE(c2.Matches(AudioCodec(97, "A", 16000, -1, 1)));

  // Stereo doesn't match channels = 0.
  AudioCodec c3(96, "A", 44100, 20000, 2);
  EXPECT_TRUE(c3.Matches(AudioCodec(96, "A", 44100, 20000, 2)));
  EXPECT_FALSE(c3.Matches(AudioCodec(96, "A", 44100, 20000, 1)));
  EXPECT_FALSE(c3.Matches(AudioCodec(96, "A", 44100, 20000, 0)));
}

TEST(CodecTest, TestVideoCodecOperators) {
  VideoCodec c0(96, "V");
  VideoCodec c1(95, "V");
  VideoCodec c2(96, "x");

  EXPECT_TRUE(c0 != c1);
  EXPECT_TRUE(c0 != c2);

  VideoCodec c7;
  VideoCodec c8(0, "");
  VideoCodec c9 = c0;
  EXPECT_TRUE(c8 == c7);
  EXPECT_TRUE(c9 != c7);
  EXPECT_TRUE(c9 == c0);

  VideoCodec c10(c0);
  VideoCodec c11(c0);
  VideoCodec c12(c0);
  VideoCodec c13(c0);
  c10.params["x"] = "abc";
  c11.params["x"] = "def";
  c12.params["y"] = "abc";
  c13.params["x"] = "abc";
  EXPECT_TRUE(c10 != c0);
  EXPECT_TRUE(c11 != c0);
  EXPECT_TRUE(c11 != c10);
  EXPECT_TRUE(c12 != c0);
  EXPECT_TRUE(c12 != c10);
  EXPECT_TRUE(c12 != c11);
  EXPECT_TRUE(c13 == c10);
}

TEST(CodecTest, TestVideoCodecIntersectPacketization) {
  VideoCodec c1;
  c1.packetization = "raw";
  VideoCodec c2;
  c2.packetization = "raw";
  VideoCodec c3;

  EXPECT_EQ(VideoCodec::IntersectPacketization(c1, c2), "raw");
  EXPECT_EQ(VideoCodec::IntersectPacketization(c1, c3), absl::nullopt);
}

TEST(CodecTest, TestVideoCodecEqualsWithDifferentPacketization) {
  VideoCodec c0(100, cricket::kVp8CodecName);
  VideoCodec c1(100, cricket::kVp8CodecName);
  VideoCodec c2(100, cricket::kVp8CodecName);
  c2.packetization = "raw";

  EXPECT_EQ(c0, c1);
  EXPECT_NE(c0, c2);
  EXPECT_NE(c2, c0);
  EXPECT_EQ(c2, c2);
}

TEST(CodecTest, TestVideoCodecMatches) {
  // Test a codec with a static payload type.
  VideoCodec c0(34, "V");
  EXPECT_TRUE(c0.Matches(VideoCodec(34, "")));
  EXPECT_FALSE(c0.Matches(VideoCodec(96, "")));
  EXPECT_FALSE(c0.Matches(VideoCodec(96, "V")));

  // Test a codec with a dynamic payload type.
  VideoCodec c1(96, "V");
  EXPECT_TRUE(c1.Matches(VideoCodec(96, "V")));
  EXPECT_TRUE(c1.Matches(VideoCodec(97, "V")));
  EXPECT_TRUE(c1.Matches(VideoCodec(96, "v")));
  EXPECT_TRUE(c1.Matches(VideoCodec(97, "v")));
  EXPECT_TRUE(c1.Matches(VideoCodec(35, "v")));
  EXPECT_TRUE(c1.Matches(VideoCodec(42, "v")));
  EXPECT_TRUE(c1.Matches(VideoCodec(65, "v")));
  EXPECT_FALSE(c1.Matches(VideoCodec(96, "")));
  EXPECT_FALSE(c1.Matches(VideoCodec(95, "V")));
  EXPECT_FALSE(c1.Matches(VideoCodec(34, "V")));
}

TEST(CodecTest, TestVideoCodecMatchesWithDifferentPacketization) {
  VideoCodec c0(100, cricket::kVp8CodecName);
  VideoCodec c1(101, cricket::kVp8CodecName);
  c1.packetization = "raw";

  EXPECT_TRUE(c0.Matches(c1));
  EXPECT_TRUE(c1.Matches(c0));
}

// VP9 codecs compare profile information.
TEST(CodecTest, TestVP9CodecMatches) {
  const char kProfile0[] = "0";
  const char kProfile2[] = "2";

  VideoCodec c_no_profile(95, cricket::kVp9CodecName);
  VideoCodec c_profile0(95, cricket::kVp9CodecName);
  c_profile0.params[webrtc::kVP9FmtpProfileId] = kProfile0;

  EXPECT_TRUE(c_profile0.Matches(c_no_profile));

  {
    VideoCodec c_profile0_eq(95, cricket::kVp9CodecName);
    c_profile0_eq.params[webrtc::kVP9FmtpProfileId] = kProfile0;
    EXPECT_TRUE(c_profile0.Matches(c_profile0_eq));
  }

  {
    VideoCodec c_profile2(95, cricket::kVp9CodecName);
    c_profile2.params[webrtc::kVP9FmtpProfileId] = kProfile2;
    EXPECT_FALSE(c_profile0.Matches(c_profile2));
    EXPECT_FALSE(c_no_profile.Matches(c_profile2));
  }

  {
    VideoCodec c_no_profile_eq(95, cricket::kVp9CodecName);
    EXPECT_TRUE(c_no_profile.Matches(c_no_profile_eq));
  }
}

// Matching H264 codecs also need to have matching profile-level-id and
// packetization-mode.
TEST(CodecTest, TestH264CodecMatches) {
  const char kProfileLevelId1[] = "42e01f";
  const char kProfileLevelId2[] = "42a01e";

  VideoCodec pli_1_pm_0(95, "H264");
  pli_1_pm_0.params[cricket::kH264FmtpProfileLevelId] = kProfileLevelId1;
  pli_1_pm_0.params[cricket::kH264FmtpPacketizationMode] = "0";

  {
    VideoCodec pli_1_pm_blank(95, "H264");
    pli_1_pm_blank.params[cricket::kH264FmtpProfileLevelId] = kProfileLevelId1;
    pli_1_pm_blank.params.erase(
        pli_1_pm_blank.params.find(cricket::kH264FmtpPacketizationMode));

    // Matches since if packetization-mode is not specified it defaults to "0".
    EXPECT_TRUE(pli_1_pm_0.Matches(pli_1_pm_blank));
  }

  {
    VideoCodec pli_1_pm_1(95, "H264");
    pli_1_pm_1.params[cricket::kH264FmtpProfileLevelId] = kProfileLevelId1;
    pli_1_pm_1.params[cricket::kH264FmtpPacketizationMode] = "1";

    // Does not match since packetization-mode is different.
    EXPECT_FALSE(pli_1_pm_0.Matches(pli_1_pm_1));
  }

  {
    VideoCodec pli_2_pm_0(95, "H264");
    pli_2_pm_0.params[cricket::kH264FmtpProfileLevelId] = kProfileLevelId2;
    pli_2_pm_0.params[cricket::kH264FmtpPacketizationMode] = "0";

    // Does not match since profile-level-id is different.
    EXPECT_FALSE(pli_1_pm_0.Matches(pli_2_pm_0));
  }
}

<<<<<<< HEAD
TEST(CodecTest, TestDataCodecMatches) {
  // Test a codec with a static payload type.
  DataCodec c0(34, "D");
  EXPECT_TRUE(c0.Matches(DataCodec(34, "")));
  EXPECT_FALSE(c0.Matches(DataCodec(96, "D")));
  EXPECT_FALSE(c0.Matches(DataCodec(96, "")));

  // Test a codec with a dynamic payload type.
  DataCodec c1(96, "D");
  EXPECT_TRUE(c1.Matches(DataCodec(96, "D")));
  EXPECT_TRUE(c1.Matches(DataCodec(97, "D")));
  EXPECT_TRUE(c1.Matches(DataCodec(96, "d")));
  EXPECT_TRUE(c1.Matches(DataCodec(97, "d")));
  EXPECT_TRUE(c1.Matches(DataCodec(35, "d")));
  EXPECT_TRUE(c1.Matches(DataCodec(42, "d")));
  EXPECT_TRUE(c1.Matches(DataCodec(63, "d")));
  EXPECT_FALSE(c1.Matches(DataCodec(96, "")));
  EXPECT_FALSE(c1.Matches(DataCodec(95, "D")));
  EXPECT_FALSE(c1.Matches(DataCodec(34, "D")));
}

=======
>>>>>>> cbad18b1
TEST(CodecTest, TestSetParamGetParamAndRemoveParam) {
  AudioCodec codec;
  codec.SetParam("a", "1");
  codec.SetParam("b", "x");

  int int_value = 0;
  EXPECT_TRUE(codec.GetParam("a", &int_value));
  EXPECT_EQ(1, int_value);
  EXPECT_FALSE(codec.GetParam("b", &int_value));
  EXPECT_FALSE(codec.GetParam("c", &int_value));

  std::string str_value;
  EXPECT_TRUE(codec.GetParam("a", &str_value));
  EXPECT_EQ("1", str_value);
  EXPECT_TRUE(codec.GetParam("b", &str_value));
  EXPECT_EQ("x", str_value);
  EXPECT_FALSE(codec.GetParam("c", &str_value));
  EXPECT_TRUE(codec.RemoveParam("a"));
  EXPECT_FALSE(codec.RemoveParam("c"));
}

TEST(CodecTest, TestIntersectFeedbackParams) {
  const FeedbackParam a1("a", "1");
  const FeedbackParam b2("b", "2");
  const FeedbackParam b3("b", "3");
  const FeedbackParam c3("c", "3");
  TestCodec c1;
  c1.AddFeedbackParam(a1);  // Only match with c2.
  c1.AddFeedbackParam(b2);  // Same param different values.
  c1.AddFeedbackParam(c3);  // Not in c2.
  TestCodec c2;
  c2.AddFeedbackParam(a1);
  c2.AddFeedbackParam(b3);

  c1.IntersectFeedbackParams(c2);
  EXPECT_TRUE(c1.HasFeedbackParam(a1));
  EXPECT_FALSE(c1.HasFeedbackParam(b2));
  EXPECT_FALSE(c1.HasFeedbackParam(c3));
}

TEST(CodecTest, TestGetCodecType) {
  // Codec type comparison should be case insenstive on names.
  const VideoCodec codec(96, "V");
  const VideoCodec rtx_codec(96, "rTx");
  const VideoCodec ulpfec_codec(96, "ulpFeC");
  const VideoCodec flexfec_codec(96, "FlExFeC-03");
  const VideoCodec red_codec(96, "ReD");
  EXPECT_EQ(VideoCodec::CODEC_VIDEO, codec.GetCodecType());
  EXPECT_EQ(VideoCodec::CODEC_RTX, rtx_codec.GetCodecType());
  EXPECT_EQ(VideoCodec::CODEC_ULPFEC, ulpfec_codec.GetCodecType());
  EXPECT_EQ(VideoCodec::CODEC_FLEXFEC, flexfec_codec.GetCodecType());
  EXPECT_EQ(VideoCodec::CODEC_RED, red_codec.GetCodecType());
}

TEST(CodecTest, TestCreateRtxCodec) {
  VideoCodec rtx_codec = VideoCodec::CreateRtxCodec(96, 120);
  EXPECT_EQ(96, rtx_codec.id);
  EXPECT_EQ(VideoCodec::CODEC_RTX, rtx_codec.GetCodecType());
  int associated_payload_type;
  ASSERT_TRUE(rtx_codec.GetParam(kCodecParamAssociatedPayloadType,
                                 &associated_payload_type));
  EXPECT_EQ(120, associated_payload_type);
}

TEST(CodecTest, TestValidateCodecFormat) {
  const VideoCodec codec(96, "V");
  ASSERT_TRUE(codec.ValidateCodecFormat());

  // Accept 0-127 as payload types.
  VideoCodec low_payload_type = codec;
  low_payload_type.id = 0;
  VideoCodec high_payload_type = codec;
  high_payload_type.id = 127;
  ASSERT_TRUE(low_payload_type.ValidateCodecFormat());
  EXPECT_TRUE(high_payload_type.ValidateCodecFormat());

  // Reject negative payloads.
  VideoCodec negative_payload_type = codec;
  negative_payload_type.id = -1;
  EXPECT_FALSE(negative_payload_type.ValidateCodecFormat());

  // Reject too-high payloads.
  VideoCodec too_high_payload_type = codec;
  too_high_payload_type.id = 128;
  EXPECT_FALSE(too_high_payload_type.ValidateCodecFormat());

  // Reject codecs with min bitrate > max bitrate.
  VideoCodec incorrect_bitrates = codec;
  incorrect_bitrates.params[kCodecParamMinBitrate] = "100";
  incorrect_bitrates.params[kCodecParamMaxBitrate] = "80";
  EXPECT_FALSE(incorrect_bitrates.ValidateCodecFormat());

  // Accept min bitrate == max bitrate.
  VideoCodec equal_bitrates = codec;
  equal_bitrates.params[kCodecParamMinBitrate] = "100";
  equal_bitrates.params[kCodecParamMaxBitrate] = "100";
  EXPECT_TRUE(equal_bitrates.ValidateCodecFormat());

  // Accept min bitrate < max bitrate.
  VideoCodec different_bitrates = codec;
  different_bitrates.params[kCodecParamMinBitrate] = "99";
  different_bitrates.params[kCodecParamMaxBitrate] = "100";
  EXPECT_TRUE(different_bitrates.ValidateCodecFormat());
}

TEST(CodecTest, TestToCodecParameters) {
  VideoCodec v(96, "V");
  v.SetParam("p1", "v1");
  webrtc::RtpCodecParameters codec_params_1 = v.ToCodecParameters();
  EXPECT_EQ(96, codec_params_1.payload_type);
  EXPECT_EQ(cricket::MEDIA_TYPE_VIDEO, codec_params_1.kind);
  EXPECT_EQ("V", codec_params_1.name);
  EXPECT_EQ(cricket::kVideoCodecClockrate, codec_params_1.clock_rate);
  EXPECT_EQ(absl::nullopt, codec_params_1.num_channels);
  ASSERT_EQ(1u, codec_params_1.parameters.size());
  EXPECT_EQ("p1", codec_params_1.parameters.begin()->first);
  EXPECT_EQ("v1", codec_params_1.parameters.begin()->second);

  AudioCodec a(97, "A", 44100, 20000, 2);
  a.SetParam("p1", "a1");
  webrtc::RtpCodecParameters codec_params_2 = a.ToCodecParameters();
  EXPECT_EQ(97, codec_params_2.payload_type);
  EXPECT_EQ(cricket::MEDIA_TYPE_AUDIO, codec_params_2.kind);
  EXPECT_EQ("A", codec_params_2.name);
  EXPECT_EQ(44100, codec_params_2.clock_rate);
  EXPECT_EQ(2, codec_params_2.num_channels);
  ASSERT_EQ(1u, codec_params_2.parameters.size());
  EXPECT_EQ("p1", codec_params_2.parameters.begin()->first);
  EXPECT_EQ("a1", codec_params_2.parameters.begin()->second);
}

TEST(CodecTest, H264CostrainedBaselineIsAddedIfH264IsSupported) {
  const std::vector<webrtc::SdpVideoFormat> kExplicitlySupportedFormats = {
<<<<<<< HEAD
      webrtc::CreateH264Format(webrtc::H264::kProfileBaseline,
                               webrtc::H264::kLevel3_1, "1"),
      webrtc::CreateH264Format(webrtc::H264::kProfileBaseline,
                               webrtc::H264::kLevel3_1, "0")};
=======
      webrtc::CreateH264Format(webrtc::H264Profile::kProfileBaseline,
                               webrtc::H264Level::kLevel3_1, "1"),
      webrtc::CreateH264Format(webrtc::H264Profile::kProfileBaseline,
                               webrtc::H264Level::kLevel3_1, "0")};
>>>>>>> cbad18b1

  std::vector<webrtc::SdpVideoFormat> supported_formats =
      kExplicitlySupportedFormats;
  cricket::AddH264ConstrainedBaselineProfileToSupportedFormats(
      &supported_formats);

  const webrtc::SdpVideoFormat kH264ConstrainedBasedlinePacketization1 =
<<<<<<< HEAD
      webrtc::CreateH264Format(webrtc::H264::kProfileConstrainedBaseline,
                               webrtc::H264::kLevel3_1, "1");
  const webrtc::SdpVideoFormat kH264ConstrainedBasedlinePacketization0 =
      webrtc::CreateH264Format(webrtc::H264::kProfileConstrainedBaseline,
                               webrtc::H264::kLevel3_1, "0");
=======
      webrtc::CreateH264Format(webrtc::H264Profile::kProfileConstrainedBaseline,
                               webrtc::H264Level::kLevel3_1, "1");
  const webrtc::SdpVideoFormat kH264ConstrainedBasedlinePacketization0 =
      webrtc::CreateH264Format(webrtc::H264Profile::kProfileConstrainedBaseline,
                               webrtc::H264Level::kLevel3_1, "0");
>>>>>>> cbad18b1

  EXPECT_EQ(supported_formats[0], kExplicitlySupportedFormats[0]);
  EXPECT_EQ(supported_formats[1], kExplicitlySupportedFormats[1]);
  EXPECT_EQ(supported_formats[2], kH264ConstrainedBasedlinePacketization1);
  EXPECT_EQ(supported_formats[3], kH264ConstrainedBasedlinePacketization0);
<<<<<<< HEAD
}

TEST(CodecTest, H264CostrainedBaselineIsNotAddedIfH264IsUnsupported) {
  const std::vector<webrtc::SdpVideoFormat> kExplicitlySupportedFormats = {
      {cricket::kVp9CodecName,
       {{webrtc::kVP9FmtpProfileId,
         VP9ProfileToString(webrtc::VP9Profile::kProfile0)}}}};

  std::vector<webrtc::SdpVideoFormat> supported_formats =
      kExplicitlySupportedFormats;
  cricket::AddH264ConstrainedBaselineProfileToSupportedFormats(
      &supported_formats);

  EXPECT_EQ(supported_formats[0], kExplicitlySupportedFormats[0]);
  EXPECT_EQ(supported_formats.size(), kExplicitlySupportedFormats.size());
}

TEST(CodecTest, H264CostrainedBaselineNotAddedIfAlreadySpecified) {
  const std::vector<webrtc::SdpVideoFormat> kExplicitlySupportedFormats = {
      webrtc::CreateH264Format(webrtc::H264::kProfileBaseline,
                               webrtc::H264::kLevel3_1, "1"),
      webrtc::CreateH264Format(webrtc::H264::kProfileBaseline,
                               webrtc::H264::kLevel3_1, "0"),
      webrtc::CreateH264Format(webrtc::H264::kProfileConstrainedBaseline,
                               webrtc::H264::kLevel3_1, "1"),
      webrtc::CreateH264Format(webrtc::H264::kProfileConstrainedBaseline,
                               webrtc::H264::kLevel3_1, "0")};

  std::vector<webrtc::SdpVideoFormat> supported_formats =
      kExplicitlySupportedFormats;
  cricket::AddH264ConstrainedBaselineProfileToSupportedFormats(
      &supported_formats);

  EXPECT_EQ(supported_formats[0], kExplicitlySupportedFormats[0]);
  EXPECT_EQ(supported_formats[1], kExplicitlySupportedFormats[1]);
  EXPECT_EQ(supported_formats[2], kExplicitlySupportedFormats[2]);
  EXPECT_EQ(supported_formats[3], kExplicitlySupportedFormats[3]);
  EXPECT_EQ(supported_formats.size(), kExplicitlySupportedFormats.size());
}

// Tests that the helper IsSameCodec returns the correct value for codecs that
// must also be matched on particular parameter values.
using IsSameCodecParamsTestCase =
    std::tuple<cricket::CodecParameterMap, cricket::CodecParameterMap>;
class IsSameCodecParamsTest
    : public ::testing::TestWithParam<
          std::tuple<std::string, bool, IsSameCodecParamsTestCase>> {
 protected:
  IsSameCodecParamsTest() {
    name_ = std::get<0>(GetParam());
    expected_ = std::get<1>(GetParam());
    const auto& test_case = std::get<2>(GetParam());
    params_left_ = std::get<0>(test_case);
    params_right_ = std::get<1>(test_case);
  }

  std::string name_;
  bool expected_;
  cricket::CodecParameterMap params_left_;
  cricket::CodecParameterMap params_right_;
};

TEST_P(IsSameCodecParamsTest, Expected) {
  EXPECT_EQ(expected_,
            cricket::IsSameCodec(name_, params_left_, name_, params_right_));
=======
>>>>>>> cbad18b1
}

TEST(CodecTest, H264CostrainedBaselineIsNotAddedIfH264IsUnsupported) {
  const std::vector<webrtc::SdpVideoFormat> kExplicitlySupportedFormats = {
      {cricket::kVp9CodecName,
       {{webrtc::kVP9FmtpProfileId,
         VP9ProfileToString(webrtc::VP9Profile::kProfile0)}}}};

  std::vector<webrtc::SdpVideoFormat> supported_formats =
      kExplicitlySupportedFormats;
  cricket::AddH264ConstrainedBaselineProfileToSupportedFormats(
      &supported_formats);

  EXPECT_EQ(supported_formats[0], kExplicitlySupportedFormats[0]);
  EXPECT_EQ(supported_formats.size(), kExplicitlySupportedFormats.size());
}

TEST(CodecTest, H264CostrainedBaselineNotAddedIfAlreadySpecified) {
  const std::vector<webrtc::SdpVideoFormat> kExplicitlySupportedFormats = {
      webrtc::CreateH264Format(webrtc::H264Profile::kProfileBaseline,
                               webrtc::H264Level::kLevel3_1, "1"),
      webrtc::CreateH264Format(webrtc::H264Profile::kProfileBaseline,
                               webrtc::H264Level::kLevel3_1, "0"),
      webrtc::CreateH264Format(webrtc::H264Profile::kProfileConstrainedBaseline,
                               webrtc::H264Level::kLevel3_1, "1"),
      webrtc::CreateH264Format(webrtc::H264Profile::kProfileConstrainedBaseline,
                               webrtc::H264Level::kLevel3_1, "0")};

  std::vector<webrtc::SdpVideoFormat> supported_formats =
      kExplicitlySupportedFormats;
  cricket::AddH264ConstrainedBaselineProfileToSupportedFormats(
      &supported_formats);

  EXPECT_EQ(supported_formats[0], kExplicitlySupportedFormats[0]);
  EXPECT_EQ(supported_formats[1], kExplicitlySupportedFormats[1]);
  EXPECT_EQ(supported_formats[2], kExplicitlySupportedFormats[2]);
  EXPECT_EQ(supported_formats[3], kExplicitlySupportedFormats[3]);
  EXPECT_EQ(supported_formats.size(), kExplicitlySupportedFormats.size());
}<|MERGE_RESOLUTION|>--- conflicted
+++ resolved
@@ -12,13 +12,8 @@
 
 #include <tuple>
 
-<<<<<<< HEAD
-#include "media/base/h264_profile_level_id.h"
-#include "media/base/vp9_profile.h"
-=======
 #include "api/video_codecs/h264_profile_level_id.h"
 #include "api/video_codecs/vp9_profile.h"
->>>>>>> cbad18b1
 #include "modules/video_coding/codecs/h264/include/h264.h"
 #include "rtc_base/gunit.h"
 
@@ -308,30 +303,6 @@
   }
 }
 
-<<<<<<< HEAD
-TEST(CodecTest, TestDataCodecMatches) {
-  // Test a codec with a static payload type.
-  DataCodec c0(34, "D");
-  EXPECT_TRUE(c0.Matches(DataCodec(34, "")));
-  EXPECT_FALSE(c0.Matches(DataCodec(96, "D")));
-  EXPECT_FALSE(c0.Matches(DataCodec(96, "")));
-
-  // Test a codec with a dynamic payload type.
-  DataCodec c1(96, "D");
-  EXPECT_TRUE(c1.Matches(DataCodec(96, "D")));
-  EXPECT_TRUE(c1.Matches(DataCodec(97, "D")));
-  EXPECT_TRUE(c1.Matches(DataCodec(96, "d")));
-  EXPECT_TRUE(c1.Matches(DataCodec(97, "d")));
-  EXPECT_TRUE(c1.Matches(DataCodec(35, "d")));
-  EXPECT_TRUE(c1.Matches(DataCodec(42, "d")));
-  EXPECT_TRUE(c1.Matches(DataCodec(63, "d")));
-  EXPECT_FALSE(c1.Matches(DataCodec(96, "")));
-  EXPECT_FALSE(c1.Matches(DataCodec(95, "D")));
-  EXPECT_FALSE(c1.Matches(DataCodec(34, "D")));
-}
-
-=======
->>>>>>> cbad18b1
 TEST(CodecTest, TestSetParamGetParamAndRemoveParam) {
   AudioCodec codec;
   codec.SetParam("a", "1");
@@ -465,17 +436,10 @@
 
 TEST(CodecTest, H264CostrainedBaselineIsAddedIfH264IsSupported) {
   const std::vector<webrtc::SdpVideoFormat> kExplicitlySupportedFormats = {
-<<<<<<< HEAD
-      webrtc::CreateH264Format(webrtc::H264::kProfileBaseline,
-                               webrtc::H264::kLevel3_1, "1"),
-      webrtc::CreateH264Format(webrtc::H264::kProfileBaseline,
-                               webrtc::H264::kLevel3_1, "0")};
-=======
       webrtc::CreateH264Format(webrtc::H264Profile::kProfileBaseline,
                                webrtc::H264Level::kLevel3_1, "1"),
       webrtc::CreateH264Format(webrtc::H264Profile::kProfileBaseline,
                                webrtc::H264Level::kLevel3_1, "0")};
->>>>>>> cbad18b1
 
   std::vector<webrtc::SdpVideoFormat> supported_formats =
       kExplicitlySupportedFormats;
@@ -483,92 +447,16 @@
       &supported_formats);
 
   const webrtc::SdpVideoFormat kH264ConstrainedBasedlinePacketization1 =
-<<<<<<< HEAD
-      webrtc::CreateH264Format(webrtc::H264::kProfileConstrainedBaseline,
-                               webrtc::H264::kLevel3_1, "1");
-  const webrtc::SdpVideoFormat kH264ConstrainedBasedlinePacketization0 =
-      webrtc::CreateH264Format(webrtc::H264::kProfileConstrainedBaseline,
-                               webrtc::H264::kLevel3_1, "0");
-=======
       webrtc::CreateH264Format(webrtc::H264Profile::kProfileConstrainedBaseline,
                                webrtc::H264Level::kLevel3_1, "1");
   const webrtc::SdpVideoFormat kH264ConstrainedBasedlinePacketization0 =
       webrtc::CreateH264Format(webrtc::H264Profile::kProfileConstrainedBaseline,
                                webrtc::H264Level::kLevel3_1, "0");
->>>>>>> cbad18b1
 
   EXPECT_EQ(supported_formats[0], kExplicitlySupportedFormats[0]);
   EXPECT_EQ(supported_formats[1], kExplicitlySupportedFormats[1]);
   EXPECT_EQ(supported_formats[2], kH264ConstrainedBasedlinePacketization1);
   EXPECT_EQ(supported_formats[3], kH264ConstrainedBasedlinePacketization0);
-<<<<<<< HEAD
-}
-
-TEST(CodecTest, H264CostrainedBaselineIsNotAddedIfH264IsUnsupported) {
-  const std::vector<webrtc::SdpVideoFormat> kExplicitlySupportedFormats = {
-      {cricket::kVp9CodecName,
-       {{webrtc::kVP9FmtpProfileId,
-         VP9ProfileToString(webrtc::VP9Profile::kProfile0)}}}};
-
-  std::vector<webrtc::SdpVideoFormat> supported_formats =
-      kExplicitlySupportedFormats;
-  cricket::AddH264ConstrainedBaselineProfileToSupportedFormats(
-      &supported_formats);
-
-  EXPECT_EQ(supported_formats[0], kExplicitlySupportedFormats[0]);
-  EXPECT_EQ(supported_formats.size(), kExplicitlySupportedFormats.size());
-}
-
-TEST(CodecTest, H264CostrainedBaselineNotAddedIfAlreadySpecified) {
-  const std::vector<webrtc::SdpVideoFormat> kExplicitlySupportedFormats = {
-      webrtc::CreateH264Format(webrtc::H264::kProfileBaseline,
-                               webrtc::H264::kLevel3_1, "1"),
-      webrtc::CreateH264Format(webrtc::H264::kProfileBaseline,
-                               webrtc::H264::kLevel3_1, "0"),
-      webrtc::CreateH264Format(webrtc::H264::kProfileConstrainedBaseline,
-                               webrtc::H264::kLevel3_1, "1"),
-      webrtc::CreateH264Format(webrtc::H264::kProfileConstrainedBaseline,
-                               webrtc::H264::kLevel3_1, "0")};
-
-  std::vector<webrtc::SdpVideoFormat> supported_formats =
-      kExplicitlySupportedFormats;
-  cricket::AddH264ConstrainedBaselineProfileToSupportedFormats(
-      &supported_formats);
-
-  EXPECT_EQ(supported_formats[0], kExplicitlySupportedFormats[0]);
-  EXPECT_EQ(supported_formats[1], kExplicitlySupportedFormats[1]);
-  EXPECT_EQ(supported_formats[2], kExplicitlySupportedFormats[2]);
-  EXPECT_EQ(supported_formats[3], kExplicitlySupportedFormats[3]);
-  EXPECT_EQ(supported_formats.size(), kExplicitlySupportedFormats.size());
-}
-
-// Tests that the helper IsSameCodec returns the correct value for codecs that
-// must also be matched on particular parameter values.
-using IsSameCodecParamsTestCase =
-    std::tuple<cricket::CodecParameterMap, cricket::CodecParameterMap>;
-class IsSameCodecParamsTest
-    : public ::testing::TestWithParam<
-          std::tuple<std::string, bool, IsSameCodecParamsTestCase>> {
- protected:
-  IsSameCodecParamsTest() {
-    name_ = std::get<0>(GetParam());
-    expected_ = std::get<1>(GetParam());
-    const auto& test_case = std::get<2>(GetParam());
-    params_left_ = std::get<0>(test_case);
-    params_right_ = std::get<1>(test_case);
-  }
-
-  std::string name_;
-  bool expected_;
-  cricket::CodecParameterMap params_left_;
-  cricket::CodecParameterMap params_right_;
-};
-
-TEST_P(IsSameCodecParamsTest, Expected) {
-  EXPECT_EQ(expected_,
-            cricket::IsSameCodec(name_, params_left_, name_, params_right_));
-=======
->>>>>>> cbad18b1
 }
 
 TEST(CodecTest, H264CostrainedBaselineIsNotAddedIfH264IsUnsupported) {
