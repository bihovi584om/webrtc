--- conflicted
+++ resolved
@@ -269,22 +269,12 @@
       rtc::scoped_refptr<webrtc::FrameTransformerInterface> frame_transformer)
       override;
 
-<<<<<<< HEAD
-  // implements Transport interface
-  bool SendRtp(const uint8_t* data,
-               size_t len,
-               const webrtc::PacketOptions& options) override;
-
-  bool SendRtcp(const uint8_t* data, size_t len) override;
-
   // RingRTC change to configure opus
   void ConfigureEncoders(const webrtc::AudioEncoder::Config& config) override;
 
   // RingRTC change to get audio levels
   void GetCapturedAudioLevel(cricket::AudioLevel* captured_out) override;
 
-=======
->>>>>>> d8f2b038
   bool SenderNackEnabled() const override {
     if (!send_codec_spec_) {
       return false;
