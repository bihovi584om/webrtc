/*
 *  Copyright (c) 2004 The WebRTC project authors. All Rights Reserved.
 *
 *  Use of this source code is governed by a BSD-style license
 *  that can be found in the LICENSE file in the root of the source
 *  tree. An additional intellectual property rights grant can be found
 *  in the file PATENTS.  All contributing project authors may
 *  be found in the AUTHORS file in the root of the source tree.
 */

#ifndef MEDIA_ENGINE_WEBRTC_VOICE_ENGINE_H_
#define MEDIA_ENGINE_WEBRTC_VOICE_ENGINE_H_

#include <map>
#include <memory>
#include <string>
#include <vector>

#include "api/audio_codecs/audio_encoder_factory.h"
#include "api/scoped_refptr.h"
#include "api/sequence_checker.h"
#include "api/task_queue/task_queue_factory.h"
#include "api/transport/rtp/rtp_source.h"
#include "api/transport/webrtc_key_value_config.h"
#include "call/audio_state.h"
#include "call/call.h"
#include "media/base/media_engine.h"
#include "media/base/rtp_utils.h"
#include "modules/async_audio_processing/async_audio_processing.h"
#include "rtc_base/buffer.h"
#include "rtc_base/network_route.h"
#include "rtc_base/task_queue.h"
#include "rtc_base/task_utils/pending_task_safety_flag.h"

namespace webrtc {
class AudioFrameProcessor;
}

namespace webrtc {
class AudioFrameProcessor;
}

namespace cricket {

class AudioSource;
class WebRtcVoiceMediaChannel;

// WebRtcVoiceEngine is a class to be used with CompositeMediaEngine.
// It uses the WebRtc VoiceEngine library for audio handling.
class WebRtcVoiceEngine final : public VoiceEngineInterface {
  friend class WebRtcVoiceMediaChannel;

 public:
  WebRtcVoiceEngine(
      webrtc::TaskQueueFactory* task_queue_factory,
      webrtc::AudioDeviceModule* adm,
      const rtc::scoped_refptr<webrtc::AudioEncoderFactory>& encoder_factory,
      const rtc::scoped_refptr<webrtc::AudioDecoderFactory>& decoder_factory,
      rtc::scoped_refptr<webrtc::AudioMixer> audio_mixer,
      rtc::scoped_refptr<webrtc::AudioProcessing> audio_processing,
      webrtc::AudioFrameProcessor* audio_frame_processor,
      const webrtc::WebRtcKeyValueConfig& trials);

  WebRtcVoiceEngine() = delete;
  WebRtcVoiceEngine(const WebRtcVoiceEngine&) = delete;
  WebRtcVoiceEngine& operator=(const WebRtcVoiceEngine&) = delete;

  ~WebRtcVoiceEngine() override;

  // Does initialization that needs to occur on the worker thread.
  void Init() override;

  rtc::scoped_refptr<webrtc::AudioState> GetAudioState() const override;
  VoiceMediaChannel* CreateMediaChannel(
      webrtc::Call* call,
      const MediaConfig& config,
      const AudioOptions& options,
      const webrtc::CryptoOptions& crypto_options) override;

  const std::vector<AudioCodec>& send_codecs() const override;
  const std::vector<AudioCodec>& recv_codecs() const override;
  std::vector<webrtc::RtpHeaderExtensionCapability> GetRtpHeaderExtensions()
      const override;
<<<<<<< HEAD

  // For tracking WebRtc channels. Needed because we have to pause them
  // all when switching devices.
  // May only be called by WebRtcVoiceMediaChannel.
  void RegisterChannel(WebRtcVoiceMediaChannel* channel);
  void UnregisterChannel(WebRtcVoiceMediaChannel* channel);
=======
>>>>>>> cbad18b1

  // Starts AEC dump using an existing file. A maximum file size in bytes can be
  // specified. When the maximum file size is reached, logging is stopped and
  // the file is closed. If max_size_bytes is set to <= 0, no limit will be
  // used.
  bool StartAecDump(webrtc::FileWrapper file, int64_t max_size_bytes) override;

  // Stops AEC dump.
  void StopAecDump() override;

 private:
  // Every option that is "set" will be applied. Every option not "set" will be
  // ignored. This allows us to selectively turn on and off different options
  // easily at any time.
  bool ApplyOptions(const AudioOptions& options);

  int CreateVoEChannel();

  webrtc::TaskQueueFactory* const task_queue_factory_;
  std::unique_ptr<rtc::TaskQueue> low_priority_worker_queue_;

  webrtc::AudioDeviceModule* adm();
  webrtc::AudioProcessing* apm() const;
  webrtc::AudioState* audio_state();

  std::vector<AudioCodec> CollectCodecs(
      const std::vector<webrtc::AudioCodecSpec>& specs) const;

  webrtc::SequenceChecker signal_thread_checker_;
  webrtc::SequenceChecker worker_thread_checker_;

  // The audio device module.
  rtc::scoped_refptr<webrtc::AudioDeviceModule> adm_;
  rtc::scoped_refptr<webrtc::AudioEncoderFactory> encoder_factory_;
  rtc::scoped_refptr<webrtc::AudioDecoderFactory> decoder_factory_;
  rtc::scoped_refptr<webrtc::AudioMixer> audio_mixer_;
  // The audio processing module.
  rtc::scoped_refptr<webrtc::AudioProcessing> apm_;
  // Asynchronous audio processing.
  webrtc::AudioFrameProcessor* const audio_frame_processor_;
  // The primary instance of WebRtc VoiceEngine.
  rtc::scoped_refptr<webrtc::AudioState> audio_state_;
  std::vector<AudioCodec> send_codecs_;
  std::vector<AudioCodec> recv_codecs_;
  bool is_dumping_aec_ = false;
  bool initialized_ = false;

  // Cache experimental_ns and apply in case they are missing in the audio
  // options.
  absl::optional<bool> experimental_ns_;
  // Jitter buffer settings for new streams.
  size_t audio_jitter_buffer_max_packets_ = 200;
  bool audio_jitter_buffer_fast_accelerate_ = false;
  int audio_jitter_buffer_min_delay_ms_ = 0;
  bool audio_jitter_buffer_enable_rtx_handling_ = false;

<<<<<<< HEAD
  // If this field trial is enabled, we will negotiate and use RFC 2198
  // redundancy for opus audio.
  const bool audio_red_for_opus_trial_enabled_;
=======
  // If this field is enabled, we will negotiate and use RFC 2198
  // redundancy for opus audio.
  const bool audio_red_for_opus_enabled_;
>>>>>>> cbad18b1
  const bool minimized_remsampling_on_mobile_trial_enabled_;
};

// WebRtcVoiceMediaChannel is an implementation of VoiceMediaChannel that uses
// WebRtc Voice Engine.
class WebRtcVoiceMediaChannel final : public VoiceMediaChannel,
                                      public webrtc::Transport {
 public:
  WebRtcVoiceMediaChannel(WebRtcVoiceEngine* engine,
                          const MediaConfig& config,
                          const AudioOptions& options,
                          const webrtc::CryptoOptions& crypto_options,
                          webrtc::Call* call);

  WebRtcVoiceMediaChannel() = delete;
  WebRtcVoiceMediaChannel(const WebRtcVoiceMediaChannel&) = delete;
  WebRtcVoiceMediaChannel& operator=(const WebRtcVoiceMediaChannel&) = delete;

  ~WebRtcVoiceMediaChannel() override;

  const AudioOptions& options() const { return options_; }

  bool SetSendParameters(const AudioSendParameters& params) override;
  bool SetRecvParameters(const AudioRecvParameters& params) override;
  webrtc::RtpParameters GetRtpSendParameters(uint32_t ssrc) const override;
  webrtc::RTCError SetRtpSendParameters(
      uint32_t ssrc,
      const webrtc::RtpParameters& parameters) override;
  webrtc::RtpParameters GetRtpReceiveParameters(uint32_t ssrc) const override;
  webrtc::RtpParameters GetDefaultRtpReceiveParameters() const override;

  void SetPlayout(bool playout) override;
  void SetSend(bool send) override;
  bool SetAudioSend(uint32_t ssrc,
                    bool enable,
                    const AudioOptions* options,
                    AudioSource* source) override;
  bool AddSendStream(const StreamParams& sp) override;
  bool RemoveSendStream(uint32_t ssrc) override;
  bool AddRecvStream(const StreamParams& sp) override;
  bool RemoveRecvStream(uint32_t ssrc) override;
  void ResetUnsignaledRecvStream() override;
  void OnDemuxerCriteriaUpdatePending() override;
  void OnDemuxerCriteriaUpdateComplete() override;

  // E2EE Frame API
  // Set a frame decryptor to a particular ssrc that will intercept all
  // incoming audio payloads and attempt to decrypt them before forwarding the
  // result.
  void SetFrameDecryptor(uint32_t ssrc,
                         rtc::scoped_refptr<webrtc::FrameDecryptorInterface>
                             frame_decryptor) override;
  // Set a frame encryptor to a particular ssrc that will intercept all
  // outgoing audio payloads frames and attempt to encrypt them and forward the
  // result to the packetizer.
  void SetFrameEncryptor(uint32_t ssrc,
                         rtc::scoped_refptr<webrtc::FrameEncryptorInterface>
                             frame_encryptor) override;

  bool SetOutputVolume(uint32_t ssrc, double volume) override;
  // Applies the new volume to current and future unsignaled streams.
  bool SetDefaultOutputVolume(double volume) override;

  bool SetBaseMinimumPlayoutDelayMs(uint32_t ssrc, int delay_ms) override;
  absl::optional<int> GetBaseMinimumPlayoutDelayMs(
      uint32_t ssrc) const override;

  bool CanInsertDtmf() override;
  bool InsertDtmf(uint32_t ssrc, int event, int duration) override;

  void OnPacketReceived(rtc::CopyOnWriteBuffer packet,
                        int64_t packet_time_us) override;
  void OnPacketSent(const rtc::SentPacket& sent_packet) override;
  void OnNetworkRouteChanged(const std::string& transport_name,
                             const rtc::NetworkRoute& network_route) override;
  void OnReadyToSend(bool ready) override;
  bool GetStats(VoiceMediaInfo* info, bool get_and_clear_legacy_stats) override;

  // Set the audio sink for an existing stream.
  void SetRawAudioSink(
      uint32_t ssrc,
      std::unique_ptr<webrtc::AudioSinkInterface> sink) override;
  // Will set the audio sink on the latest unsignaled stream, future or
  // current. Only one stream at a time will use the sink.
  void SetDefaultRawAudioSink(
      std::unique_ptr<webrtc::AudioSinkInterface> sink) override;

  std::vector<webrtc::RtpSource> GetSources(uint32_t ssrc) const override;

  // Sets a frame transformer between encoder and packetizer, to transform
  // encoded frames before sending them out the network.
  void SetEncoderToPacketizerFrameTransformer(
      uint32_t ssrc,
      rtc::scoped_refptr<webrtc::FrameTransformerInterface> frame_transformer)
      override;
  void SetDepacketizerToDecoderFrameTransformer(
      uint32_t ssrc,
      rtc::scoped_refptr<webrtc::FrameTransformerInterface> frame_transformer)
      override;

  // implements Transport interface
  bool SendRtp(const uint8_t* data,
               size_t len,
               const webrtc::PacketOptions& options) override;

  bool SendRtcp(const uint8_t* data, size_t len) override;

  // RingRTC change to configure opus
  void ConfigureEncoders(const webrtc::AudioEncoder::Config& config) override;

 private:
  bool SetOptions(const AudioOptions& options);
  bool SetRecvCodecs(const std::vector<AudioCodec>& codecs);
  bool SetSendCodecs(const std::vector<AudioCodec>& codecs);
  bool SetLocalSource(uint32_t ssrc, AudioSource* source);
  bool MuteStream(uint32_t ssrc, bool mute);

  WebRtcVoiceEngine* engine() { return engine_; }
  int CreateVoEChannel();
  bool DeleteVoEChannel(int channel);
  bool SetMaxSendBitrate(int bps);
  void SetupRecording();
  // Check if 'ssrc' is an unsignaled stream, and if so mark it as not being
  // unsignaled anymore (i.e. it is now removed, or signaled), and return true.
  bool MaybeDeregisterUnsignaledRecvStream(uint32_t ssrc);

  webrtc::TaskQueueBase* const worker_thread_;
  webrtc::ScopedTaskSafety task_safety_;
  webrtc::SequenceChecker network_thread_checker_;

  WebRtcVoiceEngine* const engine_ = nullptr;
  std::vector<AudioCodec> send_codecs_;

  // TODO(kwiberg): decoder_map_ and recv_codecs_ store the exact same
  // information, in slightly different formats. Eliminate recv_codecs_.
  std::map<int, webrtc::SdpAudioFormat> decoder_map_;
  std::vector<AudioCodec> recv_codecs_;

  int max_send_bitrate_bps_ = 0;
  AudioOptions options_;
  absl::optional<int> dtmf_payload_type_;
  int dtmf_payload_freq_ = -1;
  bool recv_transport_cc_enabled_ = false;
  bool recv_nack_enabled_ = false;
  bool enable_non_sender_rtt_ = false;
  bool playout_ = false;
  bool send_ = false;
  webrtc::Call* const call_ = nullptr;

  const MediaConfig::Audio audio_config_;

  // Queue of unsignaled SSRCs; oldest at the beginning.
  std::vector<uint32_t> unsignaled_recv_ssrcs_;

  // This is a stream param that comes from the remote description, but wasn't
  // signaled with any a=ssrc lines. It holds the information that was signaled
  // before the unsignaled receive stream is created when the first packet is
  // received.
  StreamParams unsignaled_stream_params_;

  // Volume for unsignaled streams, which may be set before the stream exists.
  double default_recv_volume_ = 1.0;

  // Delay for unsignaled streams, which may be set before the stream exists.
  int default_recv_base_minimum_delay_ms_ = 0;

  // Sink for latest unsignaled stream - may be set before the stream exists.
  std::unique_ptr<webrtc::AudioSinkInterface> default_sink_;
  // Default SSRC to use for RTCP receiver reports in case of no signaled
  // send streams. See: https://code.google.com/p/webrtc/issues/detail?id=4740
  // and https://code.google.com/p/chromium/issues/detail?id=547661
  uint32_t receiver_reports_ssrc_ = 0xFA17FA17u;

  class WebRtcAudioSendStream;
  std::map<uint32_t, WebRtcAudioSendStream*> send_streams_;
  std::vector<webrtc::RtpExtension> send_rtp_extensions_;
  std::string mid_;

  class WebRtcAudioReceiveStream;
  std::map<uint32_t, WebRtcAudioReceiveStream*> recv_streams_;
  std::vector<webrtc::RtpExtension> recv_rtp_extensions_;

  absl::optional<webrtc::AudioSendStream::Config::SendCodecSpec>
      send_codec_spec_;

  // TODO(kwiberg): Per-SSRC codec pair IDs?
  const webrtc::AudioCodecPairId codec_pair_id_ =
      webrtc::AudioCodecPairId::Create();

  // Per peer connection crypto options that last for the lifetime of the peer
  // connection.
  const webrtc::CryptoOptions crypto_options_;
  // Unsignaled streams have an option to have a frame decryptor set on them.
  rtc::scoped_refptr<webrtc::FrameDecryptorInterface>
      unsignaled_frame_decryptor_;

<<<<<<< HEAD
  const bool audio_red_for_opus_trial_enabled_;
=======
  const bool audio_red_for_opus_enabled_;
>>>>>>> cbad18b1
};
}  // namespace cricket

#endif  // MEDIA_ENGINE_WEBRTC_VOICE_ENGINE_H_<|MERGE_RESOLUTION|>--- conflicted
+++ resolved
@@ -36,10 +36,6 @@
 class AudioFrameProcessor;
 }
 
-namespace webrtc {
-class AudioFrameProcessor;
-}
-
 namespace cricket {
 
 class AudioSource;
@@ -81,15 +77,6 @@
   const std::vector<AudioCodec>& recv_codecs() const override;
   std::vector<webrtc::RtpHeaderExtensionCapability> GetRtpHeaderExtensions()
       const override;
-<<<<<<< HEAD
-
-  // For tracking WebRtc channels. Needed because we have to pause them
-  // all when switching devices.
-  // May only be called by WebRtcVoiceMediaChannel.
-  void RegisterChannel(WebRtcVoiceMediaChannel* channel);
-  void UnregisterChannel(WebRtcVoiceMediaChannel* channel);
-=======
->>>>>>> cbad18b1
 
   // Starts AEC dump using an existing file. A maximum file size in bytes can be
   // specified. When the maximum file size is reached, logging is stopped and
@@ -146,15 +133,9 @@
   int audio_jitter_buffer_min_delay_ms_ = 0;
   bool audio_jitter_buffer_enable_rtx_handling_ = false;
 
-<<<<<<< HEAD
-  // If this field trial is enabled, we will negotiate and use RFC 2198
-  // redundancy for opus audio.
-  const bool audio_red_for_opus_trial_enabled_;
-=======
   // If this field is enabled, we will negotiate and use RFC 2198
   // redundancy for opus audio.
   const bool audio_red_for_opus_enabled_;
->>>>>>> cbad18b1
   const bool minimized_remsampling_on_mobile_trial_enabled_;
 };
 
@@ -351,11 +332,7 @@
   rtc::scoped_refptr<webrtc::FrameDecryptorInterface>
       unsignaled_frame_decryptor_;
 
-<<<<<<< HEAD
-  const bool audio_red_for_opus_trial_enabled_;
-=======
   const bool audio_red_for_opus_enabled_;
->>>>>>> cbad18b1
 };
 }  // namespace cricket
 
