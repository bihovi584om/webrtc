--- conflicted
+++ resolved
@@ -102,23 +102,14 @@
     return WEBRTC_VIDEO_CODEC_ERR_PARAMETER;
   }
   if (inst->codecType == webrtc::kVideoCodecVP8 &&
-<<<<<<< HEAD
-      inst->VP8().automaticResizeOn && NumActiveStreams(*inst) > 1) {
-=======
       inst->VP8().automaticResizeOn && CountActiveStreams(*inst) > 1) {
->>>>>>> cbad18b1
     return WEBRTC_VIDEO_CODEC_ERR_PARAMETER;
   }
   return WEBRTC_VIDEO_CODEC_OK;
 }
 
-<<<<<<< HEAD
-bool StreamResolutionCompare(const webrtc::SpatialLayer& a,
-                             const webrtc::SpatialLayer& b) {
-=======
 bool StreamQualityCompare(const webrtc::SpatialLayer& a,
                           const webrtc::SpatialLayer& b) {
->>>>>>> cbad18b1
   return std::tie(a.height, a.width, a.maxBitrate, a.maxFramerate) <
          std::tie(b.height, b.width, b.maxBitrate, b.maxFramerate);
 }
@@ -135,13 +126,6 @@
       std::distance(streams.begin(), lowest_highest_quality_streams.second);
 }
 
-<<<<<<< HEAD
-  EncodedImageCallback::Result OnEncodedImage(
-      const webrtc::EncodedImage& encoded_image,
-      const webrtc::CodecSpecificInfo* codec_specific_info) override {
-    return adapter_->OnEncodedImage(stream_idx_, encoded_image,
-                                    codec_specific_info);
-=======
 std::vector<uint32_t> GetStreamStartBitratesKbps(
     const webrtc::VideoCodec& codec) {
   std::vector<uint32_t> start_bitrates;
@@ -155,7 +139,6 @@
   for (int i = 0; i < total_streams_count; ++i) {
     uint32_t stream_bitrate = allocation.GetSpatialLayerSum(i) / 1000;
     start_bitrates.push_back(stream_bitrate);
->>>>>>> cbad18b1
   }
   return start_bitrates;
 }
@@ -333,48 +316,6 @@
   Release();
 
   codec_ = *inst;
-<<<<<<< HEAD
-  SimulcastRateAllocator rate_allocator(codec_);
-  VideoBitrateAllocation allocation =
-      rate_allocator.Allocate(VideoBitrateAllocationParameters(
-          codec_.startBitrate * 1000, codec_.maxFramerate));
-  std::vector<uint32_t> start_bitrates;
-  for (int i = 0; i < kMaxSimulcastStreams; ++i) {
-    uint32_t stream_bitrate = allocation.GetSpatialLayerSum(i) / 1000;
-    start_bitrates.push_back(stream_bitrate);
-  }
-
-  // Create |number_of_streams| of encoder instances and init them.
-  const auto minmax = std::minmax_element(
-      std::begin(codec_.simulcastStream),
-      std::begin(codec_.simulcastStream) + number_of_streams,
-      StreamResolutionCompare);
-  const auto lowest_resolution_stream_index =
-      std::distance(std::begin(codec_.simulcastStream), minmax.first);
-  const auto highest_resolution_stream_index =
-      std::distance(std::begin(codec_.simulcastStream), minmax.second);
-
-  RTC_DCHECK_LT(lowest_resolution_stream_index, number_of_streams);
-  RTC_DCHECK_LT(highest_resolution_stream_index, number_of_streams);
-
-  for (int i = 0; i < number_of_streams; ++i) {
-    // If an existing encoder instance exists, reuse it.
-    // TODO(brandtr): Set initial RTP state (e.g., picture_id/tl0_pic_idx) here,
-    // when we start storing that state outside the encoder wrappers.
-    std::unique_ptr<VideoEncoder> encoder;
-    if (!stored_encoders_.empty()) {
-      encoder = std::move(stored_encoders_.top());
-      stored_encoders_.pop();
-    } else {
-      encoder = primary_encoder_factory_->CreateVideoEncoder(video_format_);
-      if (fallback_encoder_factory_ != nullptr) {
-        encoder = CreateVideoEncoderSoftwareFallbackWrapper(
-            fallback_encoder_factory_->CreateVideoEncoder(video_format_),
-            std::move(encoder),
-            i == lowest_resolution_stream_index &&
-                prefer_temporal_support_on_base_layer_);
-      }
-=======
   total_streams_count_ = CountAllStreams(*inst);
 
   // TODO(ronghuawu): Remove once this is handled in LibvpxVp8Encoder.
@@ -429,7 +370,6 @@
       DestroyStoredEncoders();
       rtc::AtomicOps::ReleaseStore(&inited_, 1);
       return WEBRTC_VIDEO_CODEC_OK;
->>>>>>> cbad18b1
     }
 
     encoder_context->Release();
@@ -585,22 +525,11 @@
     // correctly sample/scale the source texture.
     // TODO(perkj): ensure that works going forward, and figure out how this
     // affects webrtc:5683.
-<<<<<<< HEAD
-    if ((dst_width == src_width && dst_height == src_height) ||
-        (input_image.video_frame_buffer()->type() ==
-             VideoFrameBuffer::Type::kNative &&
-         streaminfos_[stream_idx]
-             .encoder->GetEncoderInfo()
-             .supports_native_handle)) {
-      int ret = streaminfos_[stream_idx].encoder->Encode(input_image,
-                                                         &stream_frame_types);
-=======
     if ((layer.width() == src_width && layer.height() == src_height) ||
         (input_image.video_frame_buffer()->type() ==
              VideoFrameBuffer::Type::kNative &&
          layer.encoder().GetEncoderInfo().supports_native_handle)) {
       int ret = layer.encoder().Encode(input_image, &stream_frame_types);
->>>>>>> cbad18b1
       if (ret != WEBRTC_VIDEO_CODEC_OK) {
         return ret;
       }
@@ -609,11 +538,7 @@
         src_buffer = input_image.video_frame_buffer();
       }
       rtc::scoped_refptr<VideoFrameBuffer> dst_buffer =
-<<<<<<< HEAD
-          src_buffer->Scale(dst_width, dst_height);
-=======
           src_buffer->Scale(layer.width(), layer.height());
->>>>>>> cbad18b1
       if (!dst_buffer) {
         RTC_LOG(LS_ERROR) << "Failed to scale video frame";
         return WEBRTC_VIDEO_CODEC_ENCODER_FAILURE;
@@ -811,21 +736,6 @@
     const webrtc::VideoCodec& codec,
     int stream_idx,
     uint32_t start_bitrate_kbps,
-<<<<<<< HEAD
-    StreamResolution stream_resolution,
-    webrtc::VideoCodec* stream_codec) {
-  *stream_codec = inst;
-
-  // Stream specific settings.
-  stream_codec->numberOfSimulcastStreams = 0;
-  stream_codec->width = inst.simulcastStream[stream_index].width;
-  stream_codec->height = inst.simulcastStream[stream_index].height;
-  stream_codec->maxBitrate = inst.simulcastStream[stream_index].maxBitrate;
-  stream_codec->minBitrate = inst.simulcastStream[stream_index].minBitrate;
-  stream_codec->maxFramerate = inst.simulcastStream[stream_index].maxFramerate;
-  stream_codec->qpMax = inst.simulcastStream[stream_index].qpMax;
-  stream_codec->active = inst.simulcastStream[stream_index].active;
-=======
     bool is_lowest_quality_stream,
     bool is_highest_quality_stream) {
   webrtc::VideoCodec codec_params = codec;
@@ -839,7 +749,6 @@
   codec_params.maxFramerate = stream_params.maxFramerate;
   codec_params.qpMax = stream_params.qpMax;
   codec_params.active = stream_params.active;
->>>>>>> cbad18b1
   // Settings that are based on stream/resolution.
   if (is_lowest_quality_stream) {
     // Settings for lowest spatial resolutions.
@@ -870,19 +779,10 @@
         stream_params.numberOfTemporalLayers;
   }
 
-<<<<<<< HEAD
-  stream_codec->startBitrate = start_bitrate_kbps;
-
-  // Legacy screenshare mode is only enabled for the first simulcast layer
-  stream_codec->legacy_conference_mode =
-      inst.legacy_conference_mode && stream_index == 0;
-}
-=======
   // Cap start bitrate to the min bitrate in order to avoid strange codec
   // behavior.
   codec_params.startBitrate =
       std::max(stream_params.minBitrate, start_bitrate_kbps);
->>>>>>> cbad18b1
 
   // Legacy screenshare mode is only enabled for the first simulcast layer
   codec_params.legacy_conference_mode =
@@ -955,14 +855,6 @@
   }
 
   encoder_info.scaling_settings = VideoEncoder::ScalingSettings::kOff;
-<<<<<<< HEAD
-  int num_active_streams = NumActiveStreams(codec_);
-
-  for (size_t i = 0; i < streaminfos_.size(); ++i) {
-    VideoEncoder::EncoderInfo encoder_impl_info =
-        streaminfos_[i].encoder->GetEncoderInfo();
-=======
->>>>>>> cbad18b1
 
   for (size_t i = 0; i < stream_contexts_.size(); ++i) {
     VideoEncoder::EncoderInfo encoder_impl_info =
@@ -1012,14 +904,6 @@
     encoder_info.requested_resolution_alignment = cricket::LeastCommonMultiple(
         encoder_info.requested_resolution_alignment,
         encoder_impl_info.requested_resolution_alignment);
-<<<<<<< HEAD
-    if (encoder_impl_info.apply_alignment_to_all_simulcast_layers) {
-      encoder_info.apply_alignment_to_all_simulcast_layers = true;
-    }
-    if (num_active_streams == 1 && codec_.simulcastStream[i].active) {
-      encoder_info.scaling_settings = encoder_impl_info.scaling_settings;
-    }
-=======
     // request alignment on all layers if any of the encoders may need it, or
     // if any non-top layer encoder requests a non-trivial alignment.
     if (encoder_impl_info.apply_alignment_to_all_simulcast_layers ||
@@ -1028,7 +912,6 @@
           codec_.simulcastStream[i].width < codec_.width))) {
       encoder_info.apply_alignment_to_all_simulcast_layers = true;
     }
->>>>>>> cbad18b1
   }
   encoder_info.implementation_name += ")";
 
