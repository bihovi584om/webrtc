--- conflicted
+++ resolved
@@ -626,6 +626,8 @@
                    << options_in.ToString();
   AudioOptions options = options_in;  // The options are modified below.
 
+  // RingRTC changes to override audio options. (code removed)
+
 #if defined(WEBRTC_IOS)
   if (options.ios_force_software_aec_HACK &&
       *options.ios_force_software_aec_HACK) {
@@ -639,6 +641,7 @@
     options.echo_cancellation = false;
     RTC_LOG(LS_INFO) << "Always disable AEC on iOS. Use built-in instead.";
   }
+// RingRTC changes to override audio options. (code removed)
 #endif
 
 // Set and adjust gain control options.
@@ -850,87 +853,6 @@
   return audio_state_.get();
 }
 
-<<<<<<< HEAD
-std::vector<Codec> WebRtcVoiceEngine::CollectCodecs(
-    const std::vector<webrtc::AudioCodecSpec>& specs) const {
-  PayloadTypeMapper mapper;
-  std::vector<Codec> out;
-
-  // Only generate CN payload types for these clockrates:
-  std::map<int, bool, std::greater<int>> generate_cn = {
-      {8000, false}, {16000, false}, {32000, false}};
-  // Only generate telephone-event payload types for these clockrates:
-  std::map<int, bool, std::greater<int>> generate_dtmf = {
-      {8000, false}, {16000, false}, {32000, false}, {48000, false}};
-
-  auto map_format = [&mapper](const webrtc::SdpAudioFormat& format,
-                              std::vector<Codec>* out) {
-    absl::optional<Codec> opt_codec = mapper.ToAudioCodec(format);
-    if (opt_codec) {
-      if (out) {
-        out->push_back(*opt_codec);
-      }
-    } else {
-      RTC_LOG(LS_ERROR) << "Unable to assign payload type to format: "
-                        << rtc::ToString(format);
-    }
-
-    return opt_codec;
-  };
-
-  for (const auto& spec : specs) {
-    // We need to do some extra stuff before adding the main codecs to out.
-    absl::optional<Codec> opt_codec = map_format(spec.format, nullptr);
-    if (opt_codec) {
-      Codec& codec = *opt_codec;
-      if (spec.info.supports_network_adaption) {
-        codec.AddFeedbackParam(
-            FeedbackParam(kRtcpFbParamTransportCc, kParamValueEmpty));
-      }
-
-      // if (spec.info.allow_comfort_noise) {
-      //   // Generate a CN entry if the decoder allows it and we support the
-      //   // clockrate.
-      //   auto cn = generate_cn.find(spec.format.clockrate_hz);
-      //   if (cn != generate_cn.end()) {
-      //     cn->second = true;
-      //   }
-      // }
-
-      // // Generate a telephone-event entry if we support the clockrate.
-      // auto dtmf = generate_dtmf.find(spec.format.clockrate_hz);
-      // if (dtmf != generate_dtmf.end()) {
-      //   dtmf->second = true;
-      // }
-
-      out.push_back(codec);
-
-      if (codec.name == kOpusCodecName) {
-        std::string red_fmtp =
-            rtc::ToString(codec.id) + "/" + rtc::ToString(codec.id);
-        map_format({kRedCodecName, 48000, 2, {{"", red_fmtp}}}, &out);
-      }
-    }
-  }
-
-  // Add CN codecs after "proper" audio codecs.
-  for (const auto& cn : generate_cn) {
-    if (cn.second) {
-      map_format({kCnCodecName, cn.first, 1}, &out);
-    }
-  }
-
-  // Add telephone-event codecs last.
-  for (const auto& dtmf : generate_dtmf) {
-    if (dtmf.second) {
-      map_format({kDtmfCodecName, dtmf.first, 1}, &out);
-    }
-  }
-
-  return out;
-}
-=======
->>>>>>> 28b793b4
 
 // --------------------------------- WebRtcVoiceSendChannel ------------------
 
@@ -1256,7 +1178,6 @@
   uint16_t GetAudioLevel() {
     return stream_->GetAudioLevel();
   }
-
 
  private:
   void UpdateSendState() {
