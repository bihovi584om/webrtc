/*
 *  Copyright (c) 2004 The WebRTC project authors. All Rights Reserved.
 *
 *  Use of this source code is governed by a BSD-style license
 *  that can be found in the LICENSE file in the root of the source
 *  tree. An additional intellectual property rights grant can be found
 *  in the file PATENTS.  All contributing project authors may
 *  be found in the AUTHORS file in the root of the source tree.
 */

#include "media/engine/webrtc_voice_engine.h"

#include <algorithm>
<<<<<<< HEAD
=======
#include <atomic>
>>>>>>> cbad18b1
#include <functional>
#include <memory>
#include <string>
#include <utility>
#include <vector>

#include "absl/algorithm/container.h"
#include "absl/strings/match.h"
#include "api/audio/audio_frame_processor.h"
#include "api/audio_codecs/audio_codec_pair_id.h"
#include "api/call/audio_sink.h"
#include "api/transport/webrtc_key_value_config.h"
#include "media/base/audio_source.h"
#include "media/base/media_constants.h"
#include "media/base/stream_params.h"
#include "media/engine/adm_helpers.h"
#include "media/engine/payload_type_mapper.h"
#include "media/engine/webrtc_media_engine.h"
#include "modules/async_audio_processing/async_audio_processing.h"
#include "modules/audio_device/audio_device_impl.h"
#include "modules/audio_mixer/audio_mixer_impl.h"
#include "modules/audio_processing/aec_dump/aec_dump_factory.h"
#include "modules/audio_processing/include/audio_processing.h"
#include "modules/rtp_rtcp/source/rtp_util.h"
#include "rtc_base/arraysize.h"
#include "rtc_base/byte_order.h"
#include "rtc_base/experiments/field_trial_parser.h"
#include "rtc_base/experiments/field_trial_units.h"
#include "rtc_base/experiments/struct_parameters_parser.h"
#include "rtc_base/helpers.h"
#include "rtc_base/ignore_wundef.h"
#include "rtc_base/logging.h"
#include "rtc_base/race_checker.h"
#include "rtc_base/strings/audio_format_to_string.h"
#include "rtc_base/strings/string_builder.h"
#include "rtc_base/strings/string_format.h"
<<<<<<< HEAD
=======
#include "rtc_base/task_utils/pending_task_safety_flag.h"
#include "rtc_base/task_utils/to_queued_task.h"
>>>>>>> cbad18b1
#include "rtc_base/third_party/base64/base64.h"
#include "rtc_base/trace_event.h"
#include "system_wrappers/include/metrics.h"

#if WEBRTC_ENABLE_PROTOBUF
RTC_PUSH_IGNORING_WUNDEF()
#ifdef WEBRTC_ANDROID_PLATFORM_BUILD
#include "external/webrtc/webrtc/modules/audio_coding/audio_network_adaptor/config.pb.h"
#else
#include "modules/audio_coding/audio_network_adaptor/config.pb.h"
#endif
RTC_POP_IGNORING_WUNDEF()
#endif

namespace cricket {
namespace {

using ::webrtc::ParseRtpSsrc;

constexpr size_t kMaxUnsignaledRecvStreams = 4;

constexpr int kNackRtpHistoryMs = 5000;

const int kMinTelephoneEventCode = 0;  // RFC4733 (Section 2.3.1)
const int kMaxTelephoneEventCode = 255;

const int kMinPayloadType = 0;
const int kMaxPayloadType = 127;

class ProxySink : public webrtc::AudioSinkInterface {
 public:
  explicit ProxySink(AudioSinkInterface* sink) : sink_(sink) {
    RTC_DCHECK(sink);
  }

  void OnData(const Data& audio) override { sink_->OnData(audio); }

 private:
  webrtc::AudioSinkInterface* sink_;
};

bool ValidateStreamParams(const StreamParams& sp) {
  if (sp.ssrcs.empty()) {
    RTC_DLOG(LS_ERROR) << "No SSRCs in stream parameters: " << sp.ToString();
    return false;
  }
  if (sp.ssrcs.size() > 1) {
    RTC_DLOG(LS_ERROR) << "Multiple SSRCs in stream parameters: "
                       << sp.ToString();
    return false;
  }
  return true;
}

// Dumps an AudioCodec in RFC 2327-ish format.
std::string ToString(const AudioCodec& codec) {
  rtc::StringBuilder ss;
  ss << codec.name << "/" << codec.clockrate << "/" << codec.channels;
  if (!codec.params.empty()) {
    ss << " {";
    for (const auto& param : codec.params) {
      ss << " " << param.first << "=" << param.second;
    }
    ss << " }";
  }
  ss << " (" << codec.id << ")";
  return ss.Release();
}

bool IsCodec(const AudioCodec& codec, const char* ref_name) {
  return absl::EqualsIgnoreCase(codec.name, ref_name);
}

bool FindCodec(const std::vector<AudioCodec>& codecs,
               const AudioCodec& codec,
               AudioCodec* found_codec) {
  for (const AudioCodec& c : codecs) {
    if (c.Matches(codec)) {
      if (found_codec != NULL) {
        *found_codec = c;
      }
      return true;
    }
  }
  return false;
}

bool VerifyUniquePayloadTypes(const std::vector<AudioCodec>& codecs) {
  if (codecs.empty()) {
    return true;
  }
  std::vector<int> payload_types;
  absl::c_transform(codecs, std::back_inserter(payload_types),
                    [](const AudioCodec& codec) { return codec.id; });
  absl::c_sort(payload_types);
  return absl::c_adjacent_find(payload_types) == payload_types.end();
}

absl::optional<std::string> GetAudioNetworkAdaptorConfig(
    const AudioOptions& options) {
  if (options.audio_network_adaptor && *options.audio_network_adaptor &&
      options.audio_network_adaptor_config) {
    // Turn on audio network adaptor only when `options_.audio_network_adaptor`
    // equals true and `options_.audio_network_adaptor_config` has a value.
    return options.audio_network_adaptor_config;
  }
  return absl::nullopt;
}

// Returns its smallest positive argument. If neither argument is positive,
// returns an arbitrary nonpositive value.
int MinPositive(int a, int b) {
  if (a <= 0) {
    return b;
  }
  if (b <= 0) {
    return a;
  }
  return std::min(a, b);
}

// `max_send_bitrate_bps` is the bitrate from "b=" in SDP.
// `rtp_max_bitrate_bps` is the bitrate from RtpSender::SetParameters.
absl::optional<int> ComputeSendBitrate(int max_send_bitrate_bps,
                                       absl::optional<int> rtp_max_bitrate_bps,
                                       const webrtc::AudioCodecSpec& spec) {
  // If application-configured bitrate is set, take minimum of that and SDP
  // bitrate.
  const int bps = rtp_max_bitrate_bps
                      ? MinPositive(max_send_bitrate_bps, *rtp_max_bitrate_bps)
                      : max_send_bitrate_bps;
  if (bps <= 0) {
    return spec.info.default_bitrate_bps;
  }

  if (bps < spec.info.min_bitrate_bps) {
    // If codec is not multi-rate and `bps` is less than the fixed bitrate then
    // fail. If codec is not multi-rate and `bps` exceeds or equal the fixed
    // bitrate then ignore.
    RTC_LOG(LS_ERROR) << "Failed to set codec " << spec.format.name
                      << " to bitrate " << bps
                      << " bps"
                         ", requires at least "
                      << spec.info.min_bitrate_bps << " bps.";
    return absl::nullopt;
  }

  if (spec.info.HasFixedBitrate()) {
    return spec.info.default_bitrate_bps;
  } else {
    // If codec is multi-rate then just set the bitrate.
    return std::min(bps, spec.info.max_bitrate_bps);
  }
}

bool IsEnabled(const webrtc::WebRtcKeyValueConfig& config,
               absl::string_view trial) {
  return absl::StartsWith(config.Lookup(trial), "Enabled");
}

struct AdaptivePtimeConfig {
  bool enabled = false;
  webrtc::DataRate min_payload_bitrate = webrtc::DataRate::KilobitsPerSec(16);
<<<<<<< HEAD
  webrtc::DataRate min_encoder_bitrate = webrtc::DataRate::KilobitsPerSec(12);
=======
  // Value is chosen to ensure FEC can be encoded, see LBRR_WB_MIN_RATE_BPS in
  // libopus.
  webrtc::DataRate min_encoder_bitrate = webrtc::DataRate::KilobitsPerSec(16);
>>>>>>> cbad18b1
  bool use_slow_adaptation = true;

  absl::optional<std::string> audio_network_adaptor_config;

  std::unique_ptr<webrtc::StructParametersParser> Parser() {
    return webrtc::StructParametersParser::Create(    //
        "enabled", &enabled,                          //
        "min_payload_bitrate", &min_payload_bitrate,  //
        "min_encoder_bitrate", &min_encoder_bitrate,  //
        "use_slow_adaptation", &use_slow_adaptation);
  }

  explicit AdaptivePtimeConfig(const webrtc::WebRtcKeyValueConfig& trials) {
    Parser()->Parse(trials.Lookup("WebRTC-Audio-AdaptivePtime"));
#if WEBRTC_ENABLE_PROTOBUF
    webrtc::audio_network_adaptor::config::ControllerManager config;
    auto* frame_length_controller =
        config.add_controllers()->mutable_frame_length_controller_v2();
    frame_length_controller->set_min_payload_bitrate_bps(
        min_payload_bitrate.bps());
    frame_length_controller->set_use_slow_adaptation(use_slow_adaptation);
    config.add_controllers()->mutable_bitrate_controller();
    audio_network_adaptor_config = config.SerializeAsString();
#endif
  }
};

<<<<<<< HEAD
=======
// TODO(tommi): Constructing a receive stream could be made simpler.
// Move some of this boiler plate code into the config structs themselves.
webrtc::AudioReceiveStream::Config BuildReceiveStreamConfig(
    uint32_t remote_ssrc,
    uint32_t local_ssrc,
    bool use_transport_cc,
    bool use_nack,
    bool enable_non_sender_rtt,
    const std::vector<std::string>& stream_ids,
    const std::vector<webrtc::RtpExtension>& extensions,
    webrtc::Transport* rtcp_send_transport,
    const rtc::scoped_refptr<webrtc::AudioDecoderFactory>& decoder_factory,
    const std::map<int, webrtc::SdpAudioFormat>& decoder_map,
    absl::optional<webrtc::AudioCodecPairId> codec_pair_id,
    size_t jitter_buffer_max_packets,
    bool jitter_buffer_fast_accelerate,
    int jitter_buffer_min_delay_ms,
    bool jitter_buffer_enable_rtx_handling,
    rtc::scoped_refptr<webrtc::FrameDecryptorInterface> frame_decryptor,
    const webrtc::CryptoOptions& crypto_options,
    rtc::scoped_refptr<webrtc::FrameTransformerInterface> frame_transformer) {
  webrtc::AudioReceiveStream::Config config;
  config.rtp.remote_ssrc = remote_ssrc;
  config.rtp.local_ssrc = local_ssrc;
  config.rtp.transport_cc = use_transport_cc;
  config.rtp.nack.rtp_history_ms = use_nack ? kNackRtpHistoryMs : 0;
  if (!stream_ids.empty()) {
    config.sync_group = stream_ids[0];
  }
  config.rtp.extensions = extensions;
  config.rtcp_send_transport = rtcp_send_transport;
  config.enable_non_sender_rtt = enable_non_sender_rtt;
  config.decoder_factory = decoder_factory;
  config.decoder_map = decoder_map;
  config.codec_pair_id = codec_pair_id;
  config.jitter_buffer_max_packets = jitter_buffer_max_packets;
  config.jitter_buffer_fast_accelerate = jitter_buffer_fast_accelerate;
  config.jitter_buffer_min_delay_ms = jitter_buffer_min_delay_ms;
  config.jitter_buffer_enable_rtx_handling = jitter_buffer_enable_rtx_handling;
  config.frame_decryptor = std::move(frame_decryptor);
  config.crypto_options = crypto_options;
  config.frame_transformer = std::move(frame_transformer);
  return config;
}

>>>>>>> cbad18b1
}  // namespace

WebRtcVoiceEngine::WebRtcVoiceEngine(
    webrtc::TaskQueueFactory* task_queue_factory,
    webrtc::AudioDeviceModule* adm,
    const rtc::scoped_refptr<webrtc::AudioEncoderFactory>& encoder_factory,
    const rtc::scoped_refptr<webrtc::AudioDecoderFactory>& decoder_factory,
    rtc::scoped_refptr<webrtc::AudioMixer> audio_mixer,
    rtc::scoped_refptr<webrtc::AudioProcessing> audio_processing,
    webrtc::AudioFrameProcessor* audio_frame_processor,
    const webrtc::WebRtcKeyValueConfig& trials)
    : task_queue_factory_(task_queue_factory),
      adm_(adm),
      encoder_factory_(encoder_factory),
      decoder_factory_(decoder_factory),
      audio_mixer_(audio_mixer),
      apm_(audio_processing),
      audio_frame_processor_(audio_frame_processor),
<<<<<<< HEAD
      audio_red_for_opus_trial_enabled_(
=======
      audio_red_for_opus_enabled_(
>>>>>>> cbad18b1
          IsEnabled(trials, "WebRTC-Audio-Red-For-Opus")),
      minimized_remsampling_on_mobile_trial_enabled_(
          IsEnabled(trials, "WebRTC-Audio-MinimizeResamplingOnMobile")) {
  // This may be called from any thread, so detach thread checkers.
  worker_thread_checker_.Detach();
  signal_thread_checker_.Detach();
  RTC_LOG(LS_INFO) << "WebRtcVoiceEngine::WebRtcVoiceEngine";
  RTC_DCHECK(decoder_factory);
  RTC_DCHECK(encoder_factory);
  // The rest of our initialization will happen in Init.
}

WebRtcVoiceEngine::~WebRtcVoiceEngine() {
  RTC_DCHECK_RUN_ON(&worker_thread_checker_);
  RTC_LOG(LS_INFO) << "WebRtcVoiceEngine::~WebRtcVoiceEngine";
  if (initialized_) {
    StopAecDump();

    // Stop AudioDevice.
    adm()->StopPlayout();
    adm()->StopRecording();
    adm()->RegisterAudioCallback(nullptr);
    adm()->Terminate();
  }
}

void WebRtcVoiceEngine::Init() {
  RTC_DCHECK_RUN_ON(&worker_thread_checker_);
  RTC_LOG(LS_INFO) << "WebRtcVoiceEngine::Init";

  // TaskQueue expects to be created/destroyed on the same thread.
  low_priority_worker_queue_.reset(
      new rtc::TaskQueue(task_queue_factory_->CreateTaskQueue(
          "rtc-low-prio", webrtc::TaskQueueFactory::Priority::LOW)));

  // Load our audio codec lists.
  RTC_LOG(LS_VERBOSE) << "Supported send codecs in order of preference:";
  send_codecs_ = CollectCodecs(encoder_factory_->GetSupportedEncoders());
  for (const AudioCodec& codec : send_codecs_) {
    RTC_LOG(LS_VERBOSE) << ToString(codec);
  }

  RTC_LOG(LS_VERBOSE) << "Supported recv codecs in order of preference:";
  recv_codecs_ = CollectCodecs(decoder_factory_->GetSupportedDecoders());
  for (const AudioCodec& codec : recv_codecs_) {
    RTC_LOG(LS_VERBOSE) << ToString(codec);
  }

#if defined(WEBRTC_INCLUDE_INTERNAL_AUDIO_DEVICE)
  // No ADM supplied? Create a default one.
  if (!adm_) {
    adm_ = webrtc::AudioDeviceModule::Create(
        webrtc::AudioDeviceModule::kPlatformDefaultAudio, task_queue_factory_);
  }
#endif  // WEBRTC_INCLUDE_INTERNAL_AUDIO_DEVICE
  RTC_CHECK(adm());
  webrtc::adm_helpers::Init(adm());

  // Set up AudioState.
  {
    webrtc::AudioState::Config config;
    if (audio_mixer_) {
      config.audio_mixer = audio_mixer_;
    } else {
      config.audio_mixer = webrtc::AudioMixerImpl::Create();
    }
    config.audio_processing = apm_;
    config.audio_device_module = adm_;
    if (audio_frame_processor_)
      config.async_audio_processing_factory =
<<<<<<< HEAD
          new rtc::RefCountedObject<webrtc::AsyncAudioProcessing::Factory>(
=======
          rtc::make_ref_counted<webrtc::AsyncAudioProcessing::Factory>(
>>>>>>> cbad18b1
              *audio_frame_processor_, *task_queue_factory_);
    audio_state_ = webrtc::AudioState::Create(config);
  }

  // Connect the ADM to our audio path.
  adm()->RegisterAudioCallback(audio_state()->audio_transport());

  // Set default engine options.
  {
    AudioOptions options;
    options.echo_cancellation = true;
    options.auto_gain_control = true;
#if defined(WEBRTC_IOS)
    // On iOS, VPIO provides built-in NS.
    options.noise_suppression = false;
    options.typing_detection = false;
#else
    options.noise_suppression = true;
    options.typing_detection = true;
#endif
    options.experimental_ns = false;
    options.highpass_filter = true;
    options.stereo_swapping = false;
    options.audio_jitter_buffer_max_packets = 200;
    options.audio_jitter_buffer_fast_accelerate = false;
    options.audio_jitter_buffer_min_delay_ms = 0;
    options.audio_jitter_buffer_enable_rtx_handling = false;
    options.experimental_agc = false;
    options.residual_echo_detector = true;
    bool error = ApplyOptions(options);
    RTC_DCHECK(error);
  }
  initialized_ = true;
}

rtc::scoped_refptr<webrtc::AudioState> WebRtcVoiceEngine::GetAudioState()
    const {
  RTC_DCHECK_RUN_ON(&worker_thread_checker_);
  return audio_state_;
}

VoiceMediaChannel* WebRtcVoiceEngine::CreateMediaChannel(
    webrtc::Call* call,
    const MediaConfig& config,
    const AudioOptions& options,
    const webrtc::CryptoOptions& crypto_options) {
  RTC_DCHECK_RUN_ON(call->worker_thread());
  return new WebRtcVoiceMediaChannel(this, config, options, crypto_options,
                                     call);
}

bool WebRtcVoiceEngine::ApplyOptions(const AudioOptions& options_in) {
  RTC_DCHECK_RUN_ON(&worker_thread_checker_);
  RTC_LOG(LS_INFO) << "WebRtcVoiceEngine::ApplyOptions: "
                   << options_in.ToString();
  AudioOptions options = options_in;  // The options are modified below.

  // Set and adjust echo canceller options.
  // Use desktop AEC by default, when not using hardware AEC.
  bool use_mobile_software_aec = false;

#if defined(WEBRTC_IOS)
  if (options.ios_force_software_aec_HACK &&
      *options.ios_force_software_aec_HACK) {
    // EC may be forced on for a device known to have non-functioning platform
    // AEC.
    options.echo_cancellation = true;
    RTC_LOG(LS_WARNING)
        << "Force software AEC on iOS. May conflict with platform AEC.";
  } else {
    // On iOS, VPIO provides built-in EC.
    options.echo_cancellation = false;
    RTC_LOG(LS_INFO) << "Always disable AEC on iOS. Use built-in instead.";
  }
#elif defined(WEBRTC_ANDROID)
  use_mobile_software_aec = true;
#endif

// Override noise suppression options for Android.
#if defined(WEBRTC_ANDROID)
  options.typing_detection = false;
  options.experimental_ns = false;
#endif

// Set and adjust gain control options.
#if defined(WEBRTC_IOS)
  // On iOS, VPIO provides built-in AGC.
  options.auto_gain_control = false;
  options.experimental_agc = false;
  RTC_LOG(LS_INFO) << "Always disable AGC on iOS. Use built-in instead.";
#elif defined(WEBRTC_ANDROID)
  options.experimental_agc = false;
#endif

#if defined(WEBRTC_IOS) || defined(WEBRTC_ANDROID)
  // Turn off the gain control if specified by the field trial.
  // The purpose of the field trial is to reduce the amount of resampling
  // performed inside the audio processing module on mobile platforms by
  // whenever possible turning off the fixed AGC mode and the high-pass filter.
  // (https://bugs.chromium.org/p/webrtc/issues/detail?id=6181).
  if (minimized_remsampling_on_mobile_trial_enabled_) {
    options.auto_gain_control = false;
    RTC_LOG(LS_INFO) << "Disable AGC according to field trial.";
    if (!(options.noise_suppression.value_or(false) ||
          options.echo_cancellation.value_or(false))) {
      // If possible, turn off the high-pass filter.
      RTC_LOG(LS_INFO)
          << "Disable high-pass filter in response to field trial.";
      options.highpass_filter = false;
    }
  }
#endif

  if (options.echo_cancellation) {
    // Check if platform supports built-in EC. Currently only supported on
    // Android and in combination with Java based audio layer.
    // TODO(henrika): investigate possibility to support built-in EC also
    // in combination with Open SL ES audio.
    const bool built_in_aec = adm()->BuiltInAECIsAvailable();
    if (built_in_aec) {
      // Built-in EC exists on this device. Enable/Disable it according to the
      // echo_cancellation audio option.
      const bool enable_built_in_aec = *options.echo_cancellation;
      if (adm()->EnableBuiltInAEC(enable_built_in_aec) == 0 &&
          enable_built_in_aec) {
        // Disable internal software EC if built-in EC is enabled,
        // i.e., replace the software EC with the built-in EC.
        options.echo_cancellation = false;
        RTC_LOG(LS_INFO)
            << "Disabling EC since built-in EC will be used instead";
      }
    }
  }

  if (options.auto_gain_control) {
    bool built_in_agc_avaliable = adm()->BuiltInAGCIsAvailable();
    if (built_in_agc_avaliable) {
      if (adm()->EnableBuiltInAGC(*options.auto_gain_control) == 0 &&
          *options.auto_gain_control) {
        // Disable internal software AGC if built-in AGC is enabled,
        // i.e., replace the software AGC with the built-in AGC.
        options.auto_gain_control = false;
        RTC_LOG(LS_INFO)
            << "Disabling AGC since built-in AGC will be used instead";
      }
    }
  }

  if (options.noise_suppression) {
    if (adm()->BuiltInNSIsAvailable()) {
      bool builtin_ns = *options.noise_suppression;
      if (adm()->EnableBuiltInNS(builtin_ns) == 0 && builtin_ns) {
        // Disable internal software NS if built-in NS is enabled,
        // i.e., replace the software NS with the built-in NS.
        options.noise_suppression = false;
        RTC_LOG(LS_INFO)
            << "Disabling NS since built-in NS will be used instead";
      }
    }
  }

  if (options.stereo_swapping) {
    RTC_LOG(LS_INFO) << "Stereo swapping enabled? " << *options.stereo_swapping;
    audio_state()->SetStereoChannelSwapping(*options.stereo_swapping);
  }

  if (options.audio_jitter_buffer_max_packets) {
    RTC_LOG(LS_INFO) << "NetEq capacity is "
                     << *options.audio_jitter_buffer_max_packets;
    audio_jitter_buffer_max_packets_ =
        std::max(20, *options.audio_jitter_buffer_max_packets);
  }
  if (options.audio_jitter_buffer_fast_accelerate) {
    RTC_LOG(LS_INFO) << "NetEq fast mode? "
                     << *options.audio_jitter_buffer_fast_accelerate;
    audio_jitter_buffer_fast_accelerate_ =
        *options.audio_jitter_buffer_fast_accelerate;
  }
  if (options.audio_jitter_buffer_min_delay_ms) {
    RTC_LOG(LS_INFO) << "NetEq minimum delay is "
                     << *options.audio_jitter_buffer_min_delay_ms;
    audio_jitter_buffer_min_delay_ms_ =
        *options.audio_jitter_buffer_min_delay_ms;
  }
  if (options.audio_jitter_buffer_enable_rtx_handling) {
    RTC_LOG(LS_INFO) << "NetEq handle reordered packets? "
                     << *options.audio_jitter_buffer_enable_rtx_handling;
    audio_jitter_buffer_enable_rtx_handling_ =
        *options.audio_jitter_buffer_enable_rtx_handling;
  }

  webrtc::AudioProcessing* ap = apm();
  if (!ap) {
    RTC_LOG(LS_INFO)
        << "No audio processing module present. No software-provided effects "
           "(AEC, NS, AGC, ...) are activated";
    return true;
  }

  webrtc::Config config;

  if (options.experimental_ns) {
    experimental_ns_ = options.experimental_ns;
  }
  if (experimental_ns_) {
    RTC_LOG(LS_INFO) << "Experimental ns is enabled? " << *experimental_ns_;
    config.Set<webrtc::ExperimentalNs>(
        new webrtc::ExperimentalNs(*experimental_ns_));
  }

  webrtc::AudioProcessing::Config apm_config = ap->GetConfig();

  if (options.echo_cancellation) {
    apm_config.echo_canceller.enabled = *options.echo_cancellation;
    apm_config.echo_canceller.mobile_mode = use_mobile_software_aec;
  }

  if (options.auto_gain_control) {
    const bool enabled = *options.auto_gain_control;
    apm_config.gain_controller1.enabled = enabled;
#if defined(WEBRTC_IOS) || defined(WEBRTC_ANDROID)
    apm_config.gain_controller1.mode =
        apm_config.gain_controller1.kFixedDigital;
#else
    apm_config.gain_controller1.mode =
        apm_config.gain_controller1.kAdaptiveAnalog;
#endif
    constexpr int kMinVolumeLevel = 0;
    constexpr int kMaxVolumeLevel = 255;
    apm_config.gain_controller1.analog_level_minimum = kMinVolumeLevel;
    apm_config.gain_controller1.analog_level_maximum = kMaxVolumeLevel;
  }
  if (options.tx_agc_target_dbov) {
    apm_config.gain_controller1.target_level_dbfs = *options.tx_agc_target_dbov;
  }
  if (options.tx_agc_digital_compression_gain) {
    apm_config.gain_controller1.compression_gain_db =
        *options.tx_agc_digital_compression_gain;
  }
  if (options.tx_agc_limiter) {
    apm_config.gain_controller1.enable_limiter = *options.tx_agc_limiter;
  }

  if (options.highpass_filter) {
    apm_config.high_pass_filter.enabled = *options.highpass_filter;
  }

  if (options.residual_echo_detector) {
    apm_config.residual_echo_detector.enabled = *options.residual_echo_detector;
  }

  if (options.noise_suppression) {
    const bool enabled = *options.noise_suppression;
    apm_config.noise_suppression.enabled = enabled;
    apm_config.noise_suppression.level =
        webrtc::AudioProcessing::Config::NoiseSuppression::Level::kHigh;
    RTC_LOG(LS_INFO) << "NS set to " << enabled;
  }

  if (options.typing_detection) {
    RTC_LOG(LS_INFO) << "Typing detection is enabled? "
                     << *options.typing_detection;
    apm_config.voice_detection.enabled = *options.typing_detection;
  }

  ap->ApplyConfig(apm_config);
  return true;
}

const std::vector<AudioCodec>& WebRtcVoiceEngine::send_codecs() const {
  RTC_DCHECK(signal_thread_checker_.IsCurrent());
  return send_codecs_;
}

const std::vector<AudioCodec>& WebRtcVoiceEngine::recv_codecs() const {
  RTC_DCHECK(signal_thread_checker_.IsCurrent());
  return recv_codecs_;
}

std::vector<webrtc::RtpHeaderExtensionCapability>
WebRtcVoiceEngine::GetRtpHeaderExtensions() const {
  RTC_DCHECK(signal_thread_checker_.IsCurrent());
  std::vector<webrtc::RtpHeaderExtensionCapability> result;
  int id = 1;
<<<<<<< HEAD
  // RingRTC change to disable unused header extensions
  for (const auto& uri :
       {// webrtc::RtpExtension::kAudioLevelUri,
        webrtc::RtpExtension::kAbsSendTimeUri,
        webrtc::RtpExtension::kTransportSequenceNumberUri,
        webrtc::RtpExtension::kMidUri,
        // webrtc::RtpExtension::kRidUri,
        // webrtc::RtpExtension::kRepairedRidUri
        }) {
    result.emplace_back(uri, id++, webrtc::RtpTransceiverDirection::kSendRecv);
  }
  return result;
}

void WebRtcVoiceEngine::RegisterChannel(WebRtcVoiceMediaChannel* channel) {
  RTC_DCHECK(worker_thread_checker_.IsCurrent());
  RTC_DCHECK(channel);
  channels_.push_back(channel);
}

void WebRtcVoiceEngine::UnregisterChannel(WebRtcVoiceMediaChannel* channel) {
  RTC_DCHECK(worker_thread_checker_.IsCurrent());
  auto it = absl::c_find(channels_, channel);
  RTC_DCHECK(it != channels_.end());
  channels_.erase(it);
=======
  for (const auto& uri :
       {webrtc::RtpExtension::kAudioLevelUri,
        webrtc::RtpExtension::kAbsSendTimeUri,
        webrtc::RtpExtension::kTransportSequenceNumberUri,
        webrtc::RtpExtension::kMidUri, webrtc::RtpExtension::kRidUri,
        webrtc::RtpExtension::kRepairedRidUri}) {
    result.emplace_back(uri, id++, webrtc::RtpTransceiverDirection::kSendRecv);
  }
  return result;
>>>>>>> cbad18b1
}

bool WebRtcVoiceEngine::StartAecDump(webrtc::FileWrapper file,
                                     int64_t max_size_bytes) {
<<<<<<< HEAD
  RTC_DCHECK(worker_thread_checker_.IsCurrent());
=======
  RTC_DCHECK_RUN_ON(&worker_thread_checker_);
>>>>>>> cbad18b1

  webrtc::AudioProcessing* ap = apm();
  if (!ap) {
    RTC_LOG(LS_WARNING)
        << "Attempting to start aecdump when no audio processing module is "
           "present, hence no aecdump is started.";
    return false;
  }

  return ap->CreateAndAttachAecDump(file.Release(), max_size_bytes,
                                    low_priority_worker_queue_.get());
}

void WebRtcVoiceEngine::StopAecDump() {
<<<<<<< HEAD
  RTC_DCHECK(worker_thread_checker_.IsCurrent());
=======
  RTC_DCHECK_RUN_ON(&worker_thread_checker_);
>>>>>>> cbad18b1
  webrtc::AudioProcessing* ap = apm();
  if (ap) {
    ap->DetachAecDump();
  } else {
    RTC_LOG(LS_WARNING) << "Attempting to stop aecdump when no audio "
                           "processing module is present";
  }
}

webrtc::AudioDeviceModule* WebRtcVoiceEngine::adm() {
  RTC_DCHECK_RUN_ON(&worker_thread_checker_);
  RTC_DCHECK(adm_);
  return adm_.get();
}

webrtc::AudioProcessing* WebRtcVoiceEngine::apm() const {
<<<<<<< HEAD
  RTC_DCHECK(worker_thread_checker_.IsCurrent());
=======
  RTC_DCHECK_RUN_ON(&worker_thread_checker_);
>>>>>>> cbad18b1
  return apm_.get();
}

webrtc::AudioState* WebRtcVoiceEngine::audio_state() {
  RTC_DCHECK_RUN_ON(&worker_thread_checker_);
  RTC_DCHECK(audio_state_);
  return audio_state_.get();
}

std::vector<AudioCodec> WebRtcVoiceEngine::CollectCodecs(
    const std::vector<webrtc::AudioCodecSpec>& specs) const {
  PayloadTypeMapper mapper;
  std::vector<AudioCodec> out;

  // Only generate CN payload types for these clockrates:
  std::map<int, bool, std::greater<int>> generate_cn = {
      {8000, false}, {16000, false}, {32000, false}};
  // Only generate telephone-event payload types for these clockrates:
  std::map<int, bool, std::greater<int>> generate_dtmf = {
      {8000, false}, {16000, false}, {32000, false}, {48000, false}};

  auto map_format = [&mapper](const webrtc::SdpAudioFormat& format,
                              std::vector<AudioCodec>* out) {
    absl::optional<AudioCodec> opt_codec = mapper.ToAudioCodec(format);
    if (opt_codec) {
      if (out) {
        out->push_back(*opt_codec);
      }
    } else {
      RTC_LOG(LS_ERROR) << "Unable to assign payload type to format: "
                        << rtc::ToString(format);
    }

    return opt_codec;
  };

  for (const auto& spec : specs) {
    // We need to do some extra stuff before adding the main codecs to out.
    absl::optional<AudioCodec> opt_codec = map_format(spec.format, nullptr);
    if (opt_codec) {
      AudioCodec& codec = *opt_codec;
      if (spec.info.supports_network_adaption) {
        codec.AddFeedbackParam(
            FeedbackParam(kRtcpFbParamTransportCc, kParamValueEmpty));
      }

      // if (spec.info.allow_comfort_noise) {
      //   // Generate a CN entry if the decoder allows it and we support the
      //   // clockrate.
      //   auto cn = generate_cn.find(spec.format.clockrate_hz);
      //   if (cn != generate_cn.end()) {
      //     cn->second = true;
      //   }
      // }

      // // Generate a telephone-event entry if we support the clockrate.
      // auto dtmf = generate_dtmf.find(spec.format.clockrate_hz);
      // if (dtmf != generate_dtmf.end()) {
      //   dtmf->second = true;
      // }

      out.push_back(codec);

<<<<<<< HEAD
      if (codec.name == kOpusCodecName && audio_red_for_opus_trial_enabled_) {
=======
      if (codec.name == kOpusCodecName && audio_red_for_opus_enabled_) {
>>>>>>> cbad18b1
        map_format({kRedCodecName, 48000, 2}, &out);
      }
    }
  }

  // Add CN codecs after "proper" audio codecs.
  for (const auto& cn : generate_cn) {
    if (cn.second) {
      map_format({kCnCodecName, cn.first, 1}, &out);
    }
  }

  // Add telephone-event codecs last.
  for (const auto& dtmf : generate_dtmf) {
    if (dtmf.second) {
      map_format({kDtmfCodecName, dtmf.first, 1}, &out);
    }
  }

  return out;
}

class WebRtcVoiceMediaChannel::WebRtcAudioSendStream
    : public AudioSource::Sink {
 public:
  WebRtcAudioSendStream(
      uint32_t ssrc,
      const std::string& mid,
      const std::string& c_name,
      const std::string track_id,
      const absl::optional<webrtc::AudioSendStream::Config::SendCodecSpec>&
          send_codec_spec,
      bool extmap_allow_mixed,
      const std::vector<webrtc::RtpExtension>& extensions,
      int max_send_bitrate_bps,
      int rtcp_report_interval_ms,
      const absl::optional<std::string>& audio_network_adaptor_config,
      webrtc::Call* call,
      webrtc::Transport* send_transport,
      const rtc::scoped_refptr<webrtc::AudioEncoderFactory>& encoder_factory,
      const absl::optional<webrtc::AudioCodecPairId> codec_pair_id,
      rtc::scoped_refptr<webrtc::FrameEncryptorInterface> frame_encryptor,
      const webrtc::CryptoOptions& crypto_options)
      : adaptive_ptime_config_(call->trials()),
        call_(call),
        config_(send_transport),
        max_send_bitrate_bps_(max_send_bitrate_bps),
        rtp_parameters_(CreateRtpParametersWithOneEncoding()) {
    RTC_DCHECK(call);
    RTC_DCHECK(encoder_factory);
    config_.rtp.ssrc = ssrc;
    config_.rtp.mid = mid;
    config_.rtp.c_name = c_name;
    config_.rtp.extmap_allow_mixed = extmap_allow_mixed;
    config_.rtp.extensions = extensions;
    config_.has_dscp =
        rtp_parameters_.encodings[0].network_priority != webrtc::Priority::kLow;
    config_.encoder_factory = encoder_factory;
    config_.codec_pair_id = codec_pair_id;
    config_.track_id = track_id;
    config_.frame_encryptor = frame_encryptor;
    config_.crypto_options = crypto_options;
    config_.rtcp_report_interval_ms = rtcp_report_interval_ms;
    rtp_parameters_.encodings[0].ssrc = ssrc;
    rtp_parameters_.rtcp.cname = c_name;
    rtp_parameters_.header_extensions = extensions;

    audio_network_adaptor_config_from_options_ = audio_network_adaptor_config;
    UpdateAudioNetworkAdaptorConfig();

    if (send_codec_spec) {
      UpdateSendCodecSpec(*send_codec_spec);
    }

    stream_ = call_->CreateAudioSendStream(config_);
  }

  WebRtcAudioSendStream() = delete;
  WebRtcAudioSendStream(const WebRtcAudioSendStream&) = delete;
  WebRtcAudioSendStream& operator=(const WebRtcAudioSendStream&) = delete;

  ~WebRtcAudioSendStream() override {
    RTC_DCHECK_RUN_ON(&worker_thread_checker_);
    ClearSource();
    call_->DestroyAudioSendStream(stream_);
  }

  void SetSendCodecSpec(
      const webrtc::AudioSendStream::Config::SendCodecSpec& send_codec_spec) {
    UpdateSendCodecSpec(send_codec_spec);
    ReconfigureAudioSendStream();
  }

  void SetRtpExtensions(const std::vector<webrtc::RtpExtension>& extensions) {
    RTC_DCHECK_RUN_ON(&worker_thread_checker_);
    config_.rtp.extensions = extensions;
    rtp_parameters_.header_extensions = extensions;
    ReconfigureAudioSendStream();
  }

  void SetExtmapAllowMixed(bool extmap_allow_mixed) {
    config_.rtp.extmap_allow_mixed = extmap_allow_mixed;
    ReconfigureAudioSendStream();
  }

  void SetMid(const std::string& mid) {
    RTC_DCHECK_RUN_ON(&worker_thread_checker_);
    if (config_.rtp.mid == mid) {
      return;
    }
    config_.rtp.mid = mid;
    ReconfigureAudioSendStream();
  }

  void SetFrameEncryptor(
      rtc::scoped_refptr<webrtc::FrameEncryptorInterface> frame_encryptor) {
    RTC_DCHECK_RUN_ON(&worker_thread_checker_);
    config_.frame_encryptor = frame_encryptor;
    ReconfigureAudioSendStream();
  }

  void SetAudioNetworkAdaptorConfig(
      const absl::optional<std::string>& audio_network_adaptor_config) {
<<<<<<< HEAD
    RTC_DCHECK(worker_thread_checker_.IsCurrent());
=======
    RTC_DCHECK_RUN_ON(&worker_thread_checker_);
>>>>>>> cbad18b1
    if (audio_network_adaptor_config_from_options_ ==
        audio_network_adaptor_config) {
      return;
    }
    audio_network_adaptor_config_from_options_ = audio_network_adaptor_config;
    UpdateAudioNetworkAdaptorConfig();
    UpdateAllowedBitrateRange();
    ReconfigureAudioSendStream();
  }

  bool SetMaxSendBitrate(int bps) {
    RTC_DCHECK_RUN_ON(&worker_thread_checker_);
    RTC_DCHECK(config_.send_codec_spec);
    RTC_DCHECK(audio_codec_spec_);
    auto send_rate = ComputeSendBitrate(
        bps, rtp_parameters_.encodings[0].max_bitrate_bps, *audio_codec_spec_);

    if (!send_rate) {
      return false;
    }

    max_send_bitrate_bps_ = bps;

    if (send_rate != config_.send_codec_spec->target_bitrate_bps) {
      config_.send_codec_spec->target_bitrate_bps = send_rate;
      ReconfigureAudioSendStream();
    }
    return true;
  }

  bool SendTelephoneEvent(int payload_type,
                          int payload_freq,
                          int event,
                          int duration_ms) {
    RTC_DCHECK_RUN_ON(&worker_thread_checker_);
    RTC_DCHECK(stream_);
    return stream_->SendTelephoneEvent(payload_type, payload_freq, event,
                                       duration_ms);
  }

  void SetSend(bool send) {
    RTC_DCHECK_RUN_ON(&worker_thread_checker_);
    send_ = send;
    UpdateSendState();
  }

  void SetMuted(bool muted) {
    RTC_DCHECK_RUN_ON(&worker_thread_checker_);
    RTC_DCHECK(stream_);
    stream_->SetMuted(muted);
    muted_ = muted;
  }

  bool muted() const {
    RTC_DCHECK_RUN_ON(&worker_thread_checker_);
    return muted_;
  }

  webrtc::AudioSendStream::Stats GetStats(bool has_remote_tracks) const {
    RTC_DCHECK_RUN_ON(&worker_thread_checker_);
    RTC_DCHECK(stream_);
    return stream_->GetStats(has_remote_tracks);
  }

  // Starts the sending by setting ourselves as a sink to the AudioSource to
  // get data callbacks.
  // This method is called on the libjingle worker thread.
  // TODO(xians): Make sure Start() is called only once.
  void SetSource(AudioSource* source) {
    RTC_DCHECK_RUN_ON(&worker_thread_checker_);
    RTC_DCHECK(source);
    if (source_) {
      RTC_DCHECK(source_ == source);
      return;
    }
    source->SetSink(this);
    source_ = source;
    UpdateSendState();
  }

  // Stops sending by setting the sink of the AudioSource to nullptr. No data
  // callback will be received after this method.
  // This method is called on the libjingle worker thread.
  void ClearSource() {
    RTC_DCHECK_RUN_ON(&worker_thread_checker_);
    if (source_) {
      source_->SetSink(nullptr);
      source_ = nullptr;
    }
    UpdateSendState();
  }

  // AudioSource::Sink implementation.
  // This method is called on the audio thread.
  void OnData(const void* audio_data,
              int bits_per_sample,
              int sample_rate,
              size_t number_of_channels,
              size_t number_of_frames,
              absl::optional<int64_t> absolute_capture_timestamp_ms) override {
    RTC_DCHECK_EQ(16, bits_per_sample);
    RTC_CHECK_RUNS_SERIALIZED(&audio_capture_race_checker_);
    RTC_DCHECK(stream_);
    std::unique_ptr<webrtc::AudioFrame> audio_frame(new webrtc::AudioFrame());
    audio_frame->UpdateFrame(
        audio_frame->timestamp_, static_cast<const int16_t*>(audio_data),
        number_of_frames, sample_rate, audio_frame->speech_type_,
        audio_frame->vad_activity_, number_of_channels);
    // TODO(bugs.webrtc.org/10739): add dcheck that
<<<<<<< HEAD
    // |absolute_capture_timestamp_ms| always receives a value.
=======
    // `absolute_capture_timestamp_ms` always receives a value.
>>>>>>> cbad18b1
    if (absolute_capture_timestamp_ms) {
      audio_frame->set_absolute_capture_timestamp_ms(
          *absolute_capture_timestamp_ms);
    }
    stream_->SendAudioData(std::move(audio_frame));
  }

  // Callback from the `source_` when it is going away. In case Start() has
  // never been called, this callback won't be triggered.
  void OnClose() override {
    RTC_DCHECK_RUN_ON(&worker_thread_checker_);
    // Set `source_` to nullptr to make sure no more callback will get into
    // the source.
    source_ = nullptr;
    UpdateSendState();
  }

  const webrtc::RtpParameters& rtp_parameters() const {
    return rtp_parameters_;
  }

  webrtc::RTCError SetRtpParameters(const webrtc::RtpParameters& parameters) {
    webrtc::RTCError error = CheckRtpParametersInvalidModificationAndValues(
        rtp_parameters_, parameters);
    if (!error.ok()) {
      return error;
    }

    absl::optional<int> send_rate;
    if (audio_codec_spec_) {
      send_rate = ComputeSendBitrate(max_send_bitrate_bps_,
                                     parameters.encodings[0].max_bitrate_bps,
                                     *audio_codec_spec_);
      if (!send_rate) {
        return webrtc::RTCError(webrtc::RTCErrorType::INTERNAL_ERROR);
      }
    }

    const absl::optional<int> old_rtp_max_bitrate =
        rtp_parameters_.encodings[0].max_bitrate_bps;
    double old_priority = rtp_parameters_.encodings[0].bitrate_priority;
    webrtc::Priority old_dscp = rtp_parameters_.encodings[0].network_priority;
    bool old_adaptive_ptime = rtp_parameters_.encodings[0].adaptive_ptime;
    rtp_parameters_ = parameters;
    config_.bitrate_priority = rtp_parameters_.encodings[0].bitrate_priority;
    config_.has_dscp = (rtp_parameters_.encodings[0].network_priority !=
                        webrtc::Priority::kLow);

    bool reconfigure_send_stream =
        (rtp_parameters_.encodings[0].max_bitrate_bps != old_rtp_max_bitrate) ||
        (rtp_parameters_.encodings[0].bitrate_priority != old_priority) ||
        (rtp_parameters_.encodings[0].network_priority != old_dscp) ||
        (rtp_parameters_.encodings[0].adaptive_ptime != old_adaptive_ptime);
    if (rtp_parameters_.encodings[0].max_bitrate_bps != old_rtp_max_bitrate) {
      // Update the bitrate range.
      if (send_rate) {
        config_.send_codec_spec->target_bitrate_bps = send_rate;
      }
    }
    if (reconfigure_send_stream) {
      // Changing adaptive_ptime may update the audio network adaptor config
      // used.
      UpdateAudioNetworkAdaptorConfig();
      UpdateAllowedBitrateRange();
      ReconfigureAudioSendStream();
    }

    rtp_parameters_.rtcp.cname = config_.rtp.c_name;
    rtp_parameters_.rtcp.reduced_size = false;

    // parameters.encodings[0].active could have changed.
    UpdateSendState();
    return webrtc::RTCError::OK();
  }

  void SetEncoderToPacketizerFrameTransformer(
      rtc::scoped_refptr<webrtc::FrameTransformerInterface> frame_transformer) {
<<<<<<< HEAD
    RTC_DCHECK(worker_thread_checker_.IsCurrent());
=======
    RTC_DCHECK_RUN_ON(&worker_thread_checker_);
>>>>>>> cbad18b1
    config_.frame_transformer = std::move(frame_transformer);
    ReconfigureAudioSendStream();
  }

<<<<<<< HEAD
  void ConfigureEncoder(const webrtc::AudioEncoder::Config& config) {
    stream_->ConfigureEncoder(config);
  }

=======
>>>>>>> cbad18b1
 private:
  void UpdateSendState() {
    RTC_DCHECK_RUN_ON(&worker_thread_checker_);
    RTC_DCHECK(stream_);
    RTC_DCHECK_EQ(1UL, rtp_parameters_.encodings.size());
    if (send_ && source_ != nullptr && rtp_parameters_.encodings[0].active) {
      stream_->Start();
    } else {  // !send || source_ = nullptr
      stream_->Stop();
    }
  }

  void UpdateAllowedBitrateRange() {
<<<<<<< HEAD
    RTC_DCHECK(worker_thread_checker_.IsCurrent());
=======
    RTC_DCHECK_RUN_ON(&worker_thread_checker_);
>>>>>>> cbad18b1
    // The order of precedence, from lowest to highest is:
    // - a reasonable default of 32kbps min/max
    // - fixed target bitrate from codec spec
    // - lower min bitrate if adaptive ptime is enabled
    // - bitrate configured in the rtp_parameter encodings settings
    const int kDefaultBitrateBps = 32000;
    config_.min_bitrate_bps = kDefaultBitrateBps;
    config_.max_bitrate_bps = kDefaultBitrateBps;

    if (config_.send_codec_spec &&
        config_.send_codec_spec->target_bitrate_bps) {
      config_.min_bitrate_bps = *config_.send_codec_spec->target_bitrate_bps;
      config_.max_bitrate_bps = *config_.send_codec_spec->target_bitrate_bps;
    }

    if (rtp_parameters_.encodings[0].adaptive_ptime) {
      config_.min_bitrate_bps = std::min(
          config_.min_bitrate_bps,
          static_cast<int>(adaptive_ptime_config_.min_encoder_bitrate.bps()));
    }

    if (rtp_parameters_.encodings[0].min_bitrate_bps) {
      config_.min_bitrate_bps = *rtp_parameters_.encodings[0].min_bitrate_bps;
    }
    if (rtp_parameters_.encodings[0].max_bitrate_bps) {
      config_.max_bitrate_bps = *rtp_parameters_.encodings[0].max_bitrate_bps;
    }
  }

  void UpdateSendCodecSpec(
      const webrtc::AudioSendStream::Config::SendCodecSpec& send_codec_spec) {
    RTC_DCHECK_RUN_ON(&worker_thread_checker_);
    config_.send_codec_spec = send_codec_spec;
    auto info =
        config_.encoder_factory->QueryAudioEncoder(send_codec_spec.format);
    RTC_DCHECK(info);
    // If a specific target bitrate has been set for the stream, use that as
    // the new default bitrate when computing send bitrate.
    if (send_codec_spec.target_bitrate_bps) {
      info->default_bitrate_bps = std::max(
          info->min_bitrate_bps,
          std::min(info->max_bitrate_bps, *send_codec_spec.target_bitrate_bps));
    }

    audio_codec_spec_.emplace(
        webrtc::AudioCodecSpec{send_codec_spec.format, *info});

    config_.send_codec_spec->target_bitrate_bps = ComputeSendBitrate(
        max_send_bitrate_bps_, rtp_parameters_.encodings[0].max_bitrate_bps,
        *audio_codec_spec_);

    UpdateAllowedBitrateRange();

    // Encoder will only use two channels if the stereo parameter is set.
    const auto& it = send_codec_spec.format.parameters.find("stereo");
    if (it != send_codec_spec.format.parameters.end() && it->second == "1") {
      num_encoded_channels_ = 2;
    } else {
      num_encoded_channels_ = 1;
    }
  }

  void UpdateAudioNetworkAdaptorConfig() {
    if (adaptive_ptime_config_.enabled ||
        rtp_parameters_.encodings[0].adaptive_ptime) {
      config_.audio_network_adaptor_config =
          adaptive_ptime_config_.audio_network_adaptor_config;
      return;
    }
    config_.audio_network_adaptor_config =
        audio_network_adaptor_config_from_options_;
  }

  void ReconfigureAudioSendStream() {
    RTC_DCHECK_RUN_ON(&worker_thread_checker_);
    RTC_DCHECK(stream_);
    stream_->Reconfigure(config_);
  }

  int NumPreferredChannels() const override { return num_encoded_channels_; }

  const AdaptivePtimeConfig adaptive_ptime_config_;
<<<<<<< HEAD
  rtc::ThreadChecker worker_thread_checker_;
=======
  webrtc::SequenceChecker worker_thread_checker_;
>>>>>>> cbad18b1
  rtc::RaceChecker audio_capture_race_checker_;
  webrtc::Call* call_ = nullptr;
  webrtc::AudioSendStream::Config config_;
  // The stream is owned by WebRtcAudioSendStream and may be reallocated if
  // configuration changes.
  webrtc::AudioSendStream* stream_ = nullptr;

  // Raw pointer to AudioSource owned by LocalAudioTrackHandler.
  // PeerConnection will make sure invalidating the pointer before the object
  // goes away.
  AudioSource* source_ = nullptr;
  bool send_ = false;
  bool muted_ = false;
  int max_send_bitrate_bps_;
  webrtc::RtpParameters rtp_parameters_;
  absl::optional<webrtc::AudioCodecSpec> audio_codec_spec_;
  // TODO(webrtc:11717): Remove this once audio_network_adaptor in AudioOptions
  // has been removed.
  absl::optional<std::string> audio_network_adaptor_config_from_options_;
<<<<<<< HEAD
  int num_encoded_channels_ = -1;
=======
  std::atomic<int> num_encoded_channels_{-1};
>>>>>>> cbad18b1
};

class WebRtcVoiceMediaChannel::WebRtcAudioReceiveStream {
 public:
<<<<<<< HEAD
  WebRtcAudioReceiveStream(
      uint32_t remote_ssrc,
      uint32_t local_ssrc,
      bool use_transport_cc,
      bool use_nack,
      const std::vector<std::string>& stream_ids,
      const std::vector<webrtc::RtpExtension>& extensions,
      webrtc::Call* call,
      webrtc::Transport* rtcp_send_transport,
      const rtc::scoped_refptr<webrtc::AudioDecoderFactory>& decoder_factory,
      const std::map<int, webrtc::SdpAudioFormat>& decoder_map,
      absl::optional<webrtc::AudioCodecPairId> codec_pair_id,
      size_t jitter_buffer_max_packets,
      bool jitter_buffer_fast_accelerate,
      int jitter_buffer_min_delay_ms,
      bool jitter_buffer_enable_rtx_handling,
      rtc::scoped_refptr<webrtc::FrameDecryptorInterface> frame_decryptor,
      const webrtc::CryptoOptions& crypto_options,
      rtc::scoped_refptr<webrtc::FrameTransformerInterface> frame_transformer)
      : call_(call), config_() {
    RTC_DCHECK(call);
    config_.rtp.remote_ssrc = remote_ssrc;
    config_.rtp.local_ssrc = local_ssrc;
    config_.rtp.transport_cc = use_transport_cc;
    config_.rtp.nack.rtp_history_ms = use_nack ? kNackRtpHistoryMs : 0;
    config_.rtp.extensions = extensions;
    config_.rtcp_send_transport = rtcp_send_transport;
    config_.jitter_buffer_max_packets = jitter_buffer_max_packets;
    config_.jitter_buffer_fast_accelerate = jitter_buffer_fast_accelerate;
    config_.jitter_buffer_min_delay_ms = jitter_buffer_min_delay_ms;
    config_.jitter_buffer_enable_rtx_handling =
        jitter_buffer_enable_rtx_handling;
    if (!stream_ids.empty()) {
      config_.sync_group = stream_ids[0];
    }
    config_.decoder_factory = decoder_factory;
    config_.decoder_map = decoder_map;
    config_.codec_pair_id = codec_pair_id;
    config_.frame_decryptor = frame_decryptor;
    config_.crypto_options = crypto_options;
    config_.frame_transformer = std::move(frame_transformer);
    RecreateAudioReceiveStream();
=======
  WebRtcAudioReceiveStream(webrtc::AudioReceiveStream::Config config,
                           webrtc::Call* call)
      : call_(call), stream_(call_->CreateAudioReceiveStream(config)) {
    RTC_DCHECK(call);
    RTC_DCHECK(stream_);
>>>>>>> cbad18b1
  }

  WebRtcAudioReceiveStream() = delete;
  WebRtcAudioReceiveStream(const WebRtcAudioReceiveStream&) = delete;
  WebRtcAudioReceiveStream& operator=(const WebRtcAudioReceiveStream&) = delete;

  ~WebRtcAudioReceiveStream() {
    RTC_DCHECK_RUN_ON(&worker_thread_checker_);
    call_->DestroyAudioReceiveStream(stream_);
  }

  webrtc::AudioReceiveStream& stream() {
    RTC_DCHECK(stream_);
    return *stream_;
  }

  void SetFrameDecryptor(
      rtc::scoped_refptr<webrtc::FrameDecryptorInterface> frame_decryptor) {
    RTC_DCHECK_RUN_ON(&worker_thread_checker_);
    stream_->SetFrameDecryptor(std::move(frame_decryptor));
  }

  void SetUseTransportCc(bool use_transport_cc, bool use_nack) {
    RTC_DCHECK_RUN_ON(&worker_thread_checker_);
    stream_->SetUseTransportCcAndNackHistory(use_transport_cc,
                                             use_nack ? kNackRtpHistoryMs : 0);
  }

  void SetNonSenderRttMeasurement(bool enabled) {
    RTC_DCHECK_RUN_ON(&worker_thread_checker_);
    stream_->SetNonSenderRttMeasurement(enabled);
  }

  void SetRtpExtensions(const std::vector<webrtc::RtpExtension>& extensions) {
    RTC_DCHECK_RUN_ON(&worker_thread_checker_);
    stream_->SetRtpExtensions(extensions);
  }

  // Set a new payload type -> decoder map.
  void SetDecoderMap(const std::map<int, webrtc::SdpAudioFormat>& decoder_map) {
    RTC_DCHECK_RUN_ON(&worker_thread_checker_);
    stream_->SetDecoderMap(decoder_map);
  }

  webrtc::AudioReceiveStream::Stats GetStats(
      bool get_and_clear_legacy_stats) const {
<<<<<<< HEAD
    RTC_DCHECK(worker_thread_checker_.IsCurrent());
    RTC_DCHECK(stream_);
=======
    RTC_DCHECK_RUN_ON(&worker_thread_checker_);
>>>>>>> cbad18b1
    return stream_->GetStats(get_and_clear_legacy_stats);
  }

  void SetRawAudioSink(std::unique_ptr<webrtc::AudioSinkInterface> sink) {
    RTC_DCHECK_RUN_ON(&worker_thread_checker_);
    // Need to update the stream's sink first; once raw_audio_sink_ is
    // reassigned, whatever was in there before is destroyed.
    stream_->SetSink(sink.get());
    raw_audio_sink_ = std::move(sink);
  }

  void SetOutputVolume(double volume) {
    RTC_DCHECK_RUN_ON(&worker_thread_checker_);
    stream_->SetGain(volume);
  }

  void SetPlayout(bool playout) {
    RTC_DCHECK_RUN_ON(&worker_thread_checker_);
    if (playout) {
      stream_->Start();
    } else {
      stream_->Stop();
    }
  }

  bool SetBaseMinimumPlayoutDelayMs(int delay_ms) {
    RTC_DCHECK_RUN_ON(&worker_thread_checker_);
    if (stream_->SetBaseMinimumPlayoutDelayMs(delay_ms))
      return true;

    RTC_LOG(LS_ERROR) << "Failed to SetBaseMinimumPlayoutDelayMs"
                         " on AudioReceiveStream on SSRC="
                      << stream_->rtp_config().remote_ssrc
                      << " with delay_ms=" << delay_ms;
    return false;
  }

  int GetBaseMinimumPlayoutDelayMs() const {
    RTC_DCHECK_RUN_ON(&worker_thread_checker_);
    return stream_->GetBaseMinimumPlayoutDelayMs();
  }

  std::vector<webrtc::RtpSource> GetSources() {
    RTC_DCHECK_RUN_ON(&worker_thread_checker_);
    return stream_->GetSources();
  }

  webrtc::RtpParameters GetRtpParameters() const {
    webrtc::RtpParameters rtp_parameters;
    rtp_parameters.encodings.emplace_back();
    const auto& config = stream_->rtp_config();
    rtp_parameters.encodings[0].ssrc = config.remote_ssrc;
    rtp_parameters.header_extensions = config.extensions;
    return rtp_parameters;
  }

  void SetDepacketizerToDecoderFrameTransformer(
      rtc::scoped_refptr<webrtc::FrameTransformerInterface> frame_transformer) {
<<<<<<< HEAD
    RTC_DCHECK(worker_thread_checker_.IsCurrent());
    config_.frame_transformer = std::move(frame_transformer);
    ReconfigureAudioReceiveStream();
  }

 private:
  void RecreateAudioReceiveStream() {
    RTC_DCHECK(worker_thread_checker_.IsCurrent());
    if (stream_) {
      call_->DestroyAudioReceiveStream(stream_);
    }
    stream_ = call_->CreateAudioReceiveStream(config_);
    RTC_CHECK(stream_);
    stream_->SetGain(output_volume_);
    SetPlayout(playout_);
    stream_->SetSink(raw_audio_sink_.get());
  }

  void ReconfigureAudioReceiveStream() {
    RTC_DCHECK(worker_thread_checker_.IsCurrent());
    RTC_DCHECK(stream_);
    stream_->Reconfigure(config_);
=======
    RTC_DCHECK_RUN_ON(&worker_thread_checker_);
    stream_->SetDepacketizerToDecoderFrameTransformer(frame_transformer);
>>>>>>> cbad18b1
  }

 private:
  webrtc::SequenceChecker worker_thread_checker_;
  webrtc::Call* call_ = nullptr;
<<<<<<< HEAD
  webrtc::AudioReceiveStream::Config config_;
  // The stream is owned by WebRtcAudioReceiveStream and may be reallocated if
  // configuration changes.
  webrtc::AudioReceiveStream* stream_ = nullptr;
  bool playout_ = false;
  float output_volume_ = 1.0;
  std::unique_ptr<webrtc::AudioSinkInterface> raw_audio_sink_;
=======
  webrtc::AudioReceiveStream* const stream_ = nullptr;
  std::unique_ptr<webrtc::AudioSinkInterface> raw_audio_sink_
      RTC_GUARDED_BY(worker_thread_checker_);
>>>>>>> cbad18b1
};

WebRtcVoiceMediaChannel::WebRtcVoiceMediaChannel(
    WebRtcVoiceEngine* engine,
    const MediaConfig& config,
    const AudioOptions& options,
    const webrtc::CryptoOptions& crypto_options,
    webrtc::Call* call)
    : VoiceMediaChannel(config, call->network_thread()),
      worker_thread_(call->worker_thread()),
      engine_(engine),
      call_(call),
      audio_config_(config.audio),
      crypto_options_(crypto_options),
<<<<<<< HEAD
      audio_red_for_opus_trial_enabled_(
          IsEnabled(call->trials(), "WebRTC-Audio-Red-For-Opus")) {
=======
      audio_red_for_opus_enabled_(
          IsEnabled(call->trials(), "WebRTC-Audio-Red-For-Opus")) {
  network_thread_checker_.Detach();
>>>>>>> cbad18b1
  RTC_LOG(LS_VERBOSE) << "WebRtcVoiceMediaChannel::WebRtcVoiceMediaChannel";
  RTC_DCHECK(call);
  SetOptions(options);
}

WebRtcVoiceMediaChannel::~WebRtcVoiceMediaChannel() {
  RTC_DCHECK_RUN_ON(worker_thread_);
  RTC_LOG(LS_VERBOSE) << "WebRtcVoiceMediaChannel::~WebRtcVoiceMediaChannel";
  // TODO(solenberg): Should be able to delete the streams directly, without
  //                  going through RemoveNnStream(), once stream objects handle
  //                  all (de)configuration.
  while (!send_streams_.empty()) {
    RemoveSendStream(send_streams_.begin()->first);
  }
  while (!recv_streams_.empty()) {
    RemoveRecvStream(recv_streams_.begin()->first);
  }
}

bool WebRtcVoiceMediaChannel::SetSendParameters(
    const AudioSendParameters& params) {
  TRACE_EVENT0("webrtc", "WebRtcVoiceMediaChannel::SetSendParameters");
  RTC_DCHECK_RUN_ON(worker_thread_);
  RTC_LOG(LS_INFO) << "WebRtcVoiceMediaChannel::SetSendParameters: "
                   << params.ToString();
  // TODO(pthatcher): Refactor this to be more clean now that we have
  // all the information at once.

  if (!SetSendCodecs(params.codecs)) {
    return false;
  }

  if (!ValidateRtpExtensions(params.extensions)) {
    return false;
  }

  if (ExtmapAllowMixed() != params.extmap_allow_mixed) {
    SetExtmapAllowMixed(params.extmap_allow_mixed);
    for (auto& it : send_streams_) {
      it.second->SetExtmapAllowMixed(params.extmap_allow_mixed);
    }
  }

  std::vector<webrtc::RtpExtension> filtered_extensions = FilterRtpExtensions(
      params.extensions, webrtc::RtpExtension::IsSupportedForAudio, true,
      call_->trials());
  if (send_rtp_extensions_ != filtered_extensions) {
    send_rtp_extensions_.swap(filtered_extensions);
    for (auto& it : send_streams_) {
      it.second->SetRtpExtensions(send_rtp_extensions_);
    }
  }
  if (!params.mid.empty()) {
    mid_ = params.mid;
    for (auto& it : send_streams_) {
      it.second->SetMid(params.mid);
    }
  }

  if (!SetMaxSendBitrate(params.max_bandwidth_bps)) {
    return false;
  }
  return SetOptions(params.options);
}

bool WebRtcVoiceMediaChannel::SetRecvParameters(
    const AudioRecvParameters& params) {
  TRACE_EVENT0("webrtc", "WebRtcVoiceMediaChannel::SetRecvParameters");
  RTC_DCHECK_RUN_ON(worker_thread_);
  RTC_LOG(LS_INFO) << "WebRtcVoiceMediaChannel::SetRecvParameters: "
                   << params.ToString();
  // TODO(pthatcher): Refactor this to be more clean now that we have
  // all the information at once.

  if (!SetRecvCodecs(params.codecs)) {
    return false;
  }

  if (!ValidateRtpExtensions(params.extensions)) {
    return false;
  }
  std::vector<webrtc::RtpExtension> filtered_extensions = FilterRtpExtensions(
      params.extensions, webrtc::RtpExtension::IsSupportedForAudio, false,
      call_->trials());
  if (recv_rtp_extensions_ != filtered_extensions) {
    recv_rtp_extensions_.swap(filtered_extensions);
    for (auto& it : recv_streams_) {
      it.second->SetRtpExtensions(recv_rtp_extensions_);
    }
  }
  return true;
}

webrtc::RtpParameters WebRtcVoiceMediaChannel::GetRtpSendParameters(
    uint32_t ssrc) const {
  RTC_DCHECK_RUN_ON(worker_thread_);
  auto it = send_streams_.find(ssrc);
  if (it == send_streams_.end()) {
    RTC_LOG(LS_WARNING) << "Attempting to get RTP send parameters for stream "
                           "with ssrc "
                        << ssrc << " which doesn't exist.";
    return webrtc::RtpParameters();
  }

  webrtc::RtpParameters rtp_params = it->second->rtp_parameters();
  // Need to add the common list of codecs to the send stream-specific
  // RTP parameters.
  for (const AudioCodec& codec : send_codecs_) {
    rtp_params.codecs.push_back(codec.ToCodecParameters());
  }
  return rtp_params;
}

webrtc::RTCError WebRtcVoiceMediaChannel::SetRtpSendParameters(
    uint32_t ssrc,
    const webrtc::RtpParameters& parameters) {
  RTC_DCHECK_RUN_ON(worker_thread_);
  auto it = send_streams_.find(ssrc);
  if (it == send_streams_.end()) {
    RTC_LOG(LS_WARNING) << "Attempting to set RTP send parameters for stream "
                           "with ssrc "
                        << ssrc << " which doesn't exist.";
    return webrtc::RTCError(webrtc::RTCErrorType::INTERNAL_ERROR);
  }

  // TODO(deadbeef): Handle setting parameters with a list of codecs in a
  // different order (which should change the send codec).
  webrtc::RtpParameters current_parameters = GetRtpSendParameters(ssrc);
  if (current_parameters.codecs != parameters.codecs) {
    RTC_DLOG(LS_ERROR) << "Using SetParameters to change the set of codecs "
                          "is not currently supported.";
    return webrtc::RTCError(webrtc::RTCErrorType::UNSUPPORTED_PARAMETER);
  }

  if (!parameters.encodings.empty()) {
    // Note that these values come from:
    // https://tools.ietf.org/html/draft-ietf-tsvwg-rtcweb-qos-16#section-5
    rtc::DiffServCodePoint new_dscp = rtc::DSCP_DEFAULT;
    switch (parameters.encodings[0].network_priority) {
      case webrtc::Priority::kVeryLow:
        new_dscp = rtc::DSCP_CS1;
        break;
      case webrtc::Priority::kLow:
        new_dscp = rtc::DSCP_DEFAULT;
        break;
      case webrtc::Priority::kMedium:
        new_dscp = rtc::DSCP_EF;
        break;
      case webrtc::Priority::kHigh:
        new_dscp = rtc::DSCP_EF;
        break;
    }
    SetPreferredDscp(new_dscp);
  }

  // TODO(minyue): The following legacy actions go into
  // `WebRtcAudioSendStream::SetRtpParameters()` which is called at the end,
  // though there are two difference:
  // 1. `WebRtcVoiceMediaChannel::SetChannelSendParameters()` only calls
  // `SetSendCodec` while `WebRtcAudioSendStream::SetRtpParameters()` calls
  // `SetSendCodecs`. The outcome should be the same.
  // 2. AudioSendStream can be recreated.

  // Codecs are handled at the WebRtcVoiceMediaChannel level.
  webrtc::RtpParameters reduced_params = parameters;
  reduced_params.codecs.clear();
  return it->second->SetRtpParameters(reduced_params);
}

webrtc::RtpParameters WebRtcVoiceMediaChannel::GetRtpReceiveParameters(
    uint32_t ssrc) const {
  RTC_DCHECK_RUN_ON(worker_thread_);
  webrtc::RtpParameters rtp_params;
  auto it = recv_streams_.find(ssrc);
  if (it == recv_streams_.end()) {
    RTC_LOG(LS_WARNING)
        << "Attempting to get RTP receive parameters for stream "
           "with ssrc "
        << ssrc << " which doesn't exist.";
    return webrtc::RtpParameters();
  }
  rtp_params = it->second->GetRtpParameters();

  for (const AudioCodec& codec : recv_codecs_) {
    rtp_params.codecs.push_back(codec.ToCodecParameters());
  }
  return rtp_params;
}

webrtc::RtpParameters WebRtcVoiceMediaChannel::GetDefaultRtpReceiveParameters()
    const {
  RTC_DCHECK_RUN_ON(worker_thread_);
  webrtc::RtpParameters rtp_params;
  if (!default_sink_) {
    RTC_LOG(LS_WARNING) << "Attempting to get RTP parameters for the default, "
                           "unsignaled audio receive stream, but not yet "
                           "configured to receive such a stream.";
    return rtp_params;
  }
  rtp_params.encodings.emplace_back();

  for (const AudioCodec& codec : recv_codecs_) {
    rtp_params.codecs.push_back(codec.ToCodecParameters());
  }
  return rtp_params;
}

bool WebRtcVoiceMediaChannel::SetOptions(const AudioOptions& options) {
  RTC_DCHECK_RUN_ON(worker_thread_);
  RTC_LOG(LS_INFO) << "Setting voice channel options: " << options.ToString();

  // We retain all of the existing options, and apply the given ones
  // on top.  This means there is no way to "clear" options such that
  // they go back to the engine default.
  options_.SetAll(options);
  if (!engine()->ApplyOptions(options_)) {
    RTC_LOG(LS_WARNING)
        << "Failed to apply engine options during channel SetOptions.";
    return false;
  }

  absl::optional<std::string> audio_network_adaptor_config =
      GetAudioNetworkAdaptorConfig(options_);
  for (auto& it : send_streams_) {
    it.second->SetAudioNetworkAdaptorConfig(audio_network_adaptor_config);
  }

  RTC_LOG(LS_INFO) << "Set voice channel options. Current options: "
                   << options_.ToString();
  return true;
}

bool WebRtcVoiceMediaChannel::SetRecvCodecs(
    const std::vector<AudioCodec>& codecs) {
  RTC_DCHECK_RUN_ON(worker_thread_);

  // Set the payload types to be used for incoming media.
  RTC_LOG(LS_INFO) << "Setting receive voice codecs.";

  if (!VerifyUniquePayloadTypes(codecs)) {
    RTC_LOG(LS_ERROR) << "Codec payload types overlap.";
    return false;
  }

  // Create a payload type -> SdpAudioFormat map with all the decoders. Fail
  // unless the factory claims to support all decoders.
  std::map<int, webrtc::SdpAudioFormat> decoder_map;
  for (const AudioCodec& codec : codecs) {
    // Log a warning if a codec's payload type is changing. This used to be
    // treated as an error. It's abnormal, but not really illegal.
    AudioCodec old_codec;
    if (FindCodec(recv_codecs_, codec, &old_codec) &&
        old_codec.id != codec.id) {
      RTC_LOG(LS_WARNING) << codec.name << " mapped to a second payload type ("
                          << codec.id << ", was already mapped to "
                          << old_codec.id << ")";
    }
    auto format = AudioCodecToSdpAudioFormat(codec);
    if (!IsCodec(codec, kCnCodecName) && !IsCodec(codec, kDtmfCodecName) &&
<<<<<<< HEAD
        (!audio_red_for_opus_trial_enabled_ ||
         !IsCodec(codec, kRedCodecName)) &&
=======
        (!audio_red_for_opus_enabled_ || !IsCodec(codec, kRedCodecName)) &&
>>>>>>> cbad18b1
        !engine()->decoder_factory_->IsSupportedDecoder(format)) {
      RTC_LOG(LS_ERROR) << "Unsupported codec: " << rtc::ToString(format);
      return false;
    }
    // We allow adding new codecs but don't allow changing the payload type of
    // codecs that are already configured since we might already be receiving
    // packets with that payload type. See RFC3264, Section 8.3.2.
    // TODO(deadbeef): Also need to check for clashes with previously mapped
    // payload types, and not just currently mapped ones. For example, this
    // should be illegal:
    // 1. {100: opus/48000/2, 101: ISAC/16000}
    // 2. {100: opus/48000/2}
    // 3. {100: opus/48000/2, 101: ISAC/32000}
    // Though this check really should happen at a higher level, since this
    // conflict could happen between audio and video codecs.
    auto existing = decoder_map_.find(codec.id);
    if (existing != decoder_map_.end() && !existing->second.Matches(format)) {
      RTC_LOG(LS_ERROR) << "Attempting to use payload type " << codec.id
                        << " for " << codec.name
                        << ", but it is already used for "
                        << existing->second.name;
      return false;
    }
    decoder_map.insert({codec.id, std::move(format)});
  }

  if (decoder_map == decoder_map_) {
    // There's nothing new to configure.
    return true;
  }

  bool playout_enabled = playout_;
  // Receive codecs can not be changed while playing. So we temporarily
  // pause playout.
  SetPlayout(false);
  RTC_DCHECK(!playout_);

  decoder_map_ = std::move(decoder_map);
  for (auto& kv : recv_streams_) {
    kv.second->SetDecoderMap(decoder_map_);
  }

  recv_codecs_ = codecs;

  SetPlayout(playout_enabled);
  RTC_DCHECK_EQ(playout_, playout_enabled);

  return true;
}

// Utility function called from SetSendParameters() to extract current send
// codec settings from the given list of codecs (originally from SDP). Both send
// and receive streams may be reconfigured based on the new settings.
bool WebRtcVoiceMediaChannel::SetSendCodecs(
    const std::vector<AudioCodec>& codecs) {
  RTC_DCHECK_RUN_ON(worker_thread_);
  dtmf_payload_type_ = absl::nullopt;
  dtmf_payload_freq_ = -1;

  // Validate supplied codecs list.
  for (const AudioCodec& codec : codecs) {
    // TODO(solenberg): Validate more aspects of input - that payload types
    //                  don't overlap, remove redundant/unsupported codecs etc -
    //                  the same way it is done for RtpHeaderExtensions.
    if (codec.id < kMinPayloadType || codec.id > kMaxPayloadType) {
      RTC_LOG(LS_WARNING) << "Codec payload type out of range: "
                          << ToString(codec);
      return false;
    }
  }

  // Find PT of telephone-event codec with lowest clockrate, as a fallback, in
  // case we don't have a DTMF codec with a rate matching the send codec's, or
  // if this function returns early.
  std::vector<AudioCodec> dtmf_codecs;
  for (const AudioCodec& codec : codecs) {
    if (IsCodec(codec, kDtmfCodecName)) {
      dtmf_codecs.push_back(codec);
      if (!dtmf_payload_type_ || codec.clockrate < dtmf_payload_freq_) {
        dtmf_payload_type_ = codec.id;
        dtmf_payload_freq_ = codec.clockrate;
      }
    }
  }

  // Scan through the list to figure out the codec to use for sending.
  absl::optional<webrtc::AudioSendStream::Config::SendCodecSpec>
      send_codec_spec;
  webrtc::BitrateConstraints bitrate_config;
  absl::optional<webrtc::AudioCodecInfo> voice_codec_info;
  size_t send_codec_position = 0;
  for (const AudioCodec& voice_codec : codecs) {
    if (!(IsCodec(voice_codec, kCnCodecName) ||
          IsCodec(voice_codec, kDtmfCodecName) ||
          IsCodec(voice_codec, kRedCodecName))) {
      webrtc::SdpAudioFormat format(voice_codec.name, voice_codec.clockrate,
                                    voice_codec.channels, voice_codec.params);

      voice_codec_info = engine()->encoder_factory_->QueryAudioEncoder(format);
      if (!voice_codec_info) {
        RTC_LOG(LS_WARNING) << "Unknown codec " << ToString(voice_codec);
        continue;
      }

      send_codec_spec = webrtc::AudioSendStream::Config::SendCodecSpec(
          voice_codec.id, format);
      if (voice_codec.bitrate > 0) {
        send_codec_spec->target_bitrate_bps = voice_codec.bitrate;
      }
      send_codec_spec->transport_cc_enabled = HasTransportCc(voice_codec);
      send_codec_spec->nack_enabled = HasNack(voice_codec);
      send_codec_spec->enable_non_sender_rtt = HasRrtr(voice_codec);
      bitrate_config = GetBitrateConfigForCodec(voice_codec);
      break;
    }
    send_codec_position++;
  }

  if (!send_codec_spec) {
    return false;
  }

  RTC_DCHECK(voice_codec_info);
  if (voice_codec_info->allow_comfort_noise) {
    // Loop through the codecs list again to find the CN codec.
    // TODO(solenberg): Break out into a separate function?
    for (const AudioCodec& cn_codec : codecs) {
      if (IsCodec(cn_codec, kCnCodecName) &&
          cn_codec.clockrate == send_codec_spec->format.clockrate_hz &&
          cn_codec.channels == voice_codec_info->num_channels) {
        if (cn_codec.channels != 1) {
          RTC_LOG(LS_WARNING)
              << "CN #channels " << cn_codec.channels << " not supported.";
        } else if (cn_codec.clockrate != 8000 && cn_codec.clockrate != 16000 &&
                   cn_codec.clockrate != 32000) {
          RTC_LOG(LS_WARNING)
              << "CN frequency " << cn_codec.clockrate << " not supported.";
        } else {
          send_codec_spec->cng_payload_type = cn_codec.id;
        }
        break;
      }
    }

    // Find the telephone-event PT exactly matching the preferred send codec.
    for (const AudioCodec& dtmf_codec : dtmf_codecs) {
      if (dtmf_codec.clockrate == send_codec_spec->format.clockrate_hz) {
        dtmf_payload_type_ = dtmf_codec.id;
        dtmf_payload_freq_ = dtmf_codec.clockrate;
        break;
      }
    }
  }

<<<<<<< HEAD
  if (audio_red_for_opus_trial_enabled_) {
=======
  if (audio_red_for_opus_enabled_) {
>>>>>>> cbad18b1
    // Loop through the codecs to find the RED codec that matches opus
    // with respect to clockrate and number of channels.
    size_t red_codec_position = 0;
    for (const AudioCodec& red_codec : codecs) {
      if (red_codec_position < send_codec_position &&
          IsCodec(red_codec, kRedCodecName) &&
          red_codec.clockrate == send_codec_spec->format.clockrate_hz &&
          red_codec.channels == send_codec_spec->format.num_channels) {
        send_codec_spec->red_payload_type = red_codec.id;
        break;
      }
      red_codec_position++;
    }
  }

  if (send_codec_spec_ != send_codec_spec) {
    send_codec_spec_ = std::move(send_codec_spec);
    // Apply new settings to all streams.
    for (const auto& kv : send_streams_) {
      kv.second->SetSendCodecSpec(*send_codec_spec_);
    }
  } else {
    // If the codec isn't changing, set the start bitrate to -1 which means
    // "unchanged" so that BWE isn't affected.
    bitrate_config.start_bitrate_bps = -1;
  }
  call_->GetTransportControllerSend()->SetSdpBitrateParameters(bitrate_config);

  // Check if the transport cc feedback or NACK status has changed on the
  // preferred send codec, and in that case reconfigure all receive streams.
  if (recv_transport_cc_enabled_ != send_codec_spec_->transport_cc_enabled ||
      recv_nack_enabled_ != send_codec_spec_->nack_enabled) {
    RTC_LOG(LS_INFO) << "Changing transport cc and NACK status on receive "
                        "streams.";
    recv_transport_cc_enabled_ = send_codec_spec_->transport_cc_enabled;
    recv_nack_enabled_ = send_codec_spec_->nack_enabled;
    enable_non_sender_rtt_ = send_codec_spec_->enable_non_sender_rtt;
    for (auto& kv : recv_streams_) {
      kv.second->SetUseTransportCc(recv_transport_cc_enabled_,
                                   recv_nack_enabled_);
    }
  }

  // Check if the receive-side RTT status has changed on the preferred send
  // codec, in that case reconfigure all receive streams.
  if (enable_non_sender_rtt_ != send_codec_spec_->enable_non_sender_rtt) {
    RTC_LOG(LS_INFO) << "Changing receive-side RTT status on receive streams.";
    enable_non_sender_rtt_ = send_codec_spec_->enable_non_sender_rtt;
    for (auto& kv : recv_streams_) {
      kv.second->SetNonSenderRttMeasurement(enable_non_sender_rtt_);
    }
  }

  send_codecs_ = codecs;
  return true;
}

void WebRtcVoiceMediaChannel::SetPlayout(bool playout) {
  TRACE_EVENT0("webrtc", "WebRtcVoiceMediaChannel::SetPlayout");
  RTC_DCHECK_RUN_ON(worker_thread_);
  if (playout_ == playout) {
    return;
  }

  for (const auto& kv : recv_streams_) {
    kv.second->SetPlayout(playout);
  }
  playout_ = playout;
}

void WebRtcVoiceMediaChannel::SetSend(bool send) {
  TRACE_EVENT0("webrtc", "WebRtcVoiceMediaChannel::SetSend");
  if (send_ == send) {
    return;
  }

  // Apply channel specific options, and initialize the ADM for recording (this
  // may take time on some platforms, e.g. Android).
  if (send) {
    engine()->ApplyOptions(options_);

    // Signal does not do early InitRecording() as it opens the capture device
    // before the call is answered, which on Windows desktop causes audio
    // ducking. In addition, it leaves the device open indefinitely if the call
    // is never answered.
#if false
    // InitRecording() may return an error if the ADM is already recording.
    if (!engine()->adm()->RecordingIsInitialized() &&
        !engine()->adm()->Recording()) {
      if (engine()->adm()->InitRecording() != 0) {
        RTC_LOG(LS_WARNING) << "Failed to initialize recording";
      }
    }
#endif
  }

  // Change the settings on each send channel.
  for (auto& kv : send_streams_) {
    kv.second->SetSend(send);
  }

  send_ = send;
}

bool WebRtcVoiceMediaChannel::SetAudioSend(uint32_t ssrc,
                                           bool enable,
                                           const AudioOptions* options,
                                           AudioSource* source) {
  RTC_DCHECK_RUN_ON(worker_thread_);
  // TODO(solenberg): The state change should be fully rolled back if any one of
  //                  these calls fail.
  if (!SetLocalSource(ssrc, source)) {
    return false;
  }
  if (!MuteStream(ssrc, !enable)) {
    return false;
  }
  if (enable && options) {
    return SetOptions(*options);
  }
  return true;
}

bool WebRtcVoiceMediaChannel::AddSendStream(const StreamParams& sp) {
  TRACE_EVENT0("webrtc", "WebRtcVoiceMediaChannel::AddSendStream");
  RTC_DCHECK_RUN_ON(worker_thread_);
  RTC_LOG(LS_INFO) << "AddSendStream: " << sp.ToString();

  uint32_t ssrc = sp.first_ssrc();
  RTC_DCHECK(0 != ssrc);

  if (send_streams_.find(ssrc) != send_streams_.end()) {
    RTC_LOG(LS_ERROR) << "Stream already exists with ssrc " << ssrc;
    return false;
  }

  absl::optional<std::string> audio_network_adaptor_config =
      GetAudioNetworkAdaptorConfig(options_);
  WebRtcAudioSendStream* stream = new WebRtcAudioSendStream(
      ssrc, mid_, sp.cname, sp.id, send_codec_spec_, ExtmapAllowMixed(),
      send_rtp_extensions_, max_send_bitrate_bps_,
      audio_config_.rtcp_report_interval_ms, audio_network_adaptor_config,
      call_, this, engine()->encoder_factory_, codec_pair_id_, nullptr,
      crypto_options_);
  send_streams_.insert(std::make_pair(ssrc, stream));

  // At this point the stream's local SSRC has been updated. If it is the first
  // send stream, make sure that all the receive streams are updated with the
  // same SSRC in order to send receiver reports.
  if (send_streams_.size() == 1) {
    receiver_reports_ssrc_ = ssrc;
    for (auto& kv : recv_streams_) {
      call_->OnLocalSsrcUpdated(kv.second->stream(), ssrc);
    }
  }

  send_streams_[ssrc]->SetSend(send_);
  return true;
}

bool WebRtcVoiceMediaChannel::RemoveSendStream(uint32_t ssrc) {
  TRACE_EVENT0("webrtc", "WebRtcVoiceMediaChannel::RemoveSendStream");
  RTC_DCHECK_RUN_ON(worker_thread_);
  RTC_LOG(LS_INFO) << "RemoveSendStream: " << ssrc;

  auto it = send_streams_.find(ssrc);
  if (it == send_streams_.end()) {
    RTC_LOG(LS_WARNING) << "Try to remove stream with ssrc " << ssrc
                        << " which doesn't exist.";
    return false;
  }

  it->second->SetSend(false);

  // TODO(solenberg): If we're removing the receiver_reports_ssrc_ stream, find
  // the first active send stream and use that instead, reassociating receive
  // streams.

  delete it->second;
  send_streams_.erase(it);
  if (send_streams_.empty()) {
    SetSend(false);
  }
  return true;
}

bool WebRtcVoiceMediaChannel::AddRecvStream(const StreamParams& sp) {
  TRACE_EVENT0("webrtc", "WebRtcVoiceMediaChannel::AddRecvStream");
  RTC_DCHECK_RUN_ON(worker_thread_);
  RTC_LOG(LS_INFO) << "AddRecvStream: " << sp.ToString();

  if (!sp.has_ssrcs()) {
    // This is a StreamParam with unsignaled SSRCs. Store it, so it can be used
    // later when we know the SSRCs on the first packet arrival.
    unsignaled_stream_params_ = sp;
    return true;
  }

  if (!ValidateStreamParams(sp)) {
    return false;
  }

  const uint32_t ssrc = sp.first_ssrc();

  // If this stream was previously received unsignaled, we promote it, possibly
  // updating the sync group if stream ids have changed.
  if (MaybeDeregisterUnsignaledRecvStream(ssrc)) {
    auto stream_ids = sp.stream_ids();
    std::string sync_group = stream_ids.empty() ? std::string() : stream_ids[0];
    call_->OnUpdateSyncGroup(recv_streams_[ssrc]->stream(),
                             std::move(sync_group));
    return true;
  }

  if (recv_streams_.find(ssrc) != recv_streams_.end()) {
    RTC_LOG(LS_ERROR) << "Stream already exists with ssrc " << ssrc;
    return false;
  }

  // Create a new channel for receiving audio data.
  auto config = BuildReceiveStreamConfig(
      ssrc, receiver_reports_ssrc_, recv_transport_cc_enabled_,
      recv_nack_enabled_, enable_non_sender_rtt_, sp.stream_ids(),
      recv_rtp_extensions_, this, engine()->decoder_factory_, decoder_map_,
      codec_pair_id_, engine()->audio_jitter_buffer_max_packets_,
      engine()->audio_jitter_buffer_fast_accelerate_,
      engine()->audio_jitter_buffer_min_delay_ms_,
      engine()->audio_jitter_buffer_enable_rtx_handling_,
      unsignaled_frame_decryptor_, crypto_options_, nullptr);

  recv_streams_.insert(std::make_pair(
<<<<<<< HEAD
      ssrc, new WebRtcAudioReceiveStream(
                ssrc, receiver_reports_ssrc_, recv_transport_cc_enabled_,
                recv_nack_enabled_, sp.stream_ids(), recv_rtp_extensions_,
                call_, this, engine()->decoder_factory_, decoder_map_,
                codec_pair_id_, engine()->audio_jitter_buffer_max_packets_,
                engine()->audio_jitter_buffer_fast_accelerate_,
                engine()->audio_jitter_buffer_min_delay_ms_,
                engine()->audio_jitter_buffer_enable_rtx_handling_,
                unsignaled_frame_decryptor_, crypto_options_, nullptr)));
=======
      ssrc, new WebRtcAudioReceiveStream(std::move(config), call_)));
>>>>>>> cbad18b1
  recv_streams_[ssrc]->SetPlayout(playout_);

  return true;
}

bool WebRtcVoiceMediaChannel::RemoveRecvStream(uint32_t ssrc) {
  TRACE_EVENT0("webrtc", "WebRtcVoiceMediaChannel::RemoveRecvStream");
  RTC_DCHECK_RUN_ON(worker_thread_);
  RTC_LOG(LS_INFO) << "RemoveRecvStream: " << ssrc;

  const auto it = recv_streams_.find(ssrc);
  if (it == recv_streams_.end()) {
    RTC_LOG(LS_WARNING) << "Try to remove stream with ssrc " << ssrc
                        << " which doesn't exist.";
    return false;
  }

  MaybeDeregisterUnsignaledRecvStream(ssrc);

  it->second->SetRawAudioSink(nullptr);
  delete it->second;
  recv_streams_.erase(it);
  return true;
}

void WebRtcVoiceMediaChannel::ResetUnsignaledRecvStream() {
  RTC_DCHECK_RUN_ON(worker_thread_);
  RTC_LOG(LS_INFO) << "ResetUnsignaledRecvStream.";
  unsignaled_stream_params_ = StreamParams();
<<<<<<< HEAD
  // Create a copy since RemoveRecvStream will modify |unsignaled_recv_ssrcs_|.
=======
  // Create a copy since RemoveRecvStream will modify `unsignaled_recv_ssrcs_`.
>>>>>>> cbad18b1
  std::vector<uint32_t> to_remove = unsignaled_recv_ssrcs_;
  for (uint32_t ssrc : to_remove) {
    RemoveRecvStream(ssrc);
  }
}

// Not implemented.
// TODO(https://crbug.com/webrtc/12676): Implement a fix for the unsignalled
// SSRC race that can happen when an m= section goes from receiving to not
// receiving.
void WebRtcVoiceMediaChannel::OnDemuxerCriteriaUpdatePending() {}
void WebRtcVoiceMediaChannel::OnDemuxerCriteriaUpdateComplete() {}

bool WebRtcVoiceMediaChannel::SetLocalSource(uint32_t ssrc,
                                             AudioSource* source) {
  auto it = send_streams_.find(ssrc);
  if (it == send_streams_.end()) {
    if (source) {
      // Return an error if trying to set a valid source with an invalid ssrc.
      RTC_LOG(LS_ERROR) << "SetLocalSource failed with ssrc " << ssrc;
      return false;
    }

    // The channel likely has gone away, do nothing.
    return true;
  }

  if (source) {
    it->second->SetSource(source);
  } else {
    it->second->ClearSource();
  }

  return true;
}

bool WebRtcVoiceMediaChannel::SetOutputVolume(uint32_t ssrc, double volume) {
<<<<<<< HEAD
  RTC_DCHECK(worker_thread_checker_.IsCurrent());
=======
  RTC_DCHECK_RUN_ON(worker_thread_);
>>>>>>> cbad18b1
  RTC_LOG(LS_INFO) << rtc::StringFormat("WRVMC::%s({ssrc=%u}, {volume=%.2f})",
                                        __func__, ssrc, volume);
  const auto it = recv_streams_.find(ssrc);
  if (it == recv_streams_.end()) {
    RTC_LOG(LS_WARNING) << rtc::StringFormat(
        "WRVMC::%s => (WARNING: no receive stream for SSRC %u)", __func__,
        ssrc);
    return false;
  }
  it->second->SetOutputVolume(volume);
  RTC_LOG(LS_INFO) << rtc::StringFormat(
      "WRVMC::%s => (stream with SSRC %u now uses volume %.2f)", __func__, ssrc,
      volume);
  return true;
}

bool WebRtcVoiceMediaChannel::SetDefaultOutputVolume(double volume) {
  RTC_DCHECK_RUN_ON(worker_thread_);
  default_recv_volume_ = volume;
  for (uint32_t ssrc : unsignaled_recv_ssrcs_) {
    const auto it = recv_streams_.find(ssrc);
    if (it == recv_streams_.end()) {
      RTC_LOG(LS_WARNING) << "SetDefaultOutputVolume: no recv stream " << ssrc;
      return false;
    }
    it->second->SetOutputVolume(volume);
    RTC_LOG(LS_INFO) << "SetDefaultOutputVolume() to " << volume
                     << " for recv stream with ssrc " << ssrc;
  }
  return true;
}

bool WebRtcVoiceMediaChannel::SetBaseMinimumPlayoutDelayMs(uint32_t ssrc,
                                                           int delay_ms) {
  RTC_DCHECK_RUN_ON(worker_thread_);
  std::vector<uint32_t> ssrcs(1, ssrc);
  // SSRC of 0 represents the default receive stream.
  if (ssrc == 0) {
    default_recv_base_minimum_delay_ms_ = delay_ms;
    ssrcs = unsignaled_recv_ssrcs_;
  }
  for (uint32_t ssrc : ssrcs) {
    const auto it = recv_streams_.find(ssrc);
    if (it == recv_streams_.end()) {
      RTC_LOG(LS_WARNING) << "SetBaseMinimumPlayoutDelayMs: no recv stream "
                          << ssrc;
      return false;
    }
    it->second->SetBaseMinimumPlayoutDelayMs(delay_ms);
    RTC_LOG(LS_INFO) << "SetBaseMinimumPlayoutDelayMs() to " << delay_ms
                     << " for recv stream with ssrc " << ssrc;
  }
  return true;
}

absl::optional<int> WebRtcVoiceMediaChannel::GetBaseMinimumPlayoutDelayMs(
    uint32_t ssrc) const {
  // SSRC of 0 represents the default receive stream.
  if (ssrc == 0) {
    return default_recv_base_minimum_delay_ms_;
  }

  const auto it = recv_streams_.find(ssrc);

  if (it != recv_streams_.end()) {
    return it->second->GetBaseMinimumPlayoutDelayMs();
  }
  return absl::nullopt;
}

bool WebRtcVoiceMediaChannel::CanInsertDtmf() {
  return dtmf_payload_type_.has_value() && send_;
}

void WebRtcVoiceMediaChannel::SetFrameDecryptor(
    uint32_t ssrc,
    rtc::scoped_refptr<webrtc::FrameDecryptorInterface> frame_decryptor) {
  RTC_DCHECK_RUN_ON(worker_thread_);
  auto matching_stream = recv_streams_.find(ssrc);
  if (matching_stream != recv_streams_.end()) {
    matching_stream->second->SetFrameDecryptor(frame_decryptor);
  }
  // Handle unsignaled frame decryptors.
  if (ssrc == 0) {
    unsignaled_frame_decryptor_ = frame_decryptor;
  }
}

void WebRtcVoiceMediaChannel::SetFrameEncryptor(
    uint32_t ssrc,
    rtc::scoped_refptr<webrtc::FrameEncryptorInterface> frame_encryptor) {
  RTC_DCHECK_RUN_ON(worker_thread_);
  auto matching_stream = send_streams_.find(ssrc);
  if (matching_stream != send_streams_.end()) {
    matching_stream->second->SetFrameEncryptor(frame_encryptor);
  }
}

bool WebRtcVoiceMediaChannel::InsertDtmf(uint32_t ssrc,
                                         int event,
                                         int duration) {
  RTC_DCHECK_RUN_ON(worker_thread_);
  RTC_LOG(LS_INFO) << "WebRtcVoiceMediaChannel::InsertDtmf";
  if (!CanInsertDtmf()) {
    return false;
  }

  // Figure out which WebRtcAudioSendStream to send the event on.
  auto it = ssrc != 0 ? send_streams_.find(ssrc) : send_streams_.begin();
  if (it == send_streams_.end()) {
    RTC_LOG(LS_WARNING) << "The specified ssrc " << ssrc << " is not in use.";
    return false;
  }
  if (event < kMinTelephoneEventCode || event > kMaxTelephoneEventCode) {
    RTC_LOG(LS_WARNING) << "DTMF event code " << event << " out of range.";
    return false;
  }
  RTC_DCHECK_NE(-1, dtmf_payload_freq_);
  return it->second->SendTelephoneEvent(*dtmf_payload_type_, dtmf_payload_freq_,
                                        event, duration);
}

void WebRtcVoiceMediaChannel::OnPacketReceived(rtc::CopyOnWriteBuffer packet,
                                               int64_t packet_time_us) {
  RTC_DCHECK_RUN_ON(&network_thread_checker_);
  // TODO(bugs.webrtc.org/11993): This code is very similar to what
  // WebRtcVideoChannel::OnPacketReceived does. For maintainability and
  // consistency it would be good to move the interaction with call_->Receiver()
  // to a common implementation and provide a callback on the worker thread
  // for the exception case (DELIVERY_UNKNOWN_SSRC) and how retry is attempted.
  worker_thread_->PostTask(ToQueuedTask(task_safety_, [this, packet,
                                                       packet_time_us] {
    RTC_DCHECK_RUN_ON(worker_thread_);

    webrtc::PacketReceiver::DeliveryStatus delivery_result =
        call_->Receiver()->DeliverPacket(webrtc::MediaType::AUDIO, packet,
                                         packet_time_us);

    if (delivery_result != webrtc::PacketReceiver::DELIVERY_UNKNOWN_SSRC) {
      return;
    }

    // Create an unsignaled receive stream for this previously not received
    // ssrc. If there already is N unsignaled receive streams, delete the
    // oldest. See: https://bugs.chromium.org/p/webrtc/issues/detail?id=5208
    uint32_t ssrc = ParseRtpSsrc(packet);
    RTC_DCHECK(!absl::c_linear_search(unsignaled_recv_ssrcs_, ssrc));

    // Add new stream.
    StreamParams sp = unsignaled_stream_params_;
    sp.ssrcs.push_back(ssrc);
    RTC_LOG(LS_INFO) << "Creating unsignaled receive stream for SSRC=" << ssrc;
    if (!AddRecvStream(sp)) {
      RTC_LOG(LS_WARNING) << "Could not create unsignaled receive stream.";
      return;
    }
    unsignaled_recv_ssrcs_.push_back(ssrc);
    RTC_HISTOGRAM_COUNTS_LINEAR("WebRTC.Audio.NumOfUnsignaledStreams",
                                unsignaled_recv_ssrcs_.size(), 1, 100, 101);

    // Remove oldest unsignaled stream, if we have too many.
    if (unsignaled_recv_ssrcs_.size() > kMaxUnsignaledRecvStreams) {
      uint32_t remove_ssrc = unsignaled_recv_ssrcs_.front();
      RTC_DLOG(LS_INFO) << "Removing unsignaled receive stream with SSRC="
                        << remove_ssrc;
      RemoveRecvStream(remove_ssrc);
    }
    RTC_DCHECK_GE(kMaxUnsignaledRecvStreams, unsignaled_recv_ssrcs_.size());

    SetOutputVolume(ssrc, default_recv_volume_);
    SetBaseMinimumPlayoutDelayMs(ssrc, default_recv_base_minimum_delay_ms_);

    // The default sink can only be attached to one stream at a time, so we hook
    // it up to the *latest* unsignaled stream we've seen, in order to support
    // the case where the SSRC of one unsignaled stream changes.
    if (default_sink_) {
      for (uint32_t drop_ssrc : unsignaled_recv_ssrcs_) {
        auto it = recv_streams_.find(drop_ssrc);
        it->second->SetRawAudioSink(nullptr);
      }
      std::unique_ptr<webrtc::AudioSinkInterface> proxy_sink(
          new ProxySink(default_sink_.get()));
      SetRawAudioSink(ssrc, std::move(proxy_sink));
    }

    delivery_result = call_->Receiver()->DeliverPacket(webrtc::MediaType::AUDIO,
                                                       packet, packet_time_us);
    RTC_DCHECK_NE(webrtc::PacketReceiver::DELIVERY_UNKNOWN_SSRC,
                  delivery_result);
  }));
}

void WebRtcVoiceMediaChannel::OnPacketSent(const rtc::SentPacket& sent_packet) {
  RTC_DCHECK_RUN_ON(&network_thread_checker_);
  // TODO(tommi): We shouldn't need to go through call_ to deliver this
  // notification. We should already have direct access to
  // video_send_delay_stats_ and transport_send_ptr_ via `stream_`.
  // So we should be able to remove OnSentPacket from Call and handle this per
  // channel instead. At the moment Call::OnSentPacket calls OnSentPacket for
  // the video stats, which we should be able to skip.
  call_->OnSentPacket(sent_packet);
}

void WebRtcVoiceMediaChannel::OnNetworkRouteChanged(
    const std::string& transport_name,
    const rtc::NetworkRoute& network_route) {
  RTC_DCHECK_RUN_ON(&network_thread_checker_);

  call_->OnAudioTransportOverheadChanged(network_route.packet_overhead);

  worker_thread_->PostTask(ToQueuedTask(
      task_safety_, [this, name = transport_name, route = network_route] {
        RTC_DCHECK_RUN_ON(worker_thread_);
        call_->GetTransportControllerSend()->OnNetworkRouteChanged(name, route);
      }));
}

bool WebRtcVoiceMediaChannel::MuteStream(uint32_t ssrc, bool muted) {
  RTC_DCHECK_RUN_ON(worker_thread_);
  const auto it = send_streams_.find(ssrc);
  if (it == send_streams_.end()) {
    RTC_LOG(LS_WARNING) << "The specified ssrc " << ssrc << " is not in use.";
    return false;
  }
  it->second->SetMuted(muted);

  // TODO(solenberg):
  // We set the AGC to mute state only when all the channels are muted.
  // This implementation is not ideal, instead we should signal the AGC when
  // the mic channel is muted/unmuted. We can't do it today because there
  // is no good way to know which stream is mapping to the mic channel.
  bool all_muted = muted;
  for (const auto& kv : send_streams_) {
    all_muted = all_muted && kv.second->muted();
  }
  webrtc::AudioProcessing* ap = engine()->apm();
  if (ap) {
    ap->set_output_will_be_muted(all_muted);
  }

  return true;
}

bool WebRtcVoiceMediaChannel::SetMaxSendBitrate(int bps) {
  RTC_LOG(LS_INFO) << "WebRtcVoiceMediaChannel::SetMaxSendBitrate.";
  max_send_bitrate_bps_ = bps;
  bool success = true;
  for (const auto& kv : send_streams_) {
    if (!kv.second->SetMaxSendBitrate(max_send_bitrate_bps_)) {
      success = false;
    }
  }
  return success;
}

void WebRtcVoiceMediaChannel::OnReadyToSend(bool ready) {
  RTC_DCHECK_RUN_ON(&network_thread_checker_);
  RTC_LOG(LS_VERBOSE) << "OnReadyToSend: " << (ready ? "Ready." : "Not ready.");
  call_->SignalChannelNetworkState(
      webrtc::MediaType::AUDIO,
      ready ? webrtc::kNetworkUp : webrtc::kNetworkDown);
}

bool WebRtcVoiceMediaChannel::GetStats(VoiceMediaInfo* info,
                                       bool get_and_clear_legacy_stats) {
  TRACE_EVENT0("webrtc", "WebRtcVoiceMediaChannel::GetStats");
  RTC_DCHECK_RUN_ON(worker_thread_);
  RTC_DCHECK(info);

  // Get SSRC and stats for each sender.
  RTC_DCHECK_EQ(info->senders.size(), 0U);
  for (const auto& stream : send_streams_) {
    webrtc::AudioSendStream::Stats stats =
        stream.second->GetStats(recv_streams_.size() > 0);
    VoiceSenderInfo sinfo;
    sinfo.add_ssrc(stats.local_ssrc);
    sinfo.payload_bytes_sent = stats.payload_bytes_sent;
    sinfo.header_and_padding_bytes_sent = stats.header_and_padding_bytes_sent;
    sinfo.retransmitted_bytes_sent = stats.retransmitted_bytes_sent;
    sinfo.packets_sent = stats.packets_sent;
    sinfo.retransmitted_packets_sent = stats.retransmitted_packets_sent;
    sinfo.packets_lost = stats.packets_lost;
    sinfo.fraction_lost = stats.fraction_lost;
    sinfo.nacks_rcvd = stats.nacks_rcvd;
    sinfo.codec_name = stats.codec_name;
    sinfo.codec_payload_type = stats.codec_payload_type;
    sinfo.jitter_ms = stats.jitter_ms;
    sinfo.rtt_ms = stats.rtt_ms;
    sinfo.audio_level = stats.audio_level;
    sinfo.total_input_energy = stats.total_input_energy;
    sinfo.total_input_duration = stats.total_input_duration;
    sinfo.typing_noise_detected = (send_ ? stats.typing_noise_detected : false);
    sinfo.ana_statistics = stats.ana_statistics;
    sinfo.apm_statistics = stats.apm_statistics;
    sinfo.report_block_datas = std::move(stats.report_block_datas);
    info->senders.push_back(sinfo);
  }

  // Get SSRC and stats for each receiver.
  RTC_DCHECK_EQ(info->receivers.size(), 0U);
  for (const auto& stream : recv_streams_) {
    uint32_t ssrc = stream.first;
    // When SSRCs are unsignaled, there's only one audio MediaStreamTrack, but
    // multiple RTP streams can be received over time (if the SSRC changes for
    // whatever reason). We only want the RTCMediaStreamTrackStats to represent
    // the stats for the most recent stream (the one whose audio is actually
    // routed to the MediaStreamTrack), so here we ignore any unsignaled SSRCs
    // except for the most recent one (last in the vector). This is somewhat of
    // a hack, and means you don't get *any* stats for these inactive streams,
    // but it's slightly better than the previous behavior, which was "highest
    // SSRC wins".
    // See: https://bugs.chromium.org/p/webrtc/issues/detail?id=8158
    if (!unsignaled_recv_ssrcs_.empty()) {
      auto end_it = --unsignaled_recv_ssrcs_.end();
      if (absl::linear_search(unsignaled_recv_ssrcs_.begin(), end_it, ssrc)) {
        continue;
      }
    }
    webrtc::AudioReceiveStream::Stats stats =
        stream.second->GetStats(get_and_clear_legacy_stats);
    VoiceReceiverInfo rinfo;
    rinfo.add_ssrc(stats.remote_ssrc);
    rinfo.payload_bytes_rcvd = stats.payload_bytes_rcvd;
    rinfo.header_and_padding_bytes_rcvd = stats.header_and_padding_bytes_rcvd;
    rinfo.packets_rcvd = stats.packets_rcvd;
    rinfo.fec_packets_received = stats.fec_packets_received;
    rinfo.fec_packets_discarded = stats.fec_packets_discarded;
    rinfo.packets_lost = stats.packets_lost;
    rinfo.packets_discarded = stats.packets_discarded;
    rinfo.codec_name = stats.codec_name;
    rinfo.codec_payload_type = stats.codec_payload_type;
    rinfo.jitter_ms = stats.jitter_ms;
    rinfo.jitter_buffer_ms = stats.jitter_buffer_ms;
    rinfo.jitter_buffer_preferred_ms = stats.jitter_buffer_preferred_ms;
    rinfo.delay_estimate_ms = stats.delay_estimate_ms;
    rinfo.audio_level = stats.audio_level;
    rinfo.total_output_energy = stats.total_output_energy;
    rinfo.total_samples_received = stats.total_samples_received;
    rinfo.total_output_duration = stats.total_output_duration;
    rinfo.concealed_samples = stats.concealed_samples;
    rinfo.silent_concealed_samples = stats.silent_concealed_samples;
    rinfo.concealment_events = stats.concealment_events;
    rinfo.jitter_buffer_delay_seconds = stats.jitter_buffer_delay_seconds;
    rinfo.jitter_buffer_emitted_count = stats.jitter_buffer_emitted_count;
    rinfo.jitter_buffer_target_delay_seconds =
        stats.jitter_buffer_target_delay_seconds;
    rinfo.inserted_samples_for_deceleration =
        stats.inserted_samples_for_deceleration;
    rinfo.removed_samples_for_acceleration =
        stats.removed_samples_for_acceleration;
    rinfo.expand_rate = stats.expand_rate;
    rinfo.speech_expand_rate = stats.speech_expand_rate;
    rinfo.secondary_decoded_rate = stats.secondary_decoded_rate;
    rinfo.secondary_discarded_rate = stats.secondary_discarded_rate;
    rinfo.accelerate_rate = stats.accelerate_rate;
    rinfo.preemptive_expand_rate = stats.preemptive_expand_rate;
    rinfo.delayed_packet_outage_samples = stats.delayed_packet_outage_samples;
    rinfo.decoding_calls_to_silence_generator =
        stats.decoding_calls_to_silence_generator;
    rinfo.decoding_calls_to_neteq = stats.decoding_calls_to_neteq;
    rinfo.decoding_normal = stats.decoding_normal;
    rinfo.decoding_plc = stats.decoding_plc;
    rinfo.decoding_codec_plc = stats.decoding_codec_plc;
    rinfo.decoding_cng = stats.decoding_cng;
    rinfo.decoding_plc_cng = stats.decoding_plc_cng;
    rinfo.decoding_muted_output = stats.decoding_muted_output;
    rinfo.capture_start_ntp_time_ms = stats.capture_start_ntp_time_ms;
    rinfo.last_packet_received_timestamp_ms =
        stats.last_packet_received_timestamp_ms;
    rinfo.estimated_playout_ntp_timestamp_ms =
        stats.estimated_playout_ntp_timestamp_ms;
    rinfo.jitter_buffer_flushes = stats.jitter_buffer_flushes;
    rinfo.relative_packet_arrival_delay_seconds =
        stats.relative_packet_arrival_delay_seconds;
    rinfo.interruption_count = stats.interruption_count;
    rinfo.total_interruption_duration_ms = stats.total_interruption_duration_ms;
    rinfo.last_sender_report_timestamp_ms =
        stats.last_sender_report_timestamp_ms;
    rinfo.last_sender_report_remote_timestamp_ms =
        stats.last_sender_report_remote_timestamp_ms;
    rinfo.sender_reports_packets_sent = stats.sender_reports_packets_sent;
    rinfo.sender_reports_bytes_sent = stats.sender_reports_bytes_sent;
    rinfo.sender_reports_reports_count = stats.sender_reports_reports_count;
    rinfo.round_trip_time = stats.round_trip_time;
    rinfo.round_trip_time_measurements = stats.round_trip_time_measurements;
    rinfo.total_round_trip_time = stats.total_round_trip_time;

    if (recv_nack_enabled_) {
      rinfo.nacks_sent = stats.nacks_sent;
    }

    info->receivers.push_back(rinfo);
  }

  // Get codec info
  for (const AudioCodec& codec : send_codecs_) {
    webrtc::RtpCodecParameters codec_params = codec.ToCodecParameters();
    info->send_codecs.insert(
        std::make_pair(codec_params.payload_type, std::move(codec_params)));
  }
  for (const AudioCodec& codec : recv_codecs_) {
    webrtc::RtpCodecParameters codec_params = codec.ToCodecParameters();
    info->receive_codecs.insert(
        std::make_pair(codec_params.payload_type, std::move(codec_params)));
  }
  info->device_underrun_count = engine_->adm()->GetPlayoutUnderrunCount();

  return true;
}

void WebRtcVoiceMediaChannel::SetRawAudioSink(
    uint32_t ssrc,
    std::unique_ptr<webrtc::AudioSinkInterface> sink) {
  RTC_DCHECK_RUN_ON(worker_thread_);
  RTC_LOG(LS_VERBOSE) << "WebRtcVoiceMediaChannel::SetRawAudioSink: ssrc:"
                      << ssrc << " " << (sink ? "(ptr)" : "NULL");
  const auto it = recv_streams_.find(ssrc);
  if (it == recv_streams_.end()) {
    RTC_LOG(LS_WARNING) << "SetRawAudioSink: no recv stream " << ssrc;
    return;
  }
  it->second->SetRawAudioSink(std::move(sink));
}

void WebRtcVoiceMediaChannel::SetDefaultRawAudioSink(
    std::unique_ptr<webrtc::AudioSinkInterface> sink) {
  RTC_DCHECK_RUN_ON(worker_thread_);
  RTC_LOG(LS_VERBOSE) << "WebRtcVoiceMediaChannel::SetDefaultRawAudioSink:";
  if (!unsignaled_recv_ssrcs_.empty()) {
    std::unique_ptr<webrtc::AudioSinkInterface> proxy_sink(
        sink ? new ProxySink(sink.get()) : nullptr);
    SetRawAudioSink(unsignaled_recv_ssrcs_.back(), std::move(proxy_sink));
  }
  default_sink_ = std::move(sink);
}

std::vector<webrtc::RtpSource> WebRtcVoiceMediaChannel::GetSources(
    uint32_t ssrc) const {
  auto it = recv_streams_.find(ssrc);
  if (it == recv_streams_.end()) {
    RTC_LOG(LS_ERROR) << "Attempting to get contributing sources for SSRC:"
                      << ssrc << " which doesn't exist.";
    return std::vector<webrtc::RtpSource>();
  }
  return it->second->GetSources();
}

void WebRtcVoiceMediaChannel::SetEncoderToPacketizerFrameTransformer(
    uint32_t ssrc,
    rtc::scoped_refptr<webrtc::FrameTransformerInterface> frame_transformer) {
<<<<<<< HEAD
  RTC_DCHECK(worker_thread_checker_.IsCurrent());
=======
  RTC_DCHECK_RUN_ON(worker_thread_);
>>>>>>> cbad18b1
  auto matching_stream = send_streams_.find(ssrc);
  if (matching_stream == send_streams_.end()) {
    RTC_LOG(LS_INFO) << "Attempting to set frame transformer for SSRC:" << ssrc
                     << " which doesn't exist.";
    return;
  }
  matching_stream->second->SetEncoderToPacketizerFrameTransformer(
      std::move(frame_transformer));
}

void WebRtcVoiceMediaChannel::SetDepacketizerToDecoderFrameTransformer(
    uint32_t ssrc,
    rtc::scoped_refptr<webrtc::FrameTransformerInterface> frame_transformer) {
<<<<<<< HEAD
  RTC_DCHECK(worker_thread_checker_.IsCurrent());
=======
  RTC_DCHECK_RUN_ON(worker_thread_);
>>>>>>> cbad18b1
  auto matching_stream = recv_streams_.find(ssrc);
  if (matching_stream == recv_streams_.end()) {
    RTC_LOG(LS_INFO) << "Attempting to set frame transformer for SSRC:" << ssrc
                     << " which doesn't exist.";
    return;
  }
  matching_stream->second->SetDepacketizerToDecoderFrameTransformer(
      std::move(frame_transformer));
}

<<<<<<< HEAD
=======
bool WebRtcVoiceMediaChannel::SendRtp(const uint8_t* data,
                                      size_t len,
                                      const webrtc::PacketOptions& options) {
  MediaChannel::SendRtp(data, len, options);
  return true;
}

bool WebRtcVoiceMediaChannel::SendRtcp(const uint8_t* data, size_t len) {
  MediaChannel::SendRtcp(data, len);
  return true;
}

>>>>>>> cbad18b1
bool WebRtcVoiceMediaChannel::MaybeDeregisterUnsignaledRecvStream(
    uint32_t ssrc) {
  RTC_DCHECK_RUN_ON(worker_thread_);
  auto it = absl::c_find(unsignaled_recv_ssrcs_, ssrc);
  if (it != unsignaled_recv_ssrcs_.end()) {
    unsignaled_recv_ssrcs_.erase(it);
    return true;
  }
  return false;
}

void WebRtcVoiceMediaChannel::ConfigureEncoders(const webrtc::AudioEncoder::Config& config) {
  int count = 0;
  for (auto& it : send_streams_) {
    it.second->ConfigureEncoder(config);
    count++;
  }

  if (count == 0) {
    RTC_LOG(LS_WARNING) << "WebRtcVoiceMediaChannel::ConfigureEncoders(...) changed no send streams!";
  } else {
    RTC_LOG(LS_INFO) << "WebRtcVoiceMediaChannel::ConfigureEncoders(...) changed " << count << " transceivers.";
  }
}

}  // namespace cricket<|MERGE_RESOLUTION|>--- conflicted
+++ resolved
@@ -11,10 +11,7 @@
 #include "media/engine/webrtc_voice_engine.h"
 
 #include <algorithm>
-<<<<<<< HEAD
-=======
 #include <atomic>
->>>>>>> cbad18b1
 #include <functional>
 #include <memory>
 #include <string>
@@ -51,11 +48,8 @@
 #include "rtc_base/strings/audio_format_to_string.h"
 #include "rtc_base/strings/string_builder.h"
 #include "rtc_base/strings/string_format.h"
-<<<<<<< HEAD
-=======
 #include "rtc_base/task_utils/pending_task_safety_flag.h"
 #include "rtc_base/task_utils/to_queued_task.h"
->>>>>>> cbad18b1
 #include "rtc_base/third_party/base64/base64.h"
 #include "rtc_base/trace_event.h"
 #include "system_wrappers/include/metrics.h"
@@ -219,13 +213,9 @@
 struct AdaptivePtimeConfig {
   bool enabled = false;
   webrtc::DataRate min_payload_bitrate = webrtc::DataRate::KilobitsPerSec(16);
-<<<<<<< HEAD
-  webrtc::DataRate min_encoder_bitrate = webrtc::DataRate::KilobitsPerSec(12);
-=======
   // Value is chosen to ensure FEC can be encoded, see LBRR_WB_MIN_RATE_BPS in
   // libopus.
   webrtc::DataRate min_encoder_bitrate = webrtc::DataRate::KilobitsPerSec(16);
->>>>>>> cbad18b1
   bool use_slow_adaptation = true;
 
   absl::optional<std::string> audio_network_adaptor_config;
@@ -253,8 +243,6 @@
   }
 };
 
-<<<<<<< HEAD
-=======
 // TODO(tommi): Constructing a receive stream could be made simpler.
 // Move some of this boiler plate code into the config structs themselves.
 webrtc::AudioReceiveStream::Config BuildReceiveStreamConfig(
@@ -300,7 +288,6 @@
   return config;
 }
 
->>>>>>> cbad18b1
 }  // namespace
 
 WebRtcVoiceEngine::WebRtcVoiceEngine(
@@ -319,11 +306,7 @@
       audio_mixer_(audio_mixer),
       apm_(audio_processing),
       audio_frame_processor_(audio_frame_processor),
-<<<<<<< HEAD
-      audio_red_for_opus_trial_enabled_(
-=======
       audio_red_for_opus_enabled_(
->>>>>>> cbad18b1
           IsEnabled(trials, "WebRTC-Audio-Red-For-Opus")),
       minimized_remsampling_on_mobile_trial_enabled_(
           IsEnabled(trials, "WebRTC-Audio-MinimizeResamplingOnMobile")) {
@@ -394,11 +377,7 @@
     config.audio_device_module = adm_;
     if (audio_frame_processor_)
       config.async_audio_processing_factory =
-<<<<<<< HEAD
-          new rtc::RefCountedObject<webrtc::AsyncAudioProcessing::Factory>(
-=======
           rtc::make_ref_counted<webrtc::AsyncAudioProcessing::Factory>(
->>>>>>> cbad18b1
               *audio_frame_processor_, *task_queue_factory_);
     audio_state_ = webrtc::AudioState::Create(config);
   }
@@ -683,7 +662,6 @@
   RTC_DCHECK(signal_thread_checker_.IsCurrent());
   std::vector<webrtc::RtpHeaderExtensionCapability> result;
   int id = 1;
-<<<<<<< HEAD
   // RingRTC change to disable unused header extensions
   for (const auto& uri :
        {// webrtc::RtpExtension::kAudioLevelUri,
@@ -698,37 +676,9 @@
   return result;
 }
 
-void WebRtcVoiceEngine::RegisterChannel(WebRtcVoiceMediaChannel* channel) {
-  RTC_DCHECK(worker_thread_checker_.IsCurrent());
-  RTC_DCHECK(channel);
-  channels_.push_back(channel);
-}
-
-void WebRtcVoiceEngine::UnregisterChannel(WebRtcVoiceMediaChannel* channel) {
-  RTC_DCHECK(worker_thread_checker_.IsCurrent());
-  auto it = absl::c_find(channels_, channel);
-  RTC_DCHECK(it != channels_.end());
-  channels_.erase(it);
-=======
-  for (const auto& uri :
-       {webrtc::RtpExtension::kAudioLevelUri,
-        webrtc::RtpExtension::kAbsSendTimeUri,
-        webrtc::RtpExtension::kTransportSequenceNumberUri,
-        webrtc::RtpExtension::kMidUri, webrtc::RtpExtension::kRidUri,
-        webrtc::RtpExtension::kRepairedRidUri}) {
-    result.emplace_back(uri, id++, webrtc::RtpTransceiverDirection::kSendRecv);
-  }
-  return result;
->>>>>>> cbad18b1
-}
-
 bool WebRtcVoiceEngine::StartAecDump(webrtc::FileWrapper file,
                                      int64_t max_size_bytes) {
-<<<<<<< HEAD
-  RTC_DCHECK(worker_thread_checker_.IsCurrent());
-=======
   RTC_DCHECK_RUN_ON(&worker_thread_checker_);
->>>>>>> cbad18b1
 
   webrtc::AudioProcessing* ap = apm();
   if (!ap) {
@@ -743,11 +693,7 @@
 }
 
 void WebRtcVoiceEngine::StopAecDump() {
-<<<<<<< HEAD
-  RTC_DCHECK(worker_thread_checker_.IsCurrent());
-=======
   RTC_DCHECK_RUN_ON(&worker_thread_checker_);
->>>>>>> cbad18b1
   webrtc::AudioProcessing* ap = apm();
   if (ap) {
     ap->DetachAecDump();
@@ -764,11 +710,7 @@
 }
 
 webrtc::AudioProcessing* WebRtcVoiceEngine::apm() const {
-<<<<<<< HEAD
-  RTC_DCHECK(worker_thread_checker_.IsCurrent());
-=======
   RTC_DCHECK_RUN_ON(&worker_thread_checker_);
->>>>>>> cbad18b1
   return apm_.get();
 }
 
@@ -832,11 +774,7 @@
 
       out.push_back(codec);
 
-<<<<<<< HEAD
-      if (codec.name == kOpusCodecName && audio_red_for_opus_trial_enabled_) {
-=======
       if (codec.name == kOpusCodecName && audio_red_for_opus_enabled_) {
->>>>>>> cbad18b1
         map_format({kRedCodecName, 48000, 2}, &out);
       }
     }
@@ -960,11 +898,7 @@
 
   void SetAudioNetworkAdaptorConfig(
       const absl::optional<std::string>& audio_network_adaptor_config) {
-<<<<<<< HEAD
-    RTC_DCHECK(worker_thread_checker_.IsCurrent());
-=======
-    RTC_DCHECK_RUN_ON(&worker_thread_checker_);
->>>>>>> cbad18b1
+    RTC_DCHECK_RUN_ON(&worker_thread_checker_);
     if (audio_network_adaptor_config_from_options_ ==
         audio_network_adaptor_config) {
       return;
@@ -1074,11 +1008,7 @@
         number_of_frames, sample_rate, audio_frame->speech_type_,
         audio_frame->vad_activity_, number_of_channels);
     // TODO(bugs.webrtc.org/10739): add dcheck that
-<<<<<<< HEAD
-    // |absolute_capture_timestamp_ms| always receives a value.
-=======
     // `absolute_capture_timestamp_ms` always receives a value.
->>>>>>> cbad18b1
     if (absolute_capture_timestamp_ms) {
       audio_frame->set_absolute_capture_timestamp_ms(
           *absolute_capture_timestamp_ms);
@@ -1156,22 +1086,15 @@
 
   void SetEncoderToPacketizerFrameTransformer(
       rtc::scoped_refptr<webrtc::FrameTransformerInterface> frame_transformer) {
-<<<<<<< HEAD
-    RTC_DCHECK(worker_thread_checker_.IsCurrent());
-=======
-    RTC_DCHECK_RUN_ON(&worker_thread_checker_);
->>>>>>> cbad18b1
+    RTC_DCHECK_RUN_ON(&worker_thread_checker_);
     config_.frame_transformer = std::move(frame_transformer);
     ReconfigureAudioSendStream();
   }
 
-<<<<<<< HEAD
   void ConfigureEncoder(const webrtc::AudioEncoder::Config& config) {
     stream_->ConfigureEncoder(config);
   }
 
-=======
->>>>>>> cbad18b1
  private:
   void UpdateSendState() {
     RTC_DCHECK_RUN_ON(&worker_thread_checker_);
@@ -1185,11 +1108,7 @@
   }
 
   void UpdateAllowedBitrateRange() {
-<<<<<<< HEAD
-    RTC_DCHECK(worker_thread_checker_.IsCurrent());
-=======
-    RTC_DCHECK_RUN_ON(&worker_thread_checker_);
->>>>>>> cbad18b1
+    RTC_DCHECK_RUN_ON(&worker_thread_checker_);
     // The order of precedence, from lowest to highest is:
     // - a reasonable default of 32kbps min/max
     // - fixed target bitrate from codec spec
@@ -1272,11 +1191,7 @@
   int NumPreferredChannels() const override { return num_encoded_channels_; }
 
   const AdaptivePtimeConfig adaptive_ptime_config_;
-<<<<<<< HEAD
-  rtc::ThreadChecker worker_thread_checker_;
-=======
   webrtc::SequenceChecker worker_thread_checker_;
->>>>>>> cbad18b1
   rtc::RaceChecker audio_capture_race_checker_;
   webrtc::Call* call_ = nullptr;
   webrtc::AudioSendStream::Config config_;
@@ -1296,65 +1211,16 @@
   // TODO(webrtc:11717): Remove this once audio_network_adaptor in AudioOptions
   // has been removed.
   absl::optional<std::string> audio_network_adaptor_config_from_options_;
-<<<<<<< HEAD
-  int num_encoded_channels_ = -1;
-=======
   std::atomic<int> num_encoded_channels_{-1};
->>>>>>> cbad18b1
 };
 
 class WebRtcVoiceMediaChannel::WebRtcAudioReceiveStream {
  public:
-<<<<<<< HEAD
-  WebRtcAudioReceiveStream(
-      uint32_t remote_ssrc,
-      uint32_t local_ssrc,
-      bool use_transport_cc,
-      bool use_nack,
-      const std::vector<std::string>& stream_ids,
-      const std::vector<webrtc::RtpExtension>& extensions,
-      webrtc::Call* call,
-      webrtc::Transport* rtcp_send_transport,
-      const rtc::scoped_refptr<webrtc::AudioDecoderFactory>& decoder_factory,
-      const std::map<int, webrtc::SdpAudioFormat>& decoder_map,
-      absl::optional<webrtc::AudioCodecPairId> codec_pair_id,
-      size_t jitter_buffer_max_packets,
-      bool jitter_buffer_fast_accelerate,
-      int jitter_buffer_min_delay_ms,
-      bool jitter_buffer_enable_rtx_handling,
-      rtc::scoped_refptr<webrtc::FrameDecryptorInterface> frame_decryptor,
-      const webrtc::CryptoOptions& crypto_options,
-      rtc::scoped_refptr<webrtc::FrameTransformerInterface> frame_transformer)
-      : call_(call), config_() {
-    RTC_DCHECK(call);
-    config_.rtp.remote_ssrc = remote_ssrc;
-    config_.rtp.local_ssrc = local_ssrc;
-    config_.rtp.transport_cc = use_transport_cc;
-    config_.rtp.nack.rtp_history_ms = use_nack ? kNackRtpHistoryMs : 0;
-    config_.rtp.extensions = extensions;
-    config_.rtcp_send_transport = rtcp_send_transport;
-    config_.jitter_buffer_max_packets = jitter_buffer_max_packets;
-    config_.jitter_buffer_fast_accelerate = jitter_buffer_fast_accelerate;
-    config_.jitter_buffer_min_delay_ms = jitter_buffer_min_delay_ms;
-    config_.jitter_buffer_enable_rtx_handling =
-        jitter_buffer_enable_rtx_handling;
-    if (!stream_ids.empty()) {
-      config_.sync_group = stream_ids[0];
-    }
-    config_.decoder_factory = decoder_factory;
-    config_.decoder_map = decoder_map;
-    config_.codec_pair_id = codec_pair_id;
-    config_.frame_decryptor = frame_decryptor;
-    config_.crypto_options = crypto_options;
-    config_.frame_transformer = std::move(frame_transformer);
-    RecreateAudioReceiveStream();
-=======
   WebRtcAudioReceiveStream(webrtc::AudioReceiveStream::Config config,
                            webrtc::Call* call)
       : call_(call), stream_(call_->CreateAudioReceiveStream(config)) {
     RTC_DCHECK(call);
     RTC_DCHECK(stream_);
->>>>>>> cbad18b1
   }
 
   WebRtcAudioReceiveStream() = delete;
@@ -1401,12 +1267,7 @@
 
   webrtc::AudioReceiveStream::Stats GetStats(
       bool get_and_clear_legacy_stats) const {
-<<<<<<< HEAD
-    RTC_DCHECK(worker_thread_checker_.IsCurrent());
-    RTC_DCHECK(stream_);
-=======
-    RTC_DCHECK_RUN_ON(&worker_thread_checker_);
->>>>>>> cbad18b1
+    RTC_DCHECK_RUN_ON(&worker_thread_checker_);
     return stream_->GetStats(get_and_clear_legacy_stats);
   }
 
@@ -1465,51 +1326,16 @@
 
   void SetDepacketizerToDecoderFrameTransformer(
       rtc::scoped_refptr<webrtc::FrameTransformerInterface> frame_transformer) {
-<<<<<<< HEAD
-    RTC_DCHECK(worker_thread_checker_.IsCurrent());
-    config_.frame_transformer = std::move(frame_transformer);
-    ReconfigureAudioReceiveStream();
-  }
-
- private:
-  void RecreateAudioReceiveStream() {
-    RTC_DCHECK(worker_thread_checker_.IsCurrent());
-    if (stream_) {
-      call_->DestroyAudioReceiveStream(stream_);
-    }
-    stream_ = call_->CreateAudioReceiveStream(config_);
-    RTC_CHECK(stream_);
-    stream_->SetGain(output_volume_);
-    SetPlayout(playout_);
-    stream_->SetSink(raw_audio_sink_.get());
-  }
-
-  void ReconfigureAudioReceiveStream() {
-    RTC_DCHECK(worker_thread_checker_.IsCurrent());
-    RTC_DCHECK(stream_);
-    stream_->Reconfigure(config_);
-=======
     RTC_DCHECK_RUN_ON(&worker_thread_checker_);
     stream_->SetDepacketizerToDecoderFrameTransformer(frame_transformer);
->>>>>>> cbad18b1
   }
 
  private:
   webrtc::SequenceChecker worker_thread_checker_;
   webrtc::Call* call_ = nullptr;
-<<<<<<< HEAD
-  webrtc::AudioReceiveStream::Config config_;
-  // The stream is owned by WebRtcAudioReceiveStream and may be reallocated if
-  // configuration changes.
-  webrtc::AudioReceiveStream* stream_ = nullptr;
-  bool playout_ = false;
-  float output_volume_ = 1.0;
-  std::unique_ptr<webrtc::AudioSinkInterface> raw_audio_sink_;
-=======
   webrtc::AudioReceiveStream* const stream_ = nullptr;
   std::unique_ptr<webrtc::AudioSinkInterface> raw_audio_sink_
       RTC_GUARDED_BY(worker_thread_checker_);
->>>>>>> cbad18b1
 };
 
 WebRtcVoiceMediaChannel::WebRtcVoiceMediaChannel(
@@ -1524,14 +1350,9 @@
       call_(call),
       audio_config_(config.audio),
       crypto_options_(crypto_options),
-<<<<<<< HEAD
-      audio_red_for_opus_trial_enabled_(
-          IsEnabled(call->trials(), "WebRTC-Audio-Red-For-Opus")) {
-=======
       audio_red_for_opus_enabled_(
           IsEnabled(call->trials(), "WebRTC-Audio-Red-For-Opus")) {
   network_thread_checker_.Detach();
->>>>>>> cbad18b1
   RTC_LOG(LS_VERBOSE) << "WebRtcVoiceMediaChannel::WebRtcVoiceMediaChannel";
   RTC_DCHECK(call);
   SetOptions(options);
@@ -1791,12 +1612,7 @@
     }
     auto format = AudioCodecToSdpAudioFormat(codec);
     if (!IsCodec(codec, kCnCodecName) && !IsCodec(codec, kDtmfCodecName) &&
-<<<<<<< HEAD
-        (!audio_red_for_opus_trial_enabled_ ||
-         !IsCodec(codec, kRedCodecName)) &&
-=======
         (!audio_red_for_opus_enabled_ || !IsCodec(codec, kRedCodecName)) &&
->>>>>>> cbad18b1
         !engine()->decoder_factory_->IsSupportedDecoder(format)) {
       RTC_LOG(LS_ERROR) << "Unsupported codec: " << rtc::ToString(format);
       return false;
@@ -1951,11 +1767,7 @@
     }
   }
 
-<<<<<<< HEAD
-  if (audio_red_for_opus_trial_enabled_) {
-=======
   if (audio_red_for_opus_enabled_) {
->>>>>>> cbad18b1
     // Loop through the codecs to find the RED codec that matches opus
     // with respect to clockrate and number of channels.
     size_t red_codec_position = 0;
@@ -2187,19 +1999,7 @@
       unsignaled_frame_decryptor_, crypto_options_, nullptr);
 
   recv_streams_.insert(std::make_pair(
-<<<<<<< HEAD
-      ssrc, new WebRtcAudioReceiveStream(
-                ssrc, receiver_reports_ssrc_, recv_transport_cc_enabled_,
-                recv_nack_enabled_, sp.stream_ids(), recv_rtp_extensions_,
-                call_, this, engine()->decoder_factory_, decoder_map_,
-                codec_pair_id_, engine()->audio_jitter_buffer_max_packets_,
-                engine()->audio_jitter_buffer_fast_accelerate_,
-                engine()->audio_jitter_buffer_min_delay_ms_,
-                engine()->audio_jitter_buffer_enable_rtx_handling_,
-                unsignaled_frame_decryptor_, crypto_options_, nullptr)));
-=======
       ssrc, new WebRtcAudioReceiveStream(std::move(config), call_)));
->>>>>>> cbad18b1
   recv_streams_[ssrc]->SetPlayout(playout_);
 
   return true;
@@ -2229,11 +2029,7 @@
   RTC_DCHECK_RUN_ON(worker_thread_);
   RTC_LOG(LS_INFO) << "ResetUnsignaledRecvStream.";
   unsignaled_stream_params_ = StreamParams();
-<<<<<<< HEAD
-  // Create a copy since RemoveRecvStream will modify |unsignaled_recv_ssrcs_|.
-=======
   // Create a copy since RemoveRecvStream will modify `unsignaled_recv_ssrcs_`.
->>>>>>> cbad18b1
   std::vector<uint32_t> to_remove = unsignaled_recv_ssrcs_;
   for (uint32_t ssrc : to_remove) {
     RemoveRecvStream(ssrc);
@@ -2271,11 +2067,7 @@
 }
 
 bool WebRtcVoiceMediaChannel::SetOutputVolume(uint32_t ssrc, double volume) {
-<<<<<<< HEAD
-  RTC_DCHECK(worker_thread_checker_.IsCurrent());
-=======
-  RTC_DCHECK_RUN_ON(worker_thread_);
->>>>>>> cbad18b1
+  RTC_DCHECK_RUN_ON(worker_thread_);
   RTC_LOG(LS_INFO) << rtc::StringFormat("WRVMC::%s({ssrc=%u}, {volume=%.2f})",
                                         __func__, ssrc, volume);
   const auto it = recv_streams_.find(ssrc);
@@ -2726,11 +2518,7 @@
 void WebRtcVoiceMediaChannel::SetEncoderToPacketizerFrameTransformer(
     uint32_t ssrc,
     rtc::scoped_refptr<webrtc::FrameTransformerInterface> frame_transformer) {
-<<<<<<< HEAD
-  RTC_DCHECK(worker_thread_checker_.IsCurrent());
-=======
-  RTC_DCHECK_RUN_ON(worker_thread_);
->>>>>>> cbad18b1
+  RTC_DCHECK_RUN_ON(worker_thread_);
   auto matching_stream = send_streams_.find(ssrc);
   if (matching_stream == send_streams_.end()) {
     RTC_LOG(LS_INFO) << "Attempting to set frame transformer for SSRC:" << ssrc
@@ -2744,11 +2532,7 @@
 void WebRtcVoiceMediaChannel::SetDepacketizerToDecoderFrameTransformer(
     uint32_t ssrc,
     rtc::scoped_refptr<webrtc::FrameTransformerInterface> frame_transformer) {
-<<<<<<< HEAD
-  RTC_DCHECK(worker_thread_checker_.IsCurrent());
-=======
-  RTC_DCHECK_RUN_ON(worker_thread_);
->>>>>>> cbad18b1
+  RTC_DCHECK_RUN_ON(worker_thread_);
   auto matching_stream = recv_streams_.find(ssrc);
   if (matching_stream == recv_streams_.end()) {
     RTC_LOG(LS_INFO) << "Attempting to set frame transformer for SSRC:" << ssrc
@@ -2759,8 +2543,6 @@
       std::move(frame_transformer));
 }
 
-<<<<<<< HEAD
-=======
 bool WebRtcVoiceMediaChannel::SendRtp(const uint8_t* data,
                                       size_t len,
                                       const webrtc::PacketOptions& options) {
@@ -2773,7 +2555,6 @@
   return true;
 }
 
->>>>>>> cbad18b1
 bool WebRtcVoiceMediaChannel::MaybeDeregisterUnsignaledRecvStream(
     uint32_t ssrc) {
   RTC_DCHECK_RUN_ON(worker_thread_);
