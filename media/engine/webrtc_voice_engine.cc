/*
 *  Copyright (c) 2004 The WebRTC project authors. All Rights Reserved.
 *
 *  Use of this source code is governed by a BSD-style license
 *  that can be found in the LICENSE file in the root of the source
 *  tree. An additional intellectual property rights grant can be found
 *  in the file PATENTS.  All contributing project authors may
 *  be found in the AUTHORS file in the root of the source tree.
 */

#include "media/engine/webrtc_voice_engine.h"

#include <algorithm>
#include <atomic>
#include <functional>
#include <memory>
#include <string>
#include <utility>
#include <vector>

#include "absl/algorithm/container.h"
#include "absl/strings/match.h"
#include "api/audio/audio_frame_processor.h"
#include "api/audio_codecs/audio_codec_pair_id.h"
#include "api/call/audio_sink.h"
#include "api/transport/webrtc_key_value_config.h"
#include "media/base/audio_source.h"
#include "media/base/media_constants.h"
#include "media/base/stream_params.h"
#include "media/engine/adm_helpers.h"
#include "media/engine/payload_type_mapper.h"
#include "media/engine/webrtc_media_engine.h"
#include "modules/async_audio_processing/async_audio_processing.h"
#include "modules/audio_device/audio_device_impl.h"
#include "modules/audio_mixer/audio_mixer_impl.h"
#include "modules/audio_processing/aec_dump/aec_dump_factory.h"
#include "modules/audio_processing/include/audio_processing.h"
#include "modules/rtp_rtcp/source/rtp_util.h"
#include "rtc_base/arraysize.h"
#include "rtc_base/byte_order.h"
#include "rtc_base/experiments/field_trial_parser.h"
#include "rtc_base/experiments/field_trial_units.h"
#include "rtc_base/experiments/struct_parameters_parser.h"
#include "rtc_base/helpers.h"
#include "rtc_base/ignore_wundef.h"
#include "rtc_base/logging.h"
#include "rtc_base/race_checker.h"
#include "rtc_base/strings/audio_format_to_string.h"
#include "rtc_base/strings/string_builder.h"
#include "rtc_base/strings/string_format.h"
#include "rtc_base/task_utils/pending_task_safety_flag.h"
#include "rtc_base/task_utils/to_queued_task.h"
#include "rtc_base/third_party/base64/base64.h"
#include "rtc_base/trace_event.h"
#include "system_wrappers/include/metrics.h"

#if WEBRTC_ENABLE_PROTOBUF
RTC_PUSH_IGNORING_WUNDEF()
#ifdef WEBRTC_ANDROID_PLATFORM_BUILD
#include "external/webrtc/webrtc/modules/audio_coding/audio_network_adaptor/config.pb.h"
#else
#include "modules/audio_coding/audio_network_adaptor/config.pb.h"
#endif
RTC_POP_IGNORING_WUNDEF()
#endif

namespace cricket {
namespace {

using ::webrtc::ParseRtpSsrc;

constexpr size_t kMaxUnsignaledRecvStreams = 4;

constexpr int kNackRtpHistoryMs = 5000;

const int kMinTelephoneEventCode = 0;  // RFC4733 (Section 2.3.1)
const int kMaxTelephoneEventCode = 255;

const int kMinPayloadType = 0;
const int kMaxPayloadType = 127;

class ProxySink : public webrtc::AudioSinkInterface {
 public:
  explicit ProxySink(AudioSinkInterface* sink) : sink_(sink) {
    RTC_DCHECK(sink);
  }

  void OnData(const Data& audio) override { sink_->OnData(audio); }

 private:
  webrtc::AudioSinkInterface* sink_;
};

bool ValidateStreamParams(const StreamParams& sp) {
  if (sp.ssrcs.empty()) {
    RTC_DLOG(LS_ERROR) << "No SSRCs in stream parameters: " << sp.ToString();
    return false;
  }
  if (sp.ssrcs.size() > 1) {
    RTC_DLOG(LS_ERROR) << "Multiple SSRCs in stream parameters: "
                       << sp.ToString();
    return false;
  }
  return true;
}

// Dumps an AudioCodec in RFC 2327-ish format.
std::string ToString(const AudioCodec& codec) {
  rtc::StringBuilder ss;
  ss << codec.name << "/" << codec.clockrate << "/" << codec.channels;
  if (!codec.params.empty()) {
    ss << " {";
    for (const auto& param : codec.params) {
      ss << " " << param.first << "=" << param.second;
    }
    ss << " }";
  }
  ss << " (" << codec.id << ")";
  return ss.Release();
}

bool IsCodec(const AudioCodec& codec, const char* ref_name) {
  return absl::EqualsIgnoreCase(codec.name, ref_name);
}

bool FindCodec(const std::vector<AudioCodec>& codecs,
               const AudioCodec& codec,
               AudioCodec* found_codec,
               const webrtc::WebRtcKeyValueConfig* field_trials) {
  for (const AudioCodec& c : codecs) {
    if (c.Matches(codec, field_trials)) {
      if (found_codec != NULL) {
        *found_codec = c;
      }
      return true;
    }
  }
  return false;
}

bool VerifyUniquePayloadTypes(const std::vector<AudioCodec>& codecs) {
  if (codecs.empty()) {
    return true;
  }
  std::vector<int> payload_types;
  absl::c_transform(codecs, std::back_inserter(payload_types),
                    [](const AudioCodec& codec) { return codec.id; });
  absl::c_sort(payload_types);
  return absl::c_adjacent_find(payload_types) == payload_types.end();
}

absl::optional<std::string> GetAudioNetworkAdaptorConfig(
    const AudioOptions& options) {
  if (options.audio_network_adaptor && *options.audio_network_adaptor &&
      options.audio_network_adaptor_config) {
    // Turn on audio network adaptor only when `options_.audio_network_adaptor`
    // equals true and `options_.audio_network_adaptor_config` has a value.
    return options.audio_network_adaptor_config;
  }
  return absl::nullopt;
}

// Returns its smallest positive argument. If neither argument is positive,
// returns an arbitrary nonpositive value.
int MinPositive(int a, int b) {
  if (a <= 0) {
    return b;
  }
  if (b <= 0) {
    return a;
  }
  return std::min(a, b);
}

// `max_send_bitrate_bps` is the bitrate from "b=" in SDP.
// `rtp_max_bitrate_bps` is the bitrate from RtpSender::SetParameters.
absl::optional<int> ComputeSendBitrate(int max_send_bitrate_bps,
                                       absl::optional<int> rtp_max_bitrate_bps,
                                       const webrtc::AudioCodecSpec& spec) {
  // If application-configured bitrate is set, take minimum of that and SDP
  // bitrate.
  const int bps = rtp_max_bitrate_bps
                      ? MinPositive(max_send_bitrate_bps, *rtp_max_bitrate_bps)
                      : max_send_bitrate_bps;
  if (bps <= 0) {
    return spec.info.default_bitrate_bps;
  }

  if (bps < spec.info.min_bitrate_bps) {
    // If codec is not multi-rate and `bps` is less than the fixed bitrate then
    // fail. If codec is not multi-rate and `bps` exceeds or equal the fixed
    // bitrate then ignore.
    RTC_LOG(LS_ERROR) << "Failed to set codec " << spec.format.name
                      << " to bitrate " << bps
                      << " bps"
                         ", requires at least "
                      << spec.info.min_bitrate_bps << " bps.";
    return absl::nullopt;
  }

  if (spec.info.HasFixedBitrate()) {
    return spec.info.default_bitrate_bps;
  } else {
    // If codec is multi-rate then just set the bitrate.
    return std::min(bps, spec.info.max_bitrate_bps);
  }
}

bool IsEnabled(const webrtc::WebRtcKeyValueConfig& config,
               absl::string_view trial) {
  return absl::StartsWith(config.Lookup(trial), "Enabled");
}

struct AdaptivePtimeConfig {
  bool enabled = false;
  webrtc::DataRate min_payload_bitrate = webrtc::DataRate::KilobitsPerSec(16);
  // Value is chosen to ensure FEC can be encoded, see LBRR_WB_MIN_RATE_BPS in
  // libopus.
  webrtc::DataRate min_encoder_bitrate = webrtc::DataRate::KilobitsPerSec(16);
  bool use_slow_adaptation = true;

  absl::optional<std::string> audio_network_adaptor_config;

  std::unique_ptr<webrtc::StructParametersParser> Parser() {
    return webrtc::StructParametersParser::Create(    //
        "enabled", &enabled,                          //
        "min_payload_bitrate", &min_payload_bitrate,  //
        "min_encoder_bitrate", &min_encoder_bitrate,  //
        "use_slow_adaptation", &use_slow_adaptation);
  }

  explicit AdaptivePtimeConfig(const webrtc::WebRtcKeyValueConfig& trials) {
    Parser()->Parse(trials.Lookup("WebRTC-Audio-AdaptivePtime"));
#if WEBRTC_ENABLE_PROTOBUF
    webrtc::audio_network_adaptor::config::ControllerManager config;
    auto* frame_length_controller =
        config.add_controllers()->mutable_frame_length_controller_v2();
    frame_length_controller->set_min_payload_bitrate_bps(
        min_payload_bitrate.bps());
    frame_length_controller->set_use_slow_adaptation(use_slow_adaptation);
    config.add_controllers()->mutable_bitrate_controller();
    audio_network_adaptor_config = config.SerializeAsString();
#endif
  }
};

// TODO(tommi): Constructing a receive stream could be made simpler.
// Move some of this boiler plate code into the config structs themselves.
webrtc::AudioReceiveStream::Config BuildReceiveStreamConfig(
    uint32_t remote_ssrc,
    uint32_t local_ssrc,
    bool use_transport_cc,
    bool use_nack,
    bool enable_non_sender_rtt,
    const std::vector<std::string>& stream_ids,
    const std::vector<webrtc::RtpExtension>& extensions,
    webrtc::Transport* rtcp_send_transport,
    const rtc::scoped_refptr<webrtc::AudioDecoderFactory>& decoder_factory,
    const std::map<int, webrtc::SdpAudioFormat>& decoder_map,
    absl::optional<webrtc::AudioCodecPairId> codec_pair_id,
    size_t jitter_buffer_max_packets,
    bool jitter_buffer_fast_accelerate,
    int jitter_buffer_min_delay_ms,
    bool jitter_buffer_enable_rtx_handling,
    rtc::scoped_refptr<webrtc::FrameDecryptorInterface> frame_decryptor,
    const webrtc::CryptoOptions& crypto_options,
    rtc::scoped_refptr<webrtc::FrameTransformerInterface> frame_transformer) {
  webrtc::AudioReceiveStream::Config config;
  config.rtp.remote_ssrc = remote_ssrc;
  config.rtp.local_ssrc = local_ssrc;
  config.rtp.transport_cc = use_transport_cc;
  config.rtp.nack.rtp_history_ms = use_nack ? kNackRtpHistoryMs : 0;
  if (!stream_ids.empty()) {
    config.sync_group = stream_ids[0];
  }
  config.rtp.extensions = extensions;
  config.rtcp_send_transport = rtcp_send_transport;
  config.enable_non_sender_rtt = enable_non_sender_rtt;
  config.decoder_factory = decoder_factory;
  config.decoder_map = decoder_map;
  config.codec_pair_id = codec_pair_id;
  config.jitter_buffer_max_packets = jitter_buffer_max_packets;
  config.jitter_buffer_fast_accelerate = jitter_buffer_fast_accelerate;
  config.jitter_buffer_min_delay_ms = jitter_buffer_min_delay_ms;
  config.jitter_buffer_enable_rtx_handling = jitter_buffer_enable_rtx_handling;
  config.frame_decryptor = std::move(frame_decryptor);
  config.crypto_options = crypto_options;
  config.frame_transformer = std::move(frame_transformer);
  return config;
}

}  // namespace

WebRtcVoiceEngine::WebRtcVoiceEngine(
    webrtc::TaskQueueFactory* task_queue_factory,
    webrtc::AudioDeviceModule* adm,
    const rtc::scoped_refptr<webrtc::AudioEncoderFactory>& encoder_factory,
    const rtc::scoped_refptr<webrtc::AudioDecoderFactory>& decoder_factory,
    rtc::scoped_refptr<webrtc::AudioMixer> audio_mixer,
    rtc::scoped_refptr<webrtc::AudioProcessing> audio_processing,
    webrtc::AudioFrameProcessor* audio_frame_processor,
    const webrtc::WebRtcKeyValueConfig& trials)
    : task_queue_factory_(task_queue_factory),
      adm_(adm),
      encoder_factory_(encoder_factory),
      decoder_factory_(decoder_factory),
      audio_mixer_(audio_mixer),
      apm_(audio_processing),
      audio_frame_processor_(audio_frame_processor),
<<<<<<< HEAD
      audio_red_for_opus_enabled_(
          IsEnabled(trials, "WebRTC-Audio-Red-For-Opus")),
=======
>>>>>>> bc8c0955
      minimized_remsampling_on_mobile_trial_enabled_(
          IsEnabled(trials, "WebRTC-Audio-MinimizeResamplingOnMobile")) {
  // This may be called from any thread, so detach thread checkers.
  worker_thread_checker_.Detach();
  signal_thread_checker_.Detach();
  RTC_LOG(LS_INFO) << "WebRtcVoiceEngine::WebRtcVoiceEngine";
  RTC_DCHECK(decoder_factory);
  RTC_DCHECK(encoder_factory);
  // The rest of our initialization will happen in Init.
}

WebRtcVoiceEngine::~WebRtcVoiceEngine() {
  RTC_DCHECK_RUN_ON(&worker_thread_checker_);
  RTC_LOG(LS_INFO) << "WebRtcVoiceEngine::~WebRtcVoiceEngine";
  if (initialized_) {
    StopAecDump();

    // Stop AudioDevice.
    adm()->StopPlayout();
    adm()->StopRecording();
    adm()->RegisterAudioCallback(nullptr);
    adm()->Terminate();
  }
}

void WebRtcVoiceEngine::Init() {
  RTC_DCHECK_RUN_ON(&worker_thread_checker_);
  RTC_LOG(LS_INFO) << "WebRtcVoiceEngine::Init";

  // TaskQueue expects to be created/destroyed on the same thread.
  RTC_DCHECK(!low_priority_worker_queue_);
  low_priority_worker_queue_.reset(
      new rtc::TaskQueue(task_queue_factory_->CreateTaskQueue(
          "rtc-low-prio", webrtc::TaskQueueFactory::Priority::LOW)));

  // Load our audio codec lists.
  RTC_LOG(LS_VERBOSE) << "Supported send codecs in order of preference:";
  send_codecs_ = CollectCodecs(encoder_factory_->GetSupportedEncoders());
  for (const AudioCodec& codec : send_codecs_) {
    RTC_LOG(LS_VERBOSE) << ToString(codec);
  }

  RTC_LOG(LS_VERBOSE) << "Supported recv codecs in order of preference:";
  recv_codecs_ = CollectCodecs(decoder_factory_->GetSupportedDecoders());
  for (const AudioCodec& codec : recv_codecs_) {
    RTC_LOG(LS_VERBOSE) << ToString(codec);
  }

#if defined(WEBRTC_INCLUDE_INTERNAL_AUDIO_DEVICE)
  // No ADM supplied? Create a default one.
  if (!adm_) {
    adm_ = webrtc::AudioDeviceModule::Create(
        webrtc::AudioDeviceModule::kPlatformDefaultAudio, task_queue_factory_);
  }
#endif  // WEBRTC_INCLUDE_INTERNAL_AUDIO_DEVICE
  RTC_CHECK(adm());
  webrtc::adm_helpers::Init(adm());

  // Set up AudioState.
  {
    webrtc::AudioState::Config config;
    if (audio_mixer_) {
      config.audio_mixer = audio_mixer_;
    } else {
      config.audio_mixer = webrtc::AudioMixerImpl::Create();
    }
    config.audio_processing = apm_;
    config.audio_device_module = adm_;
    if (audio_frame_processor_)
      config.async_audio_processing_factory =
          rtc::make_ref_counted<webrtc::AsyncAudioProcessing::Factory>(
              *audio_frame_processor_, *task_queue_factory_);
    audio_state_ = webrtc::AudioState::Create(config);
  }

  // Connect the ADM to our audio path.
  adm()->RegisterAudioCallback(audio_state()->audio_transport());

  // Set default engine options.
  {
    AudioOptions options;
    options.echo_cancellation = true;
    options.auto_gain_control = true;
#if defined(WEBRTC_IOS)
    // On iOS, VPIO provides built-in NS.
    options.noise_suppression = false;
    options.typing_detection = false;
#else
    options.noise_suppression = true;
    options.typing_detection = true;
#endif
    options.highpass_filter = true;
    options.stereo_swapping = false;
    options.audio_jitter_buffer_max_packets = 200;
    options.audio_jitter_buffer_fast_accelerate = false;
    options.audio_jitter_buffer_min_delay_ms = 0;
    options.audio_jitter_buffer_enable_rtx_handling = false;
    bool error = ApplyOptions(options);
    RTC_DCHECK(error);
  }
  initialized_ = true;
}

rtc::scoped_refptr<webrtc::AudioState> WebRtcVoiceEngine::GetAudioState()
    const {
  RTC_DCHECK_RUN_ON(&worker_thread_checker_);
  return audio_state_;
}

VoiceMediaChannel* WebRtcVoiceEngine::CreateMediaChannel(
    webrtc::Call* call,
    const MediaConfig& config,
    const AudioOptions& options,
    const webrtc::CryptoOptions& crypto_options) {
  RTC_DCHECK_RUN_ON(call->worker_thread());
  return new WebRtcVoiceMediaChannel(this, config, options, crypto_options,
                                     call);
}

bool WebRtcVoiceEngine::ApplyOptions(const AudioOptions& options_in) {
  RTC_DCHECK_RUN_ON(&worker_thread_checker_);
  RTC_LOG(LS_INFO) << "WebRtcVoiceEngine::ApplyOptions: "
                   << options_in.ToString();
  AudioOptions options = options_in;  // The options are modified below.

#if defined(WEBRTC_IOS)
  if (options.ios_force_software_aec_HACK &&
      *options.ios_force_software_aec_HACK) {
    // EC may be forced on for a device known to have non-functioning platform
    // AEC.
    options.echo_cancellation = true;
    RTC_LOG(LS_WARNING)
        << "Force software AEC on iOS. May conflict with platform AEC.";
  } else {
    // On iOS, VPIO provides built-in EC.
    options.echo_cancellation = false;
    RTC_LOG(LS_INFO) << "Always disable AEC on iOS. Use built-in instead.";
  }
#endif

// Override noise suppression options for Android.
#if defined(WEBRTC_ANDROID)
  options.typing_detection = false;
#endif

// Set and adjust gain control options.
#if defined(WEBRTC_IOS)
  // On iOS, VPIO provides built-in AGC.
  options.auto_gain_control = false;
  RTC_LOG(LS_INFO) << "Always disable AGC on iOS. Use built-in instead.";
#elif defined(WEBRTC_ANDROID)
#endif

#if defined(WEBRTC_IOS) || defined(WEBRTC_ANDROID)
  // Turn off the gain control if specified by the field trial.
  // The purpose of the field trial is to reduce the amount of resampling
  // performed inside the audio processing module on mobile platforms by
  // whenever possible turning off the fixed AGC mode and the high-pass filter.
  // (https://bugs.chromium.org/p/webrtc/issues/detail?id=6181).
  if (minimized_remsampling_on_mobile_trial_enabled_) {
    options.auto_gain_control = false;
    RTC_LOG(LS_INFO) << "Disable AGC according to field trial.";
    if (!(options.noise_suppression.value_or(false) ||
          options.echo_cancellation.value_or(false))) {
      // If possible, turn off the high-pass filter.
      RTC_LOG(LS_INFO)
          << "Disable high-pass filter in response to field trial.";
      options.highpass_filter = false;
    }
  }
#endif

  if (options.echo_cancellation) {
    // Check if platform supports built-in EC. Currently only supported on
    // Android and in combination with Java based audio layer.
    // TODO(henrika): investigate possibility to support built-in EC also
    // in combination with Open SL ES audio.
    const bool built_in_aec = adm()->BuiltInAECIsAvailable();
    if (built_in_aec) {
      // Built-in EC exists on this device. Enable/Disable it according to the
      // echo_cancellation audio option.
      const bool enable_built_in_aec = *options.echo_cancellation;
      if (adm()->EnableBuiltInAEC(enable_built_in_aec) == 0 &&
          enable_built_in_aec) {
        // Disable internal software EC if built-in EC is enabled,
        // i.e., replace the software EC with the built-in EC.
        options.echo_cancellation = false;
        RTC_LOG(LS_INFO)
            << "Disabling EC since built-in EC will be used instead";
      }
    }
  }

  if (options.auto_gain_control) {
    bool built_in_agc_avaliable = adm()->BuiltInAGCIsAvailable();
    if (built_in_agc_avaliable) {
      if (adm()->EnableBuiltInAGC(*options.auto_gain_control) == 0 &&
          *options.auto_gain_control) {
        // Disable internal software AGC if built-in AGC is enabled,
        // i.e., replace the software AGC with the built-in AGC.
        options.auto_gain_control = false;
        RTC_LOG(LS_INFO)
            << "Disabling AGC since built-in AGC will be used instead";
      }
    }
  }

  if (options.noise_suppression) {
    if (adm()->BuiltInNSIsAvailable()) {
      bool builtin_ns = *options.noise_suppression;
      if (adm()->EnableBuiltInNS(builtin_ns) == 0 && builtin_ns) {
        // Disable internal software NS if built-in NS is enabled,
        // i.e., replace the software NS with the built-in NS.
        options.noise_suppression = false;
        RTC_LOG(LS_INFO)
            << "Disabling NS since built-in NS will be used instead";
      }
    }
  }

  if (options.stereo_swapping) {
    RTC_LOG(LS_INFO) << "Stereo swapping enabled? " << *options.stereo_swapping;
    audio_state()->SetStereoChannelSwapping(*options.stereo_swapping);
  }

  if (options.audio_jitter_buffer_max_packets) {
    RTC_LOG(LS_INFO) << "NetEq capacity is "
                     << *options.audio_jitter_buffer_max_packets;
    audio_jitter_buffer_max_packets_ =
        std::max(20, *options.audio_jitter_buffer_max_packets);
  }
  if (options.audio_jitter_buffer_fast_accelerate) {
    RTC_LOG(LS_INFO) << "NetEq fast mode? "
                     << *options.audio_jitter_buffer_fast_accelerate;
    audio_jitter_buffer_fast_accelerate_ =
        *options.audio_jitter_buffer_fast_accelerate;
  }
  if (options.audio_jitter_buffer_min_delay_ms) {
    RTC_LOG(LS_INFO) << "NetEq minimum delay is "
                     << *options.audio_jitter_buffer_min_delay_ms;
    audio_jitter_buffer_min_delay_ms_ =
        *options.audio_jitter_buffer_min_delay_ms;
  }
  if (options.audio_jitter_buffer_enable_rtx_handling) {
    RTC_LOG(LS_INFO) << "NetEq handle reordered packets? "
                     << *options.audio_jitter_buffer_enable_rtx_handling;
    audio_jitter_buffer_enable_rtx_handling_ =
        *options.audio_jitter_buffer_enable_rtx_handling;
  }

  webrtc::AudioProcessing* ap = apm();
  if (!ap) {
    RTC_LOG(LS_INFO)
        << "No audio processing module present. No software-provided effects "
           "(AEC, NS, AGC, ...) are activated";
    return true;
  }

  webrtc::AudioProcessing::Config apm_config = ap->GetConfig();

  if (options.echo_cancellation) {
    apm_config.echo_canceller.enabled = *options.echo_cancellation;
    // RingRTC change to allow control of AEC3 vs AECM
    apm_config.echo_canceller.mobile_mode = adm()->UseAecm();
  }

  if (options.auto_gain_control) {
    const bool enabled = *options.auto_gain_control;
    apm_config.gain_controller1.enabled = enabled;
#if defined(WEBRTC_IOS) || defined(WEBRTC_ANDROID)
    apm_config.gain_controller1.mode =
        apm_config.gain_controller1.kFixedDigital;
#else
    apm_config.gain_controller1.mode =
        apm_config.gain_controller1.kAdaptiveAnalog;
#endif
  }

  if (options.highpass_filter) {
    apm_config.high_pass_filter.enabled = *options.highpass_filter;
  }

  if (options.noise_suppression) {
    const bool enabled = *options.noise_suppression;
    apm_config.noise_suppression.enabled = enabled;
    apm_config.noise_suppression.level =
        webrtc::AudioProcessing::Config::NoiseSuppression::Level::kHigh;
    RTC_LOG(LS_INFO) << "NS set to " << enabled;
  }

  if (options.typing_detection) {
    RTC_LOG(LS_WARNING) << "Typing detection is requested, but unsupported.";
  }

  ap->ApplyConfig(apm_config);
  return true;
}

const std::vector<AudioCodec>& WebRtcVoiceEngine::send_codecs() const {
  RTC_DCHECK(signal_thread_checker_.IsCurrent());
  return send_codecs_;
}

const std::vector<AudioCodec>& WebRtcVoiceEngine::recv_codecs() const {
  RTC_DCHECK(signal_thread_checker_.IsCurrent());
  return recv_codecs_;
}

std::vector<webrtc::RtpHeaderExtensionCapability>
WebRtcVoiceEngine::GetRtpHeaderExtensions() const {
  RTC_DCHECK(signal_thread_checker_.IsCurrent());
  std::vector<webrtc::RtpHeaderExtensionCapability> result;
  int id = 1;
<<<<<<< HEAD
  // RingRTC change to disable unused header extensions
  for (const auto& uri :
       {// webrtc::RtpExtension::kAudioLevelUri,
        webrtc::RtpExtension::kAbsSendTimeUri,
        webrtc::RtpExtension::kTransportSequenceNumberUri,
        webrtc::RtpExtension::kMidUri,
        // webrtc::RtpExtension::kRidUri,
        // webrtc::RtpExtension::kRepairedRidUri
        }) {
=======
  for (const auto& uri : {webrtc::RtpExtension::kAudioLevelUri,
                          webrtc::RtpExtension::kAbsSendTimeUri,
                          webrtc::RtpExtension::kTransportSequenceNumberUri,
                          webrtc::RtpExtension::kMidUri}) {
>>>>>>> bc8c0955
    result.emplace_back(uri, id++, webrtc::RtpTransceiverDirection::kSendRecv);
  }
  return result;
}

bool WebRtcVoiceEngine::StartAecDump(webrtc::FileWrapper file,
                                     int64_t max_size_bytes) {
  RTC_DCHECK_RUN_ON(&worker_thread_checker_);

  webrtc::AudioProcessing* ap = apm();
  if (!ap) {
    RTC_LOG(LS_WARNING)
        << "Attempting to start aecdump when no audio processing module is "
           "present, hence no aecdump is started.";
    return false;
  }

  return ap->CreateAndAttachAecDump(file.Release(), max_size_bytes,
                                    low_priority_worker_queue_.get());
}

void WebRtcVoiceEngine::StopAecDump() {
  RTC_DCHECK_RUN_ON(&worker_thread_checker_);
  webrtc::AudioProcessing* ap = apm();
  if (ap) {
    ap->DetachAecDump();
  } else {
    RTC_LOG(LS_WARNING) << "Attempting to stop aecdump when no audio "
                           "processing module is present";
  }
}

webrtc::AudioDeviceModule* WebRtcVoiceEngine::adm() {
  RTC_DCHECK_RUN_ON(&worker_thread_checker_);
  RTC_DCHECK(adm_);
  return adm_.get();
}

webrtc::AudioProcessing* WebRtcVoiceEngine::apm() const {
  RTC_DCHECK_RUN_ON(&worker_thread_checker_);
  return apm_.get();
}

webrtc::AudioState* WebRtcVoiceEngine::audio_state() {
  RTC_DCHECK_RUN_ON(&worker_thread_checker_);
  RTC_DCHECK(audio_state_);
  return audio_state_.get();
}

std::vector<AudioCodec> WebRtcVoiceEngine::CollectCodecs(
    const std::vector<webrtc::AudioCodecSpec>& specs) const {
  PayloadTypeMapper mapper;
  std::vector<AudioCodec> out;

  // Only generate CN payload types for these clockrates:
  std::map<int, bool, std::greater<int>> generate_cn = {
      {8000, false}, {16000, false}, {32000, false}};
  // Only generate telephone-event payload types for these clockrates:
  std::map<int, bool, std::greater<int>> generate_dtmf = {
      {8000, false}, {16000, false}, {32000, false}, {48000, false}};

  auto map_format = [&mapper](const webrtc::SdpAudioFormat& format,
                              std::vector<AudioCodec>* out) {
    absl::optional<AudioCodec> opt_codec = mapper.ToAudioCodec(format);
    if (opt_codec) {
      if (out) {
        out->push_back(*opt_codec);
      }
    } else {
      RTC_LOG(LS_ERROR) << "Unable to assign payload type to format: "
                        << rtc::ToString(format);
    }

    return opt_codec;
  };

  for (const auto& spec : specs) {
    // We need to do some extra stuff before adding the main codecs to out.
    absl::optional<AudioCodec> opt_codec = map_format(spec.format, nullptr);
    if (opt_codec) {
      AudioCodec& codec = *opt_codec;
      if (spec.info.supports_network_adaption) {
        codec.AddFeedbackParam(
            FeedbackParam(kRtcpFbParamTransportCc, kParamValueEmpty));
      }

      // if (spec.info.allow_comfort_noise) {
      //   // Generate a CN entry if the decoder allows it and we support the
      //   // clockrate.
      //   auto cn = generate_cn.find(spec.format.clockrate_hz);
      //   if (cn != generate_cn.end()) {
      //     cn->second = true;
      //   }
      // }

      // // Generate a telephone-event entry if we support the clockrate.
      // auto dtmf = generate_dtmf.find(spec.format.clockrate_hz);
      // if (dtmf != generate_dtmf.end()) {
      //   dtmf->second = true;
      // }

      out.push_back(codec);

      if (codec.name == kOpusCodecName) {
        std::string redFmtp =
            rtc::ToString(codec.id) + "/" + rtc::ToString(codec.id);
        map_format({kRedCodecName, 48000, 2, {{"", redFmtp}}}, &out);
      }
    }
  }

  // Add CN codecs after "proper" audio codecs.
  for (const auto& cn : generate_cn) {
    if (cn.second) {
      map_format({kCnCodecName, cn.first, 1}, &out);
    }
  }

  // Add telephone-event codecs last.
  for (const auto& dtmf : generate_dtmf) {
    if (dtmf.second) {
      map_format({kDtmfCodecName, dtmf.first, 1}, &out);
    }
  }

  return out;
}

class WebRtcVoiceMediaChannel::WebRtcAudioSendStream
    : public AudioSource::Sink {
 public:
  WebRtcAudioSendStream(
      uint32_t ssrc,
      const std::string& mid,
      const std::string& c_name,
      const std::string track_id,
      const absl::optional<webrtc::AudioSendStream::Config::SendCodecSpec>&
          send_codec_spec,
      bool extmap_allow_mixed,
      const std::vector<webrtc::RtpExtension>& extensions,
      int max_send_bitrate_bps,
      int rtcp_report_interval_ms,
      const absl::optional<std::string>& audio_network_adaptor_config,
      webrtc::Call* call,
      webrtc::Transport* send_transport,
      const rtc::scoped_refptr<webrtc::AudioEncoderFactory>& encoder_factory,
      const absl::optional<webrtc::AudioCodecPairId> codec_pair_id,
      rtc::scoped_refptr<webrtc::FrameEncryptorInterface> frame_encryptor,
      const webrtc::CryptoOptions& crypto_options)
      : adaptive_ptime_config_(call->trials()),
        call_(call),
        config_(send_transport),
        max_send_bitrate_bps_(max_send_bitrate_bps),
        rtp_parameters_(CreateRtpParametersWithOneEncoding()) {
    RTC_DCHECK(call);
    RTC_DCHECK(encoder_factory);
    config_.rtp.ssrc = ssrc;
    config_.rtp.mid = mid;
    config_.rtp.c_name = c_name;
    config_.rtp.extmap_allow_mixed = extmap_allow_mixed;
    config_.rtp.extensions = extensions;
    config_.has_dscp =
        rtp_parameters_.encodings[0].network_priority != webrtc::Priority::kLow;
    config_.encoder_factory = encoder_factory;
    config_.codec_pair_id = codec_pair_id;
    config_.track_id = track_id;
    config_.frame_encryptor = frame_encryptor;
    config_.crypto_options = crypto_options;
    config_.rtcp_report_interval_ms = rtcp_report_interval_ms;
    rtp_parameters_.encodings[0].ssrc = ssrc;
    rtp_parameters_.rtcp.cname = c_name;
    rtp_parameters_.header_extensions = extensions;

    audio_network_adaptor_config_from_options_ = audio_network_adaptor_config;
    UpdateAudioNetworkAdaptorConfig();

    if (send_codec_spec) {
      UpdateSendCodecSpec(*send_codec_spec);
    }

    stream_ = call_->CreateAudioSendStream(config_);
  }

  WebRtcAudioSendStream() = delete;
  WebRtcAudioSendStream(const WebRtcAudioSendStream&) = delete;
  WebRtcAudioSendStream& operator=(const WebRtcAudioSendStream&) = delete;

  ~WebRtcAudioSendStream() override {
    RTC_DCHECK_RUN_ON(&worker_thread_checker_);
    ClearSource();
    call_->DestroyAudioSendStream(stream_);
  }

  void SetSendCodecSpec(
      const webrtc::AudioSendStream::Config::SendCodecSpec& send_codec_spec) {
    UpdateSendCodecSpec(send_codec_spec);
    ReconfigureAudioSendStream();
  }

  void SetRtpExtensions(const std::vector<webrtc::RtpExtension>& extensions) {
    RTC_DCHECK_RUN_ON(&worker_thread_checker_);
    config_.rtp.extensions = extensions;
    rtp_parameters_.header_extensions = extensions;
    ReconfigureAudioSendStream();
  }

  void SetExtmapAllowMixed(bool extmap_allow_mixed) {
    config_.rtp.extmap_allow_mixed = extmap_allow_mixed;
    ReconfigureAudioSendStream();
  }

  void SetMid(const std::string& mid) {
    RTC_DCHECK_RUN_ON(&worker_thread_checker_);
    if (config_.rtp.mid == mid) {
      return;
    }
    config_.rtp.mid = mid;
    ReconfigureAudioSendStream();
  }

  void SetFrameEncryptor(
      rtc::scoped_refptr<webrtc::FrameEncryptorInterface> frame_encryptor) {
    RTC_DCHECK_RUN_ON(&worker_thread_checker_);
    config_.frame_encryptor = frame_encryptor;
    ReconfigureAudioSendStream();
  }

  void SetAudioNetworkAdaptorConfig(
      const absl::optional<std::string>& audio_network_adaptor_config) {
    RTC_DCHECK_RUN_ON(&worker_thread_checker_);
    if (audio_network_adaptor_config_from_options_ ==
        audio_network_adaptor_config) {
      return;
    }
    audio_network_adaptor_config_from_options_ = audio_network_adaptor_config;
    UpdateAudioNetworkAdaptorConfig();
    UpdateAllowedBitrateRange();
    ReconfigureAudioSendStream();
  }

  bool SetMaxSendBitrate(int bps) {
    RTC_DCHECK_RUN_ON(&worker_thread_checker_);
    RTC_DCHECK(config_.send_codec_spec);
    RTC_DCHECK(audio_codec_spec_);
    auto send_rate = ComputeSendBitrate(
        bps, rtp_parameters_.encodings[0].max_bitrate_bps, *audio_codec_spec_);

    if (!send_rate) {
      return false;
    }

    max_send_bitrate_bps_ = bps;

    if (send_rate != config_.send_codec_spec->target_bitrate_bps) {
      config_.send_codec_spec->target_bitrate_bps = send_rate;
      ReconfigureAudioSendStream();
    }
    return true;
  }

  bool SendTelephoneEvent(int payload_type,
                          int payload_freq,
                          int event,
                          int duration_ms) {
    RTC_DCHECK_RUN_ON(&worker_thread_checker_);
    RTC_DCHECK(stream_);
    return stream_->SendTelephoneEvent(payload_type, payload_freq, event,
                                       duration_ms);
  }

  void SetSend(bool send) {
    RTC_DCHECK_RUN_ON(&worker_thread_checker_);
    send_ = send;
    UpdateSendState();
  }

  void SetMuted(bool muted) {
    RTC_DCHECK_RUN_ON(&worker_thread_checker_);
    RTC_DCHECK(stream_);
    stream_->SetMuted(muted);
    muted_ = muted;
  }

  bool muted() const {
    RTC_DCHECK_RUN_ON(&worker_thread_checker_);
    return muted_;
  }

  webrtc::AudioSendStream::Stats GetStats(bool has_remote_tracks) const {
    RTC_DCHECK_RUN_ON(&worker_thread_checker_);
    RTC_DCHECK(stream_);
    return stream_->GetStats(has_remote_tracks);
  }

  // Starts the sending by setting ourselves as a sink to the AudioSource to
  // get data callbacks.
  // This method is called on the libjingle worker thread.
  // TODO(xians): Make sure Start() is called only once.
  void SetSource(AudioSource* source) {
    RTC_DCHECK_RUN_ON(&worker_thread_checker_);
    RTC_DCHECK(source);
    if (source_) {
      RTC_DCHECK(source_ == source);
      return;
    }
    source->SetSink(this);
    source_ = source;
    UpdateSendState();
  }

  // Stops sending by setting the sink of the AudioSource to nullptr. No data
  // callback will be received after this method.
  // This method is called on the libjingle worker thread.
  void ClearSource() {
    RTC_DCHECK_RUN_ON(&worker_thread_checker_);
    if (source_) {
      source_->SetSink(nullptr);
      source_ = nullptr;
    }
    UpdateSendState();
  }

  // AudioSource::Sink implementation.
  // This method is called on the audio thread.
  void OnData(const void* audio_data,
              int bits_per_sample,
              int sample_rate,
              size_t number_of_channels,
              size_t number_of_frames,
              absl::optional<int64_t> absolute_capture_timestamp_ms) override {
    RTC_DCHECK_EQ(16, bits_per_sample);
    RTC_CHECK_RUNS_SERIALIZED(&audio_capture_race_checker_);
    RTC_DCHECK(stream_);
    std::unique_ptr<webrtc::AudioFrame> audio_frame(new webrtc::AudioFrame());
    audio_frame->UpdateFrame(
        audio_frame->timestamp_, static_cast<const int16_t*>(audio_data),
        number_of_frames, sample_rate, audio_frame->speech_type_,
        audio_frame->vad_activity_, number_of_channels);
    // TODO(bugs.webrtc.org/10739): add dcheck that
    // `absolute_capture_timestamp_ms` always receives a value.
    if (absolute_capture_timestamp_ms) {
      audio_frame->set_absolute_capture_timestamp_ms(
          *absolute_capture_timestamp_ms);
    }
    stream_->SendAudioData(std::move(audio_frame));
  }

  // Callback from the `source_` when it is going away. In case Start() has
  // never been called, this callback won't be triggered.
  void OnClose() override {
    RTC_DCHECK_RUN_ON(&worker_thread_checker_);
    // Set `source_` to nullptr to make sure no more callback will get into
    // the source.
    source_ = nullptr;
    UpdateSendState();
  }

  const webrtc::RtpParameters& rtp_parameters() const {
    return rtp_parameters_;
  }

  webrtc::RTCError SetRtpParameters(const webrtc::RtpParameters& parameters) {
    webrtc::RTCError error = CheckRtpParametersInvalidModificationAndValues(
        rtp_parameters_, parameters);
    if (!error.ok()) {
      return error;
    }

    absl::optional<int> send_rate;
    if (audio_codec_spec_) {
      send_rate = ComputeSendBitrate(max_send_bitrate_bps_,
                                     parameters.encodings[0].max_bitrate_bps,
                                     *audio_codec_spec_);
      if (!send_rate) {
        return webrtc::RTCError(webrtc::RTCErrorType::INTERNAL_ERROR);
      }
    }

    const absl::optional<int> old_rtp_max_bitrate =
        rtp_parameters_.encodings[0].max_bitrate_bps;
    double old_priority = rtp_parameters_.encodings[0].bitrate_priority;
    webrtc::Priority old_dscp = rtp_parameters_.encodings[0].network_priority;
    bool old_adaptive_ptime = rtp_parameters_.encodings[0].adaptive_ptime;
    rtp_parameters_ = parameters;
    config_.bitrate_priority = rtp_parameters_.encodings[0].bitrate_priority;
    config_.has_dscp = (rtp_parameters_.encodings[0].network_priority !=
                        webrtc::Priority::kLow);

    bool reconfigure_send_stream =
        (rtp_parameters_.encodings[0].max_bitrate_bps != old_rtp_max_bitrate) ||
        (rtp_parameters_.encodings[0].bitrate_priority != old_priority) ||
        (rtp_parameters_.encodings[0].network_priority != old_dscp) ||
        (rtp_parameters_.encodings[0].adaptive_ptime != old_adaptive_ptime);
    if (rtp_parameters_.encodings[0].max_bitrate_bps != old_rtp_max_bitrate) {
      // Update the bitrate range.
      if (send_rate) {
        config_.send_codec_spec->target_bitrate_bps = send_rate;
      }
    }
    if (reconfigure_send_stream) {
      // Changing adaptive_ptime may update the audio network adaptor config
      // used.
      UpdateAudioNetworkAdaptorConfig();
      UpdateAllowedBitrateRange();
      ReconfigureAudioSendStream();
    }

    rtp_parameters_.rtcp.cname = config_.rtp.c_name;
    rtp_parameters_.rtcp.reduced_size = false;

    // parameters.encodings[0].active could have changed.
    UpdateSendState();
    return webrtc::RTCError::OK();
  }

  void SetEncoderToPacketizerFrameTransformer(
      rtc::scoped_refptr<webrtc::FrameTransformerInterface> frame_transformer) {
    RTC_DCHECK_RUN_ON(&worker_thread_checker_);
    config_.frame_transformer = std::move(frame_transformer);
    ReconfigureAudioSendStream();
  }

  void ConfigureEncoder(const webrtc::AudioEncoder::Config& config) {
    stream_->ConfigureEncoder(config);
  }

  uint16_t GetAudioLevel() {
    return stream_->GetAudioLevel();
  }


 private:
  void UpdateSendState() {
    RTC_DCHECK_RUN_ON(&worker_thread_checker_);
    RTC_DCHECK(stream_);
    RTC_DCHECK_EQ(1UL, rtp_parameters_.encodings.size());
    if (send_ && source_ != nullptr && rtp_parameters_.encodings[0].active) {
      stream_->Start();
    } else {  // !send || source_ = nullptr
      stream_->Stop();
    }
  }

  void UpdateAllowedBitrateRange() {
    RTC_DCHECK_RUN_ON(&worker_thread_checker_);
    // The order of precedence, from lowest to highest is:
    // - a reasonable default of 32kbps min/max
    // - fixed target bitrate from codec spec
    // - lower min bitrate if adaptive ptime is enabled
    // - bitrate configured in the rtp_parameter encodings settings
    const int kDefaultBitrateBps = 32000;
    config_.min_bitrate_bps = kDefaultBitrateBps;
    config_.max_bitrate_bps = kDefaultBitrateBps;

    if (config_.send_codec_spec &&
        config_.send_codec_spec->target_bitrate_bps) {
      config_.min_bitrate_bps = *config_.send_codec_spec->target_bitrate_bps;
      config_.max_bitrate_bps = *config_.send_codec_spec->target_bitrate_bps;
    }

    if (rtp_parameters_.encodings[0].adaptive_ptime) {
      config_.min_bitrate_bps = std::min(
          config_.min_bitrate_bps,
          static_cast<int>(adaptive_ptime_config_.min_encoder_bitrate.bps()));
    }

    if (rtp_parameters_.encodings[0].min_bitrate_bps) {
      config_.min_bitrate_bps = *rtp_parameters_.encodings[0].min_bitrate_bps;
    }
    if (rtp_parameters_.encodings[0].max_bitrate_bps) {
      config_.max_bitrate_bps = *rtp_parameters_.encodings[0].max_bitrate_bps;
    }
  }

  void UpdateSendCodecSpec(
      const webrtc::AudioSendStream::Config::SendCodecSpec& send_codec_spec) {
    RTC_DCHECK_RUN_ON(&worker_thread_checker_);
    config_.send_codec_spec = send_codec_spec;
    auto info =
        config_.encoder_factory->QueryAudioEncoder(send_codec_spec.format);
    RTC_DCHECK(info);
    // If a specific target bitrate has been set for the stream, use that as
    // the new default bitrate when computing send bitrate.
    if (send_codec_spec.target_bitrate_bps) {
      info->default_bitrate_bps = std::max(
          info->min_bitrate_bps,
          std::min(info->max_bitrate_bps, *send_codec_spec.target_bitrate_bps));
    }

    audio_codec_spec_.emplace(
        webrtc::AudioCodecSpec{send_codec_spec.format, *info});

    config_.send_codec_spec->target_bitrate_bps = ComputeSendBitrate(
        max_send_bitrate_bps_, rtp_parameters_.encodings[0].max_bitrate_bps,
        *audio_codec_spec_);

    UpdateAllowedBitrateRange();

    // Encoder will only use two channels if the stereo parameter is set.
    const auto& it = send_codec_spec.format.parameters.find("stereo");
    if (it != send_codec_spec.format.parameters.end() && it->second == "1") {
      num_encoded_channels_ = 2;
    } else {
      num_encoded_channels_ = 1;
    }
  }

  void UpdateAudioNetworkAdaptorConfig() {
    if (adaptive_ptime_config_.enabled ||
        rtp_parameters_.encodings[0].adaptive_ptime) {
      config_.audio_network_adaptor_config =
          adaptive_ptime_config_.audio_network_adaptor_config;
      return;
    }
    config_.audio_network_adaptor_config =
        audio_network_adaptor_config_from_options_;
  }

  void ReconfigureAudioSendStream() {
    RTC_DCHECK_RUN_ON(&worker_thread_checker_);
    RTC_DCHECK(stream_);
    stream_->Reconfigure(config_);
  }

  int NumPreferredChannels() const override { return num_encoded_channels_; }

  const AdaptivePtimeConfig adaptive_ptime_config_;
  webrtc::SequenceChecker worker_thread_checker_;
  rtc::RaceChecker audio_capture_race_checker_;
  webrtc::Call* call_ = nullptr;
  webrtc::AudioSendStream::Config config_;
  // The stream is owned by WebRtcAudioSendStream and may be reallocated if
  // configuration changes.
  webrtc::AudioSendStream* stream_ = nullptr;

  // Raw pointer to AudioSource owned by LocalAudioTrackHandler.
  // PeerConnection will make sure invalidating the pointer before the object
  // goes away.
  AudioSource* source_ = nullptr;
  bool send_ = false;
  bool muted_ = false;
  int max_send_bitrate_bps_;
  webrtc::RtpParameters rtp_parameters_;
  absl::optional<webrtc::AudioCodecSpec> audio_codec_spec_;
  // TODO(webrtc:11717): Remove this once audio_network_adaptor in AudioOptions
  // has been removed.
  absl::optional<std::string> audio_network_adaptor_config_from_options_;
  std::atomic<int> num_encoded_channels_{-1};
};

class WebRtcVoiceMediaChannel::WebRtcAudioReceiveStream {
 public:
  WebRtcAudioReceiveStream(webrtc::AudioReceiveStream::Config config,
                           webrtc::Call* call)
      : call_(call), stream_(call_->CreateAudioReceiveStream(config)) {
    RTC_DCHECK(call);
    RTC_DCHECK(stream_);
  }

  WebRtcAudioReceiveStream() = delete;
  WebRtcAudioReceiveStream(const WebRtcAudioReceiveStream&) = delete;
  WebRtcAudioReceiveStream& operator=(const WebRtcAudioReceiveStream&) = delete;

  ~WebRtcAudioReceiveStream() {
    RTC_DCHECK_RUN_ON(&worker_thread_checker_);
    call_->DestroyAudioReceiveStream(stream_);
  }

  webrtc::AudioReceiveStream& stream() {
    RTC_DCHECK(stream_);
    return *stream_;
  }

  void SetFrameDecryptor(
      rtc::scoped_refptr<webrtc::FrameDecryptorInterface> frame_decryptor) {
    RTC_DCHECK_RUN_ON(&worker_thread_checker_);
    stream_->SetFrameDecryptor(std::move(frame_decryptor));
  }

  void SetUseTransportCc(bool use_transport_cc, bool use_nack) {
    RTC_DCHECK_RUN_ON(&worker_thread_checker_);
    stream_->SetUseTransportCcAndNackHistory(use_transport_cc,
                                             use_nack ? kNackRtpHistoryMs : 0);
  }

  void SetNonSenderRttMeasurement(bool enabled) {
    RTC_DCHECK_RUN_ON(&worker_thread_checker_);
    stream_->SetNonSenderRttMeasurement(enabled);
  }

  void SetRtpExtensions(const std::vector<webrtc::RtpExtension>& extensions) {
    RTC_DCHECK_RUN_ON(&worker_thread_checker_);
    stream_->SetRtpExtensions(extensions);
  }

  // Set a new payload type -> decoder map.
  void SetDecoderMap(const std::map<int, webrtc::SdpAudioFormat>& decoder_map) {
    RTC_DCHECK_RUN_ON(&worker_thread_checker_);
    stream_->SetDecoderMap(decoder_map);
  }

  webrtc::AudioReceiveStream::Stats GetStats(
      bool get_and_clear_legacy_stats) const {
    RTC_DCHECK_RUN_ON(&worker_thread_checker_);
    return stream_->GetStats(get_and_clear_legacy_stats);
  }

  void SetRawAudioSink(std::unique_ptr<webrtc::AudioSinkInterface> sink) {
    RTC_DCHECK_RUN_ON(&worker_thread_checker_);
    // Need to update the stream's sink first; once raw_audio_sink_ is
    // reassigned, whatever was in there before is destroyed.
    stream_->SetSink(sink.get());
    raw_audio_sink_ = std::move(sink);
  }

  void SetOutputVolume(double volume) {
    RTC_DCHECK_RUN_ON(&worker_thread_checker_);
    stream_->SetGain(volume);
  }

  void SetPlayout(bool playout) {
    RTC_DCHECK_RUN_ON(&worker_thread_checker_);
    if (playout) {
      stream_->Start();
    } else {
      stream_->Stop();
    }
  }

  bool SetBaseMinimumPlayoutDelayMs(int delay_ms) {
    RTC_DCHECK_RUN_ON(&worker_thread_checker_);
    if (stream_->SetBaseMinimumPlayoutDelayMs(delay_ms))
      return true;

    RTC_LOG(LS_ERROR) << "Failed to SetBaseMinimumPlayoutDelayMs"
                         " on AudioReceiveStream on SSRC="
                      << stream_->rtp_config().remote_ssrc
                      << " with delay_ms=" << delay_ms;
    return false;
  }

  int GetBaseMinimumPlayoutDelayMs() const {
    RTC_DCHECK_RUN_ON(&worker_thread_checker_);
    return stream_->GetBaseMinimumPlayoutDelayMs();
  }

  std::vector<webrtc::RtpSource> GetSources() {
    RTC_DCHECK_RUN_ON(&worker_thread_checker_);
    return stream_->GetSources();
  }

  webrtc::RtpParameters GetRtpParameters() const {
    webrtc::RtpParameters rtp_parameters;
    rtp_parameters.encodings.emplace_back();
    const auto& config = stream_->rtp_config();
    rtp_parameters.encodings[0].ssrc = config.remote_ssrc;
    rtp_parameters.header_extensions = config.extensions;
    return rtp_parameters;
  }

  void SetDepacketizerToDecoderFrameTransformer(
      rtc::scoped_refptr<webrtc::FrameTransformerInterface> frame_transformer) {
    RTC_DCHECK_RUN_ON(&worker_thread_checker_);
    stream_->SetDepacketizerToDecoderFrameTransformer(frame_transformer);
  }

  // RingRTC change to get audio level
  uint16_t GetAudioLevel() {
    return stream_->GetAudioLevel();
  }

 private:
  webrtc::SequenceChecker worker_thread_checker_;
  webrtc::Call* call_ = nullptr;
  webrtc::AudioReceiveStream* const stream_ = nullptr;
  std::unique_ptr<webrtc::AudioSinkInterface> raw_audio_sink_
      RTC_GUARDED_BY(worker_thread_checker_);
};

WebRtcVoiceMediaChannel::WebRtcVoiceMediaChannel(
    WebRtcVoiceEngine* engine,
    const MediaConfig& config,
    const AudioOptions& options,
    const webrtc::CryptoOptions& crypto_options,
    webrtc::Call* call)
    : VoiceMediaChannel(call->network_thread(), config.enable_dscp),
      worker_thread_(call->worker_thread()),
      engine_(engine),
      call_(call),
      audio_config_(config.audio),
<<<<<<< HEAD
      crypto_options_(crypto_options),
      audio_red_for_opus_enabled_(
          IsEnabled(call->trials(), "WebRTC-Audio-Red-For-Opus")) {
=======
      crypto_options_(crypto_options) {
>>>>>>> bc8c0955
  network_thread_checker_.Detach();
  RTC_LOG(LS_VERBOSE) << "WebRtcVoiceMediaChannel::WebRtcVoiceMediaChannel";
  RTC_DCHECK(call);
  SetOptions(options);
}

WebRtcVoiceMediaChannel::~WebRtcVoiceMediaChannel() {
  RTC_DCHECK_RUN_ON(worker_thread_);
  RTC_LOG(LS_VERBOSE) << "WebRtcVoiceMediaChannel::~WebRtcVoiceMediaChannel";
  // TODO(solenberg): Should be able to delete the streams directly, without
  //                  going through RemoveNnStream(), once stream objects handle
  //                  all (de)configuration.
  while (!send_streams_.empty()) {
    RemoveSendStream(send_streams_.begin()->first);
  }
  while (!recv_streams_.empty()) {
    RemoveRecvStream(recv_streams_.begin()->first);
  }
}

bool WebRtcVoiceMediaChannel::SetSendParameters(
    const AudioSendParameters& params) {
  TRACE_EVENT0("webrtc", "WebRtcVoiceMediaChannel::SetSendParameters");
  RTC_DCHECK_RUN_ON(worker_thread_);
  RTC_LOG(LS_INFO) << "WebRtcVoiceMediaChannel::SetSendParameters: "
                   << params.ToString();
  // TODO(pthatcher): Refactor this to be more clean now that we have
  // all the information at once.

  if (!SetSendCodecs(params.codecs)) {
    return false;
  }

  if (!ValidateRtpExtensions(params.extensions, send_rtp_extensions_)) {
    return false;
  }

  if (ExtmapAllowMixed() != params.extmap_allow_mixed) {
    SetExtmapAllowMixed(params.extmap_allow_mixed);
    for (auto& it : send_streams_) {
      it.second->SetExtmapAllowMixed(params.extmap_allow_mixed);
    }
  }

  std::vector<webrtc::RtpExtension> filtered_extensions = FilterRtpExtensions(
      params.extensions, webrtc::RtpExtension::IsSupportedForAudio, true,
      call_->trials());
  if (send_rtp_extensions_ != filtered_extensions) {
    send_rtp_extensions_.swap(filtered_extensions);
    for (auto& it : send_streams_) {
      it.second->SetRtpExtensions(send_rtp_extensions_);
    }
  }
  if (!params.mid.empty()) {
    mid_ = params.mid;
    for (auto& it : send_streams_) {
      it.second->SetMid(params.mid);
    }
  }

  if (!SetMaxSendBitrate(params.max_bandwidth_bps)) {
    return false;
  }
  return SetOptions(params.options);
}

bool WebRtcVoiceMediaChannel::SetRecvParameters(
    const AudioRecvParameters& params) {
  TRACE_EVENT0("webrtc", "WebRtcVoiceMediaChannel::SetRecvParameters");
  RTC_DCHECK_RUN_ON(worker_thread_);
  RTC_LOG(LS_INFO) << "WebRtcVoiceMediaChannel::SetRecvParameters: "
                   << params.ToString();
  // TODO(pthatcher): Refactor this to be more clean now that we have
  // all the information at once.

  if (!SetRecvCodecs(params.codecs)) {
    return false;
  }

  if (!ValidateRtpExtensions(params.extensions, recv_rtp_extensions_)) {
    return false;
  }
  std::vector<webrtc::RtpExtension> filtered_extensions = FilterRtpExtensions(
      params.extensions, webrtc::RtpExtension::IsSupportedForAudio, false,
      call_->trials());
  if (recv_rtp_extensions_ != filtered_extensions) {
    recv_rtp_extensions_.swap(filtered_extensions);
    for (auto& it : recv_streams_) {
      it.second->SetRtpExtensions(recv_rtp_extensions_);
    }
  }
  return true;
}

webrtc::RtpParameters WebRtcVoiceMediaChannel::GetRtpSendParameters(
    uint32_t ssrc) const {
  RTC_DCHECK_RUN_ON(worker_thread_);
  auto it = send_streams_.find(ssrc);
  if (it == send_streams_.end()) {
    RTC_LOG(LS_WARNING) << "Attempting to get RTP send parameters for stream "
                           "with ssrc "
                        << ssrc << " which doesn't exist.";
    return webrtc::RtpParameters();
  }

  webrtc::RtpParameters rtp_params = it->second->rtp_parameters();
  // Need to add the common list of codecs to the send stream-specific
  // RTP parameters.
  for (const AudioCodec& codec : send_codecs_) {
    rtp_params.codecs.push_back(codec.ToCodecParameters());
  }
  return rtp_params;
}

webrtc::RTCError WebRtcVoiceMediaChannel::SetRtpSendParameters(
    uint32_t ssrc,
    const webrtc::RtpParameters& parameters) {
  RTC_DCHECK_RUN_ON(worker_thread_);
  auto it = send_streams_.find(ssrc);
  if (it == send_streams_.end()) {
    RTC_LOG(LS_WARNING) << "Attempting to set RTP send parameters for stream "
                           "with ssrc "
                        << ssrc << " which doesn't exist.";
    return webrtc::RTCError(webrtc::RTCErrorType::INTERNAL_ERROR);
  }

  // TODO(deadbeef): Handle setting parameters with a list of codecs in a
  // different order (which should change the send codec).
  webrtc::RtpParameters current_parameters = GetRtpSendParameters(ssrc);
  if (current_parameters.codecs != parameters.codecs) {
    RTC_DLOG(LS_ERROR) << "Using SetParameters to change the set of codecs "
                          "is not currently supported.";
    return webrtc::RTCError(webrtc::RTCErrorType::UNSUPPORTED_PARAMETER);
  }

  if (!parameters.encodings.empty()) {
    // Note that these values come from:
    // https://tools.ietf.org/html/draft-ietf-tsvwg-rtcweb-qos-16#section-5
    rtc::DiffServCodePoint new_dscp = rtc::DSCP_DEFAULT;
    switch (parameters.encodings[0].network_priority) {
      case webrtc::Priority::kVeryLow:
        new_dscp = rtc::DSCP_CS1;
        break;
      case webrtc::Priority::kLow:
        new_dscp = rtc::DSCP_DEFAULT;
        break;
      case webrtc::Priority::kMedium:
        new_dscp = rtc::DSCP_EF;
        break;
      case webrtc::Priority::kHigh:
        new_dscp = rtc::DSCP_EF;
        break;
    }
    SetPreferredDscp(new_dscp);
  }

  // TODO(minyue): The following legacy actions go into
  // `WebRtcAudioSendStream::SetRtpParameters()` which is called at the end,
  // though there are two difference:
  // 1. `WebRtcVoiceMediaChannel::SetChannelSendParameters()` only calls
  // `SetSendCodec` while `WebRtcAudioSendStream::SetRtpParameters()` calls
  // `SetSendCodecs`. The outcome should be the same.
  // 2. AudioSendStream can be recreated.

  // Codecs are handled at the WebRtcVoiceMediaChannel level.
  webrtc::RtpParameters reduced_params = parameters;
  reduced_params.codecs.clear();
  return it->second->SetRtpParameters(reduced_params);
}

webrtc::RtpParameters WebRtcVoiceMediaChannel::GetRtpReceiveParameters(
    uint32_t ssrc) const {
  RTC_DCHECK_RUN_ON(worker_thread_);
  webrtc::RtpParameters rtp_params;
  auto it = recv_streams_.find(ssrc);
  if (it == recv_streams_.end()) {
    RTC_LOG(LS_WARNING)
        << "Attempting to get RTP receive parameters for stream "
           "with ssrc "
        << ssrc << " which doesn't exist.";
    return webrtc::RtpParameters();
  }
  rtp_params = it->second->GetRtpParameters();

  for (const AudioCodec& codec : recv_codecs_) {
    rtp_params.codecs.push_back(codec.ToCodecParameters());
  }
  return rtp_params;
}

webrtc::RtpParameters WebRtcVoiceMediaChannel::GetDefaultRtpReceiveParameters()
    const {
  RTC_DCHECK_RUN_ON(worker_thread_);
  webrtc::RtpParameters rtp_params;
  if (!default_sink_) {
    RTC_LOG(LS_WARNING) << "Attempting to get RTP parameters for the default, "
                           "unsignaled audio receive stream, but not yet "
                           "configured to receive such a stream.";
    return rtp_params;
  }
  rtp_params.encodings.emplace_back();

  for (const AudioCodec& codec : recv_codecs_) {
    rtp_params.codecs.push_back(codec.ToCodecParameters());
  }
  return rtp_params;
}

bool WebRtcVoiceMediaChannel::SetOptions(const AudioOptions& options) {
  RTC_DCHECK_RUN_ON(worker_thread_);
  RTC_LOG(LS_INFO) << "Setting voice channel options: " << options.ToString();

  // We retain all of the existing options, and apply the given ones
  // on top.  This means there is no way to "clear" options such that
  // they go back to the engine default.
  options_.SetAll(options);
  if (!engine()->ApplyOptions(options_)) {
    RTC_LOG(LS_WARNING)
        << "Failed to apply engine options during channel SetOptions.";
    return false;
  }

  absl::optional<std::string> audio_network_adaptor_config =
      GetAudioNetworkAdaptorConfig(options_);
  for (auto& it : send_streams_) {
    it.second->SetAudioNetworkAdaptorConfig(audio_network_adaptor_config);
  }

  RTC_LOG(LS_INFO) << "Set voice channel options. Current options: "
                   << options_.ToString();
  return true;
}

bool WebRtcVoiceMediaChannel::SetRecvCodecs(
    const std::vector<AudioCodec>& codecs) {
  RTC_DCHECK_RUN_ON(worker_thread_);

  // Set the payload types to be used for incoming media.
  RTC_LOG(LS_INFO) << "Setting receive voice codecs.";

  if (!VerifyUniquePayloadTypes(codecs)) {
    RTC_LOG(LS_ERROR) << "Codec payload types overlap.";
    return false;
  }

  // Create a payload type -> SdpAudioFormat map with all the decoders. Fail
  // unless the factory claims to support all decoders.
  std::map<int, webrtc::SdpAudioFormat> decoder_map;
  for (const AudioCodec& codec : codecs) {
    // Log a warning if a codec's payload type is changing. This used to be
    // treated as an error. It's abnormal, but not really illegal.
    AudioCodec old_codec;
    if (FindCodec(recv_codecs_, codec, &old_codec, &call_->trials()) &&
        old_codec.id != codec.id) {
      RTC_LOG(LS_WARNING) << codec.name << " mapped to a second payload type ("
                          << codec.id << ", was already mapped to "
                          << old_codec.id << ")";
    }
    auto format = AudioCodecToSdpAudioFormat(codec);
    if (!IsCodec(codec, kCnCodecName) && !IsCodec(codec, kDtmfCodecName) &&
        !IsCodec(codec, kRedCodecName) &&
        !engine()->decoder_factory_->IsSupportedDecoder(format)) {
      RTC_LOG(LS_ERROR) << "Unsupported codec: " << rtc::ToString(format);
      return false;
    }
    // We allow adding new codecs but don't allow changing the payload type of
    // codecs that are already configured since we might already be receiving
    // packets with that payload type. See RFC3264, Section 8.3.2.
    // TODO(deadbeef): Also need to check for clashes with previously mapped
    // payload types, and not just currently mapped ones. For example, this
    // should be illegal:
    // 1. {100: opus/48000/2, 101: ISAC/16000}
    // 2. {100: opus/48000/2}
    // 3. {100: opus/48000/2, 101: ISAC/32000}
    // Though this check really should happen at a higher level, since this
    // conflict could happen between audio and video codecs.
    auto existing = decoder_map_.find(codec.id);
    if (existing != decoder_map_.end() && !existing->second.Matches(format)) {
      RTC_LOG(LS_ERROR) << "Attempting to use payload type " << codec.id
                        << " for " << codec.name
                        << ", but it is already used for "
                        << existing->second.name;
      return false;
    }
    decoder_map.insert({codec.id, std::move(format)});
  }

  if (decoder_map == decoder_map_) {
    // There's nothing new to configure.
    return true;
  }

  bool playout_enabled = playout_;
  // Receive codecs can not be changed while playing. So we temporarily
  // pause playout.
  SetPlayout(false);
  RTC_DCHECK(!playout_);

  decoder_map_ = std::move(decoder_map);
  for (auto& kv : recv_streams_) {
    kv.second->SetDecoderMap(decoder_map_);
  }

  recv_codecs_ = codecs;

  SetPlayout(playout_enabled);
  RTC_DCHECK_EQ(playout_, playout_enabled);

  return true;
}

// Utility function to check if RED codec and its parameters match a codec spec.
bool CheckRedParameters(
    const AudioCodec& red_codec,
    const webrtc::AudioSendStream::Config::SendCodecSpec& send_codec_spec) {
  if (red_codec.clockrate != send_codec_spec.format.clockrate_hz ||
      red_codec.channels != send_codec_spec.format.num_channels) {
    return false;
  }

  // Check the FMTP line for the empty parameter which should match
  // <primary codec>/<primary codec>[/...]
  auto red_parameters = red_codec.params.find("");
  if (red_parameters == red_codec.params.end()) {
    RTC_LOG(LS_WARNING) << "audio/RED missing fmtp parameters.";
    return false;
  }
  std::vector<absl::string_view> redundant_payloads =
      rtc::split(red_parameters->second, '/');
  // 32 is chosen as a maximum upper bound for consistency with the
  // red payload splitter.
  if (redundant_payloads.size() < 2 || redundant_payloads.size() > 32) {
    return false;
  }
  for (auto pt : redundant_payloads) {
    if (pt != rtc::ToString(send_codec_spec.payload_type)) {
      return false;
    }
  }
  return true;
}

// Utility function called from SetSendParameters() to extract current send
// codec settings from the given list of codecs (originally from SDP). Both send
// and receive streams may be reconfigured based on the new settings.
bool WebRtcVoiceMediaChannel::SetSendCodecs(
    const std::vector<AudioCodec>& codecs) {
  RTC_DCHECK_RUN_ON(worker_thread_);
  dtmf_payload_type_ = absl::nullopt;
  dtmf_payload_freq_ = -1;

  // Validate supplied codecs list.
  for (const AudioCodec& codec : codecs) {
    // TODO(solenberg): Validate more aspects of input - that payload types
    //                  don't overlap, remove redundant/unsupported codecs etc -
    //                  the same way it is done for RtpHeaderExtensions.
    if (codec.id < kMinPayloadType || codec.id > kMaxPayloadType) {
      RTC_LOG(LS_WARNING) << "Codec payload type out of range: "
                          << ToString(codec);
      return false;
    }
  }

  // Find PT of telephone-event codec with lowest clockrate, as a fallback, in
  // case we don't have a DTMF codec with a rate matching the send codec's, or
  // if this function returns early.
  std::vector<AudioCodec> dtmf_codecs;
  for (const AudioCodec& codec : codecs) {
    if (IsCodec(codec, kDtmfCodecName)) {
      dtmf_codecs.push_back(codec);
      if (!dtmf_payload_type_ || codec.clockrate < dtmf_payload_freq_) {
        dtmf_payload_type_ = codec.id;
        dtmf_payload_freq_ = codec.clockrate;
      }
    }
  }

  // Scan through the list to figure out the codec to use for sending.
  absl::optional<webrtc::AudioSendStream::Config::SendCodecSpec>
      send_codec_spec;
  webrtc::BitrateConstraints bitrate_config;
  absl::optional<webrtc::AudioCodecInfo> voice_codec_info;
  size_t send_codec_position = 0;
  for (const AudioCodec& voice_codec : codecs) {
    if (!(IsCodec(voice_codec, kCnCodecName) ||
          IsCodec(voice_codec, kDtmfCodecName) ||
          IsCodec(voice_codec, kRedCodecName))) {
      webrtc::SdpAudioFormat format(voice_codec.name, voice_codec.clockrate,
                                    voice_codec.channels, voice_codec.params);

      voice_codec_info = engine()->encoder_factory_->QueryAudioEncoder(format);
      if (!voice_codec_info) {
        RTC_LOG(LS_WARNING) << "Unknown codec " << ToString(voice_codec);
        continue;
      }

      send_codec_spec = webrtc::AudioSendStream::Config::SendCodecSpec(
          voice_codec.id, format);
      if (voice_codec.bitrate > 0) {
        send_codec_spec->target_bitrate_bps = voice_codec.bitrate;
      }
      send_codec_spec->transport_cc_enabled = HasTransportCc(voice_codec);
      send_codec_spec->nack_enabled = HasNack(voice_codec);
      send_codec_spec->enable_non_sender_rtt = HasRrtr(voice_codec);
      bitrate_config = GetBitrateConfigForCodec(voice_codec);
      break;
    }
    send_codec_position++;
  }

  if (!send_codec_spec) {
    return false;
  }

  RTC_DCHECK(voice_codec_info);
  if (voice_codec_info->allow_comfort_noise) {
    // Loop through the codecs list again to find the CN codec.
    // TODO(solenberg): Break out into a separate function?
    for (const AudioCodec& cn_codec : codecs) {
      if (IsCodec(cn_codec, kCnCodecName) &&
          cn_codec.clockrate == send_codec_spec->format.clockrate_hz &&
          cn_codec.channels == voice_codec_info->num_channels) {
        if (cn_codec.channels != 1) {
          RTC_LOG(LS_WARNING)
              << "CN #channels " << cn_codec.channels << " not supported.";
        } else if (cn_codec.clockrate != 8000 && cn_codec.clockrate != 16000 &&
                   cn_codec.clockrate != 32000) {
          RTC_LOG(LS_WARNING)
              << "CN frequency " << cn_codec.clockrate << " not supported.";
        } else {
          send_codec_spec->cng_payload_type = cn_codec.id;
        }
        break;
      }
    }

    // Find the telephone-event PT exactly matching the preferred send codec.
    for (const AudioCodec& dtmf_codec : dtmf_codecs) {
      if (dtmf_codec.clockrate == send_codec_spec->format.clockrate_hz) {
        dtmf_payload_type_ = dtmf_codec.id;
        dtmf_payload_freq_ = dtmf_codec.clockrate;
        break;
      }
    }
  }

  // Loop through the codecs to find the RED codec that matches opus
  // with respect to clockrate and number of channels.
  size_t red_codec_position = 0;
  for (const AudioCodec& red_codec : codecs) {
    if (red_codec_position < send_codec_position &&
        IsCodec(red_codec, kRedCodecName) &&
        CheckRedParameters(red_codec, *send_codec_spec)) {
      send_codec_spec->red_payload_type = red_codec.id;
      break;
    }
    red_codec_position++;
  }

  if (send_codec_spec_ != send_codec_spec) {
    send_codec_spec_ = std::move(send_codec_spec);
    // Apply new settings to all streams.
    for (const auto& kv : send_streams_) {
      kv.second->SetSendCodecSpec(*send_codec_spec_);
    }
  } else {
    // If the codec isn't changing, set the start bitrate to -1 which means
    // "unchanged" so that BWE isn't affected.
    bitrate_config.start_bitrate_bps = -1;
  }
  call_->GetTransportControllerSend()->SetSdpBitrateParameters(bitrate_config);

  // Check if the transport cc feedback or NACK status has changed on the
  // preferred send codec, and in that case reconfigure all receive streams.
  if (recv_transport_cc_enabled_ != send_codec_spec_->transport_cc_enabled ||
      recv_nack_enabled_ != send_codec_spec_->nack_enabled) {
    RTC_LOG(LS_INFO) << "Changing transport cc and NACK status on receive "
                        "streams.";
    recv_transport_cc_enabled_ = send_codec_spec_->transport_cc_enabled;
    recv_nack_enabled_ = send_codec_spec_->nack_enabled;
    enable_non_sender_rtt_ = send_codec_spec_->enable_non_sender_rtt;
    for (auto& kv : recv_streams_) {
      kv.second->SetUseTransportCc(recv_transport_cc_enabled_,
                                   recv_nack_enabled_);
    }
  }

  // Check if the receive-side RTT status has changed on the preferred send
  // codec, in that case reconfigure all receive streams.
  if (enable_non_sender_rtt_ != send_codec_spec_->enable_non_sender_rtt) {
    RTC_LOG(LS_INFO) << "Changing receive-side RTT status on receive streams.";
    enable_non_sender_rtt_ = send_codec_spec_->enable_non_sender_rtt;
    for (auto& kv : recv_streams_) {
      kv.second->SetNonSenderRttMeasurement(enable_non_sender_rtt_);
    }
  }

  send_codecs_ = codecs;
  return true;
}

void WebRtcVoiceMediaChannel::SetPlayout(bool playout) {
  TRACE_EVENT0("webrtc", "WebRtcVoiceMediaChannel::SetPlayout");
  RTC_DCHECK_RUN_ON(worker_thread_);
  if (playout_ == playout) {
    return;
  }

  for (const auto& kv : recv_streams_) {
    kv.second->SetPlayout(playout);
  }
  playout_ = playout;
}

void WebRtcVoiceMediaChannel::SetSend(bool send) {
  TRACE_EVENT0("webrtc", "WebRtcVoiceMediaChannel::SetSend");
  if (send_ == send) {
    return;
  }

  // Apply channel specific options.
  if (send) {
    engine()->ApplyOptions(options_);

<<<<<<< HEAD
    // Signal does not do early InitRecording() as it opens the capture device
    // before the call is answered, which on Windows desktop causes audio
    // ducking. In addition, it leaves the device open indefinitely if the call
    // is never answered.
#if false
    // InitRecording() may return an error if the ADM is already recording.
    if (!engine()->adm()->RecordingIsInitialized() &&
=======
    // Initialize the ADM for recording (this may take time on some platforms,
    // e.g. Android).
    if (options_.init_recording_on_send.value_or(true) &&
        // InitRecording() may return an error if the ADM is already recording.
        !engine()->adm()->RecordingIsInitialized() &&
>>>>>>> bc8c0955
        !engine()->adm()->Recording()) {
      if (engine()->adm()->InitRecording() != 0) {
        RTC_LOG(LS_WARNING) << "Failed to initialize recording";
      }
    }
#endif
  }

  // Change the settings on each send channel.
  for (auto& kv : send_streams_) {
    kv.second->SetSend(send);
  }

  send_ = send;
}

bool WebRtcVoiceMediaChannel::SetAudioSend(uint32_t ssrc,
                                           bool enable,
                                           const AudioOptions* options,
                                           AudioSource* source) {
  RTC_DCHECK_RUN_ON(worker_thread_);
  // TODO(solenberg): The state change should be fully rolled back if any one of
  //                  these calls fail.
  if (!SetLocalSource(ssrc, source)) {
    return false;
  }
  if (!MuteStream(ssrc, !enable)) {
    return false;
  }
  if (enable && options) {
    return SetOptions(*options);
  }
  return true;
}

bool WebRtcVoiceMediaChannel::AddSendStream(const StreamParams& sp) {
  TRACE_EVENT0("webrtc", "WebRtcVoiceMediaChannel::AddSendStream");
  RTC_DCHECK_RUN_ON(worker_thread_);
  RTC_LOG(LS_INFO) << "AddSendStream: " << sp.ToString();

  uint32_t ssrc = sp.first_ssrc();
  RTC_DCHECK(0 != ssrc);

  if (send_streams_.find(ssrc) != send_streams_.end()) {
    RTC_LOG(LS_ERROR) << "Stream already exists with ssrc " << ssrc;
    return false;
  }

  absl::optional<std::string> audio_network_adaptor_config =
      GetAudioNetworkAdaptorConfig(options_);
  WebRtcAudioSendStream* stream = new WebRtcAudioSendStream(
      ssrc, mid_, sp.cname, sp.id, send_codec_spec_, ExtmapAllowMixed(),
      send_rtp_extensions_, max_send_bitrate_bps_,
      audio_config_.rtcp_report_interval_ms, audio_network_adaptor_config,
      call_, this, engine()->encoder_factory_, codec_pair_id_, nullptr,
      crypto_options_);
  send_streams_.insert(std::make_pair(ssrc, stream));

  // At this point the stream's local SSRC has been updated. If it is the first
  // send stream, make sure that all the receive streams are updated with the
  // same SSRC in order to send receiver reports.
  if (send_streams_.size() == 1) {
    receiver_reports_ssrc_ = ssrc;
    for (auto& kv : recv_streams_) {
      call_->OnLocalSsrcUpdated(kv.second->stream(), ssrc);
    }
  }

  send_streams_[ssrc]->SetSend(send_);
  return true;
}

bool WebRtcVoiceMediaChannel::RemoveSendStream(uint32_t ssrc) {
  TRACE_EVENT0("webrtc", "WebRtcVoiceMediaChannel::RemoveSendStream");
  RTC_DCHECK_RUN_ON(worker_thread_);
  RTC_LOG(LS_INFO) << "RemoveSendStream: " << ssrc;

  auto it = send_streams_.find(ssrc);
  if (it == send_streams_.end()) {
    RTC_LOG(LS_WARNING) << "Try to remove stream with ssrc " << ssrc
                        << " which doesn't exist.";
    return false;
  }

  it->second->SetSend(false);

  // TODO(solenberg): If we're removing the receiver_reports_ssrc_ stream, find
  // the first active send stream and use that instead, reassociating receive
  // streams.

  delete it->second;
  send_streams_.erase(it);
  if (send_streams_.empty()) {
    SetSend(false);
  }
  return true;
}

bool WebRtcVoiceMediaChannel::AddRecvStream(const StreamParams& sp) {
  TRACE_EVENT0("webrtc", "WebRtcVoiceMediaChannel::AddRecvStream");
  RTC_DCHECK_RUN_ON(worker_thread_);
  RTC_LOG(LS_INFO) << "AddRecvStream: " << sp.ToString();

  if (!sp.has_ssrcs()) {
    // This is a StreamParam with unsignaled SSRCs. Store it, so it can be used
    // later when we know the SSRCs on the first packet arrival.
    unsignaled_stream_params_ = sp;
    return true;
  }

  if (!ValidateStreamParams(sp)) {
    return false;
  }

  const uint32_t ssrc = sp.first_ssrc();

  // If this stream was previously received unsignaled, we promote it, possibly
  // updating the sync group if stream ids have changed.
  if (MaybeDeregisterUnsignaledRecvStream(ssrc)) {
    auto stream_ids = sp.stream_ids();
    std::string sync_group = stream_ids.empty() ? std::string() : stream_ids[0];
    call_->OnUpdateSyncGroup(recv_streams_[ssrc]->stream(),
                             std::move(sync_group));
    return true;
  }

  if (recv_streams_.find(ssrc) != recv_streams_.end()) {
    RTC_LOG(LS_ERROR) << "Stream already exists with ssrc " << ssrc;
    return false;
  }

  // Create a new channel for receiving audio data.
  auto config = BuildReceiveStreamConfig(
      ssrc, receiver_reports_ssrc_, recv_transport_cc_enabled_,
      recv_nack_enabled_, enable_non_sender_rtt_, sp.stream_ids(),
      recv_rtp_extensions_, this, engine()->decoder_factory_, decoder_map_,
      codec_pair_id_, engine()->audio_jitter_buffer_max_packets_,
      engine()->audio_jitter_buffer_fast_accelerate_,
      engine()->audio_jitter_buffer_min_delay_ms_,
      engine()->audio_jitter_buffer_enable_rtx_handling_,
      unsignaled_frame_decryptor_, crypto_options_, nullptr);

  recv_streams_.insert(std::make_pair(
      ssrc, new WebRtcAudioReceiveStream(std::move(config), call_)));
  recv_streams_[ssrc]->SetPlayout(playout_);

  return true;
}

bool WebRtcVoiceMediaChannel::RemoveRecvStream(uint32_t ssrc) {
  TRACE_EVENT0("webrtc", "WebRtcVoiceMediaChannel::RemoveRecvStream");
  RTC_DCHECK_RUN_ON(worker_thread_);
  RTC_LOG(LS_INFO) << "RemoveRecvStream: " << ssrc;

  const auto it = recv_streams_.find(ssrc);
  if (it == recv_streams_.end()) {
    RTC_LOG(LS_WARNING) << "Try to remove stream with ssrc " << ssrc
                        << " which doesn't exist.";
    return false;
  }

  MaybeDeregisterUnsignaledRecvStream(ssrc);

  it->second->SetRawAudioSink(nullptr);
  delete it->second;
  recv_streams_.erase(it);
  return true;
}

void WebRtcVoiceMediaChannel::ResetUnsignaledRecvStream() {
  RTC_DCHECK_RUN_ON(worker_thread_);
  RTC_LOG(LS_INFO) << "ResetUnsignaledRecvStream.";
  unsignaled_stream_params_ = StreamParams();
  // Create a copy since RemoveRecvStream will modify `unsignaled_recv_ssrcs_`.
  std::vector<uint32_t> to_remove = unsignaled_recv_ssrcs_;
  for (uint32_t ssrc : to_remove) {
    RemoveRecvStream(ssrc);
  }
}

// Not implemented.
// TODO(https://crbug.com/webrtc/12676): Implement a fix for the unsignalled
// SSRC race that can happen when an m= section goes from receiving to not
// receiving.
void WebRtcVoiceMediaChannel::OnDemuxerCriteriaUpdatePending() {}
void WebRtcVoiceMediaChannel::OnDemuxerCriteriaUpdateComplete() {}

bool WebRtcVoiceMediaChannel::SetLocalSource(uint32_t ssrc,
                                             AudioSource* source) {
  auto it = send_streams_.find(ssrc);
  if (it == send_streams_.end()) {
    if (source) {
      // Return an error if trying to set a valid source with an invalid ssrc.
      RTC_LOG(LS_ERROR) << "SetLocalSource failed with ssrc " << ssrc;
      return false;
    }

    // The channel likely has gone away, do nothing.
    return true;
  }

  if (source) {
    it->second->SetSource(source);
  } else {
    it->second->ClearSource();
  }

  return true;
}

bool WebRtcVoiceMediaChannel::SetOutputVolume(uint32_t ssrc, double volume) {
  RTC_DCHECK_RUN_ON(worker_thread_);
  RTC_LOG(LS_INFO) << rtc::StringFormat("WRVMC::%s({ssrc=%u}, {volume=%.2f})",
                                        __func__, ssrc, volume);
  const auto it = recv_streams_.find(ssrc);
  if (it == recv_streams_.end()) {
    RTC_LOG(LS_WARNING) << rtc::StringFormat(
        "WRVMC::%s => (WARNING: no receive stream for SSRC %u)", __func__,
        ssrc);
    return false;
  }
  it->second->SetOutputVolume(volume);
  RTC_LOG(LS_INFO) << rtc::StringFormat(
      "WRVMC::%s => (stream with SSRC %u now uses volume %.2f)", __func__, ssrc,
      volume);
  return true;
}

bool WebRtcVoiceMediaChannel::SetDefaultOutputVolume(double volume) {
  RTC_DCHECK_RUN_ON(worker_thread_);
  default_recv_volume_ = volume;
  for (uint32_t ssrc : unsignaled_recv_ssrcs_) {
    const auto it = recv_streams_.find(ssrc);
    if (it == recv_streams_.end()) {
      RTC_LOG(LS_WARNING) << "SetDefaultOutputVolume: no recv stream " << ssrc;
      return false;
    }
    it->second->SetOutputVolume(volume);
    RTC_LOG(LS_INFO) << "SetDefaultOutputVolume() to " << volume
                     << " for recv stream with ssrc " << ssrc;
  }
  return true;
}

bool WebRtcVoiceMediaChannel::SetBaseMinimumPlayoutDelayMs(uint32_t ssrc,
                                                           int delay_ms) {
  RTC_DCHECK_RUN_ON(worker_thread_);
  std::vector<uint32_t> ssrcs(1, ssrc);
  // SSRC of 0 represents the default receive stream.
  if (ssrc == 0) {
    default_recv_base_minimum_delay_ms_ = delay_ms;
    ssrcs = unsignaled_recv_ssrcs_;
  }
  for (uint32_t ssrc : ssrcs) {
    const auto it = recv_streams_.find(ssrc);
    if (it == recv_streams_.end()) {
      RTC_LOG(LS_WARNING) << "SetBaseMinimumPlayoutDelayMs: no recv stream "
                          << ssrc;
      return false;
    }
    it->second->SetBaseMinimumPlayoutDelayMs(delay_ms);
    RTC_LOG(LS_INFO) << "SetBaseMinimumPlayoutDelayMs() to " << delay_ms
                     << " for recv stream with ssrc " << ssrc;
  }
  return true;
}

absl::optional<int> WebRtcVoiceMediaChannel::GetBaseMinimumPlayoutDelayMs(
    uint32_t ssrc) const {
  // SSRC of 0 represents the default receive stream.
  if (ssrc == 0) {
    return default_recv_base_minimum_delay_ms_;
  }

  const auto it = recv_streams_.find(ssrc);

  if (it != recv_streams_.end()) {
    return it->second->GetBaseMinimumPlayoutDelayMs();
  }
  return absl::nullopt;
}

bool WebRtcVoiceMediaChannel::CanInsertDtmf() {
  return dtmf_payload_type_.has_value() && send_;
}

void WebRtcVoiceMediaChannel::SetFrameDecryptor(
    uint32_t ssrc,
    rtc::scoped_refptr<webrtc::FrameDecryptorInterface> frame_decryptor) {
  RTC_DCHECK_RUN_ON(worker_thread_);
  auto matching_stream = recv_streams_.find(ssrc);
  if (matching_stream != recv_streams_.end()) {
    matching_stream->second->SetFrameDecryptor(frame_decryptor);
  }
  // Handle unsignaled frame decryptors.
  if (ssrc == 0) {
    unsignaled_frame_decryptor_ = frame_decryptor;
  }
}

void WebRtcVoiceMediaChannel::SetFrameEncryptor(
    uint32_t ssrc,
    rtc::scoped_refptr<webrtc::FrameEncryptorInterface> frame_encryptor) {
  RTC_DCHECK_RUN_ON(worker_thread_);
  auto matching_stream = send_streams_.find(ssrc);
  if (matching_stream != send_streams_.end()) {
    matching_stream->second->SetFrameEncryptor(frame_encryptor);
  }
}

bool WebRtcVoiceMediaChannel::InsertDtmf(uint32_t ssrc,
                                         int event,
                                         int duration) {
  RTC_DCHECK_RUN_ON(worker_thread_);
  RTC_LOG(LS_INFO) << "WebRtcVoiceMediaChannel::InsertDtmf";
  if (!CanInsertDtmf()) {
    return false;
  }

  // Figure out which WebRtcAudioSendStream to send the event on.
  auto it = ssrc != 0 ? send_streams_.find(ssrc) : send_streams_.begin();
  if (it == send_streams_.end()) {
    RTC_LOG(LS_WARNING) << "The specified ssrc " << ssrc << " is not in use.";
    return false;
  }
  if (event < kMinTelephoneEventCode || event > kMaxTelephoneEventCode) {
    RTC_LOG(LS_WARNING) << "DTMF event code " << event << " out of range.";
    return false;
  }
  RTC_DCHECK_NE(-1, dtmf_payload_freq_);
  return it->second->SendTelephoneEvent(*dtmf_payload_type_, dtmf_payload_freq_,
                                        event, duration);
}

void WebRtcVoiceMediaChannel::OnPacketReceived(rtc::CopyOnWriteBuffer packet,
                                               int64_t packet_time_us) {
  RTC_DCHECK_RUN_ON(&network_thread_checker_);
  // TODO(bugs.webrtc.org/11993): This code is very similar to what
  // WebRtcVideoChannel::OnPacketReceived does. For maintainability and
  // consistency it would be good to move the interaction with call_->Receiver()
  // to a common implementation and provide a callback on the worker thread
  // for the exception case (DELIVERY_UNKNOWN_SSRC) and how retry is attempted.
  worker_thread_->PostTask(ToQueuedTask(task_safety_, [this, packet,
                                                       packet_time_us] {
    RTC_DCHECK_RUN_ON(worker_thread_);

    webrtc::PacketReceiver::DeliveryStatus delivery_result =
        call_->Receiver()->DeliverPacket(webrtc::MediaType::AUDIO, packet,
                                         packet_time_us);

    if (delivery_result != webrtc::PacketReceiver::DELIVERY_UNKNOWN_SSRC) {
      return;
    }

    // Create an unsignaled receive stream for this previously not received
    // ssrc. If there already is N unsignaled receive streams, delete the
    // oldest. See: https://bugs.chromium.org/p/webrtc/issues/detail?id=5208
    uint32_t ssrc = ParseRtpSsrc(packet);
    RTC_DCHECK(!absl::c_linear_search(unsignaled_recv_ssrcs_, ssrc));

    // Add new stream.
    StreamParams sp = unsignaled_stream_params_;
    sp.ssrcs.push_back(ssrc);
    RTC_LOG(LS_INFO) << "Creating unsignaled receive stream for SSRC=" << ssrc;
    if (!AddRecvStream(sp)) {
      RTC_LOG(LS_WARNING) << "Could not create unsignaled receive stream.";
      return;
    }
    unsignaled_recv_ssrcs_.push_back(ssrc);
    RTC_HISTOGRAM_COUNTS_LINEAR("WebRTC.Audio.NumOfUnsignaledStreams",
                                unsignaled_recv_ssrcs_.size(), 1, 100, 101);

    // Remove oldest unsignaled stream, if we have too many.
    if (unsignaled_recv_ssrcs_.size() > kMaxUnsignaledRecvStreams) {
      uint32_t remove_ssrc = unsignaled_recv_ssrcs_.front();
      RTC_DLOG(LS_INFO) << "Removing unsignaled receive stream with SSRC="
                        << remove_ssrc;
      RemoveRecvStream(remove_ssrc);
    }
    RTC_DCHECK_GE(kMaxUnsignaledRecvStreams, unsignaled_recv_ssrcs_.size());

    SetOutputVolume(ssrc, default_recv_volume_);
    SetBaseMinimumPlayoutDelayMs(ssrc, default_recv_base_minimum_delay_ms_);

    // The default sink can only be attached to one stream at a time, so we hook
    // it up to the *latest* unsignaled stream we've seen, in order to support
    // the case where the SSRC of one unsignaled stream changes.
    if (default_sink_) {
      for (uint32_t drop_ssrc : unsignaled_recv_ssrcs_) {
        auto it = recv_streams_.find(drop_ssrc);
        it->second->SetRawAudioSink(nullptr);
      }
      std::unique_ptr<webrtc::AudioSinkInterface> proxy_sink(
          new ProxySink(default_sink_.get()));
      SetRawAudioSink(ssrc, std::move(proxy_sink));
    }

    delivery_result = call_->Receiver()->DeliverPacket(webrtc::MediaType::AUDIO,
                                                       packet, packet_time_us);
    RTC_DCHECK_NE(webrtc::PacketReceiver::DELIVERY_UNKNOWN_SSRC,
                  delivery_result);
  }));
}

void WebRtcVoiceMediaChannel::OnPacketSent(const rtc::SentPacket& sent_packet) {
  RTC_DCHECK_RUN_ON(&network_thread_checker_);
  // TODO(tommi): We shouldn't need to go through call_ to deliver this
  // notification. We should already have direct access to
  // video_send_delay_stats_ and transport_send_ptr_ via `stream_`.
  // So we should be able to remove OnSentPacket from Call and handle this per
  // channel instead. At the moment Call::OnSentPacket calls OnSentPacket for
  // the video stats, which we should be able to skip.
  call_->OnSentPacket(sent_packet);
}

void WebRtcVoiceMediaChannel::OnNetworkRouteChanged(
    absl::string_view transport_name,
    const rtc::NetworkRoute& network_route) {
  RTC_DCHECK_RUN_ON(&network_thread_checker_);

  call_->OnAudioTransportOverheadChanged(network_route.packet_overhead);

  worker_thread_->PostTask(ToQueuedTask(
      task_safety_,
      [this, name = std::string(transport_name), route = network_route] {
        RTC_DCHECK_RUN_ON(worker_thread_);
        call_->GetTransportControllerSend()->OnNetworkRouteChanged(name, route);
      }));
}

bool WebRtcVoiceMediaChannel::MuteStream(uint32_t ssrc, bool muted) {
  RTC_DCHECK_RUN_ON(worker_thread_);
  const auto it = send_streams_.find(ssrc);
  if (it == send_streams_.end()) {
    RTC_LOG(LS_WARNING) << "The specified ssrc " << ssrc << " is not in use.";
    return false;
  }
  it->second->SetMuted(muted);

  // TODO(solenberg):
  // We set the AGC to mute state only when all the channels are muted.
  // This implementation is not ideal, instead we should signal the AGC when
  // the mic channel is muted/unmuted. We can't do it today because there
  // is no good way to know which stream is mapping to the mic channel.
  // RingRTC change to RingRTC change to make it possible to share an APM.
  // See set_capture_output_used in audio_processing.h.
  bool capture_output_used = false;
  for (const auto& kv : send_streams_) {
    capture_output_used = capture_output_used || !kv.second->muted();
  }
  webrtc::AudioProcessing* ap = engine()->apm();
  if (ap) {
    ap->set_capture_output_used(this, capture_output_used);
  }

  return true;
}

bool WebRtcVoiceMediaChannel::SetMaxSendBitrate(int bps) {
  RTC_LOG(LS_INFO) << "WebRtcVoiceMediaChannel::SetMaxSendBitrate.";
  max_send_bitrate_bps_ = bps;
  bool success = true;
  for (const auto& kv : send_streams_) {
    if (!kv.second->SetMaxSendBitrate(max_send_bitrate_bps_)) {
      success = false;
    }
  }
  return success;
}

void WebRtcVoiceMediaChannel::OnReadyToSend(bool ready) {
  RTC_DCHECK_RUN_ON(&network_thread_checker_);
  RTC_LOG(LS_VERBOSE) << "OnReadyToSend: " << (ready ? "Ready." : "Not ready.");
  call_->SignalChannelNetworkState(
      webrtc::MediaType::AUDIO,
      ready ? webrtc::kNetworkUp : webrtc::kNetworkDown);
}

bool WebRtcVoiceMediaChannel::GetStats(VoiceMediaInfo* info,
                                       bool get_and_clear_legacy_stats) {
  TRACE_EVENT0("webrtc", "WebRtcVoiceMediaChannel::GetStats");
  RTC_DCHECK_RUN_ON(worker_thread_);
  RTC_DCHECK(info);

  // Get SSRC and stats for each sender.
  RTC_DCHECK_EQ(info->senders.size(), 0U);
  for (const auto& stream : send_streams_) {
    webrtc::AudioSendStream::Stats stats =
        stream.second->GetStats(recv_streams_.size() > 0);
    VoiceSenderInfo sinfo;
    sinfo.add_ssrc(stats.local_ssrc);
    sinfo.payload_bytes_sent = stats.payload_bytes_sent;
    sinfo.header_and_padding_bytes_sent = stats.header_and_padding_bytes_sent;
    sinfo.retransmitted_bytes_sent = stats.retransmitted_bytes_sent;
    sinfo.packets_sent = stats.packets_sent;
    sinfo.retransmitted_packets_sent = stats.retransmitted_packets_sent;
    sinfo.packets_lost = stats.packets_lost;
    sinfo.fraction_lost = stats.fraction_lost;
    sinfo.nacks_rcvd = stats.nacks_rcvd;
    sinfo.target_bitrate = stats.target_bitrate_bps;
    sinfo.codec_name = stats.codec_name;
    sinfo.codec_payload_type = stats.codec_payload_type;
    sinfo.jitter_ms = stats.jitter_ms;
    sinfo.rtt_ms = stats.rtt_ms;
    sinfo.audio_level = stats.audio_level;
    sinfo.total_input_energy = stats.total_input_energy;
    sinfo.total_input_duration = stats.total_input_duration;
    sinfo.typing_noise_detected = (send_ ? stats.typing_noise_detected : false);
    sinfo.ana_statistics = stats.ana_statistics;
    sinfo.apm_statistics = stats.apm_statistics;
    sinfo.report_block_datas = std::move(stats.report_block_datas);
    info->senders.push_back(sinfo);
  }

  // Get SSRC and stats for each receiver.
  RTC_DCHECK_EQ(info->receivers.size(), 0U);
  for (const auto& stream : recv_streams_) {
    uint32_t ssrc = stream.first;
    // When SSRCs are unsignaled, there's only one audio MediaStreamTrack, but
    // multiple RTP streams can be received over time (if the SSRC changes for
    // whatever reason). We only want the RTCMediaStreamTrackStats to represent
    // the stats for the most recent stream (the one whose audio is actually
    // routed to the MediaStreamTrack), so here we ignore any unsignaled SSRCs
    // except for the most recent one (last in the vector). This is somewhat of
    // a hack, and means you don't get *any* stats for these inactive streams,
    // but it's slightly better than the previous behavior, which was "highest
    // SSRC wins".
    // See: https://bugs.chromium.org/p/webrtc/issues/detail?id=8158
    if (!unsignaled_recv_ssrcs_.empty()) {
      auto end_it = --unsignaled_recv_ssrcs_.end();
      if (absl::linear_search(unsignaled_recv_ssrcs_.begin(), end_it, ssrc)) {
        continue;
      }
    }
    webrtc::AudioReceiveStream::Stats stats =
        stream.second->GetStats(get_and_clear_legacy_stats);
    VoiceReceiverInfo rinfo;
    rinfo.add_ssrc(stats.remote_ssrc);
    rinfo.payload_bytes_rcvd = stats.payload_bytes_rcvd;
    rinfo.header_and_padding_bytes_rcvd = stats.header_and_padding_bytes_rcvd;
    rinfo.packets_rcvd = stats.packets_rcvd;
    rinfo.fec_packets_received = stats.fec_packets_received;
    rinfo.fec_packets_discarded = stats.fec_packets_discarded;
    rinfo.packets_lost = stats.packets_lost;
    rinfo.packets_discarded = stats.packets_discarded;
    rinfo.codec_name = stats.codec_name;
    rinfo.codec_payload_type = stats.codec_payload_type;
    rinfo.jitter_ms = stats.jitter_ms;
    rinfo.jitter_buffer_ms = stats.jitter_buffer_ms;
    rinfo.jitter_buffer_preferred_ms = stats.jitter_buffer_preferred_ms;
    rinfo.delay_estimate_ms = stats.delay_estimate_ms;
    rinfo.audio_level = stats.audio_level;
    rinfo.total_output_energy = stats.total_output_energy;
    rinfo.total_samples_received = stats.total_samples_received;
    rinfo.total_output_duration = stats.total_output_duration;
    rinfo.concealed_samples = stats.concealed_samples;
    rinfo.silent_concealed_samples = stats.silent_concealed_samples;
    rinfo.concealment_events = stats.concealment_events;
    rinfo.jitter_buffer_delay_seconds = stats.jitter_buffer_delay_seconds;
    rinfo.jitter_buffer_emitted_count = stats.jitter_buffer_emitted_count;
    rinfo.jitter_buffer_target_delay_seconds =
        stats.jitter_buffer_target_delay_seconds;
    rinfo.inserted_samples_for_deceleration =
        stats.inserted_samples_for_deceleration;
    rinfo.removed_samples_for_acceleration =
        stats.removed_samples_for_acceleration;
    rinfo.expand_rate = stats.expand_rate;
    rinfo.speech_expand_rate = stats.speech_expand_rate;
    rinfo.secondary_decoded_rate = stats.secondary_decoded_rate;
    rinfo.secondary_discarded_rate = stats.secondary_discarded_rate;
    rinfo.accelerate_rate = stats.accelerate_rate;
    rinfo.preemptive_expand_rate = stats.preemptive_expand_rate;
    rinfo.delayed_packet_outage_samples = stats.delayed_packet_outage_samples;
    rinfo.decoding_calls_to_silence_generator =
        stats.decoding_calls_to_silence_generator;
    rinfo.decoding_calls_to_neteq = stats.decoding_calls_to_neteq;
    rinfo.decoding_normal = stats.decoding_normal;
    rinfo.decoding_plc = stats.decoding_plc;
    rinfo.decoding_codec_plc = stats.decoding_codec_plc;
    rinfo.decoding_cng = stats.decoding_cng;
    rinfo.decoding_plc_cng = stats.decoding_plc_cng;
    rinfo.decoding_muted_output = stats.decoding_muted_output;
    rinfo.capture_start_ntp_time_ms = stats.capture_start_ntp_time_ms;
    rinfo.last_packet_received_timestamp_ms =
        stats.last_packet_received_timestamp_ms;
    rinfo.estimated_playout_ntp_timestamp_ms =
        stats.estimated_playout_ntp_timestamp_ms;
    rinfo.jitter_buffer_flushes = stats.jitter_buffer_flushes;
    rinfo.relative_packet_arrival_delay_seconds =
        stats.relative_packet_arrival_delay_seconds;
    rinfo.interruption_count = stats.interruption_count;
    rinfo.total_interruption_duration_ms = stats.total_interruption_duration_ms;
    rinfo.last_sender_report_timestamp_ms =
        stats.last_sender_report_timestamp_ms;
    rinfo.last_sender_report_remote_timestamp_ms =
        stats.last_sender_report_remote_timestamp_ms;
    rinfo.sender_reports_packets_sent = stats.sender_reports_packets_sent;
    rinfo.sender_reports_bytes_sent = stats.sender_reports_bytes_sent;
    rinfo.sender_reports_reports_count = stats.sender_reports_reports_count;
    rinfo.round_trip_time = stats.round_trip_time;
    rinfo.round_trip_time_measurements = stats.round_trip_time_measurements;
    rinfo.total_round_trip_time = stats.total_round_trip_time;

    if (recv_nack_enabled_) {
      rinfo.nacks_sent = stats.nacks_sent;
    }

    info->receivers.push_back(rinfo);
  }

  // Get codec info
  for (const AudioCodec& codec : send_codecs_) {
    webrtc::RtpCodecParameters codec_params = codec.ToCodecParameters();
    info->send_codecs.insert(
        std::make_pair(codec_params.payload_type, std::move(codec_params)));
  }
  for (const AudioCodec& codec : recv_codecs_) {
    webrtc::RtpCodecParameters codec_params = codec.ToCodecParameters();
    info->receive_codecs.insert(
        std::make_pair(codec_params.payload_type, std::move(codec_params)));
  }
  info->device_underrun_count = engine_->adm()->GetPlayoutUnderrunCount();

  return true;
}

void WebRtcVoiceMediaChannel::SetRawAudioSink(
    uint32_t ssrc,
    std::unique_ptr<webrtc::AudioSinkInterface> sink) {
  RTC_DCHECK_RUN_ON(worker_thread_);
  RTC_LOG(LS_VERBOSE) << "WebRtcVoiceMediaChannel::SetRawAudioSink: ssrc:"
                      << ssrc << " " << (sink ? "(ptr)" : "NULL");
  const auto it = recv_streams_.find(ssrc);
  if (it == recv_streams_.end()) {
    RTC_LOG(LS_WARNING) << "SetRawAudioSink: no recv stream " << ssrc;
    return;
  }
  it->second->SetRawAudioSink(std::move(sink));
}

void WebRtcVoiceMediaChannel::SetDefaultRawAudioSink(
    std::unique_ptr<webrtc::AudioSinkInterface> sink) {
  RTC_DCHECK_RUN_ON(worker_thread_);
  RTC_LOG(LS_VERBOSE) << "WebRtcVoiceMediaChannel::SetDefaultRawAudioSink:";
  if (!unsignaled_recv_ssrcs_.empty()) {
    std::unique_ptr<webrtc::AudioSinkInterface> proxy_sink(
        sink ? new ProxySink(sink.get()) : nullptr);
    SetRawAudioSink(unsignaled_recv_ssrcs_.back(), std::move(proxy_sink));
  }
  default_sink_ = std::move(sink);
}

std::vector<webrtc::RtpSource> WebRtcVoiceMediaChannel::GetSources(
    uint32_t ssrc) const {
  auto it = recv_streams_.find(ssrc);
  if (it == recv_streams_.end()) {
    RTC_LOG(LS_ERROR) << "Attempting to get contributing sources for SSRC:"
                      << ssrc << " which doesn't exist.";
    return std::vector<webrtc::RtpSource>();
  }
  return it->second->GetSources();
}

void WebRtcVoiceMediaChannel::SetEncoderToPacketizerFrameTransformer(
    uint32_t ssrc,
    rtc::scoped_refptr<webrtc::FrameTransformerInterface> frame_transformer) {
  RTC_DCHECK_RUN_ON(worker_thread_);
  auto matching_stream = send_streams_.find(ssrc);
  if (matching_stream == send_streams_.end()) {
    RTC_LOG(LS_INFO) << "Attempting to set frame transformer for SSRC:" << ssrc
                     << " which doesn't exist.";
    return;
  }
  matching_stream->second->SetEncoderToPacketizerFrameTransformer(
      std::move(frame_transformer));
}

void WebRtcVoiceMediaChannel::SetDepacketizerToDecoderFrameTransformer(
    uint32_t ssrc,
    rtc::scoped_refptr<webrtc::FrameTransformerInterface> frame_transformer) {
  RTC_DCHECK_RUN_ON(worker_thread_);
  auto matching_stream = recv_streams_.find(ssrc);
  if (matching_stream == recv_streams_.end()) {
    RTC_LOG(LS_INFO) << "Attempting to set frame transformer for SSRC:" << ssrc
                     << " which doesn't exist.";
    return;
  }
  matching_stream->second->SetDepacketizerToDecoderFrameTransformer(
      std::move(frame_transformer));
}

bool WebRtcVoiceMediaChannel::SendRtp(const uint8_t* data,
                                      size_t len,
                                      const webrtc::PacketOptions& options) {
  MediaChannel::SendRtp(data, len, options);
  return true;
}

bool WebRtcVoiceMediaChannel::SendRtcp(const uint8_t* data, size_t len) {
  MediaChannel::SendRtcp(data, len);
  return true;
}

bool WebRtcVoiceMediaChannel::MaybeDeregisterUnsignaledRecvStream(
    uint32_t ssrc) {
  RTC_DCHECK_RUN_ON(worker_thread_);
  auto it = absl::c_find(unsignaled_recv_ssrcs_, ssrc);
  if (it != unsignaled_recv_ssrcs_.end()) {
    unsignaled_recv_ssrcs_.erase(it);
    return true;
  }
  return false;
}

void WebRtcVoiceMediaChannel::ConfigureEncoders(const webrtc::AudioEncoder::Config& config) {
  int count = 0;
  for (auto& it : send_streams_) {
    it.second->ConfigureEncoder(config);
    count++;
  }

  if (count == 0) {
    RTC_LOG(LS_WARNING) << "WebRtcVoiceMediaChannel::ConfigureEncoders(...) changed no send streams!";
  } else {
    RTC_LOG(LS_INFO) << "WebRtcVoiceMediaChannel::ConfigureEncoders(...) changed " << count << " transceivers.";
  }
}

void WebRtcVoiceMediaChannel::GetAudioLevels(
    cricket::AudioLevel* captured_out,
    cricket::ReceivedAudioLevel* received_out,
    size_t received_out_size,
    size_t* received_size_out) {

  cricket::AudioLevel captured = 0;
  for (const auto& kv : send_streams_) {
    captured = kv.second->GetAudioLevel();
  }

  size_t received_size = 0;
  for (const auto& kv : recv_streams_) {
    if (received_size >= received_out_size) {
      break;
    }
    received_out[received_size++] = cricket::ReceivedAudioLevel {
      kv.first,
      kv.second->GetAudioLevel()
    };
  }

  *captured_out = captured;
  *received_size_out = received_size;
}

}  // namespace cricket<|MERGE_RESOLUTION|>--- conflicted
+++ resolved
@@ -307,11 +307,6 @@
       audio_mixer_(audio_mixer),
       apm_(audio_processing),
       audio_frame_processor_(audio_frame_processor),
-<<<<<<< HEAD
-      audio_red_for_opus_enabled_(
-          IsEnabled(trials, "WebRTC-Audio-Red-For-Opus")),
-=======
->>>>>>> bc8c0955
       minimized_remsampling_on_mobile_trial_enabled_(
           IsEnabled(trials, "WebRTC-Audio-MinimizeResamplingOnMobile")) {
   // This may be called from any thread, so detach thread checkers.
@@ -625,22 +620,13 @@
   RTC_DCHECK(signal_thread_checker_.IsCurrent());
   std::vector<webrtc::RtpHeaderExtensionCapability> result;
   int id = 1;
-<<<<<<< HEAD
   // RingRTC change to disable unused header extensions
   for (const auto& uri :
        {// webrtc::RtpExtension::kAudioLevelUri,
         webrtc::RtpExtension::kAbsSendTimeUri,
         webrtc::RtpExtension::kTransportSequenceNumberUri,
         webrtc::RtpExtension::kMidUri,
-        // webrtc::RtpExtension::kRidUri,
-        // webrtc::RtpExtension::kRepairedRidUri
         }) {
-=======
-  for (const auto& uri : {webrtc::RtpExtension::kAudioLevelUri,
-                          webrtc::RtpExtension::kAbsSendTimeUri,
-                          webrtc::RtpExtension::kTransportSequenceNumberUri,
-                          webrtc::RtpExtension::kMidUri}) {
->>>>>>> bc8c0955
     result.emplace_back(uri, id++, webrtc::RtpTransceiverDirection::kSendRecv);
   }
   return result;
@@ -1331,13 +1317,7 @@
       engine_(engine),
       call_(call),
       audio_config_(config.audio),
-<<<<<<< HEAD
-      crypto_options_(crypto_options),
-      audio_red_for_opus_enabled_(
-          IsEnabled(call->trials(), "WebRTC-Audio-Red-For-Opus")) {
-=======
       crypto_options_(crypto_options) {
->>>>>>> bc8c0955
   network_thread_checker_.Detach();
   RTC_LOG(LS_VERBOSE) << "WebRtcVoiceMediaChannel::WebRtcVoiceMediaChannel";
   RTC_DCHECK(call);
@@ -1862,21 +1842,14 @@
   if (send) {
     engine()->ApplyOptions(options_);
 
-<<<<<<< HEAD
     // Signal does not do early InitRecording() as it opens the capture device
     // before the call is answered, which on Windows desktop causes audio
     // ducking. In addition, it leaves the device open indefinitely if the call
     // is never answered.
 #if false
     // InitRecording() may return an error if the ADM is already recording.
-    if (!engine()->adm()->RecordingIsInitialized() &&
-=======
-    // Initialize the ADM for recording (this may take time on some platforms,
-    // e.g. Android).
     if (options_.init_recording_on_send.value_or(true) &&
-        // InitRecording() may return an error if the ADM is already recording.
         !engine()->adm()->RecordingIsInitialized() &&
->>>>>>> bc8c0955
         !engine()->adm()->Recording()) {
       if (engine()->adm()->InitRecording() != 0) {
         RTC_LOG(LS_WARNING) << "Failed to initialize recording";
