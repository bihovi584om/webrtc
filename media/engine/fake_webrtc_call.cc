/*
 *  Copyright (c) 2015 The WebRTC project authors. All Rights Reserved.
 *
 *  Use of this source code is governed by a BSD-style license
 *  that can be found in the LICENSE file in the root of the source
 *  tree. An additional intellectual property rights grant can be found
 *  in the file PATENTS.  All contributing project authors may
 *  be found in the AUTHORS file in the root of the source tree.
 */

#include "media/engine/fake_webrtc_call.h"

#include <utility>

#include "absl/algorithm/container.h"
#include "api/call/audio_sink.h"
#include "modules/rtp_rtcp/source/rtp_util.h"
#include "rtc_base/checks.h"
#include "rtc_base/gunit.h"
#include "rtc_base/thread.h"

namespace cricket {

using ::webrtc::ParseRtpSsrc;

FakeAudioSendStream::FakeAudioSendStream(
    int id,
    const webrtc::AudioSendStream::Config& config)
    : id_(id), config_(config) {}

void FakeAudioSendStream::Reconfigure(
    const webrtc::AudioSendStream::Config& config) {
  config_ = config;
}

const webrtc::AudioSendStream::Config& FakeAudioSendStream::GetConfig() const {
  return config_;
}

void FakeAudioSendStream::SetStats(
    const webrtc::AudioSendStream::Stats& stats) {
  stats_ = stats;
}

FakeAudioSendStream::TelephoneEvent
FakeAudioSendStream::GetLatestTelephoneEvent() const {
  return latest_telephone_event_;
}

bool FakeAudioSendStream::SendTelephoneEvent(int payload_type,
                                             int payload_frequency,
                                             int event,
                                             int duration_ms) {
  latest_telephone_event_.payload_type = payload_type;
  latest_telephone_event_.payload_frequency = payload_frequency;
  latest_telephone_event_.event_code = event;
  latest_telephone_event_.duration_ms = duration_ms;
  return true;
}

void FakeAudioSendStream::SetMuted(bool muted) {
  muted_ = muted;
}

webrtc::AudioSendStream::Stats FakeAudioSendStream::GetStats() const {
  return stats_;
}

webrtc::AudioSendStream::Stats FakeAudioSendStream::GetStats(
    bool /*has_remote_tracks*/) const {
  return stats_;
}

FakeAudioReceiveStream::FakeAudioReceiveStream(
    int id,
    const webrtc::AudioReceiveStream::Config& config)
    : id_(id), config_(config) {}

const webrtc::AudioReceiveStream::Config& FakeAudioReceiveStream::GetConfig()
    const {
  return config_;
}

void FakeAudioReceiveStream::SetStats(
    const webrtc::AudioReceiveStream::Stats& stats) {
  stats_ = stats;
}

bool FakeAudioReceiveStream::VerifyLastPacket(const uint8_t* data,
                                              size_t length) const {
  return last_packet_ == rtc::Buffer(data, length);
}

bool FakeAudioReceiveStream::DeliverRtp(const uint8_t* packet,
                                        size_t length,
                                        int64_t /* packet_time_us */) {
  ++received_packets_;
  last_packet_.SetData(packet, length);
  return true;
}

void FakeAudioReceiveStream::SetDepacketizerToDecoderFrameTransformer(
    rtc::scoped_refptr<webrtc::FrameTransformerInterface> frame_transformer) {
  config_.frame_transformer = std::move(frame_transformer);
}

void FakeAudioReceiveStream::SetDecoderMap(
    std::map<int, webrtc::SdpAudioFormat> decoder_map) {
  config_.decoder_map = std::move(decoder_map);
}

<<<<<<< HEAD
=======
void FakeAudioReceiveStream::SetUseTransportCcAndNackHistory(
    bool use_transport_cc,
    int history_ms) {
  config_.rtp.transport_cc = use_transport_cc;
  config_.rtp.nack.rtp_history_ms = history_ms;
}

void FakeAudioReceiveStream::SetNonSenderRttMeasurement(bool enabled) {
  config_.enable_non_sender_rtt = enabled;
}

void FakeAudioReceiveStream::SetFrameDecryptor(
    rtc::scoped_refptr<webrtc::FrameDecryptorInterface> frame_decryptor) {
  config_.frame_decryptor = std::move(frame_decryptor);
}

void FakeAudioReceiveStream::SetRtpExtensions(
    std::vector<webrtc::RtpExtension> extensions) {
  config_.rtp.extensions = std::move(extensions);
}

>>>>>>> cbad18b1
webrtc::AudioReceiveStream::Stats FakeAudioReceiveStream::GetStats(
    bool get_and_clear_legacy_stats) const {
  return stats_;
}

void FakeAudioReceiveStream::SetSink(webrtc::AudioSinkInterface* sink) {
  sink_ = sink;
}

void FakeAudioReceiveStream::SetGain(float gain) {
  gain_ = gain;
}

FakeVideoSendStream::FakeVideoSendStream(
    webrtc::VideoSendStream::Config config,
    webrtc::VideoEncoderConfig encoder_config)
    : sending_(false),
      config_(std::move(config)),
      codec_settings_set_(false),
      resolution_scaling_enabled_(false),
      framerate_scaling_enabled_(false),
      source_(nullptr),
      num_swapped_frames_(0) {
  RTC_DCHECK(config.encoder_settings.encoder_factory != nullptr);
  RTC_DCHECK(config.encoder_settings.bitrate_allocator_factory != nullptr);
  ReconfigureVideoEncoder(std::move(encoder_config));
}

FakeVideoSendStream::~FakeVideoSendStream() {
  if (source_)
    source_->RemoveSink(this);
}

const webrtc::VideoSendStream::Config& FakeVideoSendStream::GetConfig() const {
  return config_;
}

const webrtc::VideoEncoderConfig& FakeVideoSendStream::GetEncoderConfig()
    const {
  return encoder_config_;
}

const std::vector<webrtc::VideoStream>& FakeVideoSendStream::GetVideoStreams()
    const {
  return video_streams_;
}

bool FakeVideoSendStream::IsSending() const {
  return sending_;
}

bool FakeVideoSendStream::GetVp8Settings(
    webrtc::VideoCodecVP8* settings) const {
  if (!codec_settings_set_) {
    return false;
  }

  *settings = codec_specific_settings_.vp8;
  return true;
}

bool FakeVideoSendStream::GetVp9Settings(
    webrtc::VideoCodecVP9* settings) const {
  if (!codec_settings_set_) {
    return false;
  }

  *settings = codec_specific_settings_.vp9;
  return true;
}

bool FakeVideoSendStream::GetH264Settings(
    webrtc::VideoCodecH264* settings) const {
  if (!codec_settings_set_) {
    return false;
  }

  *settings = codec_specific_settings_.h264;
  return true;
}

int FakeVideoSendStream::GetNumberOfSwappedFrames() const {
  return num_swapped_frames_;
}

int FakeVideoSendStream::GetLastWidth() const {
  return last_frame_->width();
}

int FakeVideoSendStream::GetLastHeight() const {
  return last_frame_->height();
}

int64_t FakeVideoSendStream::GetLastTimestamp() const {
  RTC_DCHECK(last_frame_->ntp_time_ms() == 0);
  return last_frame_->render_time_ms();
}

void FakeVideoSendStream::OnFrame(const webrtc::VideoFrame& frame) {
  ++num_swapped_frames_;
  if (!last_frame_ || frame.width() != last_frame_->width() ||
      frame.height() != last_frame_->height() ||
      frame.rotation() != last_frame_->rotation()) {
    video_streams_ = encoder_config_.video_stream_factory->CreateEncoderStreams(
        frame.width(), frame.height(), encoder_config_);
  }
  last_frame_ = frame;
}

void FakeVideoSendStream::SetStats(
    const webrtc::VideoSendStream::Stats& stats) {
  stats_ = stats;
}

webrtc::VideoSendStream::Stats FakeVideoSendStream::GetStats() {
  return stats_;
}

void FakeVideoSendStream::ReconfigureVideoEncoder(
    webrtc::VideoEncoderConfig config) {
  int width, height;
  if (last_frame_) {
    width = last_frame_->width();
    height = last_frame_->height();
  } else {
    width = height = 0;
  }
  video_streams_ =
      config.video_stream_factory->CreateEncoderStreams(width, height, config);
  if (config.encoder_specific_settings != NULL) {
    const unsigned char num_temporal_layers = static_cast<unsigned char>(
        video_streams_.back().num_temporal_layers.value_or(1));
    if (config_.rtp.payload_name == "VP8") {
      config.encoder_specific_settings->FillVideoCodecVp8(
          &codec_specific_settings_.vp8);
      if (!video_streams_.empty()) {
        codec_specific_settings_.vp8.numberOfTemporalLayers =
            num_temporal_layers;
      }
    } else if (config_.rtp.payload_name == "VP9") {
      config.encoder_specific_settings->FillVideoCodecVp9(
          &codec_specific_settings_.vp9);
      if (!video_streams_.empty()) {
        codec_specific_settings_.vp9.numberOfTemporalLayers =
            num_temporal_layers;
      }
    } else if (config_.rtp.payload_name == "H264") {
      config.encoder_specific_settings->FillVideoCodecH264(
          &codec_specific_settings_.h264);
      codec_specific_settings_.h264.numberOfTemporalLayers =
          num_temporal_layers;
    } else {
      ADD_FAILURE() << "Unsupported encoder payload: "
                    << config_.rtp.payload_name;
    }
  }
  codec_settings_set_ = config.encoder_specific_settings != NULL;
  encoder_config_ = std::move(config);
  ++num_encoder_reconfigurations_;
}

void FakeVideoSendStream::UpdateActiveSimulcastLayers(
    const std::vector<bool> active_layers) {
  sending_ = false;
  for (const bool active_layer : active_layers) {
    if (active_layer) {
      sending_ = true;
      break;
    }
  }
}

void FakeVideoSendStream::Start() {
  sending_ = true;
}

void FakeVideoSendStream::Stop() {
  sending_ = false;
}

void FakeVideoSendStream::AddAdaptationResource(
    rtc::scoped_refptr<webrtc::Resource> resource) {}

std::vector<rtc::scoped_refptr<webrtc::Resource>>
FakeVideoSendStream::GetAdaptationResources() {
  return {};
}

void FakeVideoSendStream::SetSource(
    rtc::VideoSourceInterface<webrtc::VideoFrame>* source,
    const webrtc::DegradationPreference& degradation_preference) {
  if (source_)
    source_->RemoveSink(this);
  source_ = source;
  switch (degradation_preference) {
    case webrtc::DegradationPreference::MAINTAIN_FRAMERATE:
      resolution_scaling_enabled_ = true;
      framerate_scaling_enabled_ = false;
      break;
    case webrtc::DegradationPreference::MAINTAIN_RESOLUTION:
      resolution_scaling_enabled_ = false;
      framerate_scaling_enabled_ = true;
      break;
    case webrtc::DegradationPreference::BALANCED:
      resolution_scaling_enabled_ = true;
      framerate_scaling_enabled_ = true;
      break;
    case webrtc::DegradationPreference::DISABLED:
      resolution_scaling_enabled_ = false;
      framerate_scaling_enabled_ = false;
      break;
  }
  if (source)
    source->AddOrUpdateSink(this, resolution_scaling_enabled_
                                      ? sink_wants_
                                      : rtc::VideoSinkWants());
}

void FakeVideoSendStream::InjectVideoSinkWants(
    const rtc::VideoSinkWants& wants) {
  sink_wants_ = wants;
  source_->AddOrUpdateSink(this, wants);
}

FakeVideoReceiveStream::FakeVideoReceiveStream(
    webrtc::VideoReceiveStream::Config config)
    : config_(std::move(config)), receiving_(false) {}

const webrtc::VideoReceiveStream::Config& FakeVideoReceiveStream::GetConfig()
    const {
  return config_;
}

bool FakeVideoReceiveStream::IsReceiving() const {
  return receiving_;
}

void FakeVideoReceiveStream::InjectFrame(const webrtc::VideoFrame& frame) {
  config_.renderer->OnFrame(frame);
}

webrtc::VideoReceiveStream::Stats FakeVideoReceiveStream::GetStats() const {
  return stats_;
}

void FakeVideoReceiveStream::SetRtpExtensions(
    std::vector<webrtc::RtpExtension> extensions) {
  config_.rtp.extensions = std::move(extensions);
}

void FakeVideoReceiveStream::Start() {
  receiving_ = true;
}

void FakeVideoReceiveStream::Stop() {
  receiving_ = false;
}

void FakeVideoReceiveStream::SetStats(
    const webrtc::VideoReceiveStream::Stats& stats) {
  stats_ = stats;
}

FakeFlexfecReceiveStream::FakeFlexfecReceiveStream(
    const webrtc::FlexfecReceiveStream::Config& config)
    : config_(config) {}

void FakeFlexfecReceiveStream::SetRtpExtensions(
    std::vector<webrtc::RtpExtension> extensions) {
  config_.rtp.extensions = std::move(extensions);
}

const webrtc::FlexfecReceiveStream::Config&
FakeFlexfecReceiveStream::GetConfig() const {
  return config_;
}

// TODO(brandtr): Implement when the stats have been designed.
webrtc::FlexfecReceiveStream::Stats FakeFlexfecReceiveStream::GetStats() const {
  return webrtc::FlexfecReceiveStream::Stats();
}

void FakeFlexfecReceiveStream::OnRtpPacket(const webrtc::RtpPacketReceived&) {
  RTC_NOTREACHED() << "Not implemented.";
}

FakeCall::FakeCall()
    : FakeCall(rtc::Thread::Current(), rtc::Thread::Current()) {}

FakeCall::FakeCall(webrtc::TaskQueueBase* worker_thread,
                   webrtc::TaskQueueBase* network_thread)
    : network_thread_(network_thread),
      worker_thread_(worker_thread),
      audio_network_state_(webrtc::kNetworkUp),
      video_network_state_(webrtc::kNetworkUp),
      num_created_send_streams_(0),
      num_created_receive_streams_(0) {}

FakeCall::~FakeCall() {
  EXPECT_EQ(0u, video_send_streams_.size());
  EXPECT_EQ(0u, audio_send_streams_.size());
  EXPECT_EQ(0u, video_receive_streams_.size());
  EXPECT_EQ(0u, audio_receive_streams_.size());
}

const std::vector<FakeVideoSendStream*>& FakeCall::GetVideoSendStreams() {
  return video_send_streams_;
}

const std::vector<FakeVideoReceiveStream*>& FakeCall::GetVideoReceiveStreams() {
  return video_receive_streams_;
}

const FakeVideoReceiveStream* FakeCall::GetVideoReceiveStream(uint32_t ssrc) {
  for (const auto* p : GetVideoReceiveStreams()) {
    if (p->GetConfig().rtp.remote_ssrc == ssrc) {
      return p;
    }
  }
  return nullptr;
}

const std::vector<FakeAudioSendStream*>& FakeCall::GetAudioSendStreams() {
  return audio_send_streams_;
}

const FakeAudioSendStream* FakeCall::GetAudioSendStream(uint32_t ssrc) {
  for (const auto* p : GetAudioSendStreams()) {
    if (p->GetConfig().rtp.ssrc == ssrc) {
      return p;
    }
  }
  return nullptr;
}

const std::vector<FakeAudioReceiveStream*>& FakeCall::GetAudioReceiveStreams() {
  return audio_receive_streams_;
}

const FakeAudioReceiveStream* FakeCall::GetAudioReceiveStream(uint32_t ssrc) {
  for (const auto* p : GetAudioReceiveStreams()) {
    if (p->GetConfig().rtp.remote_ssrc == ssrc) {
      return p;
    }
  }
  return nullptr;
}

const std::vector<FakeFlexfecReceiveStream*>&
FakeCall::GetFlexfecReceiveStreams() {
  return flexfec_receive_streams_;
}

webrtc::NetworkState FakeCall::GetNetworkState(webrtc::MediaType media) const {
  switch (media) {
    case webrtc::MediaType::AUDIO:
      return audio_network_state_;
    case webrtc::MediaType::VIDEO:
      return video_network_state_;
    case webrtc::MediaType::DATA:
    case webrtc::MediaType::ANY:
      ADD_FAILURE() << "GetNetworkState called with unknown parameter.";
      return webrtc::kNetworkDown;
  }
  // Even though all the values for the enum class are listed above,the compiler
  // will emit a warning as the method may be called with a value outside of the
  // valid enum range, unless this case is also handled.
  ADD_FAILURE() << "GetNetworkState called with unknown parameter.";
  return webrtc::kNetworkDown;
}

webrtc::AudioSendStream* FakeCall::CreateAudioSendStream(
    const webrtc::AudioSendStream::Config& config) {
  FakeAudioSendStream* fake_stream =
      new FakeAudioSendStream(next_stream_id_++, config);
  audio_send_streams_.push_back(fake_stream);
  ++num_created_send_streams_;
  return fake_stream;
}

void FakeCall::DestroyAudioSendStream(webrtc::AudioSendStream* send_stream) {
  auto it = absl::c_find(audio_send_streams_,
                         static_cast<FakeAudioSendStream*>(send_stream));
  if (it == audio_send_streams_.end()) {
    ADD_FAILURE() << "DestroyAudioSendStream called with unknown parameter.";
  } else {
    delete *it;
    audio_send_streams_.erase(it);
  }
}

webrtc::AudioReceiveStream* FakeCall::CreateAudioReceiveStream(
    const webrtc::AudioReceiveStream::Config& config) {
  audio_receive_streams_.push_back(
      new FakeAudioReceiveStream(next_stream_id_++, config));
  ++num_created_receive_streams_;
  return audio_receive_streams_.back();
}

void FakeCall::DestroyAudioReceiveStream(
    webrtc::AudioReceiveStream* receive_stream) {
  auto it = absl::c_find(audio_receive_streams_,
                         static_cast<FakeAudioReceiveStream*>(receive_stream));
  if (it == audio_receive_streams_.end()) {
    ADD_FAILURE() << "DestroyAudioReceiveStream called with unknown parameter.";
  } else {
    delete *it;
    audio_receive_streams_.erase(it);
  }
}

webrtc::VideoSendStream* FakeCall::CreateVideoSendStream(
    webrtc::VideoSendStream::Config config,
    webrtc::VideoEncoderConfig encoder_config) {
  FakeVideoSendStream* fake_stream =
      new FakeVideoSendStream(std::move(config), std::move(encoder_config));
  video_send_streams_.push_back(fake_stream);
  ++num_created_send_streams_;
  return fake_stream;
}

void FakeCall::DestroyVideoSendStream(webrtc::VideoSendStream* send_stream) {
  auto it = absl::c_find(video_send_streams_,
                         static_cast<FakeVideoSendStream*>(send_stream));
  if (it == video_send_streams_.end()) {
    ADD_FAILURE() << "DestroyVideoSendStream called with unknown parameter.";
  } else {
    delete *it;
    video_send_streams_.erase(it);
  }
}

webrtc::VideoReceiveStream* FakeCall::CreateVideoReceiveStream(
    webrtc::VideoReceiveStream::Config config) {
  video_receive_streams_.push_back(
      new FakeVideoReceiveStream(std::move(config)));
  ++num_created_receive_streams_;
  return video_receive_streams_.back();
}

void FakeCall::DestroyVideoReceiveStream(
    webrtc::VideoReceiveStream* receive_stream) {
  auto it = absl::c_find(video_receive_streams_,
                         static_cast<FakeVideoReceiveStream*>(receive_stream));
  if (it == video_receive_streams_.end()) {
    ADD_FAILURE() << "DestroyVideoReceiveStream called with unknown parameter.";
  } else {
    delete *it;
    video_receive_streams_.erase(it);
  }
}

webrtc::FlexfecReceiveStream* FakeCall::CreateFlexfecReceiveStream(
    const webrtc::FlexfecReceiveStream::Config& config) {
  FakeFlexfecReceiveStream* fake_stream = new FakeFlexfecReceiveStream(config);
  flexfec_receive_streams_.push_back(fake_stream);
  ++num_created_receive_streams_;
  return fake_stream;
}

void FakeCall::DestroyFlexfecReceiveStream(
    webrtc::FlexfecReceiveStream* receive_stream) {
  auto it =
      absl::c_find(flexfec_receive_streams_,
                   static_cast<FakeFlexfecReceiveStream*>(receive_stream));
  if (it == flexfec_receive_streams_.end()) {
    ADD_FAILURE()
        << "DestroyFlexfecReceiveStream called with unknown parameter.";
  } else {
    delete *it;
    flexfec_receive_streams_.erase(it);
  }
}

void FakeCall::AddAdaptationResource(
    rtc::scoped_refptr<webrtc::Resource> resource) {}

webrtc::PacketReceiver* FakeCall::Receiver() {
  return this;
}

FakeCall::DeliveryStatus FakeCall::DeliverPacket(webrtc::MediaType media_type,
                                                 rtc::CopyOnWriteBuffer packet,
                                                 int64_t packet_time_us) {
  EXPECT_GE(packet.size(), 12u);
  RTC_DCHECK(media_type == webrtc::MediaType::AUDIO ||
             media_type == webrtc::MediaType::VIDEO);

  if (!webrtc::IsRtpPacket(packet)) {
    return DELIVERY_PACKET_ERROR;
  }

  uint32_t ssrc = ParseRtpSsrc(packet);
  if (media_type == webrtc::MediaType::VIDEO) {
    for (auto receiver : video_receive_streams_) {
      if (receiver->GetConfig().rtp.remote_ssrc == ssrc) {
        ++delivered_packets_by_ssrc_[ssrc];
        return DELIVERY_OK;
      }
    }
  }
  if (media_type == webrtc::MediaType::AUDIO) {
    for (auto receiver : audio_receive_streams_) {
      if (receiver->GetConfig().rtp.remote_ssrc == ssrc) {
        receiver->DeliverRtp(packet.cdata(), packet.size(), packet_time_us);
        ++delivered_packets_by_ssrc_[ssrc];
        return DELIVERY_OK;
      }
    }
  }
  return DELIVERY_UNKNOWN_SSRC;
}

void FakeCall::SetStats(const webrtc::Call::Stats& stats) {
  stats_ = stats;
}

int FakeCall::GetNumCreatedSendStreams() const {
  return num_created_send_streams_;
}

int FakeCall::GetNumCreatedReceiveStreams() const {
  return num_created_receive_streams_;
}

webrtc::Call::Stats FakeCall::GetStats() const {
  return stats_;
}

webrtc::TaskQueueBase* FakeCall::network_thread() const {
  return network_thread_;
}

webrtc::TaskQueueBase* FakeCall::worker_thread() const {
  return worker_thread_;
}

void FakeCall::SignalChannelNetworkState(webrtc::MediaType media,
                                         webrtc::NetworkState state) {
  switch (media) {
    case webrtc::MediaType::AUDIO:
      audio_network_state_ = state;
      break;
    case webrtc::MediaType::VIDEO:
      video_network_state_ = state;
      break;
    case webrtc::MediaType::DATA:
    case webrtc::MediaType::ANY:
      ADD_FAILURE()
          << "SignalChannelNetworkState called with unknown parameter.";
  }
}

void FakeCall::OnAudioTransportOverheadChanged(
    int transport_overhead_per_packet) {}

void FakeCall::OnLocalSsrcUpdated(webrtc::AudioReceiveStream& stream,
                                  uint32_t local_ssrc) {
  auto& fake_stream = static_cast<FakeAudioReceiveStream&>(stream);
  fake_stream.SetLocalSsrc(local_ssrc);
}

void FakeCall::OnUpdateSyncGroup(webrtc::AudioReceiveStream& stream,
                                 const std::string& sync_group) {
  auto& fake_stream = static_cast<FakeAudioReceiveStream&>(stream);
  fake_stream.SetSyncGroup(sync_group);
}

void FakeCall::OnSentPacket(const rtc::SentPacket& sent_packet) {
  last_sent_packet_ = sent_packet;
  if (sent_packet.packet_id >= 0) {
    last_sent_nonnegative_packet_id_ = sent_packet.packet_id;
  }
}

}  // namespace cricket<|MERGE_RESOLUTION|>--- conflicted
+++ resolved
@@ -109,8 +109,6 @@
   config_.decoder_map = std::move(decoder_map);
 }
 
-<<<<<<< HEAD
-=======
 void FakeAudioReceiveStream::SetUseTransportCcAndNackHistory(
     bool use_transport_cc,
     int history_ms) {
@@ -132,7 +130,6 @@
   config_.rtp.extensions = std::move(extensions);
 }
 
->>>>>>> cbad18b1
 webrtc::AudioReceiveStream::Stats FakeAudioReceiveStream::GetStats(
     bool get_and_clear_legacy_stats) const {
   return stats_;
