--- conflicted
+++ resolved
@@ -208,11 +208,7 @@
     auto encoder_factory = webrtc::CreateBuiltinAudioEncoderFactory();
     auto decoder_factory = webrtc::CreateBuiltinAudioDecoderFactory();
     engine_.reset(new cricket::WebRtcVoiceEngine(
-<<<<<<< HEAD
-        task_queue_factory_.get(), adm_, encoder_factory, decoder_factory,
-=======
         task_queue_factory_.get(), adm_.get(), encoder_factory, decoder_factory,
->>>>>>> fb3bd4a0
         nullptr, apm_, nullptr, field_trials_));
     engine_->Init();
     send_parameters_.codecs.push_back(kPcmuCodec);
