/*
 *  Copyright (c) 2008 The WebRTC project authors. All Rights Reserved.
 *
 *  Use of this source code is governed by a BSD-style license
 *  that can be found in the LICENSE file in the root of the source
 *  tree. An additional intellectual property rights grant can be found
 *  in the file PATENTS.  All contributing project authors may
 *  be found in the AUTHORS file in the root of the source tree.
 */

#include "media/engine/webrtc_voice_engine.h"

#include <memory>
#include <utility>

#include "absl/memory/memory.h"
#include "absl/strings/match.h"
#include "api/audio_codecs/builtin_audio_decoder_factory.h"
#include "api/audio_codecs/builtin_audio_encoder_factory.h"
#include "api/rtc_event_log/rtc_event_log.h"
#include "api/rtp_parameters.h"
#include "api/scoped_refptr.h"
#include "api/task_queue/default_task_queue_factory.h"
#include "api/transport/field_trial_based_config.h"
#include "call/call.h"
#include "media/base/fake_media_engine.h"
#include "media/base/fake_network_interface.h"
#include "media/base/fake_rtp.h"
#include "media/base/media_constants.h"
#include "media/engine/fake_webrtc_call.h"
#include "modules/audio_device/include/mock_audio_device.h"
#include "modules/audio_processing/include/mock_audio_processing.h"
#include "rtc_base/arraysize.h"
#include "rtc_base/byte_order.h"
#include "rtc_base/numerics/safe_conversions.h"
#include "test/gtest.h"
#include "test/mock_audio_decoder_factory.h"
#include "test/mock_audio_encoder_factory.h"
#include "test/scoped_key_value_config.h"

using ::testing::_;
using ::testing::ContainerEq;
using ::testing::Contains;
using ::testing::Field;
using ::testing::Return;
using ::testing::ReturnPointee;
using ::testing::SaveArg;
using ::testing::StrictMock;

namespace {
using webrtc::BitrateConstraints;

constexpr uint32_t kMaxUnsignaledRecvStreams = 4;

const cricket::AudioCodec kPcmuCodec(0, "PCMU", 8000, 64000, 1);
const cricket::AudioCodec kIsacCodec(103, "ISAC", 16000, 32000, 1);
const cricket::AudioCodec kOpusCodec(111, "opus", 48000, 32000, 2);
const cricket::AudioCodec kG722CodecVoE(9, "G722", 16000, 64000, 1);
const cricket::AudioCodec kG722CodecSdp(9, "G722", 8000, 64000, 1);
const cricket::AudioCodec kCn8000Codec(13, "CN", 8000, 0, 1);
const cricket::AudioCodec kCn16000Codec(105, "CN", 16000, 0, 1);
const cricket::AudioCodec kRed48000Codec(112, "RED", 48000, 32000, 2);
const cricket::AudioCodec kTelephoneEventCodec1(106,
                                                "telephone-event",
                                                8000,
                                                0,
                                                1);
const cricket::AudioCodec kTelephoneEventCodec2(107,
                                                "telephone-event",
                                                32000,
                                                0,
                                                1);

const uint32_t kSsrc0 = 0;
const uint32_t kSsrc1 = 1;
const uint32_t kSsrcX = 0x99;
const uint32_t kSsrcY = 0x17;
const uint32_t kSsrcZ = 0x42;
const uint32_t kSsrcW = 0x02;
const uint32_t kSsrcs4[] = {11, 200, 30, 44};

constexpr int kRtpHistoryMs = 5000;

constexpr webrtc::AudioProcessing::Config::GainController1::Mode
    kDefaultAgcMode =
#if defined(WEBRTC_IOS) || defined(WEBRTC_ANDROID)
        webrtc::AudioProcessing::Config::GainController1::kFixedDigital;
#else
        webrtc::AudioProcessing::Config::GainController1::kAdaptiveAnalog;
#endif

constexpr webrtc::AudioProcessing::Config::NoiseSuppression::Level
    kDefaultNsLevel =
        webrtc::AudioProcessing::Config::NoiseSuppression::Level::kHigh;

void AdmSetupExpectations(webrtc::test::MockAudioDeviceModule* adm) {
  RTC_DCHECK(adm);

  // Setup.
  EXPECT_CALL(*adm, Init()).WillOnce(Return(0));
  EXPECT_CALL(*adm, RegisterAudioCallback(_)).WillOnce(Return(0));
#if defined(WEBRTC_WIN)
  EXPECT_CALL(
      *adm,
      SetPlayoutDevice(
          ::testing::Matcher<webrtc::AudioDeviceModule::WindowsDeviceType>(
              webrtc::AudioDeviceModule::kDefaultCommunicationDevice)))
      .WillOnce(Return(0));
#else
  EXPECT_CALL(*adm, SetPlayoutDevice(0)).WillOnce(Return(0));
#endif  // #if defined(WEBRTC_WIN)
  EXPECT_CALL(*adm, InitSpeaker()).WillOnce(Return(0));
  EXPECT_CALL(*adm, StereoPlayoutIsAvailable(::testing::_)).WillOnce(Return(0));
  EXPECT_CALL(*adm, SetStereoPlayout(false)).WillOnce(Return(0));
#if defined(WEBRTC_WIN)
  EXPECT_CALL(
      *adm,
      SetRecordingDevice(
          ::testing::Matcher<webrtc::AudioDeviceModule::WindowsDeviceType>(
              webrtc::AudioDeviceModule::kDefaultCommunicationDevice)))
      .WillOnce(Return(0));
#else
  EXPECT_CALL(*adm, SetRecordingDevice(0)).WillOnce(Return(0));
#endif  // #if defined(WEBRTC_WIN)
  EXPECT_CALL(*adm, InitMicrophone()).WillOnce(Return(0));
  EXPECT_CALL(*adm, StereoRecordingIsAvailable(::testing::_))
      .WillOnce(Return(0));
  EXPECT_CALL(*adm, SetStereoRecording(false)).WillOnce(Return(0));
  EXPECT_CALL(*adm, BuiltInAECIsAvailable()).WillOnce(Return(false));
  EXPECT_CALL(*adm, BuiltInAGCIsAvailable()).WillOnce(Return(false));
  EXPECT_CALL(*adm, BuiltInNSIsAvailable()).WillOnce(Return(false));

  // Teardown.
  EXPECT_CALL(*adm, StopPlayout()).WillOnce(Return(0));
  EXPECT_CALL(*adm, StopRecording()).WillOnce(Return(0));
  EXPECT_CALL(*adm, RegisterAudioCallback(nullptr)).WillOnce(Return(0));
  EXPECT_CALL(*adm, Terminate()).WillOnce(Return(0));
}
}  // namespace

// Tests that our stub library "works".
TEST(WebRtcVoiceEngineTestStubLibrary, StartupShutdown) {
  for (bool use_null_apm : {false, true}) {
    std::unique_ptr<webrtc::TaskQueueFactory> task_queue_factory =
        webrtc::CreateDefaultTaskQueueFactory();
    rtc::scoped_refptr<webrtc::test::MockAudioDeviceModule> adm =
        webrtc::test::MockAudioDeviceModule::CreateStrict();
    AdmSetupExpectations(adm);
    rtc::scoped_refptr<StrictMock<webrtc::test::MockAudioProcessing>> apm =
        use_null_apm ? nullptr
                     : rtc::make_ref_counted<
                           StrictMock<webrtc::test::MockAudioProcessing>>();

    webrtc::AudioProcessing::Config apm_config;
    if (!use_null_apm) {
      EXPECT_CALL(*apm, GetConfig()).WillRepeatedly(ReturnPointee(&apm_config));
      EXPECT_CALL(*apm, ApplyConfig(_)).WillRepeatedly(SaveArg<0>(&apm_config));
      EXPECT_CALL(*apm, DetachAecDump());
    }
    {
      webrtc::FieldTrialBasedConfig trials;
      cricket::WebRtcVoiceEngine engine(
          task_queue_factory.get(), adm,
          webrtc::MockAudioEncoderFactory::CreateUnusedFactory(),
          webrtc::MockAudioDecoderFactory::CreateUnusedFactory(), nullptr, apm,
          nullptr, trials);
      engine.Init();
    }
  }
}

class FakeAudioSink : public webrtc::AudioSinkInterface {
 public:
  void OnData(const Data& audio) override {}
};

class FakeAudioSource : public cricket::AudioSource {
  void SetSink(Sink* sink) override {}
};

class WebRtcVoiceEngineTestFake : public ::testing::TestWithParam<bool> {
 public:
  WebRtcVoiceEngineTestFake()
      : use_null_apm_(GetParam()),
        task_queue_factory_(webrtc::CreateDefaultTaskQueueFactory()),
        adm_(webrtc::test::MockAudioDeviceModule::CreateStrict()),
        apm_(use_null_apm_
                 ? nullptr
                 : rtc::make_ref_counted<
                       StrictMock<webrtc::test::MockAudioProcessing>>()),
        call_(&field_trials_) {
    // AudioDeviceModule.
    AdmSetupExpectations(adm_);

    if (!use_null_apm_) {
      // AudioProcessing.
      EXPECT_CALL(*apm_, GetConfig())
          .WillRepeatedly(ReturnPointee(&apm_config_));
      EXPECT_CALL(*apm_, ApplyConfig(_))
          .WillRepeatedly(SaveArg<0>(&apm_config_));
      EXPECT_CALL(*apm_, DetachAecDump());
    }

    // Default Options.
    // TODO(kwiberg): We should use mock factories here, but a bunch of
    // the tests here probe the specific set of codecs provided by the builtin
    // factories. Those tests should probably be moved elsewhere.
    auto encoder_factory = webrtc::CreateBuiltinAudioEncoderFactory();
    auto decoder_factory = webrtc::CreateBuiltinAudioDecoderFactory();
    engine_.reset(new cricket::WebRtcVoiceEngine(
        task_queue_factory_.get(), adm_, encoder_factory, decoder_factory,
        nullptr, apm_, nullptr, field_trials_));
    engine_->Init();
    send_parameters_.codecs.push_back(kPcmuCodec);
    recv_parameters_.codecs.push_back(kPcmuCodec);

    if (!use_null_apm_) {
      // Default Options.
      VerifyEchoCancellationSettings(/*enabled=*/true);
      EXPECT_TRUE(IsHighPassFilterEnabled());
      EXPECT_TRUE(apm_config_.noise_suppression.enabled);
      EXPECT_EQ(apm_config_.noise_suppression.level, kDefaultNsLevel);
      VerifyGainControlEnabledCorrectly();
      VerifyGainControlDefaultSettings();
    }
  }

  bool SetupChannel() {
    channel_ = engine_->CreateMediaChannel(&call_, cricket::MediaConfig(),
                                           cricket::AudioOptions(),
                                           webrtc::CryptoOptions());
    return (channel_ != nullptr);
  }

  bool SetupRecvStream() {
    if (!SetupChannel()) {
      return false;
    }
    return AddRecvStream(kSsrcX);
  }

  bool SetupSendStream() {
    return SetupSendStream(cricket::StreamParams::CreateLegacy(kSsrcX));
  }

  bool SetupSendStream(const cricket::StreamParams& sp) {
    if (!SetupChannel()) {
      return false;
    }
    if (!channel_->AddSendStream(sp)) {
      return false;
    }
    if (!use_null_apm_) {
      // RingRTC change to RingRTC change to make it possible to share an APM.
      // See set_capture_output_used in audio_processing.h.
      EXPECT_CALL(*apm_, set_capture_output_used(nullptr, true));
    }
    return channel_->SetAudioSend(kSsrcX, true, nullptr, &fake_source_);
  }

  bool AddRecvStream(uint32_t ssrc) {
    EXPECT_TRUE(channel_);
    return channel_->AddRecvStream(cricket::StreamParams::CreateLegacy(ssrc));
  }

  void SetupForMultiSendStream() {
    EXPECT_TRUE(SetupSendStream());
    // Remove stream added in Setup.
    EXPECT_TRUE(call_.GetAudioSendStream(kSsrcX));
    EXPECT_TRUE(channel_->RemoveSendStream(kSsrcX));
    // Verify the channel does not exist.
    EXPECT_FALSE(call_.GetAudioSendStream(kSsrcX));
  }

  void DeliverPacket(const void* data, int len) {
    rtc::CopyOnWriteBuffer packet(reinterpret_cast<const uint8_t*>(data), len);
    channel_->OnPacketReceived(packet, /* packet_time_us */ -1);
    rtc::Thread::Current()->ProcessMessages(0);
  }

  void TearDown() override { delete channel_; }

  const cricket::FakeAudioSendStream& GetSendStream(uint32_t ssrc) {
    const auto* send_stream = call_.GetAudioSendStream(ssrc);
    EXPECT_TRUE(send_stream);
    return *send_stream;
  }

  const cricket::FakeAudioReceiveStream& GetRecvStream(uint32_t ssrc) {
    const auto* recv_stream = call_.GetAudioReceiveStream(ssrc);
    EXPECT_TRUE(recv_stream);
    return *recv_stream;
  }

  const webrtc::AudioSendStream::Config& GetSendStreamConfig(uint32_t ssrc) {
    return GetSendStream(ssrc).GetConfig();
  }

  const webrtc::AudioReceiveStream::Config& GetRecvStreamConfig(uint32_t ssrc) {
    return GetRecvStream(ssrc).GetConfig();
  }

  void SetSend(bool enable) {
    ASSERT_TRUE(channel_);
    if (enable) {
      EXPECT_CALL(*adm_, RecordingIsInitialized())
          .Times(::testing::AtMost(1))
          .WillOnce(Return(false));
      EXPECT_CALL(*adm_, Recording())
          .Times(::testing::AtMost(1))
          .WillOnce(Return(false));
      EXPECT_CALL(*adm_, InitRecording())
          .Times(::testing::AtMost(1))
          .WillOnce(Return(0));
    }
    channel_->SetSend(enable);
  }

  void SetSendParameters(const cricket::AudioSendParameters& params) {
    ASSERT_TRUE(channel_);
    EXPECT_TRUE(channel_->SetSendParameters(params));
  }

  void SetAudioSend(uint32_t ssrc,
                    bool enable,
                    cricket::AudioSource* source,
                    const cricket::AudioOptions* options = nullptr) {
    ASSERT_TRUE(channel_);
    if (!use_null_apm_) {
      // RingRTC change to RingRTC change to make it possible to share an APM.
      // See set_capture_output_used in audio_processing.h.
      EXPECT_CALL(*apm_, set_capture_output_used(nullptr, enable));
    }
    EXPECT_TRUE(channel_->SetAudioSend(ssrc, enable, options, source));
  }

  void TestInsertDtmf(uint32_t ssrc,
                      bool caller,
                      const cricket::AudioCodec& codec) {
    EXPECT_TRUE(SetupChannel());
    if (caller) {
      // If this is a caller, local description will be applied and add the
      // send stream.
      EXPECT_TRUE(
          channel_->AddSendStream(cricket::StreamParams::CreateLegacy(kSsrcX)));
    }

    // Test we can only InsertDtmf when the other side supports telephone-event.
    SetSendParameters(send_parameters_);
    SetSend(true);
    EXPECT_FALSE(channel_->CanInsertDtmf());
    EXPECT_FALSE(channel_->InsertDtmf(ssrc, 1, 111));
    send_parameters_.codecs.push_back(codec);
    SetSendParameters(send_parameters_);
    EXPECT_TRUE(channel_->CanInsertDtmf());

    if (!caller) {
      // If this is callee, there's no active send channel yet.
      EXPECT_FALSE(channel_->InsertDtmf(ssrc, 2, 123));
      EXPECT_TRUE(
          channel_->AddSendStream(cricket::StreamParams::CreateLegacy(kSsrcX)));
    }

    // Check we fail if the ssrc is invalid.
    EXPECT_FALSE(channel_->InsertDtmf(-1, 1, 111));

    // Test send.
    cricket::FakeAudioSendStream::TelephoneEvent telephone_event =
        GetSendStream(kSsrcX).GetLatestTelephoneEvent();
    EXPECT_EQ(-1, telephone_event.payload_type);
    EXPECT_TRUE(channel_->InsertDtmf(ssrc, 2, 123));
    telephone_event = GetSendStream(kSsrcX).GetLatestTelephoneEvent();
    EXPECT_EQ(codec.id, telephone_event.payload_type);
    EXPECT_EQ(codec.clockrate, telephone_event.payload_frequency);
    EXPECT_EQ(2, telephone_event.event_code);
    EXPECT_EQ(123, telephone_event.duration_ms);
  }

  void TestExtmapAllowMixedCaller(bool extmap_allow_mixed) {
    // For a caller, the answer will be applied in set remote description
    // where SetSendParameters() is called.
    EXPECT_TRUE(SetupChannel());
    EXPECT_TRUE(
        channel_->AddSendStream(cricket::StreamParams::CreateLegacy(kSsrcX)));
    send_parameters_.extmap_allow_mixed = extmap_allow_mixed;
    SetSendParameters(send_parameters_);
    const webrtc::AudioSendStream::Config& config = GetSendStreamConfig(kSsrcX);
    EXPECT_EQ(extmap_allow_mixed, config.rtp.extmap_allow_mixed);
  }

  void TestExtmapAllowMixedCallee(bool extmap_allow_mixed) {
    // For a callee, the answer will be applied in set local description
    // where SetExtmapAllowMixed() and AddSendStream() are called.
    EXPECT_TRUE(SetupChannel());
    channel_->SetExtmapAllowMixed(extmap_allow_mixed);
    EXPECT_TRUE(
        channel_->AddSendStream(cricket::StreamParams::CreateLegacy(kSsrcX)));

    const webrtc::AudioSendStream::Config& config = GetSendStreamConfig(kSsrcX);
    EXPECT_EQ(extmap_allow_mixed, config.rtp.extmap_allow_mixed);
  }

  // Test that send bandwidth is set correctly.
  // `codec` is the codec under test.
  // `max_bitrate` is a parameter to set to SetMaxSendBandwidth().
  // `expected_result` is the expected result from SetMaxSendBandwidth().
  // `expected_bitrate` is the expected audio bitrate afterward.
  void TestMaxSendBandwidth(const cricket::AudioCodec& codec,
                            int max_bitrate,
                            bool expected_result,
                            int expected_bitrate) {
    cricket::AudioSendParameters parameters;
    parameters.codecs.push_back(codec);
    parameters.max_bandwidth_bps = max_bitrate;
    if (expected_result) {
      SetSendParameters(parameters);
    } else {
      EXPECT_FALSE(channel_->SetSendParameters(parameters));
    }
    EXPECT_EQ(expected_bitrate, GetCodecBitrate(kSsrcX));
  }

  // Sets the per-stream maximum bitrate limit for the specified SSRC.
  bool SetMaxBitrateForStream(int32_t ssrc, int bitrate) {
    webrtc::RtpParameters parameters = channel_->GetRtpSendParameters(ssrc);
    EXPECT_EQ(1UL, parameters.encodings.size());

    parameters.encodings[0].max_bitrate_bps = bitrate;
    return channel_->SetRtpSendParameters(ssrc, parameters).ok();
  }

  void SetGlobalMaxBitrate(const cricket::AudioCodec& codec, int bitrate) {
    cricket::AudioSendParameters send_parameters;
    send_parameters.codecs.push_back(codec);
    send_parameters.max_bandwidth_bps = bitrate;
    SetSendParameters(send_parameters);
  }

  void CheckSendCodecBitrate(int32_t ssrc,
                             const char expected_name[],
                             int expected_bitrate) {
    const auto& spec = GetSendStreamConfig(ssrc).send_codec_spec;
    EXPECT_EQ(expected_name, spec->format.name);
    EXPECT_EQ(expected_bitrate, spec->target_bitrate_bps);
  }

  absl::optional<int> GetCodecBitrate(int32_t ssrc) {
    return GetSendStreamConfig(ssrc).send_codec_spec->target_bitrate_bps;
  }

  const absl::optional<std::string>& GetAudioNetworkAdaptorConfig(
      int32_t ssrc) {
    return GetSendStreamConfig(ssrc).audio_network_adaptor_config;
  }

  void SetAndExpectMaxBitrate(const cricket::AudioCodec& codec,
                              int global_max,
                              int stream_max,
                              bool expected_result,
                              int expected_codec_bitrate) {
    // Clear the bitrate limit from the previous test case.
    EXPECT_TRUE(SetMaxBitrateForStream(kSsrcX, -1));

    // Attempt to set the requested bitrate limits.
    SetGlobalMaxBitrate(codec, global_max);
    EXPECT_EQ(expected_result, SetMaxBitrateForStream(kSsrcX, stream_max));

    // Verify that reading back the parameters gives results
    // consistent with the Set() result.
    webrtc::RtpParameters resulting_parameters =
        channel_->GetRtpSendParameters(kSsrcX);
    EXPECT_EQ(1UL, resulting_parameters.encodings.size());
    EXPECT_EQ(expected_result ? stream_max : -1,
              resulting_parameters.encodings[0].max_bitrate_bps);

    // Verify that the codec settings have the expected bitrate.
    EXPECT_EQ(expected_codec_bitrate, GetCodecBitrate(kSsrcX));
  }

  void SetSendCodecsShouldWorkForBitrates(const char* min_bitrate_kbps,
                                          int expected_min_bitrate_bps,
                                          const char* start_bitrate_kbps,
                                          int expected_start_bitrate_bps,
                                          const char* max_bitrate_kbps,
                                          int expected_max_bitrate_bps) {
    EXPECT_TRUE(SetupSendStream());
    auto& codecs = send_parameters_.codecs;
    codecs.clear();
    codecs.push_back(kOpusCodec);
    codecs[0].params[cricket::kCodecParamMinBitrate] = min_bitrate_kbps;
    codecs[0].params[cricket::kCodecParamStartBitrate] = start_bitrate_kbps;
    codecs[0].params[cricket::kCodecParamMaxBitrate] = max_bitrate_kbps;
    EXPECT_CALL(*call_.GetMockTransportControllerSend(),
                SetSdpBitrateParameters(
                    AllOf(Field(&BitrateConstraints::min_bitrate_bps,
                                expected_min_bitrate_bps),
                          Field(&BitrateConstraints::start_bitrate_bps,
                                expected_start_bitrate_bps),
                          Field(&BitrateConstraints::max_bitrate_bps,
                                expected_max_bitrate_bps))));

    SetSendParameters(send_parameters_);
  }

  void TestSetSendRtpHeaderExtensions(const std::string& ext) {
    EXPECT_TRUE(SetupSendStream());

    // Ensure extensions are off by default.
    EXPECT_EQ(0u, GetSendStreamConfig(kSsrcX).rtp.extensions.size());

    // Ensure unknown extensions won't cause an error.
    send_parameters_.extensions.push_back(
        webrtc::RtpExtension("urn:ietf:params:unknownextention", 1));
    SetSendParameters(send_parameters_);
    EXPECT_EQ(0u, GetSendStreamConfig(kSsrcX).rtp.extensions.size());

    // Ensure extensions stay off with an empty list of headers.
    send_parameters_.extensions.clear();
    SetSendParameters(send_parameters_);
    EXPECT_EQ(0u, GetSendStreamConfig(kSsrcX).rtp.extensions.size());

    // Ensure extension is set properly.
    const int id = 1;
    send_parameters_.extensions.push_back(webrtc::RtpExtension(ext, id));
    SetSendParameters(send_parameters_);
    EXPECT_EQ(1u, GetSendStreamConfig(kSsrcX).rtp.extensions.size());
    EXPECT_EQ(ext, GetSendStreamConfig(kSsrcX).rtp.extensions[0].uri);
    EXPECT_EQ(id, GetSendStreamConfig(kSsrcX).rtp.extensions[0].id);

    // Ensure extension is set properly on new stream.
    EXPECT_TRUE(
        channel_->AddSendStream(cricket::StreamParams::CreateLegacy(kSsrcY)));
    EXPECT_NE(call_.GetAudioSendStream(kSsrcX),
              call_.GetAudioSendStream(kSsrcY));
    EXPECT_EQ(1u, GetSendStreamConfig(kSsrcY).rtp.extensions.size());
    EXPECT_EQ(ext, GetSendStreamConfig(kSsrcY).rtp.extensions[0].uri);
    EXPECT_EQ(id, GetSendStreamConfig(kSsrcY).rtp.extensions[0].id);

    // Ensure all extensions go back off with an empty list.
    send_parameters_.codecs.push_back(kPcmuCodec);
    send_parameters_.extensions.clear();
    SetSendParameters(send_parameters_);
    EXPECT_EQ(0u, GetSendStreamConfig(kSsrcX).rtp.extensions.size());
    EXPECT_EQ(0u, GetSendStreamConfig(kSsrcY).rtp.extensions.size());
  }

  void TestSetRecvRtpHeaderExtensions(const std::string& ext) {
    EXPECT_TRUE(SetupRecvStream());

    // Ensure extensions are off by default.
    EXPECT_EQ(0u, GetRecvStreamConfig(kSsrcX).rtp.extensions.size());

    // Ensure unknown extensions won't cause an error.
    recv_parameters_.extensions.push_back(
        webrtc::RtpExtension("urn:ietf:params:unknownextention", 1));
    EXPECT_TRUE(channel_->SetRecvParameters(recv_parameters_));
    EXPECT_EQ(0u, GetRecvStreamConfig(kSsrcX).rtp.extensions.size());

    // Ensure extensions stay off with an empty list of headers.
    recv_parameters_.extensions.clear();
    EXPECT_TRUE(channel_->SetRecvParameters(recv_parameters_));
    EXPECT_EQ(0u, GetRecvStreamConfig(kSsrcX).rtp.extensions.size());

    // Ensure extension is set properly.
    const int id = 2;
    recv_parameters_.extensions.push_back(webrtc::RtpExtension(ext, id));
    EXPECT_TRUE(channel_->SetRecvParameters(recv_parameters_));
    EXPECT_EQ(1u, GetRecvStreamConfig(kSsrcX).rtp.extensions.size());
    EXPECT_EQ(ext, GetRecvStreamConfig(kSsrcX).rtp.extensions[0].uri);
    EXPECT_EQ(id, GetRecvStreamConfig(kSsrcX).rtp.extensions[0].id);

    // Ensure extension is set properly on new stream.
    EXPECT_TRUE(AddRecvStream(kSsrcY));
    EXPECT_NE(call_.GetAudioReceiveStream(kSsrcX),
              call_.GetAudioReceiveStream(kSsrcY));
    EXPECT_EQ(1u, GetRecvStreamConfig(kSsrcY).rtp.extensions.size());
    EXPECT_EQ(ext, GetRecvStreamConfig(kSsrcY).rtp.extensions[0].uri);
    EXPECT_EQ(id, GetRecvStreamConfig(kSsrcY).rtp.extensions[0].id);

    // Ensure all extensions go back off with an empty list.
    recv_parameters_.extensions.clear();
    EXPECT_TRUE(channel_->SetRecvParameters(recv_parameters_));
    EXPECT_EQ(0u, GetRecvStreamConfig(kSsrcX).rtp.extensions.size());
    EXPECT_EQ(0u, GetRecvStreamConfig(kSsrcY).rtp.extensions.size());
  }

  webrtc::AudioSendStream::Stats GetAudioSendStreamStats() const {
    webrtc::AudioSendStream::Stats stats;
    stats.local_ssrc = 12;
    stats.payload_bytes_sent = 345;
    stats.header_and_padding_bytes_sent = 56;
    stats.packets_sent = 678;
    stats.packets_lost = 9012;
    stats.fraction_lost = 34.56f;
    stats.codec_name = "codec_name_send";
    stats.codec_payload_type = 42;
    stats.jitter_ms = 12;
    stats.rtt_ms = 345;
    stats.audio_level = 678;
    stats.apm_statistics.delay_median_ms = 234;
    stats.apm_statistics.delay_standard_deviation_ms = 567;
    stats.apm_statistics.echo_return_loss = 890;
    stats.apm_statistics.echo_return_loss_enhancement = 1234;
    stats.apm_statistics.residual_echo_likelihood = 0.432f;
    stats.apm_statistics.residual_echo_likelihood_recent_max = 0.6f;
    stats.ana_statistics.bitrate_action_counter = 321;
    stats.ana_statistics.channel_action_counter = 432;
    stats.ana_statistics.dtx_action_counter = 543;
    stats.ana_statistics.fec_action_counter = 654;
    stats.ana_statistics.frame_length_increase_counter = 765;
    stats.ana_statistics.frame_length_decrease_counter = 876;
    stats.ana_statistics.uplink_packet_loss_fraction = 987.0;
    stats.typing_noise_detected = true;
    return stats;
  }
  void SetAudioSendStreamStats() {
    for (auto* s : call_.GetAudioSendStreams()) {
      s->SetStats(GetAudioSendStreamStats());
    }
  }
  void VerifyVoiceSenderInfo(const cricket::VoiceSenderInfo& info,
                             bool is_sending) {
    const auto stats = GetAudioSendStreamStats();
    EXPECT_EQ(info.ssrc(), stats.local_ssrc);
    EXPECT_EQ(info.payload_bytes_sent, stats.payload_bytes_sent);
    EXPECT_EQ(info.header_and_padding_bytes_sent,
              stats.header_and_padding_bytes_sent);
    EXPECT_EQ(info.packets_sent, stats.packets_sent);
    EXPECT_EQ(info.packets_lost, stats.packets_lost);
    EXPECT_EQ(info.fraction_lost, stats.fraction_lost);
    EXPECT_EQ(info.codec_name, stats.codec_name);
    EXPECT_EQ(info.codec_payload_type, stats.codec_payload_type);
    EXPECT_EQ(info.jitter_ms, stats.jitter_ms);
    EXPECT_EQ(info.rtt_ms, stats.rtt_ms);
    EXPECT_EQ(info.audio_level, stats.audio_level);
    EXPECT_EQ(info.apm_statistics.delay_median_ms,
              stats.apm_statistics.delay_median_ms);
    EXPECT_EQ(info.apm_statistics.delay_standard_deviation_ms,
              stats.apm_statistics.delay_standard_deviation_ms);
    EXPECT_EQ(info.apm_statistics.echo_return_loss,
              stats.apm_statistics.echo_return_loss);
    EXPECT_EQ(info.apm_statistics.echo_return_loss_enhancement,
              stats.apm_statistics.echo_return_loss_enhancement);
    EXPECT_EQ(info.apm_statistics.residual_echo_likelihood,
              stats.apm_statistics.residual_echo_likelihood);
    EXPECT_EQ(info.apm_statistics.residual_echo_likelihood_recent_max,
              stats.apm_statistics.residual_echo_likelihood_recent_max);
    EXPECT_EQ(info.ana_statistics.bitrate_action_counter,
              stats.ana_statistics.bitrate_action_counter);
    EXPECT_EQ(info.ana_statistics.channel_action_counter,
              stats.ana_statistics.channel_action_counter);
    EXPECT_EQ(info.ana_statistics.dtx_action_counter,
              stats.ana_statistics.dtx_action_counter);
    EXPECT_EQ(info.ana_statistics.fec_action_counter,
              stats.ana_statistics.fec_action_counter);
    EXPECT_EQ(info.ana_statistics.frame_length_increase_counter,
              stats.ana_statistics.frame_length_increase_counter);
    EXPECT_EQ(info.ana_statistics.frame_length_decrease_counter,
              stats.ana_statistics.frame_length_decrease_counter);
    EXPECT_EQ(info.ana_statistics.uplink_packet_loss_fraction,
              stats.ana_statistics.uplink_packet_loss_fraction);
    EXPECT_EQ(info.typing_noise_detected,
              stats.typing_noise_detected && is_sending);
  }

  webrtc::AudioReceiveStream::Stats GetAudioReceiveStreamStats() const {
    webrtc::AudioReceiveStream::Stats stats;
    stats.remote_ssrc = 123;
    stats.payload_bytes_rcvd = 456;
    stats.header_and_padding_bytes_rcvd = 67;
    stats.packets_rcvd = 768;
    stats.packets_lost = 101;
    stats.codec_name = "codec_name_recv";
    stats.codec_payload_type = 42;
    stats.jitter_ms = 901;
    stats.jitter_buffer_ms = 234;
    stats.jitter_buffer_preferred_ms = 567;
    stats.delay_estimate_ms = 890;
    stats.audio_level = 1234;
    stats.total_samples_received = 5678901;
    stats.concealed_samples = 234;
    stats.concealment_events = 12;
    stats.jitter_buffer_delay_seconds = 34;
    stats.jitter_buffer_emitted_count = 77;
    stats.expand_rate = 5.67f;
    stats.speech_expand_rate = 8.90f;
    stats.secondary_decoded_rate = 1.23f;
    stats.secondary_discarded_rate = 0.12f;
    stats.accelerate_rate = 4.56f;
    stats.preemptive_expand_rate = 7.89f;
    stats.decoding_calls_to_silence_generator = 12;
    stats.decoding_calls_to_neteq = 345;
    stats.decoding_normal = 67890;
    stats.decoding_plc = 1234;
    stats.decoding_codec_plc = 1236;
    stats.decoding_cng = 5678;
    stats.decoding_plc_cng = 9012;
    stats.decoding_muted_output = 3456;
    stats.capture_start_ntp_time_ms = 7890;
    return stats;
  }
  void SetAudioReceiveStreamStats() {
    for (auto* s : call_.GetAudioReceiveStreams()) {
      s->SetStats(GetAudioReceiveStreamStats());
    }
  }
  void VerifyVoiceReceiverInfo(const cricket::VoiceReceiverInfo& info) {
    const auto stats = GetAudioReceiveStreamStats();
    EXPECT_EQ(info.ssrc(), stats.remote_ssrc);
    EXPECT_EQ(info.payload_bytes_rcvd, stats.payload_bytes_rcvd);
    EXPECT_EQ(info.header_and_padding_bytes_rcvd,
              stats.header_and_padding_bytes_rcvd);
    EXPECT_EQ(rtc::checked_cast<unsigned int>(info.packets_rcvd),
              stats.packets_rcvd);
    EXPECT_EQ(rtc::checked_cast<unsigned int>(info.packets_lost),
              stats.packets_lost);
    EXPECT_EQ(info.codec_name, stats.codec_name);
    EXPECT_EQ(info.codec_payload_type, stats.codec_payload_type);
    EXPECT_EQ(rtc::checked_cast<unsigned int>(info.jitter_ms), stats.jitter_ms);
    EXPECT_EQ(rtc::checked_cast<unsigned int>(info.jitter_buffer_ms),
              stats.jitter_buffer_ms);
    EXPECT_EQ(rtc::checked_cast<unsigned int>(info.jitter_buffer_preferred_ms),
              stats.jitter_buffer_preferred_ms);
    EXPECT_EQ(rtc::checked_cast<unsigned int>(info.delay_estimate_ms),
              stats.delay_estimate_ms);
    EXPECT_EQ(info.audio_level, stats.audio_level);
    EXPECT_EQ(info.total_samples_received, stats.total_samples_received);
    EXPECT_EQ(info.concealed_samples, stats.concealed_samples);
    EXPECT_EQ(info.concealment_events, stats.concealment_events);
    EXPECT_EQ(info.jitter_buffer_delay_seconds,
              stats.jitter_buffer_delay_seconds);
    EXPECT_EQ(info.jitter_buffer_emitted_count,
              stats.jitter_buffer_emitted_count);
    EXPECT_EQ(info.expand_rate, stats.expand_rate);
    EXPECT_EQ(info.speech_expand_rate, stats.speech_expand_rate);
    EXPECT_EQ(info.secondary_decoded_rate, stats.secondary_decoded_rate);
    EXPECT_EQ(info.secondary_discarded_rate, stats.secondary_discarded_rate);
    EXPECT_EQ(info.accelerate_rate, stats.accelerate_rate);
    EXPECT_EQ(info.preemptive_expand_rate, stats.preemptive_expand_rate);
    EXPECT_EQ(info.decoding_calls_to_silence_generator,
              stats.decoding_calls_to_silence_generator);
    EXPECT_EQ(info.decoding_calls_to_neteq, stats.decoding_calls_to_neteq);
    EXPECT_EQ(info.decoding_normal, stats.decoding_normal);
    EXPECT_EQ(info.decoding_plc, stats.decoding_plc);
    EXPECT_EQ(info.decoding_codec_plc, stats.decoding_codec_plc);
    EXPECT_EQ(info.decoding_cng, stats.decoding_cng);
    EXPECT_EQ(info.decoding_plc_cng, stats.decoding_plc_cng);
    EXPECT_EQ(info.decoding_muted_output, stats.decoding_muted_output);
    EXPECT_EQ(info.capture_start_ntp_time_ms, stats.capture_start_ntp_time_ms);
  }
  void VerifyVoiceSendRecvCodecs(const cricket::VoiceMediaInfo& info) const {
    EXPECT_EQ(send_parameters_.codecs.size(), info.send_codecs.size());
    for (const cricket::AudioCodec& codec : send_parameters_.codecs) {
      ASSERT_EQ(info.send_codecs.count(codec.id), 1U);
      EXPECT_EQ(info.send_codecs.find(codec.id)->second,
                codec.ToCodecParameters());
    }
    EXPECT_EQ(recv_parameters_.codecs.size(), info.receive_codecs.size());
    for (const cricket::AudioCodec& codec : recv_parameters_.codecs) {
      ASSERT_EQ(info.receive_codecs.count(codec.id), 1U);
      EXPECT_EQ(info.receive_codecs.find(codec.id)->second,
                codec.ToCodecParameters());
    }
  }

  void VerifyGainControlEnabledCorrectly() {
    EXPECT_TRUE(apm_config_.gain_controller1.enabled);
    EXPECT_EQ(kDefaultAgcMode, apm_config_.gain_controller1.mode);
  }

  void VerifyGainControlDefaultSettings() {
    EXPECT_EQ(3, apm_config_.gain_controller1.target_level_dbfs);
    EXPECT_EQ(9, apm_config_.gain_controller1.compression_gain_db);
    EXPECT_TRUE(apm_config_.gain_controller1.enable_limiter);
  }

  void VerifyEchoCancellationSettings(bool enabled) {
    constexpr bool kDefaultUseAecm =
#if defined(WEBRTC_ANDROID)
        true;
#else
        false;
#endif
    EXPECT_EQ(apm_config_.echo_canceller.enabled, enabled);
    EXPECT_EQ(apm_config_.echo_canceller.mobile_mode, kDefaultUseAecm);
  }

  bool IsHighPassFilterEnabled() {
    return apm_config_.high_pass_filter.enabled;
  }

 protected:
  const bool use_null_apm_;
  webrtc::test::ScopedKeyValueConfig field_trials_;
  std::unique_ptr<webrtc::TaskQueueFactory> task_queue_factory_;
  rtc::scoped_refptr<webrtc::test::MockAudioDeviceModule> adm_;
  rtc::scoped_refptr<StrictMock<webrtc::test::MockAudioProcessing>> apm_;
  cricket::FakeCall call_;
  std::unique_ptr<cricket::WebRtcVoiceEngine> engine_;
  cricket::VoiceMediaChannel* channel_ = nullptr;
  cricket::AudioSendParameters send_parameters_;
  cricket::AudioRecvParameters recv_parameters_;
  FakeAudioSource fake_source_;
  webrtc::AudioProcessing::Config apm_config_;
};

INSTANTIATE_TEST_SUITE_P(TestBothWithAndWithoutNullApm,
                         WebRtcVoiceEngineTestFake,
                         ::testing::Values(false, true));

// Tests that we can create and destroy a channel.
TEST_P(WebRtcVoiceEngineTestFake, CreateMediaChannel) {
  EXPECT_TRUE(SetupChannel());
}

// Test that we can add a send stream and that it has the correct defaults.
TEST_P(WebRtcVoiceEngineTestFake, CreateSendStream) {
  EXPECT_TRUE(SetupChannel());
  EXPECT_TRUE(
      channel_->AddSendStream(cricket::StreamParams::CreateLegacy(kSsrcX)));
  const webrtc::AudioSendStream::Config& config = GetSendStreamConfig(kSsrcX);
  EXPECT_EQ(kSsrcX, config.rtp.ssrc);
  EXPECT_EQ("", config.rtp.c_name);
  EXPECT_EQ(0u, config.rtp.extensions.size());
  EXPECT_EQ(static_cast<cricket::WebRtcVoiceMediaChannel*>(channel_),
            config.send_transport);
}

// Test that we can add a receive stream and that it has the correct defaults.
TEST_P(WebRtcVoiceEngineTestFake, CreateRecvStream) {
  EXPECT_TRUE(SetupChannel());
  EXPECT_TRUE(AddRecvStream(kSsrcX));
  const webrtc::AudioReceiveStream::Config& config =
      GetRecvStreamConfig(kSsrcX);
  EXPECT_EQ(kSsrcX, config.rtp.remote_ssrc);
  EXPECT_EQ(0xFA17FA17, config.rtp.local_ssrc);
  EXPECT_FALSE(config.rtp.transport_cc);
  EXPECT_EQ(0u, config.rtp.extensions.size());
  EXPECT_EQ(static_cast<cricket::WebRtcVoiceMediaChannel*>(channel_),
            config.rtcp_send_transport);
  EXPECT_EQ("", config.sync_group);
}

TEST_P(WebRtcVoiceEngineTestFake, OpusSupportsTransportCc) {
  const std::vector<cricket::AudioCodec>& codecs = engine_->send_codecs();
  bool opus_found = false;
  for (const cricket::AudioCodec& codec : codecs) {
    if (codec.name == "opus") {
      EXPECT_TRUE(HasTransportCc(codec));
      opus_found = true;
    }
  }
  EXPECT_TRUE(opus_found);
}

// Test that we set our inbound codecs properly, including changing PT.
TEST_P(WebRtcVoiceEngineTestFake, SetRecvCodecs) {
  EXPECT_TRUE(SetupChannel());
  cricket::AudioRecvParameters parameters;
  parameters.codecs.push_back(kIsacCodec);
  parameters.codecs.push_back(kPcmuCodec);
  parameters.codecs.push_back(kTelephoneEventCodec1);
  parameters.codecs.push_back(kTelephoneEventCodec2);
  parameters.codecs[0].id = 106;  // collide with existing CN 32k
  parameters.codecs[2].id = 126;
  EXPECT_TRUE(channel_->SetRecvParameters(parameters));
  EXPECT_TRUE(AddRecvStream(kSsrcX));
  EXPECT_THAT(GetRecvStreamConfig(kSsrcX).decoder_map,
              (ContainerEq<std::map<int, webrtc::SdpAudioFormat>>(
                  {{0, {"PCMU", 8000, 1}},
                   {106, {"ISAC", 16000, 1}},
                   {126, {"telephone-event", 8000, 1}},
                   {107, {"telephone-event", 32000, 1}}})));
}

// Test that we fail to set an unknown inbound codec.
TEST_P(WebRtcVoiceEngineTestFake, SetRecvCodecsUnsupportedCodec) {
  EXPECT_TRUE(SetupChannel());
  cricket::AudioRecvParameters parameters;
  parameters.codecs.push_back(kIsacCodec);
  parameters.codecs.push_back(cricket::AudioCodec(127, "XYZ", 32000, 0, 1));
  EXPECT_FALSE(channel_->SetRecvParameters(parameters));
}

// Test that we fail if we have duplicate types in the inbound list.
TEST_P(WebRtcVoiceEngineTestFake, SetRecvCodecsDuplicatePayloadType) {
  EXPECT_TRUE(SetupChannel());
  cricket::AudioRecvParameters parameters;
  parameters.codecs.push_back(kIsacCodec);
  parameters.codecs.push_back(kCn16000Codec);
  parameters.codecs[1].id = kIsacCodec.id;
  EXPECT_FALSE(channel_->SetRecvParameters(parameters));
}

// Test that we can decode OPUS without stereo parameters.
TEST_P(WebRtcVoiceEngineTestFake, SetRecvCodecsWithOpusNoStereo) {
  EXPECT_TRUE(SetupChannel());
  cricket::AudioRecvParameters parameters;
  parameters.codecs.push_back(kIsacCodec);
  parameters.codecs.push_back(kPcmuCodec);
  parameters.codecs.push_back(kOpusCodec);
  EXPECT_TRUE(channel_->SetRecvParameters(parameters));
  EXPECT_TRUE(AddRecvStream(kSsrcX));
  EXPECT_THAT(GetRecvStreamConfig(kSsrcX).decoder_map,
              (ContainerEq<std::map<int, webrtc::SdpAudioFormat>>(
                  {{0, {"PCMU", 8000, 1}},
                   {103, {"ISAC", 16000, 1}},
                   {111, {"opus", 48000, 2}}})));
}

// Test that we can decode OPUS with stereo = 0.
TEST_P(WebRtcVoiceEngineTestFake, SetRecvCodecsWithOpus0Stereo) {
  EXPECT_TRUE(SetupChannel());
  cricket::AudioRecvParameters parameters;
  parameters.codecs.push_back(kIsacCodec);
  parameters.codecs.push_back(kPcmuCodec);
  parameters.codecs.push_back(kOpusCodec);
  parameters.codecs[2].params["stereo"] = "0";
  EXPECT_TRUE(channel_->SetRecvParameters(parameters));
  EXPECT_TRUE(AddRecvStream(kSsrcX));
  EXPECT_THAT(GetRecvStreamConfig(kSsrcX).decoder_map,
              (ContainerEq<std::map<int, webrtc::SdpAudioFormat>>(
                  {{0, {"PCMU", 8000, 1}},
                   {103, {"ISAC", 16000, 1}},
                   {111, {"opus", 48000, 2, {{"stereo", "0"}}}}})));
}

// Test that we can decode OPUS with stereo = 1.
TEST_P(WebRtcVoiceEngineTestFake, SetRecvCodecsWithOpus1Stereo) {
  EXPECT_TRUE(SetupChannel());
  cricket::AudioRecvParameters parameters;
  parameters.codecs.push_back(kIsacCodec);
  parameters.codecs.push_back(kPcmuCodec);
  parameters.codecs.push_back(kOpusCodec);
  parameters.codecs[2].params["stereo"] = "1";
  EXPECT_TRUE(channel_->SetRecvParameters(parameters));
  EXPECT_TRUE(AddRecvStream(kSsrcX));
  EXPECT_THAT(GetRecvStreamConfig(kSsrcX).decoder_map,
              (ContainerEq<std::map<int, webrtc::SdpAudioFormat>>(
                  {{0, {"PCMU", 8000, 1}},
                   {103, {"ISAC", 16000, 1}},
                   {111, {"opus", 48000, 2, {{"stereo", "1"}}}}})));
}

// Test that changes to recv codecs are applied to all streams.
TEST_P(WebRtcVoiceEngineTestFake, SetRecvCodecsWithMultipleStreams) {
  EXPECT_TRUE(SetupChannel());
  cricket::AudioRecvParameters parameters;
  parameters.codecs.push_back(kIsacCodec);
  parameters.codecs.push_back(kPcmuCodec);
  parameters.codecs.push_back(kTelephoneEventCodec1);
  parameters.codecs.push_back(kTelephoneEventCodec2);
  parameters.codecs[0].id = 106;  // collide with existing CN 32k
  parameters.codecs[2].id = 126;
  EXPECT_TRUE(channel_->SetRecvParameters(parameters));
  for (const auto& ssrc : {kSsrcX, kSsrcY}) {
    EXPECT_TRUE(AddRecvStream(ssrc));
    EXPECT_THAT(GetRecvStreamConfig(ssrc).decoder_map,
                (ContainerEq<std::map<int, webrtc::SdpAudioFormat>>(
                    {{0, {"PCMU", 8000, 1}},
                     {106, {"ISAC", 16000, 1}},
                     {126, {"telephone-event", 8000, 1}},
                     {107, {"telephone-event", 32000, 1}}})));
  }
}

TEST_P(WebRtcVoiceEngineTestFake, SetRecvCodecsAfterAddingStreams) {
  EXPECT_TRUE(SetupRecvStream());
  cricket::AudioRecvParameters parameters;
  parameters.codecs.push_back(kIsacCodec);
  parameters.codecs[0].id = 106;  // collide with existing CN 32k
  EXPECT_TRUE(channel_->SetRecvParameters(parameters));

  const auto& dm = GetRecvStreamConfig(kSsrcX).decoder_map;
  ASSERT_EQ(1u, dm.count(106));
  EXPECT_EQ(webrtc::SdpAudioFormat("isac", 16000, 1), dm.at(106));
}

// Test that we can apply the same set of codecs again while playing.
TEST_P(WebRtcVoiceEngineTestFake, SetRecvCodecsWhilePlaying) {
  EXPECT_TRUE(SetupRecvStream());
  cricket::AudioRecvParameters parameters;
  parameters.codecs.push_back(kIsacCodec);
  parameters.codecs.push_back(kCn16000Codec);
  EXPECT_TRUE(channel_->SetRecvParameters(parameters));
  channel_->SetPlayout(true);
  EXPECT_TRUE(channel_->SetRecvParameters(parameters));

  // Remapping a payload type to a different codec should fail.
  parameters.codecs[0] = kOpusCodec;
  parameters.codecs[0].id = kIsacCodec.id;
  EXPECT_FALSE(channel_->SetRecvParameters(parameters));
  EXPECT_TRUE(GetRecvStream(kSsrcX).started());
}

// Test that we can add a codec while playing.
TEST_P(WebRtcVoiceEngineTestFake, AddRecvCodecsWhilePlaying) {
  EXPECT_TRUE(SetupRecvStream());
  cricket::AudioRecvParameters parameters;
  parameters.codecs.push_back(kIsacCodec);
  parameters.codecs.push_back(kCn16000Codec);
  EXPECT_TRUE(channel_->SetRecvParameters(parameters));
  channel_->SetPlayout(true);

  parameters.codecs.push_back(kOpusCodec);
  EXPECT_TRUE(channel_->SetRecvParameters(parameters));
  EXPECT_TRUE(GetRecvStream(kSsrcX).started());
}

// Test that we accept adding the same codec with a different payload type.
// See: https://bugs.chromium.org/p/webrtc/issues/detail?id=5847
TEST_P(WebRtcVoiceEngineTestFake, ChangeRecvCodecPayloadType) {
  EXPECT_TRUE(SetupRecvStream());
  cricket::AudioRecvParameters parameters;
  parameters.codecs.push_back(kIsacCodec);
  EXPECT_TRUE(channel_->SetRecvParameters(parameters));

  ++parameters.codecs[0].id;
  EXPECT_TRUE(channel_->SetRecvParameters(parameters));
}

// Test that we enable Opus/Red with the field trial.
TEST_P(WebRtcVoiceEngineTestFake, RecvRed) {
  webrtc::test::ScopedFieldTrials override_field_trials(
      "WebRTC-Audio-Red-For-Opus/Enabled/");
  EXPECT_TRUE(SetupRecvStream());
  cricket::AudioRecvParameters parameters;
  parameters.codecs.push_back(kOpusCodec);
  parameters.codecs.push_back(kRed48000Codec);
  parameters.codecs[1].params[""] = "111/111";
  EXPECT_TRUE(channel_->SetRecvParameters(parameters));
  EXPECT_THAT(GetRecvStreamConfig(kSsrcX).decoder_map,
              (ContainerEq<std::map<int, webrtc::SdpAudioFormat>>(
<<<<<<< HEAD
                  {{111, {"opus", 48000, 2}}, {112, {"red", 48000, 2}}})));
}

// Test that we do not support Opus/Red by default.
TEST_P(WebRtcVoiceEngineTestFake, RecvRedDefault) {
  EXPECT_TRUE(SetupRecvStream());
  cricket::AudioRecvParameters parameters;
  parameters.codecs.push_back(kOpusCodec);
  parameters.codecs.push_back(kRed48000Codec);
  EXPECT_FALSE(channel_->SetRecvParameters(parameters));
=======
                  {{111, {"opus", 48000, 2}},
                   {112, {"red", 48000, 2, {{"", "111/111"}}}}})));
>>>>>>> bc8c0955
}

TEST_P(WebRtcVoiceEngineTestFake, SetSendBandwidthAuto) {
  EXPECT_TRUE(SetupSendStream());

  // Test that when autobw is enabled, bitrate is kept as the default
  // value. autobw is enabled for the following tests because the target
  // bitrate is <= 0.

  // ISAC, default bitrate == 32000.
  TestMaxSendBandwidth(kIsacCodec, 0, true, 32000);

  // PCMU, default bitrate == 64000.
  TestMaxSendBandwidth(kPcmuCodec, -1, true, 64000);

  // opus, default bitrate == 32000 in mono.
  TestMaxSendBandwidth(kOpusCodec, -1, true, 32000);
}

TEST_P(WebRtcVoiceEngineTestFake, SetMaxSendBandwidthMultiRateAsCaller) {
  EXPECT_TRUE(SetupSendStream());

  // ISAC, default bitrate == 32000.
  TestMaxSendBandwidth(kIsacCodec, 16000, true, 16000);
  // Rates above the max (56000) should be capped.
  TestMaxSendBandwidth(kIsacCodec, 100000, true, 32000);

  // opus, default bitrate == 64000.
  TestMaxSendBandwidth(kOpusCodec, 96000, true, 96000);
  TestMaxSendBandwidth(kOpusCodec, 48000, true, 48000);
  // Rates above the max (510000) should be capped.
  TestMaxSendBandwidth(kOpusCodec, 600000, true, 510000);
}

TEST_P(WebRtcVoiceEngineTestFake, SetMaxSendBandwidthFixedRateAsCaller) {
  EXPECT_TRUE(SetupSendStream());

  // Test that we can only set a maximum bitrate for a fixed-rate codec
  // if it's bigger than the fixed rate.

  // PCMU, fixed bitrate == 64000.
  TestMaxSendBandwidth(kPcmuCodec, 0, true, 64000);
  TestMaxSendBandwidth(kPcmuCodec, 1, false, 64000);
  TestMaxSendBandwidth(kPcmuCodec, 128000, true, 64000);
  TestMaxSendBandwidth(kPcmuCodec, 32000, false, 64000);
  TestMaxSendBandwidth(kPcmuCodec, 64000, true, 64000);
  TestMaxSendBandwidth(kPcmuCodec, 63999, false, 64000);
  TestMaxSendBandwidth(kPcmuCodec, 64001, true, 64000);
}

TEST_P(WebRtcVoiceEngineTestFake, SetMaxSendBandwidthMultiRateAsCallee) {
  EXPECT_TRUE(SetupChannel());
  const int kDesiredBitrate = 128000;
  cricket::AudioSendParameters parameters;
  parameters.codecs = engine_->send_codecs();
  parameters.max_bandwidth_bps = kDesiredBitrate;
  SetSendParameters(parameters);

  EXPECT_TRUE(
      channel_->AddSendStream(cricket::StreamParams::CreateLegacy(kSsrcX)));

  EXPECT_EQ(kDesiredBitrate, GetCodecBitrate(kSsrcX));
}

// Test that bitrate cannot be set for CBR codecs.
// Bitrate is ignored if it is higher than the fixed bitrate.
// Bitrate less then the fixed bitrate is an error.
TEST_P(WebRtcVoiceEngineTestFake, SetMaxSendBandwidthCbr) {
  EXPECT_TRUE(SetupSendStream());

  // PCMU, default bitrate == 64000.
  SetSendParameters(send_parameters_);
  EXPECT_EQ(64000, GetCodecBitrate(kSsrcX));

  send_parameters_.max_bandwidth_bps = 128000;
  SetSendParameters(send_parameters_);
  EXPECT_EQ(64000, GetCodecBitrate(kSsrcX));

  send_parameters_.max_bandwidth_bps = 128;
  EXPECT_FALSE(channel_->SetSendParameters(send_parameters_));
  EXPECT_EQ(64000, GetCodecBitrate(kSsrcX));
}

// Test that the per-stream bitrate limit and the global
// bitrate limit both apply.
TEST_P(WebRtcVoiceEngineTestFake, SetMaxBitratePerStream) {
  EXPECT_TRUE(SetupSendStream());

  // opus, default bitrate == 32000.
  SetAndExpectMaxBitrate(kOpusCodec, 0, 0, true, 32000);
  SetAndExpectMaxBitrate(kOpusCodec, 48000, 0, true, 48000);
  SetAndExpectMaxBitrate(kOpusCodec, 48000, 64000, true, 48000);
  SetAndExpectMaxBitrate(kOpusCodec, 64000, 48000, true, 48000);

  // CBR codecs allow both maximums to exceed the bitrate.
  SetAndExpectMaxBitrate(kPcmuCodec, 0, 0, true, 64000);
  SetAndExpectMaxBitrate(kPcmuCodec, 64001, 0, true, 64000);
  SetAndExpectMaxBitrate(kPcmuCodec, 0, 64001, true, 64000);
  SetAndExpectMaxBitrate(kPcmuCodec, 64001, 64001, true, 64000);

  // CBR codecs don't allow per stream maximums to be too low.
  SetAndExpectMaxBitrate(kPcmuCodec, 0, 63999, false, 64000);
  SetAndExpectMaxBitrate(kPcmuCodec, 64001, 63999, false, 64000);
}

// Test that an attempt to set RtpParameters for a stream that does not exist
// fails.
TEST_P(WebRtcVoiceEngineTestFake, CannotSetMaxBitrateForNonexistentStream) {
  EXPECT_TRUE(SetupChannel());
  webrtc::RtpParameters nonexistent_parameters =
      channel_->GetRtpSendParameters(kSsrcX);
  EXPECT_EQ(0u, nonexistent_parameters.encodings.size());

  nonexistent_parameters.encodings.push_back(webrtc::RtpEncodingParameters());
  EXPECT_FALSE(
      channel_->SetRtpSendParameters(kSsrcX, nonexistent_parameters).ok());
}

TEST_P(WebRtcVoiceEngineTestFake,
       CannotSetRtpSendParametersWithIncorrectNumberOfEncodings) {
  // This test verifies that setting RtpParameters succeeds only if
  // the structure contains exactly one encoding.
  // TODO(skvlad): Update this test when we start supporting setting parameters
  // for each encoding individually.

  EXPECT_TRUE(SetupSendStream());
  webrtc::RtpParameters parameters = channel_->GetRtpSendParameters(kSsrcX);
  // Two or more encodings should result in failure.
  parameters.encodings.push_back(webrtc::RtpEncodingParameters());
  EXPECT_FALSE(channel_->SetRtpSendParameters(kSsrcX, parameters).ok());
  // Zero encodings should also fail.
  parameters.encodings.clear();
  EXPECT_FALSE(channel_->SetRtpSendParameters(kSsrcX, parameters).ok());
}

// Changing the SSRC through RtpParameters is not allowed.
TEST_P(WebRtcVoiceEngineTestFake, CannotSetSsrcInRtpSendParameters) {
  EXPECT_TRUE(SetupSendStream());
  webrtc::RtpParameters parameters = channel_->GetRtpSendParameters(kSsrcX);
  parameters.encodings[0].ssrc = 0xdeadbeef;
  EXPECT_FALSE(channel_->SetRtpSendParameters(kSsrcX, parameters).ok());
}

// Test that a stream will not be sending if its encoding is made
// inactive through SetRtpSendParameters.
TEST_P(WebRtcVoiceEngineTestFake, SetRtpParametersEncodingsActive) {
  EXPECT_TRUE(SetupSendStream());
  SetSend(true);
  EXPECT_TRUE(GetSendStream(kSsrcX).IsSending());
  // Get current parameters and change "active" to false.
  webrtc::RtpParameters parameters = channel_->GetRtpSendParameters(kSsrcX);
  ASSERT_EQ(1u, parameters.encodings.size());
  ASSERT_TRUE(parameters.encodings[0].active);
  parameters.encodings[0].active = false;
  EXPECT_TRUE(channel_->SetRtpSendParameters(kSsrcX, parameters).ok());
  EXPECT_FALSE(GetSendStream(kSsrcX).IsSending());

  // Now change it back to active and verify we resume sending.
  // This should occur even when other parameters are updated.
  parameters.encodings[0].active = true;
  parameters.encodings[0].max_bitrate_bps = absl::optional<int>(6000);
  EXPECT_TRUE(channel_->SetRtpSendParameters(kSsrcX, parameters).ok());
  EXPECT_TRUE(GetSendStream(kSsrcX).IsSending());
}

TEST_P(WebRtcVoiceEngineTestFake, SetRtpParametersAdaptivePtime) {
  EXPECT_TRUE(SetupSendStream());
  // Get current parameters and change "adaptive_ptime" to true.
  webrtc::RtpParameters parameters = channel_->GetRtpSendParameters(kSsrcX);
  ASSERT_EQ(1u, parameters.encodings.size());
  ASSERT_FALSE(parameters.encodings[0].adaptive_ptime);
  parameters.encodings[0].adaptive_ptime = true;
  EXPECT_TRUE(channel_->SetRtpSendParameters(kSsrcX, parameters).ok());
  EXPECT_TRUE(GetAudioNetworkAdaptorConfig(kSsrcX));
  EXPECT_EQ(16000, GetSendStreamConfig(kSsrcX).min_bitrate_bps);

  parameters.encodings[0].adaptive_ptime = false;
  EXPECT_TRUE(channel_->SetRtpSendParameters(kSsrcX, parameters).ok());
  EXPECT_FALSE(GetAudioNetworkAdaptorConfig(kSsrcX));
  EXPECT_EQ(32000, GetSendStreamConfig(kSsrcX).min_bitrate_bps);
}

TEST_P(WebRtcVoiceEngineTestFake,
       DisablingAdaptivePtimeDoesNotRemoveAudioNetworkAdaptorFromOptions) {
  EXPECT_TRUE(SetupSendStream());
  send_parameters_.options.audio_network_adaptor = true;
  send_parameters_.options.audio_network_adaptor_config = {"1234"};
  SetSendParameters(send_parameters_);
  EXPECT_EQ(send_parameters_.options.audio_network_adaptor_config,
            GetAudioNetworkAdaptorConfig(kSsrcX));

  webrtc::RtpParameters parameters = channel_->GetRtpSendParameters(kSsrcX);
  parameters.encodings[0].adaptive_ptime = false;
  EXPECT_TRUE(channel_->SetRtpSendParameters(kSsrcX, parameters).ok());
  EXPECT_EQ(send_parameters_.options.audio_network_adaptor_config,
            GetAudioNetworkAdaptorConfig(kSsrcX));
}

TEST_P(WebRtcVoiceEngineTestFake, AdaptivePtimeFieldTrial) {
  webrtc::test::ScopedKeyValueConfig override_field_trials(
      field_trials_, "WebRTC-Audio-AdaptivePtime/enabled:true/");
  EXPECT_TRUE(SetupSendStream());
  EXPECT_TRUE(GetAudioNetworkAdaptorConfig(kSsrcX));
}

// Test that SetRtpSendParameters configures the correct encoding channel for
// each SSRC.
TEST_P(WebRtcVoiceEngineTestFake, RtpParametersArePerStream) {
  SetupForMultiSendStream();
  // Create send streams.
  for (uint32_t ssrc : kSsrcs4) {
    EXPECT_TRUE(
        channel_->AddSendStream(cricket::StreamParams::CreateLegacy(ssrc)));
  }
  // Configure one stream to be limited by the stream config, another to be
  // limited by the global max, and the third one with no per-stream limit
  // (still subject to the global limit).
  SetGlobalMaxBitrate(kOpusCodec, 32000);
  EXPECT_TRUE(SetMaxBitrateForStream(kSsrcs4[0], 24000));
  EXPECT_TRUE(SetMaxBitrateForStream(kSsrcs4[1], 48000));
  EXPECT_TRUE(SetMaxBitrateForStream(kSsrcs4[2], -1));

  EXPECT_EQ(24000, GetCodecBitrate(kSsrcs4[0]));
  EXPECT_EQ(32000, GetCodecBitrate(kSsrcs4[1]));
  EXPECT_EQ(32000, GetCodecBitrate(kSsrcs4[2]));

  // Remove the global cap; the streams should switch to their respective
  // maximums (or remain unchanged if there was no other limit on them.)
  SetGlobalMaxBitrate(kOpusCodec, -1);
  EXPECT_EQ(24000, GetCodecBitrate(kSsrcs4[0]));
  EXPECT_EQ(48000, GetCodecBitrate(kSsrcs4[1]));
  EXPECT_EQ(32000, GetCodecBitrate(kSsrcs4[2]));
}

// Test that GetRtpSendParameters returns the currently configured codecs.
TEST_P(WebRtcVoiceEngineTestFake, GetRtpSendParametersCodecs) {
  EXPECT_TRUE(SetupSendStream());
  cricket::AudioSendParameters parameters;
  parameters.codecs.push_back(kIsacCodec);
  parameters.codecs.push_back(kPcmuCodec);
  SetSendParameters(parameters);

  webrtc::RtpParameters rtp_parameters = channel_->GetRtpSendParameters(kSsrcX);
  ASSERT_EQ(2u, rtp_parameters.codecs.size());
  EXPECT_EQ(kIsacCodec.ToCodecParameters(), rtp_parameters.codecs[0]);
  EXPECT_EQ(kPcmuCodec.ToCodecParameters(), rtp_parameters.codecs[1]);
}

// Test that GetRtpSendParameters returns the currently configured RTCP CNAME.
TEST_P(WebRtcVoiceEngineTestFake, GetRtpSendParametersRtcpCname) {
  cricket::StreamParams params = cricket::StreamParams::CreateLegacy(kSsrcX);
  params.cname = "rtcpcname";
  EXPECT_TRUE(SetupSendStream(params));

  webrtc::RtpParameters rtp_parameters = channel_->GetRtpSendParameters(kSsrcX);
  EXPECT_STREQ("rtcpcname", rtp_parameters.rtcp.cname.c_str());
}

TEST_P(WebRtcVoiceEngineTestFake,
       DetectRtpSendParameterHeaderExtensionsChange) {
  EXPECT_TRUE(SetupSendStream());

  webrtc::RtpParameters rtp_parameters = channel_->GetRtpSendParameters(kSsrcX);
  rtp_parameters.header_extensions.emplace_back();

  EXPECT_NE(0u, rtp_parameters.header_extensions.size());

  webrtc::RTCError result =
      channel_->SetRtpSendParameters(kSsrcX, rtp_parameters);
  EXPECT_EQ(webrtc::RTCErrorType::INVALID_MODIFICATION, result.type());
}

// Test that GetRtpSendParameters returns an SSRC.
TEST_P(WebRtcVoiceEngineTestFake, GetRtpSendParametersSsrc) {
  EXPECT_TRUE(SetupSendStream());
  webrtc::RtpParameters rtp_parameters = channel_->GetRtpSendParameters(kSsrcX);
  ASSERT_EQ(1u, rtp_parameters.encodings.size());
  EXPECT_EQ(kSsrcX, rtp_parameters.encodings[0].ssrc);
}

// Test that if we set/get parameters multiple times, we get the same results.
TEST_P(WebRtcVoiceEngineTestFake, SetAndGetRtpSendParameters) {
  EXPECT_TRUE(SetupSendStream());
  cricket::AudioSendParameters parameters;
  parameters.codecs.push_back(kIsacCodec);
  parameters.codecs.push_back(kPcmuCodec);
  SetSendParameters(parameters);

  webrtc::RtpParameters initial_params = channel_->GetRtpSendParameters(kSsrcX);

  // We should be able to set the params we just got.
  EXPECT_TRUE(channel_->SetRtpSendParameters(kSsrcX, initial_params).ok());

  // ... And this shouldn't change the params returned by GetRtpSendParameters.
  webrtc::RtpParameters new_params = channel_->GetRtpSendParameters(kSsrcX);
  EXPECT_EQ(initial_params, channel_->GetRtpSendParameters(kSsrcX));
}

// Test that max_bitrate_bps in send stream config gets updated correctly when
// SetRtpSendParameters is called.
TEST_P(WebRtcVoiceEngineTestFake, SetRtpSendParameterUpdatesMaxBitrate) {
  EXPECT_TRUE(SetupSendStream());
  cricket::AudioSendParameters send_parameters;
  send_parameters.codecs.push_back(kOpusCodec);
  SetSendParameters(send_parameters);

  webrtc::RtpParameters rtp_parameters = channel_->GetRtpSendParameters(kSsrcX);
  // Expect empty on parameters.encodings[0].max_bitrate_bps;
  EXPECT_FALSE(rtp_parameters.encodings[0].max_bitrate_bps);

  constexpr int kMaxBitrateBps = 6000;
  rtp_parameters.encodings[0].max_bitrate_bps = kMaxBitrateBps;
  EXPECT_TRUE(channel_->SetRtpSendParameters(kSsrcX, rtp_parameters).ok());

  const int max_bitrate = GetSendStreamConfig(kSsrcX).max_bitrate_bps;
  EXPECT_EQ(max_bitrate, kMaxBitrateBps);
}

// Tests that when RTCRtpEncodingParameters.bitrate_priority gets set to
// a value <= 0, setting the parameters returns false.
TEST_P(WebRtcVoiceEngineTestFake, SetRtpSendParameterInvalidBitratePriority) {
  EXPECT_TRUE(SetupSendStream());
  webrtc::RtpParameters rtp_parameters = channel_->GetRtpSendParameters(kSsrcX);
  EXPECT_EQ(1UL, rtp_parameters.encodings.size());
  EXPECT_EQ(webrtc::kDefaultBitratePriority,
            rtp_parameters.encodings[0].bitrate_priority);

  rtp_parameters.encodings[0].bitrate_priority = 0;
  EXPECT_FALSE(channel_->SetRtpSendParameters(kSsrcX, rtp_parameters).ok());
  rtp_parameters.encodings[0].bitrate_priority = -1.0;
  EXPECT_FALSE(channel_->SetRtpSendParameters(kSsrcX, rtp_parameters).ok());
}

// Test that the bitrate_priority in the send stream config gets updated when
// SetRtpSendParameters is set for the VoiceMediaChannel.
TEST_P(WebRtcVoiceEngineTestFake, SetRtpSendParameterUpdatesBitratePriority) {
  EXPECT_TRUE(SetupSendStream());
  webrtc::RtpParameters rtp_parameters = channel_->GetRtpSendParameters(kSsrcX);

  EXPECT_EQ(1UL, rtp_parameters.encodings.size());
  EXPECT_EQ(webrtc::kDefaultBitratePriority,
            rtp_parameters.encodings[0].bitrate_priority);
  double new_bitrate_priority = 2.0;
  rtp_parameters.encodings[0].bitrate_priority = new_bitrate_priority;
  EXPECT_TRUE(channel_->SetRtpSendParameters(kSsrcX, rtp_parameters).ok());

  // The priority should get set for both the audio channel's rtp parameters
  // and the audio send stream's audio config.
  EXPECT_EQ(
      new_bitrate_priority,
      channel_->GetRtpSendParameters(kSsrcX).encodings[0].bitrate_priority);
  EXPECT_EQ(new_bitrate_priority, GetSendStreamConfig(kSsrcX).bitrate_priority);
}

// Test that GetRtpReceiveParameters returns the currently configured codecs.
TEST_P(WebRtcVoiceEngineTestFake, GetRtpReceiveParametersCodecs) {
  EXPECT_TRUE(SetupRecvStream());
  cricket::AudioRecvParameters parameters;
  parameters.codecs.push_back(kIsacCodec);
  parameters.codecs.push_back(kPcmuCodec);
  EXPECT_TRUE(channel_->SetRecvParameters(parameters));

  webrtc::RtpParameters rtp_parameters =
      channel_->GetRtpReceiveParameters(kSsrcX);
  ASSERT_EQ(2u, rtp_parameters.codecs.size());
  EXPECT_EQ(kIsacCodec.ToCodecParameters(), rtp_parameters.codecs[0]);
  EXPECT_EQ(kPcmuCodec.ToCodecParameters(), rtp_parameters.codecs[1]);
}

// Test that GetRtpReceiveParameters returns an SSRC.
TEST_P(WebRtcVoiceEngineTestFake, GetRtpReceiveParametersSsrc) {
  EXPECT_TRUE(SetupRecvStream());
  webrtc::RtpParameters rtp_parameters =
      channel_->GetRtpReceiveParameters(kSsrcX);
  ASSERT_EQ(1u, rtp_parameters.encodings.size());
  EXPECT_EQ(kSsrcX, rtp_parameters.encodings[0].ssrc);
}

// Test that if we set/get parameters multiple times, we get the same results.
TEST_P(WebRtcVoiceEngineTestFake, SetAndGetRtpReceiveParameters) {
  EXPECT_TRUE(SetupRecvStream());
  cricket::AudioRecvParameters parameters;
  parameters.codecs.push_back(kIsacCodec);
  parameters.codecs.push_back(kPcmuCodec);
  EXPECT_TRUE(channel_->SetRecvParameters(parameters));

  webrtc::RtpParameters initial_params =
      channel_->GetRtpReceiveParameters(kSsrcX);

  // ... And this shouldn't change the params returned by
  // GetRtpReceiveParameters.
  webrtc::RtpParameters new_params = channel_->GetRtpReceiveParameters(kSsrcX);
  EXPECT_EQ(initial_params, channel_->GetRtpReceiveParameters(kSsrcX));
}

// Test that GetRtpReceiveParameters returns parameters correctly when SSRCs
// aren't signaled. It should return an empty "RtpEncodingParameters" when
// configured to receive an unsignaled stream and no packets have been received
// yet, and start returning the SSRC once a packet has been received.
TEST_P(WebRtcVoiceEngineTestFake, GetRtpReceiveParametersWithUnsignaledSsrc) {
  ASSERT_TRUE(SetupChannel());
  // Call necessary methods to configure receiving a default stream as
  // soon as it arrives.
  cricket::AudioRecvParameters parameters;
  parameters.codecs.push_back(kIsacCodec);
  parameters.codecs.push_back(kPcmuCodec);
  EXPECT_TRUE(channel_->SetRecvParameters(parameters));

  // Call GetDefaultRtpReceiveParameters before configured to receive an
  // unsignaled stream. Should return nothing.
  EXPECT_EQ(webrtc::RtpParameters(),
            channel_->GetDefaultRtpReceiveParameters());

  // Set a sink for an unsignaled stream.
  std::unique_ptr<FakeAudioSink> fake_sink(new FakeAudioSink());
  channel_->SetDefaultRawAudioSink(std::move(fake_sink));

  // Call GetDefaultRtpReceiveParameters before the SSRC is known.
  webrtc::RtpParameters rtp_parameters =
      channel_->GetDefaultRtpReceiveParameters();
  ASSERT_EQ(1u, rtp_parameters.encodings.size());
  EXPECT_FALSE(rtp_parameters.encodings[0].ssrc);

  // Receive PCMU packet (SSRC=1).
  DeliverPacket(kPcmuFrame, sizeof(kPcmuFrame));

  // The `ssrc` member should still be unset.
  rtp_parameters = channel_->GetDefaultRtpReceiveParameters();
  ASSERT_EQ(1u, rtp_parameters.encodings.size());
  EXPECT_FALSE(rtp_parameters.encodings[0].ssrc);
}

// Test that we apply codecs properly.
TEST_P(WebRtcVoiceEngineTestFake, SetSendCodecs) {
  EXPECT_TRUE(SetupSendStream());
  cricket::AudioSendParameters parameters;
  parameters.codecs.push_back(kIsacCodec);
  parameters.codecs.push_back(kPcmuCodec);
  parameters.codecs.push_back(kCn8000Codec);
  parameters.codecs[0].id = 96;
  parameters.codecs[0].bitrate = 22000;
  SetSendParameters(parameters);
  const auto& send_codec_spec = *GetSendStreamConfig(kSsrcX).send_codec_spec;
  EXPECT_EQ(96, send_codec_spec.payload_type);
  EXPECT_EQ(22000, send_codec_spec.target_bitrate_bps);
  EXPECT_STRCASEEQ("ISAC", send_codec_spec.format.name.c_str());
  EXPECT_NE(send_codec_spec.format.clockrate_hz, 8000);
  EXPECT_EQ(absl::nullopt, send_codec_spec.cng_payload_type);
  EXPECT_FALSE(channel_->CanInsertDtmf());
}

// Test that we use Opus/Red by default when it is
// listed as the first codec and there is an fmtp line.
TEST_P(WebRtcVoiceEngineTestFake, SetSendCodecsRed) {
  EXPECT_TRUE(SetupSendStream());
  cricket::AudioSendParameters parameters;
  parameters.codecs.push_back(kRed48000Codec);
  parameters.codecs[0].params[""] = "111/111";
  parameters.codecs.push_back(kOpusCodec);
  SetSendParameters(parameters);
  const auto& send_codec_spec = *GetSendStreamConfig(kSsrcX).send_codec_spec;
  EXPECT_EQ(111, send_codec_spec.payload_type);
  EXPECT_STRCASEEQ("opus", send_codec_spec.format.name.c_str());
  EXPECT_EQ(112, send_codec_spec.red_payload_type);
}

// Test that we do not use Opus/Red by default when it is
// listed as the first codec but there is no fmtp line.
TEST_P(WebRtcVoiceEngineTestFake, SetSendCodecsRedNoFmtp) {
  EXPECT_TRUE(SetupSendStream());
  cricket::AudioSendParameters parameters;
  parameters.codecs.push_back(kRed48000Codec);
  parameters.codecs.push_back(kOpusCodec);
  SetSendParameters(parameters);
  const auto& send_codec_spec = *GetSendStreamConfig(kSsrcX).send_codec_spec;
  EXPECT_EQ(111, send_codec_spec.payload_type);
  EXPECT_STRCASEEQ("opus", send_codec_spec.format.name.c_str());
  EXPECT_EQ(absl::nullopt, send_codec_spec.red_payload_type);
}

// Test that we do not use Opus/Red by default.
TEST_P(WebRtcVoiceEngineTestFake, SetSendCodecsRedDefault) {
  EXPECT_TRUE(SetupSendStream());
  cricket::AudioSendParameters parameters;
  parameters.codecs.push_back(kOpusCodec);
  parameters.codecs.push_back(kRed48000Codec);
  parameters.codecs[1].params[""] = "111/111";
  SetSendParameters(parameters);
  const auto& send_codec_spec = *GetSendStreamConfig(kSsrcX).send_codec_spec;
  EXPECT_EQ(111, send_codec_spec.payload_type);
  EXPECT_STRCASEEQ("opus", send_codec_spec.format.name.c_str());
  EXPECT_EQ(absl::nullopt, send_codec_spec.red_payload_type);
}

// Test that the RED fmtp line must match the payload type.
TEST_P(WebRtcVoiceEngineTestFake, SetSendCodecsRedFmtpMismatch) {
  EXPECT_TRUE(SetupSendStream());
  cricket::AudioSendParameters parameters;
  parameters.codecs.push_back(kRed48000Codec);
  parameters.codecs[0].params[""] = "8/8";
  parameters.codecs.push_back(kOpusCodec);
  SetSendParameters(parameters);
  const auto& send_codec_spec = *GetSendStreamConfig(kSsrcX).send_codec_spec;
  EXPECT_EQ(111, send_codec_spec.payload_type);
  EXPECT_STRCASEEQ("opus", send_codec_spec.format.name.c_str());
  EXPECT_EQ(absl::nullopt, send_codec_spec.red_payload_type);
}

// Test that the RED fmtp line must show 2..32 payloads.
TEST_P(WebRtcVoiceEngineTestFake, SetSendCodecsRedFmtpAmountOfRedundancy) {
  EXPECT_TRUE(SetupSendStream());
  cricket::AudioSendParameters parameters;
  parameters.codecs.push_back(kRed48000Codec);
  parameters.codecs[0].params[""] = "111";
  parameters.codecs.push_back(kOpusCodec);
  SetSendParameters(parameters);
  const auto& send_codec_spec = *GetSendStreamConfig(kSsrcX).send_codec_spec;
  EXPECT_EQ(111, send_codec_spec.payload_type);
  EXPECT_STRCASEEQ("opus", send_codec_spec.format.name.c_str());
  EXPECT_EQ(absl::nullopt, send_codec_spec.red_payload_type);
  for (int i = 1; i < 32; i++) {
    parameters.codecs[0].params[""] += "/111";
    SetSendParameters(parameters);
    const auto& send_codec_spec2 = *GetSendStreamConfig(kSsrcX).send_codec_spec;
    EXPECT_EQ(111, send_codec_spec2.payload_type);
    EXPECT_STRCASEEQ("opus", send_codec_spec2.format.name.c_str());
    EXPECT_EQ(112, send_codec_spec2.red_payload_type);
  }
  parameters.codecs[0].params[""] += "/111";
  SetSendParameters(parameters);
  const auto& send_codec_spec3 = *GetSendStreamConfig(kSsrcX).send_codec_spec;
  EXPECT_EQ(111, send_codec_spec3.payload_type);
  EXPECT_STRCASEEQ("opus", send_codec_spec3.format.name.c_str());
  EXPECT_EQ(absl::nullopt, send_codec_spec3.red_payload_type);
}

// Test that WebRtcVoiceEngine reconfigures, rather than recreates its
// AudioSendStream.
TEST_P(WebRtcVoiceEngineTestFake, DontRecreateSendStream) {
  EXPECT_TRUE(SetupSendStream());
  cricket::AudioSendParameters parameters;
  parameters.codecs.push_back(kIsacCodec);
  parameters.codecs.push_back(kPcmuCodec);
  parameters.codecs.push_back(kCn8000Codec);
  parameters.codecs[0].id = 96;
  parameters.codecs[0].bitrate = 48000;
  const int initial_num = call_.GetNumCreatedSendStreams();
  SetSendParameters(parameters);
  EXPECT_EQ(initial_num, call_.GetNumCreatedSendStreams());
  // Calling SetSendCodec again with same codec which is already set.
  // In this case media channel shouldn't send codec to VoE.
  SetSendParameters(parameters);
  EXPECT_EQ(initial_num, call_.GetNumCreatedSendStreams());
}

// TODO(ossu): Revisit if these tests need to be here, now that these kinds of
// tests should be available in AudioEncoderOpusTest.

// Test that if clockrate is not 48000 for opus, we fail.
TEST_P(WebRtcVoiceEngineTestFake, SetSendCodecOpusBadClockrate) {
  EXPECT_TRUE(SetupSendStream());
  cricket::AudioSendParameters parameters;
  parameters.codecs.push_back(kOpusCodec);
  parameters.codecs[0].bitrate = 0;
  parameters.codecs[0].clockrate = 50000;
  EXPECT_FALSE(channel_->SetSendParameters(parameters));
}

// Test that if channels=0 for opus, we fail.
TEST_P(WebRtcVoiceEngineTestFake, SetSendCodecOpusBad0ChannelsNoStereo) {
  EXPECT_TRUE(SetupSendStream());
  cricket::AudioSendParameters parameters;
  parameters.codecs.push_back(kOpusCodec);
  parameters.codecs[0].bitrate = 0;
  parameters.codecs[0].channels = 0;
  EXPECT_FALSE(channel_->SetSendParameters(parameters));
}

// Test that if channels=0 for opus, we fail.
TEST_P(WebRtcVoiceEngineTestFake, SetSendCodecOpusBad0Channels1Stereo) {
  EXPECT_TRUE(SetupSendStream());
  cricket::AudioSendParameters parameters;
  parameters.codecs.push_back(kOpusCodec);
  parameters.codecs[0].bitrate = 0;
  parameters.codecs[0].channels = 0;
  parameters.codecs[0].params["stereo"] = "1";
  EXPECT_FALSE(channel_->SetSendParameters(parameters));
}

// Test that if channel is 1 for opus and there's no stereo, we fail.
TEST_P(WebRtcVoiceEngineTestFake, SetSendCodecOpus1ChannelNoStereo) {
  EXPECT_TRUE(SetupSendStream());
  cricket::AudioSendParameters parameters;
  parameters.codecs.push_back(kOpusCodec);
  parameters.codecs[0].bitrate = 0;
  parameters.codecs[0].channels = 1;
  EXPECT_FALSE(channel_->SetSendParameters(parameters));
}

// Test that if channel is 1 for opus and stereo=0, we fail.
TEST_P(WebRtcVoiceEngineTestFake, SetSendCodecOpusBad1Channel0Stereo) {
  EXPECT_TRUE(SetupSendStream());
  cricket::AudioSendParameters parameters;
  parameters.codecs.push_back(kOpusCodec);
  parameters.codecs[0].bitrate = 0;
  parameters.codecs[0].channels = 1;
  parameters.codecs[0].params["stereo"] = "0";
  EXPECT_FALSE(channel_->SetSendParameters(parameters));
}

// Test that if channel is 1 for opus and stereo=1, we fail.
TEST_P(WebRtcVoiceEngineTestFake, SetSendCodecOpusBad1Channel1Stereo) {
  EXPECT_TRUE(SetupSendStream());
  cricket::AudioSendParameters parameters;
  parameters.codecs.push_back(kOpusCodec);
  parameters.codecs[0].bitrate = 0;
  parameters.codecs[0].channels = 1;
  parameters.codecs[0].params["stereo"] = "1";
  EXPECT_FALSE(channel_->SetSendParameters(parameters));
}

// Test that with bitrate=0 and no stereo, bitrate is 32000.
TEST_P(WebRtcVoiceEngineTestFake, SetSendCodecOpusGood0BitrateNoStereo) {
  EXPECT_TRUE(SetupSendStream());
  cricket::AudioSendParameters parameters;
  parameters.codecs.push_back(kOpusCodec);
  parameters.codecs[0].bitrate = 0;
  SetSendParameters(parameters);
  CheckSendCodecBitrate(kSsrcX, "opus", 32000);
}

// Test that with bitrate=0 and stereo=0, bitrate is 32000.
TEST_P(WebRtcVoiceEngineTestFake, SetSendCodecOpusGood0Bitrate0Stereo) {
  EXPECT_TRUE(SetupSendStream());
  cricket::AudioSendParameters parameters;
  parameters.codecs.push_back(kOpusCodec);
  parameters.codecs[0].bitrate = 0;
  parameters.codecs[0].params["stereo"] = "0";
  SetSendParameters(parameters);
  CheckSendCodecBitrate(kSsrcX, "opus", 32000);
}

// Test that with bitrate=invalid and stereo=0, bitrate is 32000.
TEST_P(WebRtcVoiceEngineTestFake, SetSendCodecOpusGoodXBitrate0Stereo) {
  EXPECT_TRUE(SetupSendStream());
  cricket::AudioSendParameters parameters;
  parameters.codecs.push_back(kOpusCodec);
  parameters.codecs[0].params["stereo"] = "0";
  // bitrate that's out of the range between 6000 and 510000 will be clamped.
  parameters.codecs[0].bitrate = 5999;
  SetSendParameters(parameters);
  CheckSendCodecBitrate(kSsrcX, "opus", 6000);

  parameters.codecs[0].bitrate = 510001;
  SetSendParameters(parameters);
  CheckSendCodecBitrate(kSsrcX, "opus", 510000);
}

// Test that with bitrate=0 and stereo=1, bitrate is 64000.
TEST_P(WebRtcVoiceEngineTestFake, SetSendCodecOpusGood0Bitrate1Stereo) {
  EXPECT_TRUE(SetupSendStream());
  cricket::AudioSendParameters parameters;
  parameters.codecs.push_back(kOpusCodec);
  parameters.codecs[0].bitrate = 0;
  parameters.codecs[0].params["stereo"] = "1";
  SetSendParameters(parameters);
  CheckSendCodecBitrate(kSsrcX, "opus", 64000);
}

// Test that with bitrate=invalid and stereo=1, bitrate is 64000.
TEST_P(WebRtcVoiceEngineTestFake, SetSendCodecOpusGoodXBitrate1Stereo) {
  EXPECT_TRUE(SetupSendStream());
  cricket::AudioSendParameters parameters;
  parameters.codecs.push_back(kOpusCodec);
  parameters.codecs[0].params["stereo"] = "1";
  // bitrate that's out of the range between 6000 and 510000 will be clamped.
  parameters.codecs[0].bitrate = 5999;
  SetSendParameters(parameters);
  CheckSendCodecBitrate(kSsrcX, "opus", 6000);

  parameters.codecs[0].bitrate = 510001;
  SetSendParameters(parameters);
  CheckSendCodecBitrate(kSsrcX, "opus", 510000);
}

// Test that with bitrate=N and stereo unset, bitrate is N.
TEST_P(WebRtcVoiceEngineTestFake, SetSendCodecOpusGoodNBitrateNoStereo) {
  EXPECT_TRUE(SetupSendStream());
  cricket::AudioSendParameters parameters;
  parameters.codecs.push_back(kOpusCodec);
  parameters.codecs[0].bitrate = 96000;
  SetSendParameters(parameters);
  const auto& spec = *GetSendStreamConfig(kSsrcX).send_codec_spec;
  EXPECT_EQ(111, spec.payload_type);
  EXPECT_EQ(96000, spec.target_bitrate_bps);
  EXPECT_EQ("opus", spec.format.name);
  EXPECT_EQ(2u, spec.format.num_channels);
  EXPECT_EQ(48000, spec.format.clockrate_hz);
}

// Test that with bitrate=N and stereo=0, bitrate is N.
TEST_P(WebRtcVoiceEngineTestFake, SetSendCodecOpusGoodNBitrate0Stereo) {
  EXPECT_TRUE(SetupSendStream());
  cricket::AudioSendParameters parameters;
  parameters.codecs.push_back(kOpusCodec);
  parameters.codecs[0].bitrate = 30000;
  parameters.codecs[0].params["stereo"] = "0";
  SetSendParameters(parameters);
  CheckSendCodecBitrate(kSsrcX, "opus", 30000);
}

// Test that with bitrate=N and without any parameters, bitrate is N.
TEST_P(WebRtcVoiceEngineTestFake, SetSendCodecOpusGoodNBitrateNoParameters) {
  EXPECT_TRUE(SetupSendStream());
  cricket::AudioSendParameters parameters;
  parameters.codecs.push_back(kOpusCodec);
  parameters.codecs[0].bitrate = 30000;
  SetSendParameters(parameters);
  CheckSendCodecBitrate(kSsrcX, "opus", 30000);
}

// Test that with bitrate=N and stereo=1, bitrate is N.
TEST_P(WebRtcVoiceEngineTestFake, SetSendCodecOpusGoodNBitrate1Stereo) {
  EXPECT_TRUE(SetupSendStream());
  cricket::AudioSendParameters parameters;
  parameters.codecs.push_back(kOpusCodec);
  parameters.codecs[0].bitrate = 30000;
  parameters.codecs[0].params["stereo"] = "1";
  SetSendParameters(parameters);
  CheckSendCodecBitrate(kSsrcX, "opus", 30000);
}

TEST_P(WebRtcVoiceEngineTestFake, SetSendCodecsWithBitrates) {
  SetSendCodecsShouldWorkForBitrates("100", 100000, "150", 150000, "200",
                                     200000);
}

TEST_P(WebRtcVoiceEngineTestFake, SetSendCodecsWithHighMaxBitrate) {
  SetSendCodecsShouldWorkForBitrates("", 0, "", -1, "10000", 10000000);
}

TEST_P(WebRtcVoiceEngineTestFake,
       SetSendCodecsWithoutBitratesUsesCorrectDefaults) {
  SetSendCodecsShouldWorkForBitrates("", 0, "", -1, "", -1);
}

TEST_P(WebRtcVoiceEngineTestFake, SetSendCodecsCapsMinAndStartBitrate) {
  SetSendCodecsShouldWorkForBitrates("-1", 0, "-100", -1, "", -1);
}

TEST_P(WebRtcVoiceEngineTestFake, SetMaxSendBandwidthForAudioDoesntAffectBwe) {
  SetSendCodecsShouldWorkForBitrates("100", 100000, "150", 150000, "200",
                                     200000);
  send_parameters_.max_bandwidth_bps = 100000;
  // Setting max bitrate should keep previous min bitrate
  // Setting max bitrate should not reset start bitrate.
  EXPECT_CALL(*call_.GetMockTransportControllerSend(),
              SetSdpBitrateParameters(
                  AllOf(Field(&BitrateConstraints::min_bitrate_bps, 100000),
                        Field(&BitrateConstraints::start_bitrate_bps, -1),
                        Field(&BitrateConstraints::max_bitrate_bps, 200000))));
  SetSendParameters(send_parameters_);
}

// Test that we can enable NACK with opus as callee.
TEST_P(WebRtcVoiceEngineTestFake, SetSendCodecEnableNackAsCallee) {
  EXPECT_TRUE(SetupRecvStream());
  cricket::AudioSendParameters parameters;
  parameters.codecs.push_back(kOpusCodec);
  parameters.codecs[0].AddFeedbackParam(cricket::FeedbackParam(
      cricket::kRtcpFbParamNack, cricket::kParamValueEmpty));
  EXPECT_EQ(0, GetRecvStreamConfig(kSsrcX).rtp.nack.rtp_history_ms);
  SetSendParameters(parameters);
  // NACK should be enabled even with no send stream.
  EXPECT_EQ(kRtpHistoryMs, GetRecvStreamConfig(kSsrcX).rtp.nack.rtp_history_ms);

  EXPECT_TRUE(
      channel_->AddSendStream(cricket::StreamParams::CreateLegacy(kSsrcX)));
}

// Test that we can enable NACK on receive streams.
TEST_P(WebRtcVoiceEngineTestFake, SetSendCodecEnableNackRecvStreams) {
  EXPECT_TRUE(SetupSendStream());
  EXPECT_TRUE(AddRecvStream(kSsrcY));
  cricket::AudioSendParameters parameters;
  parameters.codecs.push_back(kOpusCodec);
  parameters.codecs[0].AddFeedbackParam(cricket::FeedbackParam(
      cricket::kRtcpFbParamNack, cricket::kParamValueEmpty));
  EXPECT_EQ(0, GetRecvStreamConfig(kSsrcY).rtp.nack.rtp_history_ms);
  SetSendParameters(parameters);
  EXPECT_EQ(kRtpHistoryMs, GetRecvStreamConfig(kSsrcY).rtp.nack.rtp_history_ms);
}

// Test that we can disable NACK on receive streams.
TEST_P(WebRtcVoiceEngineTestFake, SetSendCodecDisableNackRecvStreams) {
  EXPECT_TRUE(SetupSendStream());
  EXPECT_TRUE(AddRecvStream(kSsrcY));
  cricket::AudioSendParameters parameters;
  parameters.codecs.push_back(kOpusCodec);
  parameters.codecs[0].AddFeedbackParam(cricket::FeedbackParam(
      cricket::kRtcpFbParamNack, cricket::kParamValueEmpty));
  SetSendParameters(parameters);
  EXPECT_EQ(kRtpHistoryMs, GetRecvStreamConfig(kSsrcY).rtp.nack.rtp_history_ms);

  parameters.codecs.clear();
  parameters.codecs.push_back(kOpusCodec);
  SetSendParameters(parameters);
  EXPECT_EQ(0, GetRecvStreamConfig(kSsrcY).rtp.nack.rtp_history_ms);
}

// Test that NACK is enabled on a new receive stream.
TEST_P(WebRtcVoiceEngineTestFake, AddRecvStreamEnableNack) {
  EXPECT_TRUE(SetupSendStream());
  cricket::AudioSendParameters parameters;
  parameters.codecs.push_back(kIsacCodec);
  parameters.codecs.push_back(kCn16000Codec);
  parameters.codecs[0].AddFeedbackParam(cricket::FeedbackParam(
      cricket::kRtcpFbParamNack, cricket::kParamValueEmpty));
  SetSendParameters(parameters);

  EXPECT_TRUE(AddRecvStream(kSsrcY));
  EXPECT_EQ(kRtpHistoryMs, GetRecvStreamConfig(kSsrcY).rtp.nack.rtp_history_ms);
  EXPECT_TRUE(AddRecvStream(kSsrcZ));
  EXPECT_EQ(kRtpHistoryMs, GetRecvStreamConfig(kSsrcZ).rtp.nack.rtp_history_ms);
}

TEST_P(WebRtcVoiceEngineTestFake, TransportCcCanBeEnabledAndDisabled) {
  EXPECT_TRUE(SetupChannel());
  cricket::AudioSendParameters send_parameters;
  send_parameters.codecs.push_back(kOpusCodec);
  EXPECT_TRUE(send_parameters.codecs[0].feedback_params.params().empty());
  SetSendParameters(send_parameters);

  cricket::AudioRecvParameters recv_parameters;
  recv_parameters.codecs.push_back(kIsacCodec);
  EXPECT_TRUE(channel_->SetRecvParameters(recv_parameters));
  EXPECT_TRUE(AddRecvStream(kSsrcX));
  ASSERT_TRUE(call_.GetAudioReceiveStream(kSsrcX) != nullptr);
  EXPECT_FALSE(
      call_.GetAudioReceiveStream(kSsrcX)->GetConfig().rtp.transport_cc);

  send_parameters.codecs = engine_->send_codecs();
  SetSendParameters(send_parameters);
  ASSERT_TRUE(call_.GetAudioReceiveStream(kSsrcX) != nullptr);
  EXPECT_TRUE(
      call_.GetAudioReceiveStream(kSsrcX)->GetConfig().rtp.transport_cc);
}

// Test that we can switch back and forth between Opus and ISAC with CN.
TEST_P(WebRtcVoiceEngineTestFake, SetSendCodecsIsacOpusSwitching) {
  EXPECT_TRUE(SetupSendStream());

  cricket::AudioSendParameters opus_parameters;
  opus_parameters.codecs.push_back(kOpusCodec);
  SetSendParameters(opus_parameters);
  {
    const auto& spec = *GetSendStreamConfig(kSsrcX).send_codec_spec;
    EXPECT_EQ(111, spec.payload_type);
    EXPECT_STRCASEEQ("opus", spec.format.name.c_str());
  }

  cricket::AudioSendParameters isac_parameters;
  isac_parameters.codecs.push_back(kIsacCodec);
  isac_parameters.codecs.push_back(kCn16000Codec);
  isac_parameters.codecs.push_back(kOpusCodec);
  SetSendParameters(isac_parameters);
  {
    const auto& spec = *GetSendStreamConfig(kSsrcX).send_codec_spec;
    EXPECT_EQ(103, spec.payload_type);
    EXPECT_STRCASEEQ("ISAC", spec.format.name.c_str());
  }

  SetSendParameters(opus_parameters);
  {
    const auto& spec = *GetSendStreamConfig(kSsrcX).send_codec_spec;
    EXPECT_EQ(111, spec.payload_type);
    EXPECT_STRCASEEQ("opus", spec.format.name.c_str());
  }
}

// Test that we handle various ways of specifying bitrate.
TEST_P(WebRtcVoiceEngineTestFake, SetSendCodecsBitrate) {
  EXPECT_TRUE(SetupSendStream());
  cricket::AudioSendParameters parameters;
  parameters.codecs.push_back(kIsacCodec);  // bitrate == 32000
  SetSendParameters(parameters);
  {
    const auto& spec = *GetSendStreamConfig(kSsrcX).send_codec_spec;
    EXPECT_EQ(103, spec.payload_type);
    EXPECT_STRCASEEQ("ISAC", spec.format.name.c_str());
    EXPECT_EQ(32000, spec.target_bitrate_bps);
  }

  parameters.codecs[0].bitrate = 0;  // bitrate == default
  SetSendParameters(parameters);
  {
    const auto& spec = *GetSendStreamConfig(kSsrcX).send_codec_spec;
    EXPECT_EQ(103, spec.payload_type);
    EXPECT_STRCASEEQ("ISAC", spec.format.name.c_str());
    EXPECT_EQ(32000, spec.target_bitrate_bps);
  }
  parameters.codecs[0].bitrate = 28000;  // bitrate == 28000
  SetSendParameters(parameters);
  {
    const auto& spec = *GetSendStreamConfig(kSsrcX).send_codec_spec;
    EXPECT_EQ(103, spec.payload_type);
    EXPECT_STRCASEEQ("ISAC", spec.format.name.c_str());
    EXPECT_EQ(28000, spec.target_bitrate_bps);
  }

  parameters.codecs[0] = kPcmuCodec;  // bitrate == 64000
  SetSendParameters(parameters);
  {
    const auto& spec = *GetSendStreamConfig(kSsrcX).send_codec_spec;
    EXPECT_EQ(0, spec.payload_type);
    EXPECT_STRCASEEQ("PCMU", spec.format.name.c_str());
    EXPECT_EQ(64000, spec.target_bitrate_bps);
  }

  parameters.codecs[0].bitrate = 0;  // bitrate == default
  SetSendParameters(parameters);
  {
    const auto& spec = *GetSendStreamConfig(kSsrcX).send_codec_spec;
    EXPECT_EQ(0, spec.payload_type);
    EXPECT_STREQ("PCMU", spec.format.name.c_str());
    EXPECT_EQ(64000, spec.target_bitrate_bps);
  }

  parameters.codecs[0] = kOpusCodec;
  parameters.codecs[0].bitrate = 0;  // bitrate == default
  SetSendParameters(parameters);
  {
    const auto& spec = *GetSendStreamConfig(kSsrcX).send_codec_spec;
    EXPECT_EQ(111, spec.payload_type);
    EXPECT_STREQ("opus", spec.format.name.c_str());
    EXPECT_EQ(32000, spec.target_bitrate_bps);
  }
}

// Test that we fail if no codecs are specified.
TEST_P(WebRtcVoiceEngineTestFake, SetSendCodecsNoCodecs) {
  EXPECT_TRUE(SetupSendStream());
  cricket::AudioSendParameters parameters;
  EXPECT_FALSE(channel_->SetSendParameters(parameters));
}

// Test that we can set send codecs even with telephone-event codec as the first
// one on the list.
TEST_P(WebRtcVoiceEngineTestFake, SetSendCodecsDTMFOnTop) {
  EXPECT_TRUE(SetupSendStream());
  cricket::AudioSendParameters parameters;
  parameters.codecs.push_back(kTelephoneEventCodec1);
  parameters.codecs.push_back(kIsacCodec);
  parameters.codecs.push_back(kPcmuCodec);
  parameters.codecs[0].id = 98;  // DTMF
  parameters.codecs[1].id = 96;
  SetSendParameters(parameters);
  const auto& spec = *GetSendStreamConfig(kSsrcX).send_codec_spec;
  EXPECT_EQ(96, spec.payload_type);
  EXPECT_STRCASEEQ("ISAC", spec.format.name.c_str());
  SetSend(true);
  EXPECT_TRUE(channel_->CanInsertDtmf());
}

// Test that CanInsertDtmf() is governed by the send flag
TEST_P(WebRtcVoiceEngineTestFake, DTMFControlledBySendFlag) {
  EXPECT_TRUE(SetupSendStream());
  cricket::AudioSendParameters parameters;
  parameters.codecs.push_back(kTelephoneEventCodec1);
  parameters.codecs.push_back(kPcmuCodec);
  parameters.codecs[0].id = 98;  // DTMF
  parameters.codecs[1].id = 96;
  SetSendParameters(parameters);
  EXPECT_FALSE(channel_->CanInsertDtmf());
  SetSend(true);
  EXPECT_TRUE(channel_->CanInsertDtmf());
  SetSend(false);
  EXPECT_FALSE(channel_->CanInsertDtmf());
}

// Test that payload type range is limited for telephone-event codec.
TEST_P(WebRtcVoiceEngineTestFake, SetSendCodecsDTMFPayloadTypeOutOfRange) {
  EXPECT_TRUE(SetupSendStream());
  cricket::AudioSendParameters parameters;
  parameters.codecs.push_back(kTelephoneEventCodec2);
  parameters.codecs.push_back(kIsacCodec);
  parameters.codecs[0].id = 0;  // DTMF
  parameters.codecs[1].id = 96;
  SetSendParameters(parameters);
  SetSend(true);
  EXPECT_TRUE(channel_->CanInsertDtmf());
  parameters.codecs[0].id = 128;  // DTMF
  EXPECT_FALSE(channel_->SetSendParameters(parameters));
  EXPECT_FALSE(channel_->CanInsertDtmf());
  parameters.codecs[0].id = 127;
  SetSendParameters(parameters);
  EXPECT_TRUE(channel_->CanInsertDtmf());
  parameters.codecs[0].id = -1;  // DTMF
  EXPECT_FALSE(channel_->SetSendParameters(parameters));
  EXPECT_FALSE(channel_->CanInsertDtmf());
}

// Test that we can set send codecs even with CN codec as the first
// one on the list.
TEST_P(WebRtcVoiceEngineTestFake, SetSendCodecsCNOnTop) {
  EXPECT_TRUE(SetupSendStream());
  cricket::AudioSendParameters parameters;
  parameters.codecs.push_back(kCn16000Codec);
  parameters.codecs.push_back(kIsacCodec);
  parameters.codecs.push_back(kPcmuCodec);
  parameters.codecs[0].id = 98;  // wideband CN
  parameters.codecs[1].id = 96;
  SetSendParameters(parameters);
  const auto& send_codec_spec = *GetSendStreamConfig(kSsrcX).send_codec_spec;
  EXPECT_EQ(96, send_codec_spec.payload_type);
  EXPECT_STRCASEEQ("ISAC", send_codec_spec.format.name.c_str());
  EXPECT_EQ(98, send_codec_spec.cng_payload_type);
}

// Test that we set VAD and DTMF types correctly as caller.
TEST_P(WebRtcVoiceEngineTestFake, SetSendCodecsCNandDTMFAsCaller) {
  EXPECT_TRUE(SetupSendStream());
  cricket::AudioSendParameters parameters;
  parameters.codecs.push_back(kIsacCodec);
  parameters.codecs.push_back(kPcmuCodec);
  // TODO(juberti): cn 32000
  parameters.codecs.push_back(kCn16000Codec);
  parameters.codecs.push_back(kCn8000Codec);
  parameters.codecs.push_back(kTelephoneEventCodec1);
  parameters.codecs[0].id = 96;
  parameters.codecs[2].id = 97;  // wideband CN
  parameters.codecs[4].id = 98;  // DTMF
  SetSendParameters(parameters);
  const auto& send_codec_spec = *GetSendStreamConfig(kSsrcX).send_codec_spec;
  EXPECT_EQ(96, send_codec_spec.payload_type);
  EXPECT_STRCASEEQ("ISAC", send_codec_spec.format.name.c_str());
  EXPECT_EQ(1u, send_codec_spec.format.num_channels);
  EXPECT_EQ(97, send_codec_spec.cng_payload_type);
  SetSend(true);
  EXPECT_TRUE(channel_->CanInsertDtmf());
}

// Test that we set VAD and DTMF types correctly as callee.
TEST_P(WebRtcVoiceEngineTestFake, SetSendCodecsCNandDTMFAsCallee) {
  EXPECT_TRUE(SetupChannel());
  cricket::AudioSendParameters parameters;
  parameters.codecs.push_back(kIsacCodec);
  parameters.codecs.push_back(kPcmuCodec);
  // TODO(juberti): cn 32000
  parameters.codecs.push_back(kCn16000Codec);
  parameters.codecs.push_back(kCn8000Codec);
  parameters.codecs.push_back(kTelephoneEventCodec2);
  parameters.codecs[0].id = 96;
  parameters.codecs[2].id = 97;  // wideband CN
  parameters.codecs[4].id = 98;  // DTMF
  SetSendParameters(parameters);
  EXPECT_TRUE(
      channel_->AddSendStream(cricket::StreamParams::CreateLegacy(kSsrcX)));

  const auto& send_codec_spec = *GetSendStreamConfig(kSsrcX).send_codec_spec;
  EXPECT_EQ(96, send_codec_spec.payload_type);
  EXPECT_STRCASEEQ("ISAC", send_codec_spec.format.name.c_str());
  EXPECT_EQ(1u, send_codec_spec.format.num_channels);
  EXPECT_EQ(97, send_codec_spec.cng_payload_type);
  SetSend(true);
  EXPECT_TRUE(channel_->CanInsertDtmf());
}

// Test that we only apply VAD if we have a CN codec that matches the
// send codec clockrate.
TEST_P(WebRtcVoiceEngineTestFake, SetSendCodecsCNNoMatch) {
  EXPECT_TRUE(SetupSendStream());
  cricket::AudioSendParameters parameters;
  // Set ISAC(16K) and CN(16K). VAD should be activated.
  parameters.codecs.push_back(kIsacCodec);
  parameters.codecs.push_back(kCn16000Codec);
  parameters.codecs[1].id = 97;
  SetSendParameters(parameters);
  {
    const auto& send_codec_spec = *GetSendStreamConfig(kSsrcX).send_codec_spec;
    EXPECT_STRCASEEQ("ISAC", send_codec_spec.format.name.c_str());
    EXPECT_EQ(1u, send_codec_spec.format.num_channels);
    EXPECT_EQ(97, send_codec_spec.cng_payload_type);
  }
  // Set PCMU(8K) and CN(16K). VAD should not be activated.
  parameters.codecs[0] = kPcmuCodec;
  SetSendParameters(parameters);
  {
    const auto& send_codec_spec = *GetSendStreamConfig(kSsrcX).send_codec_spec;
    EXPECT_STRCASEEQ("PCMU", send_codec_spec.format.name.c_str());
    EXPECT_EQ(absl::nullopt, send_codec_spec.cng_payload_type);
  }
  // Set PCMU(8K) and CN(8K). VAD should be activated.
  parameters.codecs[1] = kCn8000Codec;
  SetSendParameters(parameters);
  {
    const auto& send_codec_spec = *GetSendStreamConfig(kSsrcX).send_codec_spec;
    EXPECT_STRCASEEQ("PCMU", send_codec_spec.format.name.c_str());
    EXPECT_EQ(1u, send_codec_spec.format.num_channels);
    EXPECT_EQ(13, send_codec_spec.cng_payload_type);
  }
  // Set ISAC(16K) and CN(8K). VAD should not be activated.
  parameters.codecs[0] = kIsacCodec;
  SetSendParameters(parameters);
  {
    const auto& send_codec_spec = *GetSendStreamConfig(kSsrcX).send_codec_spec;
    EXPECT_STRCASEEQ("ISAC", send_codec_spec.format.name.c_str());
    EXPECT_EQ(absl::nullopt, send_codec_spec.cng_payload_type);
  }
}

// Test that we perform case-insensitive matching of codec names.
TEST_P(WebRtcVoiceEngineTestFake, SetSendCodecsCaseInsensitive) {
  EXPECT_TRUE(SetupSendStream());
  cricket::AudioSendParameters parameters;
  parameters.codecs.push_back(kIsacCodec);
  parameters.codecs.push_back(kPcmuCodec);
  parameters.codecs.push_back(kCn16000Codec);
  parameters.codecs.push_back(kCn8000Codec);
  parameters.codecs.push_back(kTelephoneEventCodec1);
  parameters.codecs[0].name = "iSaC";
  parameters.codecs[0].id = 96;
  parameters.codecs[2].id = 97;  // wideband CN
  parameters.codecs[4].id = 98;  // DTMF
  SetSendParameters(parameters);
  const auto& send_codec_spec = *GetSendStreamConfig(kSsrcX).send_codec_spec;
  EXPECT_EQ(96, send_codec_spec.payload_type);
  EXPECT_STRCASEEQ("ISAC", send_codec_spec.format.name.c_str());
  EXPECT_EQ(1u, send_codec_spec.format.num_channels);
  EXPECT_EQ(97, send_codec_spec.cng_payload_type);
  SetSend(true);
  EXPECT_TRUE(channel_->CanInsertDtmf());
}

TEST_P(WebRtcVoiceEngineTestFake,
       SupportsTransportSequenceNumberHeaderExtension) {
  const std::vector<webrtc::RtpExtension> header_extensions =
      GetDefaultEnabledRtpHeaderExtensions(*engine_);
  EXPECT_THAT(header_extensions,
              Contains(::testing::Field(
                  "uri", &RtpExtension::uri,
                  webrtc::RtpExtension::kTransportSequenceNumberUri)));
}

// Test support for audio level header extension.
TEST_P(WebRtcVoiceEngineTestFake, SendAudioLevelHeaderExtensions) {
  TestSetSendRtpHeaderExtensions(webrtc::RtpExtension::kAudioLevelUri);
}
TEST_P(WebRtcVoiceEngineTestFake, RecvAudioLevelHeaderExtensions) {
  TestSetRecvRtpHeaderExtensions(webrtc::RtpExtension::kAudioLevelUri);
}

// Test support for transport sequence number header extension.
TEST_P(WebRtcVoiceEngineTestFake, SendTransportSequenceNumberHeaderExtensions) {
  TestSetSendRtpHeaderExtensions(
      webrtc::RtpExtension::kTransportSequenceNumberUri);
}
TEST_P(WebRtcVoiceEngineTestFake, RecvTransportSequenceNumberHeaderExtensions) {
  TestSetRecvRtpHeaderExtensions(
      webrtc::RtpExtension::kTransportSequenceNumberUri);
}

// Test that we can create a channel and start sending on it.
TEST_P(WebRtcVoiceEngineTestFake, Send) {
  EXPECT_TRUE(SetupSendStream());
  SetSendParameters(send_parameters_);
  SetSend(true);
  EXPECT_TRUE(GetSendStream(kSsrcX).IsSending());
  SetSend(false);
  EXPECT_FALSE(GetSendStream(kSsrcX).IsSending());
}

// Test that a channel will send if and only if it has a source and is enabled
// for sending.
TEST_P(WebRtcVoiceEngineTestFake, SendStateWithAndWithoutSource) {
  EXPECT_TRUE(SetupSendStream());
  SetSendParameters(send_parameters_);
  SetAudioSend(kSsrcX, true, nullptr);
  SetSend(true);
  EXPECT_FALSE(GetSendStream(kSsrcX).IsSending());
  SetAudioSend(kSsrcX, true, &fake_source_);
  EXPECT_TRUE(GetSendStream(kSsrcX).IsSending());
  SetAudioSend(kSsrcX, true, nullptr);
  EXPECT_FALSE(GetSendStream(kSsrcX).IsSending());
}

// Test that a channel is muted/unmuted.
TEST_P(WebRtcVoiceEngineTestFake, SendStateMuteUnmute) {
  EXPECT_TRUE(SetupSendStream());
  SetSendParameters(send_parameters_);
  EXPECT_FALSE(GetSendStream(kSsrcX).muted());
  SetAudioSend(kSsrcX, true, nullptr);
  EXPECT_FALSE(GetSendStream(kSsrcX).muted());
  SetAudioSend(kSsrcX, false, nullptr);
  EXPECT_TRUE(GetSendStream(kSsrcX).muted());
}

// Test that SetSendParameters() does not alter a stream's send state.
TEST_P(WebRtcVoiceEngineTestFake, SendStateWhenStreamsAreRecreated) {
  EXPECT_TRUE(SetupSendStream());
  EXPECT_FALSE(GetSendStream(kSsrcX).IsSending());

  // Turn on sending.
  SetSend(true);
  EXPECT_TRUE(GetSendStream(kSsrcX).IsSending());

  // Changing RTP header extensions will recreate the AudioSendStream.
  send_parameters_.extensions.push_back(
      webrtc::RtpExtension(webrtc::RtpExtension::kAudioLevelUri, 12));
  SetSendParameters(send_parameters_);
  EXPECT_TRUE(GetSendStream(kSsrcX).IsSending());

  // Turn off sending.
  SetSend(false);
  EXPECT_FALSE(GetSendStream(kSsrcX).IsSending());

  // Changing RTP header extensions will recreate the AudioSendStream.
  send_parameters_.extensions.clear();
  SetSendParameters(send_parameters_);
  EXPECT_FALSE(GetSendStream(kSsrcX).IsSending());
}

// Test that we can create a channel and start playing out on it.
TEST_P(WebRtcVoiceEngineTestFake, Playout) {
  EXPECT_TRUE(SetupRecvStream());
  EXPECT_TRUE(channel_->SetRecvParameters(recv_parameters_));
  channel_->SetPlayout(true);
  EXPECT_TRUE(GetRecvStream(kSsrcX).started());
  channel_->SetPlayout(false);
  EXPECT_FALSE(GetRecvStream(kSsrcX).started());
}

// Test that we can add and remove send streams.
TEST_P(WebRtcVoiceEngineTestFake, CreateAndDeleteMultipleSendStreams) {
  SetupForMultiSendStream();

  // Set the global state for sending.
  SetSend(true);

  for (uint32_t ssrc : kSsrcs4) {
    EXPECT_TRUE(
        channel_->AddSendStream(cricket::StreamParams::CreateLegacy(ssrc)));
    SetAudioSend(ssrc, true, &fake_source_);
    // Verify that we are in a sending state for all the created streams.
    EXPECT_TRUE(GetSendStream(ssrc).IsSending());
  }
  EXPECT_EQ(arraysize(kSsrcs4), call_.GetAudioSendStreams().size());

  // Delete the send streams.
  for (uint32_t ssrc : kSsrcs4) {
    EXPECT_TRUE(channel_->RemoveSendStream(ssrc));
    EXPECT_FALSE(call_.GetAudioSendStream(ssrc));
    EXPECT_FALSE(channel_->RemoveSendStream(ssrc));
  }
  EXPECT_EQ(0u, call_.GetAudioSendStreams().size());
}

// Test SetSendCodecs correctly configure the codecs in all send streams.
TEST_P(WebRtcVoiceEngineTestFake, SetSendCodecsWithMultipleSendStreams) {
  SetupForMultiSendStream();

  // Create send streams.
  for (uint32_t ssrc : kSsrcs4) {
    EXPECT_TRUE(
        channel_->AddSendStream(cricket::StreamParams::CreateLegacy(ssrc)));
  }

  cricket::AudioSendParameters parameters;
  // Set ISAC(16K) and CN(16K). VAD should be activated.
  parameters.codecs.push_back(kIsacCodec);
  parameters.codecs.push_back(kCn16000Codec);
  parameters.codecs[1].id = 97;
  SetSendParameters(parameters);

  // Verify ISAC and VAD are corrected configured on all send channels.
  for (uint32_t ssrc : kSsrcs4) {
    ASSERT_TRUE(call_.GetAudioSendStream(ssrc) != nullptr);
    const auto& send_codec_spec =
        *call_.GetAudioSendStream(ssrc)->GetConfig().send_codec_spec;
    EXPECT_STRCASEEQ("ISAC", send_codec_spec.format.name.c_str());
    EXPECT_EQ(1u, send_codec_spec.format.num_channels);
    EXPECT_EQ(97, send_codec_spec.cng_payload_type);
  }

  // Change to PCMU(8K) and CN(16K).
  parameters.codecs[0] = kPcmuCodec;
  SetSendParameters(parameters);
  for (uint32_t ssrc : kSsrcs4) {
    ASSERT_TRUE(call_.GetAudioSendStream(ssrc) != nullptr);
    const auto& send_codec_spec =
        *call_.GetAudioSendStream(ssrc)->GetConfig().send_codec_spec;
    EXPECT_STRCASEEQ("PCMU", send_codec_spec.format.name.c_str());
    EXPECT_EQ(absl::nullopt, send_codec_spec.cng_payload_type);
  }
}

// Test we can SetSend on all send streams correctly.
TEST_P(WebRtcVoiceEngineTestFake, SetSendWithMultipleSendStreams) {
  SetupForMultiSendStream();

  // Create the send channels and they should be a "not sending" date.
  for (uint32_t ssrc : kSsrcs4) {
    EXPECT_TRUE(
        channel_->AddSendStream(cricket::StreamParams::CreateLegacy(ssrc)));
    SetAudioSend(ssrc, true, &fake_source_);
    EXPECT_FALSE(GetSendStream(ssrc).IsSending());
  }

  // Set the global state for starting sending.
  SetSend(true);
  for (uint32_t ssrc : kSsrcs4) {
    // Verify that we are in a sending state for all the send streams.
    EXPECT_TRUE(GetSendStream(ssrc).IsSending());
  }

  // Set the global state for stopping sending.
  SetSend(false);
  for (uint32_t ssrc : kSsrcs4) {
    // Verify that we are in a stop state for all the send streams.
    EXPECT_FALSE(GetSendStream(ssrc).IsSending());
  }
}

// Test we can set the correct statistics on all send streams.
TEST_P(WebRtcVoiceEngineTestFake, GetStatsWithMultipleSendStreams) {
  SetupForMultiSendStream();

  // Create send streams.
  for (uint32_t ssrc : kSsrcs4) {
    EXPECT_TRUE(
        channel_->AddSendStream(cricket::StreamParams::CreateLegacy(ssrc)));
  }

  // Create a receive stream to check that none of the send streams end up in
  // the receive stream stats.
  EXPECT_TRUE(AddRecvStream(kSsrcY));

  // We need send codec to be set to get all stats.
  SetSendParameters(send_parameters_);
  EXPECT_TRUE(channel_->SetRecvParameters(recv_parameters_));
  SetAudioSendStreamStats();

  // Check stats for the added streams.
  {
    EXPECT_CALL(*adm_, GetPlayoutUnderrunCount()).WillOnce(Return(0));
    cricket::VoiceMediaInfo info;
    EXPECT_EQ(true,
              channel_->GetStats(&info, /*get_and_clear_legacy_stats=*/true));

    // We have added 4 send streams. We should see empty stats for all.
    EXPECT_EQ(static_cast<size_t>(arraysize(kSsrcs4)), info.senders.size());
    for (const auto& sender : info.senders) {
      VerifyVoiceSenderInfo(sender, false);
    }
    VerifyVoiceSendRecvCodecs(info);

    // We have added one receive stream. We should see empty stats.
    EXPECT_EQ(info.receivers.size(), 1u);
    EXPECT_EQ(info.receivers[0].ssrc(), 0u);
  }

  // Remove the kSsrcY stream. No receiver stats.
  {
    cricket::VoiceMediaInfo info;
    EXPECT_TRUE(channel_->RemoveRecvStream(kSsrcY));
    EXPECT_CALL(*adm_, GetPlayoutUnderrunCount()).WillOnce(Return(0));
    EXPECT_EQ(true,
              channel_->GetStats(&info, /*get_and_clear_legacy_stats=*/true));
    EXPECT_EQ(static_cast<size_t>(arraysize(kSsrcs4)), info.senders.size());
    EXPECT_EQ(0u, info.receivers.size());
  }

  // Deliver a new packet - a default receive stream should be created and we
  // should see stats again.
  {
    cricket::VoiceMediaInfo info;
    DeliverPacket(kPcmuFrame, sizeof(kPcmuFrame));
    SetAudioReceiveStreamStats();
    EXPECT_CALL(*adm_, GetPlayoutUnderrunCount()).WillOnce(Return(0));
    EXPECT_EQ(true,
              channel_->GetStats(&info, /*get_and_clear_legacy_stats=*/true));
    EXPECT_EQ(static_cast<size_t>(arraysize(kSsrcs4)), info.senders.size());
    EXPECT_EQ(1u, info.receivers.size());
    VerifyVoiceReceiverInfo(info.receivers[0]);
    VerifyVoiceSendRecvCodecs(info);
  }
}

// Test that we can add and remove receive streams, and do proper send/playout.
// We can receive on multiple streams while sending one stream.
TEST_P(WebRtcVoiceEngineTestFake, PlayoutWithMultipleStreams) {
  EXPECT_TRUE(SetupSendStream());

  // Start playout without a receive stream.
  SetSendParameters(send_parameters_);
  channel_->SetPlayout(true);

  // Adding another stream should enable playout on the new stream only.
  EXPECT_TRUE(AddRecvStream(kSsrcY));
  SetSend(true);
  EXPECT_TRUE(GetSendStream(kSsrcX).IsSending());

  // Make sure only the new stream is played out.
  EXPECT_TRUE(GetRecvStream(kSsrcY).started());

  // Adding yet another stream should have stream 2 and 3 enabled for playout.
  EXPECT_TRUE(AddRecvStream(kSsrcZ));
  EXPECT_TRUE(GetRecvStream(kSsrcY).started());
  EXPECT_TRUE(GetRecvStream(kSsrcZ).started());

  // Stop sending.
  SetSend(false);
  EXPECT_FALSE(GetSendStream(kSsrcX).IsSending());

  // Stop playout.
  channel_->SetPlayout(false);
  EXPECT_FALSE(GetRecvStream(kSsrcY).started());
  EXPECT_FALSE(GetRecvStream(kSsrcZ).started());

  // Restart playout and make sure recv streams are played out.
  channel_->SetPlayout(true);
  EXPECT_TRUE(GetRecvStream(kSsrcY).started());
  EXPECT_TRUE(GetRecvStream(kSsrcZ).started());

  // Now remove the recv streams.
  EXPECT_TRUE(channel_->RemoveRecvStream(kSsrcZ));
  EXPECT_TRUE(channel_->RemoveRecvStream(kSsrcY));
}

TEST_P(WebRtcVoiceEngineTestFake, SetAudioNetworkAdaptorViaOptions) {
  EXPECT_TRUE(SetupSendStream());
  send_parameters_.options.audio_network_adaptor = true;
  send_parameters_.options.audio_network_adaptor_config = {"1234"};
  SetSendParameters(send_parameters_);
  EXPECT_EQ(send_parameters_.options.audio_network_adaptor_config,
            GetAudioNetworkAdaptorConfig(kSsrcX));
}

TEST_P(WebRtcVoiceEngineTestFake, AudioSendResetAudioNetworkAdaptor) {
  EXPECT_TRUE(SetupSendStream());
  send_parameters_.options.audio_network_adaptor = true;
  send_parameters_.options.audio_network_adaptor_config = {"1234"};
  SetSendParameters(send_parameters_);
  EXPECT_EQ(send_parameters_.options.audio_network_adaptor_config,
            GetAudioNetworkAdaptorConfig(kSsrcX));
  cricket::AudioOptions options;
  options.audio_network_adaptor = false;
  SetAudioSend(kSsrcX, true, nullptr, &options);
  EXPECT_EQ(absl::nullopt, GetAudioNetworkAdaptorConfig(kSsrcX));
}

TEST_P(WebRtcVoiceEngineTestFake, AudioNetworkAdaptorNotGetOverridden) {
  EXPECT_TRUE(SetupSendStream());
  send_parameters_.options.audio_network_adaptor = true;
  send_parameters_.options.audio_network_adaptor_config = {"1234"};
  SetSendParameters(send_parameters_);
  EXPECT_EQ(send_parameters_.options.audio_network_adaptor_config,
            GetAudioNetworkAdaptorConfig(kSsrcX));
  const int initial_num = call_.GetNumCreatedSendStreams();
  cricket::AudioOptions options;
  options.audio_network_adaptor = absl::nullopt;
  // Unvalued `options.audio_network_adaptor` should not reset audio network
  // adaptor.
  SetAudioSend(kSsrcX, true, nullptr, &options);
  // AudioSendStream not expected to be recreated.
  EXPECT_EQ(initial_num, call_.GetNumCreatedSendStreams());
  EXPECT_EQ(send_parameters_.options.audio_network_adaptor_config,
            GetAudioNetworkAdaptorConfig(kSsrcX));
}

// Test that we can set the outgoing SSRC properly.
// SSRC is set in SetupSendStream() by calling AddSendStream.
TEST_P(WebRtcVoiceEngineTestFake, SetSendSsrc) {
  EXPECT_TRUE(SetupSendStream());
  EXPECT_TRUE(call_.GetAudioSendStream(kSsrcX));
}

TEST_P(WebRtcVoiceEngineTestFake, GetStats) {
  // Setup. We need send codec to be set to get all stats.
  EXPECT_TRUE(SetupSendStream());
  // SetupSendStream adds a send stream with kSsrcX, so the receive
  // stream has to use a different SSRC.
  EXPECT_TRUE(AddRecvStream(kSsrcY));
  SetSendParameters(send_parameters_);
  EXPECT_TRUE(channel_->SetRecvParameters(recv_parameters_));
  SetAudioSendStreamStats();

  // Check stats for the added streams.
  {
    EXPECT_CALL(*adm_, GetPlayoutUnderrunCount()).WillOnce(Return(0));
    cricket::VoiceMediaInfo info;
    EXPECT_EQ(true,
              channel_->GetStats(&info, /*get_and_clear_legacy_stats=*/true));

    // We have added one send stream. We should see the stats we've set.
    EXPECT_EQ(1u, info.senders.size());
    VerifyVoiceSenderInfo(info.senders[0], false);
    // We have added one receive stream. We should see empty stats.
    EXPECT_EQ(info.receivers.size(), 1u);
    EXPECT_EQ(info.receivers[0].ssrc(), 0u);
  }

  // Start sending - this affects some reported stats.
  {
    cricket::VoiceMediaInfo info;
    SetSend(true);
    EXPECT_CALL(*adm_, GetPlayoutUnderrunCount()).WillOnce(Return(0));
    EXPECT_EQ(true,
              channel_->GetStats(&info, /*get_and_clear_legacy_stats=*/true));
    VerifyVoiceSenderInfo(info.senders[0], true);
    VerifyVoiceSendRecvCodecs(info);
  }

  // Remove the kSsrcY stream. No receiver stats.
  {
    cricket::VoiceMediaInfo info;
    EXPECT_TRUE(channel_->RemoveRecvStream(kSsrcY));
    EXPECT_CALL(*adm_, GetPlayoutUnderrunCount()).WillOnce(Return(0));
    EXPECT_EQ(true,
              channel_->GetStats(&info, /*get_and_clear_legacy_stats=*/true));
    EXPECT_EQ(1u, info.senders.size());
    EXPECT_EQ(0u, info.receivers.size());
  }

  // Deliver a new packet - a default receive stream should be created and we
  // should see stats again.
  {
    cricket::VoiceMediaInfo info;
    DeliverPacket(kPcmuFrame, sizeof(kPcmuFrame));
    SetAudioReceiveStreamStats();
    EXPECT_CALL(*adm_, GetPlayoutUnderrunCount()).WillOnce(Return(0));
    EXPECT_EQ(true,
              channel_->GetStats(&info, /*get_and_clear_legacy_stats=*/true));
    EXPECT_EQ(1u, info.senders.size());
    EXPECT_EQ(1u, info.receivers.size());
    VerifyVoiceReceiverInfo(info.receivers[0]);
    VerifyVoiceSendRecvCodecs(info);
  }
}

// Test that we can set the outgoing SSRC properly with multiple streams.
// SSRC is set in SetupSendStream() by calling AddSendStream.
TEST_P(WebRtcVoiceEngineTestFake, SetSendSsrcWithMultipleStreams) {
  EXPECT_TRUE(SetupSendStream());
  EXPECT_TRUE(call_.GetAudioSendStream(kSsrcX));
  EXPECT_TRUE(AddRecvStream(kSsrcY));
  EXPECT_EQ(kSsrcX, GetRecvStreamConfig(kSsrcY).rtp.local_ssrc);
}

// Test that the local SSRC is the same on sending and receiving channels if the
// receive channel is created before the send channel.
TEST_P(WebRtcVoiceEngineTestFake, SetSendSsrcAfterCreatingReceiveChannel) {
  EXPECT_TRUE(SetupChannel());
  EXPECT_TRUE(AddRecvStream(kSsrcY));
  EXPECT_TRUE(
      channel_->AddSendStream(cricket::StreamParams::CreateLegacy(kSsrcX)));
  EXPECT_TRUE(call_.GetAudioSendStream(kSsrcX));
  EXPECT_EQ(kSsrcX, GetRecvStreamConfig(kSsrcY).rtp.local_ssrc);
}

// Test that we can properly receive packets.
TEST_P(WebRtcVoiceEngineTestFake, Recv) {
  EXPECT_TRUE(SetupChannel());
  EXPECT_TRUE(AddRecvStream(1));
  DeliverPacket(kPcmuFrame, sizeof(kPcmuFrame));

  EXPECT_TRUE(
      GetRecvStream(1).VerifyLastPacket(kPcmuFrame, sizeof(kPcmuFrame)));
}

// Test that we can properly receive packets on multiple streams.
TEST_P(WebRtcVoiceEngineTestFake, RecvWithMultipleStreams) {
  EXPECT_TRUE(SetupChannel());
  const uint32_t ssrc1 = 1;
  const uint32_t ssrc2 = 2;
  const uint32_t ssrc3 = 3;
  EXPECT_TRUE(AddRecvStream(ssrc1));
  EXPECT_TRUE(AddRecvStream(ssrc2));
  EXPECT_TRUE(AddRecvStream(ssrc3));
  // Create packets with the right SSRCs.
  unsigned char packets[4][sizeof(kPcmuFrame)];
  for (size_t i = 0; i < arraysize(packets); ++i) {
    memcpy(packets[i], kPcmuFrame, sizeof(kPcmuFrame));
    rtc::SetBE32(packets[i] + 8, static_cast<uint32_t>(i));
  }

  const cricket::FakeAudioReceiveStream& s1 = GetRecvStream(ssrc1);
  const cricket::FakeAudioReceiveStream& s2 = GetRecvStream(ssrc2);
  const cricket::FakeAudioReceiveStream& s3 = GetRecvStream(ssrc3);

  EXPECT_EQ(s1.received_packets(), 0);
  EXPECT_EQ(s2.received_packets(), 0);
  EXPECT_EQ(s3.received_packets(), 0);

  DeliverPacket(packets[0], sizeof(packets[0]));
  EXPECT_EQ(s1.received_packets(), 0);
  EXPECT_EQ(s2.received_packets(), 0);
  EXPECT_EQ(s3.received_packets(), 0);

  DeliverPacket(packets[1], sizeof(packets[1]));
  EXPECT_EQ(s1.received_packets(), 1);
  EXPECT_TRUE(s1.VerifyLastPacket(packets[1], sizeof(packets[1])));
  EXPECT_EQ(s2.received_packets(), 0);
  EXPECT_EQ(s3.received_packets(), 0);

  DeliverPacket(packets[2], sizeof(packets[2]));
  EXPECT_EQ(s1.received_packets(), 1);
  EXPECT_EQ(s2.received_packets(), 1);
  EXPECT_TRUE(s2.VerifyLastPacket(packets[2], sizeof(packets[2])));
  EXPECT_EQ(s3.received_packets(), 0);

  DeliverPacket(packets[3], sizeof(packets[3]));
  EXPECT_EQ(s1.received_packets(), 1);
  EXPECT_EQ(s2.received_packets(), 1);
  EXPECT_EQ(s3.received_packets(), 1);
  EXPECT_TRUE(s3.VerifyLastPacket(packets[3], sizeof(packets[3])));

  EXPECT_TRUE(channel_->RemoveRecvStream(ssrc3));
  EXPECT_TRUE(channel_->RemoveRecvStream(ssrc2));
  EXPECT_TRUE(channel_->RemoveRecvStream(ssrc1));
}

// Test that receiving on an unsignaled stream works (a stream is created).
TEST_P(WebRtcVoiceEngineTestFake, RecvUnsignaled) {
  EXPECT_TRUE(SetupChannel());
  EXPECT_EQ(0u, call_.GetAudioReceiveStreams().size());

  DeliverPacket(kPcmuFrame, sizeof(kPcmuFrame));

  EXPECT_EQ(1u, call_.GetAudioReceiveStreams().size());
  EXPECT_TRUE(
      GetRecvStream(kSsrc1).VerifyLastPacket(kPcmuFrame, sizeof(kPcmuFrame)));
}

// Tests that when we add a stream without SSRCs, but contains a stream_id
// that it is stored and its stream id is later used when the first packet
// arrives to properly create a receive stream with a sync label.
TEST_P(WebRtcVoiceEngineTestFake, RecvUnsignaledSsrcWithSignaledStreamId) {
  const char kSyncLabel[] = "sync_label";
  EXPECT_TRUE(SetupChannel());
  cricket::StreamParams unsignaled_stream;
  unsignaled_stream.set_stream_ids({kSyncLabel});
  ASSERT_TRUE(channel_->AddRecvStream(unsignaled_stream));
  // The stream shouldn't have been created at this point because it doesn't
  // have any SSRCs.
  EXPECT_EQ(0u, call_.GetAudioReceiveStreams().size());

  DeliverPacket(kPcmuFrame, sizeof(kPcmuFrame));

  EXPECT_EQ(1u, call_.GetAudioReceiveStreams().size());
  EXPECT_TRUE(
      GetRecvStream(kSsrc1).VerifyLastPacket(kPcmuFrame, sizeof(kPcmuFrame)));
  EXPECT_EQ(kSyncLabel, GetRecvStream(kSsrc1).GetConfig().sync_group);

  // Remset the unsignaled stream to clear the cached parameters. If a new
  // default unsignaled receive stream is created it will not have a sync group.
  channel_->ResetUnsignaledRecvStream();
  channel_->RemoveRecvStream(kSsrc1);

  DeliverPacket(kPcmuFrame, sizeof(kPcmuFrame));

  EXPECT_EQ(1u, call_.GetAudioReceiveStreams().size());
  EXPECT_TRUE(
      GetRecvStream(kSsrc1).VerifyLastPacket(kPcmuFrame, sizeof(kPcmuFrame)));
  EXPECT_TRUE(GetRecvStream(kSsrc1).GetConfig().sync_group.empty());
}

TEST_P(WebRtcVoiceEngineTestFake,
       ResetUnsignaledRecvStreamDeletesAllDefaultStreams) {
  ASSERT_TRUE(SetupChannel());
  // No receive streams to start with.
  ASSERT_TRUE(call_.GetAudioReceiveStreams().empty());

  // Deliver a couple packets with unsignaled SSRCs.
  unsigned char packet[sizeof(kPcmuFrame)];
  memcpy(packet, kPcmuFrame, sizeof(kPcmuFrame));
  rtc::SetBE32(&packet[8], 0x1234);
  DeliverPacket(packet, sizeof(packet));
  rtc::SetBE32(&packet[8], 0x5678);
  DeliverPacket(packet, sizeof(packet));

  // Verify that the receive streams were created.
  const auto& receivers1 = call_.GetAudioReceiveStreams();
  ASSERT_EQ(receivers1.size(), 2u);

  // Should remove all default streams.
  channel_->ResetUnsignaledRecvStream();
  const auto& receivers2 = call_.GetAudioReceiveStreams();
  EXPECT_EQ(0u, receivers2.size());
}

// Test that receiving N unsignaled stream works (streams will be created), and
// that packets are forwarded to them all.
TEST_P(WebRtcVoiceEngineTestFake, RecvMultipleUnsignaled) {
  EXPECT_TRUE(SetupChannel());
  unsigned char packet[sizeof(kPcmuFrame)];
  memcpy(packet, kPcmuFrame, sizeof(kPcmuFrame));

  // Note that SSRC = 0 is not supported.
  for (uint32_t ssrc = 1; ssrc < (1 + kMaxUnsignaledRecvStreams); ++ssrc) {
    rtc::SetBE32(&packet[8], ssrc);
    DeliverPacket(packet, sizeof(packet));

    // Verify we have one new stream for each loop iteration.
    EXPECT_EQ(ssrc, call_.GetAudioReceiveStreams().size());
    EXPECT_EQ(1, GetRecvStream(ssrc).received_packets());
    EXPECT_TRUE(GetRecvStream(ssrc).VerifyLastPacket(packet, sizeof(packet)));
  }

  // Sending on the same SSRCs again should not create new streams.
  for (uint32_t ssrc = 1; ssrc < (1 + kMaxUnsignaledRecvStreams); ++ssrc) {
    rtc::SetBE32(&packet[8], ssrc);
    DeliverPacket(packet, sizeof(packet));

    EXPECT_EQ(kMaxUnsignaledRecvStreams, call_.GetAudioReceiveStreams().size());
    EXPECT_EQ(2, GetRecvStream(ssrc).received_packets());
    EXPECT_TRUE(GetRecvStream(ssrc).VerifyLastPacket(packet, sizeof(packet)));
  }

  // Send on another SSRC, the oldest unsignaled stream (SSRC=1) is replaced.
  constexpr uint32_t kAnotherSsrc = 667;
  rtc::SetBE32(&packet[8], kAnotherSsrc);
  DeliverPacket(packet, sizeof(packet));

  const auto& streams = call_.GetAudioReceiveStreams();
  EXPECT_EQ(kMaxUnsignaledRecvStreams, streams.size());
  size_t i = 0;
  for (uint32_t ssrc = 2; ssrc < (1 + kMaxUnsignaledRecvStreams); ++ssrc, ++i) {
    EXPECT_EQ(ssrc, streams[i]->GetConfig().rtp.remote_ssrc);
    EXPECT_EQ(2, streams[i]->received_packets());
  }
  EXPECT_EQ(kAnotherSsrc, streams[i]->GetConfig().rtp.remote_ssrc);
  EXPECT_EQ(1, streams[i]->received_packets());
  // Sanity check that we've checked all streams.
  EXPECT_EQ(kMaxUnsignaledRecvStreams, (i + 1));
}

// Test that a default channel is created even after a signaled stream has been
// added, and that this stream will get any packets for unknown SSRCs.
TEST_P(WebRtcVoiceEngineTestFake, RecvUnsignaledAfterSignaled) {
  EXPECT_TRUE(SetupChannel());
  unsigned char packet[sizeof(kPcmuFrame)];
  memcpy(packet, kPcmuFrame, sizeof(kPcmuFrame));

  // Add a known stream, send packet and verify we got it.
  const uint32_t signaled_ssrc = 1;
  rtc::SetBE32(&packet[8], signaled_ssrc);
  EXPECT_TRUE(AddRecvStream(signaled_ssrc));
  DeliverPacket(packet, sizeof(packet));
  EXPECT_TRUE(
      GetRecvStream(signaled_ssrc).VerifyLastPacket(packet, sizeof(packet)));
  EXPECT_EQ(1u, call_.GetAudioReceiveStreams().size());

  // Note that the first unknown SSRC cannot be 0, because we only support
  // creating receive streams for SSRC!=0.
  const uint32_t unsignaled_ssrc = 7011;
  rtc::SetBE32(&packet[8], unsignaled_ssrc);
  DeliverPacket(packet, sizeof(packet));
  EXPECT_TRUE(
      GetRecvStream(unsignaled_ssrc).VerifyLastPacket(packet, sizeof(packet)));
  EXPECT_EQ(2u, call_.GetAudioReceiveStreams().size());

  DeliverPacket(packet, sizeof(packet));
  EXPECT_EQ(2, GetRecvStream(unsignaled_ssrc).received_packets());

  rtc::SetBE32(&packet[8], signaled_ssrc);
  DeliverPacket(packet, sizeof(packet));
  EXPECT_EQ(2, GetRecvStream(signaled_ssrc).received_packets());
  EXPECT_EQ(2u, call_.GetAudioReceiveStreams().size());
}

// Two tests to verify that adding a receive stream with the same SSRC as a
// previously added unsignaled stream will only recreate underlying stream
// objects if the stream parameters have changed.
TEST_P(WebRtcVoiceEngineTestFake, AddRecvStreamAfterUnsignaled_NoRecreate) {
  EXPECT_TRUE(SetupChannel());

  // Spawn unsignaled stream with SSRC=1.
  DeliverPacket(kPcmuFrame, sizeof(kPcmuFrame));
  EXPECT_EQ(1u, call_.GetAudioReceiveStreams().size());
  EXPECT_TRUE(
      GetRecvStream(1).VerifyLastPacket(kPcmuFrame, sizeof(kPcmuFrame)));

  // Verify that the underlying stream object in Call is not recreated when a
  // stream with SSRC=1 is added.
  const auto& streams = call_.GetAudioReceiveStreams();
  EXPECT_EQ(1u, streams.size());
  int audio_receive_stream_id = streams.front()->id();
  EXPECT_TRUE(AddRecvStream(1));
  EXPECT_EQ(1u, streams.size());
  EXPECT_EQ(audio_receive_stream_id, streams.front()->id());
}

TEST_P(WebRtcVoiceEngineTestFake, AddRecvStreamAfterUnsignaled_Updates) {
  EXPECT_TRUE(SetupChannel());

  // Spawn unsignaled stream with SSRC=1.
  DeliverPacket(kPcmuFrame, sizeof(kPcmuFrame));
  EXPECT_EQ(1u, call_.GetAudioReceiveStreams().size());
  EXPECT_TRUE(
      GetRecvStream(1).VerifyLastPacket(kPcmuFrame, sizeof(kPcmuFrame)));

  // Verify that the underlying stream object in Call gets updated when a
  // stream with SSRC=1 is added, and which has changed stream parameters.
  const auto& streams = call_.GetAudioReceiveStreams();
  EXPECT_EQ(1u, streams.size());
  // The sync_group id should be empty.
  EXPECT_TRUE(streams.front()->GetConfig().sync_group.empty());

  const std::string new_stream_id("stream_id");
  int audio_receive_stream_id = streams.front()->id();
  cricket::StreamParams stream_params;
  stream_params.ssrcs.push_back(1);
  stream_params.set_stream_ids({new_stream_id});

  EXPECT_TRUE(channel_->AddRecvStream(stream_params));
  EXPECT_EQ(1u, streams.size());
  // The audio receive stream should not have been recreated.
  EXPECT_EQ(audio_receive_stream_id, streams.front()->id());

  // The sync_group id should now match with the new stream params.
  EXPECT_EQ(new_stream_id, streams.front()->GetConfig().sync_group);
}

// Test that AddRecvStream creates new stream.
TEST_P(WebRtcVoiceEngineTestFake, AddRecvStream) {
  EXPECT_TRUE(SetupRecvStream());
  EXPECT_TRUE(AddRecvStream(1));
}

// Test that after adding a recv stream, we do not decode more codecs than
// those previously passed into SetRecvCodecs.
TEST_P(WebRtcVoiceEngineTestFake, AddRecvStreamUnsupportedCodec) {
  EXPECT_TRUE(SetupSendStream());
  cricket::AudioRecvParameters parameters;
  parameters.codecs.push_back(kIsacCodec);
  parameters.codecs.push_back(kPcmuCodec);
  EXPECT_TRUE(channel_->SetRecvParameters(parameters));
  EXPECT_TRUE(AddRecvStream(kSsrcX));
  EXPECT_THAT(GetRecvStreamConfig(kSsrcX).decoder_map,
              (ContainerEq<std::map<int, webrtc::SdpAudioFormat>>(
                  {{0, {"PCMU", 8000, 1}}, {103, {"ISAC", 16000, 1}}})));
}

// Test that we properly clean up any streams that were added, even if
// not explicitly removed.
TEST_P(WebRtcVoiceEngineTestFake, StreamCleanup) {
  EXPECT_TRUE(SetupSendStream());
  SetSendParameters(send_parameters_);
  EXPECT_TRUE(AddRecvStream(1));
  EXPECT_TRUE(AddRecvStream(2));

  EXPECT_EQ(1u, call_.GetAudioSendStreams().size());
  EXPECT_EQ(2u, call_.GetAudioReceiveStreams().size());
  delete channel_;
  channel_ = NULL;
  EXPECT_EQ(0u, call_.GetAudioSendStreams().size());
  EXPECT_EQ(0u, call_.GetAudioReceiveStreams().size());
}

TEST_P(WebRtcVoiceEngineTestFake, TestAddRecvStreamSuccessWithZeroSsrc) {
  EXPECT_TRUE(SetupSendStream());
  EXPECT_TRUE(AddRecvStream(0));
}

TEST_P(WebRtcVoiceEngineTestFake, TestAddRecvStreamFailWithSameSsrc) {
  EXPECT_TRUE(SetupChannel());
  EXPECT_TRUE(AddRecvStream(1));
  EXPECT_FALSE(AddRecvStream(1));
}

// Test the InsertDtmf on default send stream as caller.
TEST_P(WebRtcVoiceEngineTestFake, InsertDtmfOnDefaultSendStreamAsCaller) {
  TestInsertDtmf(0, true, kTelephoneEventCodec1);
}

// Test the InsertDtmf on default send stream as callee
TEST_P(WebRtcVoiceEngineTestFake, InsertDtmfOnDefaultSendStreamAsCallee) {
  TestInsertDtmf(0, false, kTelephoneEventCodec2);
}

// Test the InsertDtmf on specified send stream as caller.
TEST_P(WebRtcVoiceEngineTestFake, InsertDtmfOnSendStreamAsCaller) {
  TestInsertDtmf(kSsrcX, true, kTelephoneEventCodec2);
}

// Test the InsertDtmf on specified send stream as callee.
TEST_P(WebRtcVoiceEngineTestFake, InsertDtmfOnSendStreamAsCallee) {
  TestInsertDtmf(kSsrcX, false, kTelephoneEventCodec1);
}

// Test propagation of extmap allow mixed setting.
TEST_P(WebRtcVoiceEngineTestFake, SetExtmapAllowMixedAsCaller) {
  TestExtmapAllowMixedCaller(/*extmap_allow_mixed=*/true);
}
TEST_P(WebRtcVoiceEngineTestFake, SetExtmapAllowMixedDisabledAsCaller) {
  TestExtmapAllowMixedCaller(/*extmap_allow_mixed=*/false);
}
TEST_P(WebRtcVoiceEngineTestFake, SetExtmapAllowMixedAsCallee) {
  TestExtmapAllowMixedCallee(/*extmap_allow_mixed=*/true);
}
TEST_P(WebRtcVoiceEngineTestFake, SetExtmapAllowMixedDisabledAsCallee) {
  TestExtmapAllowMixedCallee(/*extmap_allow_mixed=*/false);
}

TEST_P(WebRtcVoiceEngineTestFake, SetAudioOptions) {
  EXPECT_TRUE(SetupSendStream());
  EXPECT_TRUE(AddRecvStream(kSsrcY));
  EXPECT_CALL(*adm_, BuiltInAECIsAvailable())
      .Times(8)
      .WillRepeatedly(Return(false));
  EXPECT_CALL(*adm_, BuiltInAGCIsAvailable())
      .Times(4)
      .WillRepeatedly(Return(false));
  EXPECT_CALL(*adm_, BuiltInNSIsAvailable())
      .Times(2)
      .WillRepeatedly(Return(false));

  EXPECT_EQ(200u, GetRecvStreamConfig(kSsrcY).jitter_buffer_max_packets);
  EXPECT_FALSE(GetRecvStreamConfig(kSsrcY).jitter_buffer_fast_accelerate);

  // Nothing set in AudioOptions, so everything should be as default.
  send_parameters_.options = cricket::AudioOptions();
  SetSendParameters(send_parameters_);
  if (!use_null_apm_) {
    VerifyEchoCancellationSettings(/*enabled=*/true);
    EXPECT_TRUE(IsHighPassFilterEnabled());
  }
  EXPECT_EQ(200u, GetRecvStreamConfig(kSsrcY).jitter_buffer_max_packets);
  EXPECT_FALSE(GetRecvStreamConfig(kSsrcY).jitter_buffer_fast_accelerate);

  // Turn echo cancellation off
  send_parameters_.options.echo_cancellation = false;
  SetSendParameters(send_parameters_);
  if (!use_null_apm_) {
    VerifyEchoCancellationSettings(/*enabled=*/false);
  }

  // Turn echo cancellation back on, with settings, and make sure
  // nothing else changed.
  send_parameters_.options.echo_cancellation = true;
  SetSendParameters(send_parameters_);
  if (!use_null_apm_) {
    VerifyEchoCancellationSettings(/*enabled=*/true);
  }

  // Turn off echo cancellation and delay agnostic aec.
  send_parameters_.options.echo_cancellation = false;
  SetSendParameters(send_parameters_);
  if (!use_null_apm_) {
    VerifyEchoCancellationSettings(/*enabled=*/false);
  }

  // Restore AEC to be on to work with the following tests.
  send_parameters_.options.echo_cancellation = true;
  SetSendParameters(send_parameters_);

  // Turn off AGC
  send_parameters_.options.auto_gain_control = false;
  SetSendParameters(send_parameters_);
  if (!use_null_apm_) {
    VerifyEchoCancellationSettings(/*enabled=*/true);
    EXPECT_FALSE(apm_config_.gain_controller1.enabled);
  }

  // Turn AGC back on
  send_parameters_.options.auto_gain_control = true;
  SetSendParameters(send_parameters_);
  if (!use_null_apm_) {
    VerifyEchoCancellationSettings(/*enabled=*/true);
    EXPECT_TRUE(apm_config_.gain_controller1.enabled);
  }

  // Turn off other options.
  send_parameters_.options.noise_suppression = false;
  send_parameters_.options.highpass_filter = false;
  send_parameters_.options.stereo_swapping = true;
  SetSendParameters(send_parameters_);
  if (!use_null_apm_) {
    VerifyEchoCancellationSettings(/*enabled=*/true);
    EXPECT_FALSE(IsHighPassFilterEnabled());
    EXPECT_TRUE(apm_config_.gain_controller1.enabled);
    EXPECT_FALSE(apm_config_.noise_suppression.enabled);
    EXPECT_EQ(apm_config_.noise_suppression.level, kDefaultNsLevel);
  }

  // Set options again to ensure it has no impact.
  SetSendParameters(send_parameters_);
  if (!use_null_apm_) {
    VerifyEchoCancellationSettings(/*enabled=*/true);
    EXPECT_TRUE(apm_config_.gain_controller1.enabled);
    EXPECT_FALSE(apm_config_.noise_suppression.enabled);
    EXPECT_EQ(apm_config_.noise_suppression.level, kDefaultNsLevel);
  }
}

TEST_P(WebRtcVoiceEngineTestFake, InitRecordingOnSend) {
  EXPECT_CALL(*adm_, RecordingIsInitialized()).WillOnce(Return(false));
  EXPECT_CALL(*adm_, Recording()).WillOnce(Return(false));
  EXPECT_CALL(*adm_, InitRecording()).Times(1);

  std::unique_ptr<cricket::VoiceMediaChannel> channel(
      engine_->CreateMediaChannel(&call_, cricket::MediaConfig(),
                                  cricket::AudioOptions(),
                                  webrtc::CryptoOptions()));

  channel->SetSend(true);
}

TEST_P(WebRtcVoiceEngineTestFake, SkipInitRecordingOnSend) {
  EXPECT_CALL(*adm_, RecordingIsInitialized()).Times(0);
  EXPECT_CALL(*adm_, Recording()).Times(0);
  EXPECT_CALL(*adm_, InitRecording()).Times(0);

  cricket::AudioOptions options;
  options.init_recording_on_send = false;

  std::unique_ptr<cricket::VoiceMediaChannel> channel(
      engine_->CreateMediaChannel(&call_, cricket::MediaConfig(), options,
                                  webrtc::CryptoOptions()));

  channel->SetSend(true);
}

TEST_P(WebRtcVoiceEngineTestFake, SetOptionOverridesViaChannels) {
  EXPECT_TRUE(SetupSendStream());
  EXPECT_CALL(*adm_, BuiltInAECIsAvailable())
      .Times(use_null_apm_ ? 4 : 8)
      .WillRepeatedly(Return(false));
  EXPECT_CALL(*adm_, BuiltInAGCIsAvailable())
      .Times(use_null_apm_ ? 7 : 8)
      .WillRepeatedly(Return(false));
  EXPECT_CALL(*adm_, BuiltInNSIsAvailable())
      .Times(use_null_apm_ ? 5 : 8)
      .WillRepeatedly(Return(false));
  EXPECT_CALL(*adm_, RecordingIsInitialized())
      .Times(2)
      .WillRepeatedly(Return(false));

  EXPECT_CALL(*adm_, Recording()).Times(2).WillRepeatedly(Return(false));
  EXPECT_CALL(*adm_, InitRecording()).Times(2).WillRepeatedly(Return(0));

  std::unique_ptr<cricket::WebRtcVoiceMediaChannel> channel1(
      static_cast<cricket::WebRtcVoiceMediaChannel*>(
          engine_->CreateMediaChannel(&call_, cricket::MediaConfig(),
                                      cricket::AudioOptions(),
                                      webrtc::CryptoOptions())));
  std::unique_ptr<cricket::WebRtcVoiceMediaChannel> channel2(
      static_cast<cricket::WebRtcVoiceMediaChannel*>(
          engine_->CreateMediaChannel(&call_, cricket::MediaConfig(),
                                      cricket::AudioOptions(),
                                      webrtc::CryptoOptions())));

  // Have to add a stream to make SetSend work.
  cricket::StreamParams stream1;
  stream1.ssrcs.push_back(1);
  channel1->AddSendStream(stream1);
  cricket::StreamParams stream2;
  stream2.ssrcs.push_back(2);
  channel2->AddSendStream(stream2);

  // AEC and AGC and NS
  cricket::AudioSendParameters parameters_options_all = send_parameters_;
  parameters_options_all.options.echo_cancellation = true;
  parameters_options_all.options.auto_gain_control = true;
  parameters_options_all.options.noise_suppression = true;
  EXPECT_TRUE(channel1->SetSendParameters(parameters_options_all));
  if (!use_null_apm_) {
    VerifyEchoCancellationSettings(/*enabled=*/true);
    VerifyGainControlEnabledCorrectly();
    EXPECT_TRUE(apm_config_.noise_suppression.enabled);
    EXPECT_EQ(apm_config_.noise_suppression.level, kDefaultNsLevel);
    EXPECT_EQ(parameters_options_all.options, channel1->options());
    EXPECT_TRUE(channel2->SetSendParameters(parameters_options_all));
    VerifyEchoCancellationSettings(/*enabled=*/true);
    VerifyGainControlEnabledCorrectly();
    EXPECT_EQ(parameters_options_all.options, channel2->options());
  }

  // unset NS
  cricket::AudioSendParameters parameters_options_no_ns = send_parameters_;
  parameters_options_no_ns.options.noise_suppression = false;
  EXPECT_TRUE(channel1->SetSendParameters(parameters_options_no_ns));
  cricket::AudioOptions expected_options = parameters_options_all.options;
  if (!use_null_apm_) {
    VerifyEchoCancellationSettings(/*enabled=*/true);
    EXPECT_FALSE(apm_config_.noise_suppression.enabled);
    EXPECT_EQ(apm_config_.noise_suppression.level, kDefaultNsLevel);
    VerifyGainControlEnabledCorrectly();
    expected_options.echo_cancellation = true;
    expected_options.auto_gain_control = true;
    expected_options.noise_suppression = false;
    EXPECT_EQ(expected_options, channel1->options());
  }

  // unset AGC
  cricket::AudioSendParameters parameters_options_no_agc = send_parameters_;
  parameters_options_no_agc.options.auto_gain_control = false;
  EXPECT_TRUE(channel2->SetSendParameters(parameters_options_no_agc));
  if (!use_null_apm_) {
    VerifyEchoCancellationSettings(/*enabled=*/true);
    EXPECT_FALSE(apm_config_.gain_controller1.enabled);
    EXPECT_TRUE(apm_config_.noise_suppression.enabled);
    EXPECT_EQ(apm_config_.noise_suppression.level, kDefaultNsLevel);
    expected_options.echo_cancellation = true;
    expected_options.auto_gain_control = false;
    expected_options.noise_suppression = true;
    EXPECT_EQ(expected_options, channel2->options());
  }

  EXPECT_TRUE(channel_->SetSendParameters(parameters_options_all));
  if (!use_null_apm_) {
    VerifyEchoCancellationSettings(/*enabled=*/true);
    VerifyGainControlEnabledCorrectly();
    EXPECT_TRUE(apm_config_.noise_suppression.enabled);
    EXPECT_EQ(apm_config_.noise_suppression.level, kDefaultNsLevel);
  }

  channel1->SetSend(true);
  if (!use_null_apm_) {
    VerifyEchoCancellationSettings(/*enabled=*/true);
    VerifyGainControlEnabledCorrectly();
    EXPECT_FALSE(apm_config_.noise_suppression.enabled);
    EXPECT_EQ(apm_config_.noise_suppression.level, kDefaultNsLevel);
  }

  channel2->SetSend(true);
  if (!use_null_apm_) {
    VerifyEchoCancellationSettings(/*enabled=*/true);
    EXPECT_FALSE(apm_config_.gain_controller1.enabled);
    EXPECT_TRUE(apm_config_.noise_suppression.enabled);
    EXPECT_EQ(apm_config_.noise_suppression.level, kDefaultNsLevel);
  }

  // Make sure settings take effect while we are sending.
  cricket::AudioSendParameters parameters_options_no_agc_nor_ns =
      send_parameters_;
  parameters_options_no_agc_nor_ns.options.auto_gain_control = false;
  parameters_options_no_agc_nor_ns.options.noise_suppression = false;
  EXPECT_TRUE(channel2->SetSendParameters(parameters_options_no_agc_nor_ns));
  if (!use_null_apm_) {
    VerifyEchoCancellationSettings(/*enabled=*/true);
    EXPECT_FALSE(apm_config_.gain_controller1.enabled);
    EXPECT_FALSE(apm_config_.noise_suppression.enabled);
    EXPECT_EQ(apm_config_.noise_suppression.level, kDefaultNsLevel);
    expected_options.echo_cancellation = true;
    expected_options.auto_gain_control = false;
    expected_options.noise_suppression = false;
    EXPECT_EQ(expected_options, channel2->options());
  }
}

// This test verifies DSCP settings are properly applied on voice media channel.
TEST_P(WebRtcVoiceEngineTestFake, TestSetDscpOptions) {
  EXPECT_TRUE(SetupSendStream());
  cricket::FakeNetworkInterface network_interface;
  cricket::MediaConfig config;
  std::unique_ptr<cricket::WebRtcVoiceMediaChannel> channel;
  webrtc::RtpParameters parameters;

  channel.reset(static_cast<cricket::WebRtcVoiceMediaChannel*>(
      engine_->CreateMediaChannel(&call_, config, cricket::AudioOptions(),
                                  webrtc::CryptoOptions())));
  channel->SetInterface(&network_interface);
  // Default value when DSCP is disabled should be DSCP_DEFAULT.
  EXPECT_EQ(rtc::DSCP_DEFAULT, network_interface.dscp());
  channel->SetInterface(nullptr);

  config.enable_dscp = true;
  channel.reset(static_cast<cricket::WebRtcVoiceMediaChannel*>(
      engine_->CreateMediaChannel(&call_, config, cricket::AudioOptions(),
                                  webrtc::CryptoOptions())));
  channel->SetInterface(&network_interface);
  EXPECT_EQ(rtc::DSCP_DEFAULT, network_interface.dscp());

  // Create a send stream to configure
  EXPECT_TRUE(
      channel->AddSendStream(cricket::StreamParams::CreateLegacy(kSsrcZ)));
  parameters = channel->GetRtpSendParameters(kSsrcZ);
  ASSERT_FALSE(parameters.encodings.empty());

  // Various priorities map to various dscp values.
  parameters.encodings[0].network_priority = webrtc::Priority::kHigh;
  ASSERT_TRUE(channel->SetRtpSendParameters(kSsrcZ, parameters).ok());
  EXPECT_EQ(rtc::DSCP_EF, network_interface.dscp());
  parameters.encodings[0].network_priority = webrtc::Priority::kVeryLow;
  ASSERT_TRUE(channel->SetRtpSendParameters(kSsrcZ, parameters).ok());
  EXPECT_EQ(rtc::DSCP_CS1, network_interface.dscp());

  // Packets should also self-identify their dscp in PacketOptions.
  const uint8_t kData[10] = {0};
  EXPECT_TRUE(channel->SendRtcp(kData, sizeof(kData)));
  EXPECT_EQ(rtc::DSCP_CS1, network_interface.options().dscp);
  channel->SetInterface(nullptr);

  // Verify that setting the option to false resets the
  // DiffServCodePoint.
  config.enable_dscp = false;
  channel.reset(static_cast<cricket::WebRtcVoiceMediaChannel*>(
      engine_->CreateMediaChannel(&call_, config, cricket::AudioOptions(),
                                  webrtc::CryptoOptions())));
  channel->SetInterface(&network_interface);
  // Default value when DSCP is disabled should be DSCP_DEFAULT.
  EXPECT_EQ(rtc::DSCP_DEFAULT, network_interface.dscp());

  channel->SetInterface(nullptr);
}

TEST_P(WebRtcVoiceEngineTestFake, SetOutputVolume) {
  EXPECT_TRUE(SetupChannel());
  EXPECT_FALSE(channel_->SetOutputVolume(kSsrcY, 0.5));
  cricket::StreamParams stream;
  stream.ssrcs.push_back(kSsrcY);
  EXPECT_TRUE(channel_->AddRecvStream(stream));
  EXPECT_DOUBLE_EQ(1, GetRecvStream(kSsrcY).gain());
  EXPECT_TRUE(channel_->SetOutputVolume(kSsrcY, 3));
  EXPECT_DOUBLE_EQ(3, GetRecvStream(kSsrcY).gain());
}

TEST_P(WebRtcVoiceEngineTestFake, SetOutputVolumeUnsignaledRecvStream) {
  EXPECT_TRUE(SetupChannel());

  // Spawn an unsignaled stream by sending a packet - gain should be 1.
  DeliverPacket(kPcmuFrame, sizeof(kPcmuFrame));
  EXPECT_DOUBLE_EQ(1, GetRecvStream(kSsrc1).gain());

  // Should remember the volume "2" which will be set on new unsignaled streams,
  // and also set the gain to 2 on existing unsignaled streams.
  EXPECT_TRUE(channel_->SetDefaultOutputVolume(2));
  EXPECT_DOUBLE_EQ(2, GetRecvStream(kSsrc1).gain());

  // Spawn an unsignaled stream by sending a packet - gain should be 2.
  unsigned char pcmuFrame2[sizeof(kPcmuFrame)];
  memcpy(pcmuFrame2, kPcmuFrame, sizeof(kPcmuFrame));
  rtc::SetBE32(&pcmuFrame2[8], kSsrcX);
  DeliverPacket(pcmuFrame2, sizeof(pcmuFrame2));
  EXPECT_DOUBLE_EQ(2, GetRecvStream(kSsrcX).gain());

  // Setting gain for all unsignaled streams.
  EXPECT_TRUE(channel_->SetDefaultOutputVolume(3));
  if (kMaxUnsignaledRecvStreams > 1) {
    EXPECT_DOUBLE_EQ(3, GetRecvStream(kSsrc1).gain());
  }
  EXPECT_DOUBLE_EQ(3, GetRecvStream(kSsrcX).gain());

  // Setting gain on an individual stream affects only that.
  EXPECT_TRUE(channel_->SetOutputVolume(kSsrcX, 4));
  if (kMaxUnsignaledRecvStreams > 1) {
    EXPECT_DOUBLE_EQ(3, GetRecvStream(kSsrc1).gain());
  }
  EXPECT_DOUBLE_EQ(4, GetRecvStream(kSsrcX).gain());
}

TEST_P(WebRtcVoiceEngineTestFake, BaseMinimumPlayoutDelayMs) {
  EXPECT_TRUE(SetupChannel());
  EXPECT_FALSE(channel_->SetBaseMinimumPlayoutDelayMs(kSsrcY, 200));
  EXPECT_FALSE(channel_->GetBaseMinimumPlayoutDelayMs(kSsrcY).has_value());

  cricket::StreamParams stream;
  stream.ssrcs.push_back(kSsrcY);
  EXPECT_TRUE(channel_->AddRecvStream(stream));
  EXPECT_EQ(0, GetRecvStream(kSsrcY).base_mininum_playout_delay_ms());
  EXPECT_TRUE(channel_->SetBaseMinimumPlayoutDelayMs(kSsrcY, 300));
  EXPECT_EQ(300, GetRecvStream(kSsrcY).base_mininum_playout_delay_ms());
}

TEST_P(WebRtcVoiceEngineTestFake,
       BaseMinimumPlayoutDelayMsUnsignaledRecvStream) {
  // Here base minimum delay is abbreviated to delay in comments for shortness.
  EXPECT_TRUE(SetupChannel());

  // Spawn an unsignaled stream by sending a packet - delay should be 0.
  DeliverPacket(kPcmuFrame, sizeof(kPcmuFrame));
  EXPECT_EQ(0, channel_->GetBaseMinimumPlayoutDelayMs(kSsrc1).value_or(-1));
  // Check that it doesn't provide default values for unknown ssrc.
  EXPECT_FALSE(channel_->GetBaseMinimumPlayoutDelayMs(kSsrcY).has_value());

  // Check that default value for unsignaled streams is 0.
  EXPECT_EQ(0, channel_->GetBaseMinimumPlayoutDelayMs(kSsrc0).value_or(-1));

  // Should remember the delay 100 which will be set on new unsignaled streams,
  // and also set the delay to 100 on existing unsignaled streams.
  EXPECT_TRUE(channel_->SetBaseMinimumPlayoutDelayMs(kSsrc0, 100));
  EXPECT_EQ(100, channel_->GetBaseMinimumPlayoutDelayMs(kSsrc0).value_or(-1));
  // Check that it doesn't provide default values for unknown ssrc.
  EXPECT_FALSE(channel_->GetBaseMinimumPlayoutDelayMs(kSsrcY).has_value());

  // Spawn an unsignaled stream by sending a packet - delay should be 100.
  unsigned char pcmuFrame2[sizeof(kPcmuFrame)];
  memcpy(pcmuFrame2, kPcmuFrame, sizeof(kPcmuFrame));
  rtc::SetBE32(&pcmuFrame2[8], kSsrcX);
  DeliverPacket(pcmuFrame2, sizeof(pcmuFrame2));
  EXPECT_EQ(100, channel_->GetBaseMinimumPlayoutDelayMs(kSsrcX).value_or(-1));

  // Setting delay with SSRC=0 should affect all unsignaled streams.
  EXPECT_TRUE(channel_->SetBaseMinimumPlayoutDelayMs(kSsrc0, 300));
  if (kMaxUnsignaledRecvStreams > 1) {
    EXPECT_EQ(300, channel_->GetBaseMinimumPlayoutDelayMs(kSsrc1).value_or(-1));
  }
  EXPECT_EQ(300, channel_->GetBaseMinimumPlayoutDelayMs(kSsrcX).value_or(-1));

  // Setting delay on an individual stream affects only that.
  EXPECT_TRUE(channel_->SetBaseMinimumPlayoutDelayMs(kSsrcX, 400));
  if (kMaxUnsignaledRecvStreams > 1) {
    EXPECT_EQ(300, channel_->GetBaseMinimumPlayoutDelayMs(kSsrc1).value_or(-1));
  }
  EXPECT_EQ(400, channel_->GetBaseMinimumPlayoutDelayMs(kSsrcX).value_or(-1));
  EXPECT_EQ(300, channel_->GetBaseMinimumPlayoutDelayMs(kSsrc0).value_or(-1));
  // Check that it doesn't provide default values for unknown ssrc.
  EXPECT_FALSE(channel_->GetBaseMinimumPlayoutDelayMs(kSsrcY).has_value());
}

TEST_P(WebRtcVoiceEngineTestFake, SetsSyncGroupFromStreamId) {
  const uint32_t kAudioSsrc = 123;
  const std::string kStreamId = "AvSyncLabel";

  EXPECT_TRUE(SetupSendStream());
  cricket::StreamParams sp = cricket::StreamParams::CreateLegacy(kAudioSsrc);
  sp.set_stream_ids({kStreamId});
  // Creating two channels to make sure that sync label is set properly for both
  // the default voice channel and following ones.
  EXPECT_TRUE(channel_->AddRecvStream(sp));
  sp.ssrcs[0] += 1;
  EXPECT_TRUE(channel_->AddRecvStream(sp));

  ASSERT_EQ(2u, call_.GetAudioReceiveStreams().size());
  EXPECT_EQ(kStreamId,
            call_.GetAudioReceiveStream(kAudioSsrc)->GetConfig().sync_group)
      << "SyncGroup should be set based on stream id";
  EXPECT_EQ(kStreamId,
            call_.GetAudioReceiveStream(kAudioSsrc + 1)->GetConfig().sync_group)
      << "SyncGroup should be set based on stream id";
}

// TODO(solenberg): Remove, once recv streams are configured through Call.
//                  (This is then covered by TestSetRecvRtpHeaderExtensions.)
TEST_P(WebRtcVoiceEngineTestFake, ConfiguresAudioReceiveStreamRtpExtensions) {
  // Test that setting the header extensions results in the expected state
  // changes on an associated Call.
  std::vector<uint32_t> ssrcs;
  ssrcs.push_back(223);
  ssrcs.push_back(224);

  EXPECT_TRUE(SetupSendStream());
  SetSendParameters(send_parameters_);
  for (uint32_t ssrc : ssrcs) {
    EXPECT_TRUE(
        channel_->AddRecvStream(cricket::StreamParams::CreateLegacy(ssrc)));
  }

  EXPECT_EQ(2u, call_.GetAudioReceiveStreams().size());
  for (uint32_t ssrc : ssrcs) {
    const auto* s = call_.GetAudioReceiveStream(ssrc);
    EXPECT_NE(nullptr, s);
    EXPECT_EQ(0u, s->GetConfig().rtp.extensions.size());
  }

  // Set up receive extensions.
  const std::vector<webrtc::RtpExtension> header_extensions =
      GetDefaultEnabledRtpHeaderExtensions(*engine_);
  cricket::AudioRecvParameters recv_parameters;
  recv_parameters.extensions = header_extensions;
  channel_->SetRecvParameters(recv_parameters);
  EXPECT_EQ(2u, call_.GetAudioReceiveStreams().size());
  for (uint32_t ssrc : ssrcs) {
    const auto* s = call_.GetAudioReceiveStream(ssrc);
    EXPECT_NE(nullptr, s);
    const auto& s_exts = s->GetConfig().rtp.extensions;
    EXPECT_EQ(header_extensions.size(), s_exts.size());
    for (const auto& e_ext : header_extensions) {
      for (const auto& s_ext : s_exts) {
        if (e_ext.id == s_ext.id) {
          EXPECT_EQ(e_ext.uri, s_ext.uri);
        }
      }
    }
  }

  // Disable receive extensions.
  channel_->SetRecvParameters(cricket::AudioRecvParameters());
  for (uint32_t ssrc : ssrcs) {
    const auto* s = call_.GetAudioReceiveStream(ssrc);
    EXPECT_NE(nullptr, s);
    EXPECT_EQ(0u, s->GetConfig().rtp.extensions.size());
  }
}

TEST_P(WebRtcVoiceEngineTestFake, DeliverAudioPacket_Call) {
  // Test that packets are forwarded to the Call when configured accordingly.
  const uint32_t kAudioSsrc = 1;
  rtc::CopyOnWriteBuffer kPcmuPacket(kPcmuFrame, sizeof(kPcmuFrame));
  static const unsigned char kRtcp[] = {
      0x80, 0xc9, 0x00, 0x01, 0x00, 0x00, 0x00, 0x02, 0x00, 0x00, 0x00,
      0x01, 0x00, 0x00, 0x00, 0x00, 0x00, 0x00, 0x00, 0x00, 0x00, 0x00,
      0x00, 0x00, 0x00, 0x00, 0x00, 0x00, 0x00, 0x00, 0x00, 0x00};
  rtc::CopyOnWriteBuffer kRtcpPacket(kRtcp, sizeof(kRtcp));

  EXPECT_TRUE(SetupSendStream());
  cricket::WebRtcVoiceMediaChannel* media_channel =
      static_cast<cricket::WebRtcVoiceMediaChannel*>(channel_);
  SetSendParameters(send_parameters_);
  EXPECT_TRUE(media_channel->AddRecvStream(
      cricket::StreamParams::CreateLegacy(kAudioSsrc)));

  EXPECT_EQ(1u, call_.GetAudioReceiveStreams().size());
  const cricket::FakeAudioReceiveStream* s =
      call_.GetAudioReceiveStream(kAudioSsrc);
  EXPECT_EQ(0, s->received_packets());
  channel_->OnPacketReceived(kPcmuPacket, /* packet_time_us */ -1);
  rtc::Thread::Current()->ProcessMessages(0);

  EXPECT_EQ(1, s->received_packets());
}

// All receive channels should be associated with the first send channel,
// since they do not send RTCP SR.
TEST_P(WebRtcVoiceEngineTestFake, AssociateFirstSendChannel_SendCreatedFirst) {
  EXPECT_TRUE(SetupSendStream());
  EXPECT_TRUE(AddRecvStream(kSsrcY));
  EXPECT_EQ(kSsrcX, GetRecvStreamConfig(kSsrcY).rtp.local_ssrc);
  EXPECT_TRUE(
      channel_->AddSendStream(cricket::StreamParams::CreateLegacy(kSsrcZ)));
  EXPECT_EQ(kSsrcX, GetRecvStreamConfig(kSsrcY).rtp.local_ssrc);
  EXPECT_TRUE(AddRecvStream(kSsrcW));
  EXPECT_EQ(kSsrcX, GetRecvStreamConfig(kSsrcW).rtp.local_ssrc);
}

TEST_P(WebRtcVoiceEngineTestFake, AssociateFirstSendChannel_RecvCreatedFirst) {
  EXPECT_TRUE(SetupRecvStream());
  EXPECT_EQ(0xFA17FA17u, GetRecvStreamConfig(kSsrcX).rtp.local_ssrc);
  EXPECT_TRUE(
      channel_->AddSendStream(cricket::StreamParams::CreateLegacy(kSsrcY)));
  EXPECT_EQ(kSsrcY, GetRecvStreamConfig(kSsrcX).rtp.local_ssrc);
  EXPECT_TRUE(AddRecvStream(kSsrcZ));
  EXPECT_EQ(kSsrcY, GetRecvStreamConfig(kSsrcZ).rtp.local_ssrc);
  EXPECT_TRUE(
      channel_->AddSendStream(cricket::StreamParams::CreateLegacy(kSsrcW)));
  EXPECT_EQ(kSsrcY, GetRecvStreamConfig(kSsrcX).rtp.local_ssrc);
  EXPECT_EQ(kSsrcY, GetRecvStreamConfig(kSsrcZ).rtp.local_ssrc);
}

TEST_P(WebRtcVoiceEngineTestFake, SetRawAudioSink) {
  EXPECT_TRUE(SetupChannel());
  std::unique_ptr<FakeAudioSink> fake_sink_1(new FakeAudioSink());
  std::unique_ptr<FakeAudioSink> fake_sink_2(new FakeAudioSink());

  // Setting the sink before a recv stream exists should do nothing.
  channel_->SetRawAudioSink(kSsrcX, std::move(fake_sink_1));
  EXPECT_TRUE(AddRecvStream(kSsrcX));
  EXPECT_EQ(nullptr, GetRecvStream(kSsrcX).sink());

  // Now try actually setting the sink.
  channel_->SetRawAudioSink(kSsrcX, std::move(fake_sink_2));
  EXPECT_NE(nullptr, GetRecvStream(kSsrcX).sink());

  // Now try resetting it.
  channel_->SetRawAudioSink(kSsrcX, nullptr);
  EXPECT_EQ(nullptr, GetRecvStream(kSsrcX).sink());
}

TEST_P(WebRtcVoiceEngineTestFake, SetRawAudioSinkUnsignaledRecvStream) {
  EXPECT_TRUE(SetupChannel());
  std::unique_ptr<FakeAudioSink> fake_sink_1(new FakeAudioSink());
  std::unique_ptr<FakeAudioSink> fake_sink_2(new FakeAudioSink());
  std::unique_ptr<FakeAudioSink> fake_sink_3(new FakeAudioSink());
  std::unique_ptr<FakeAudioSink> fake_sink_4(new FakeAudioSink());

  // Should be able to set a default sink even when no stream exists.
  channel_->SetDefaultRawAudioSink(std::move(fake_sink_1));

  // Spawn an unsignaled stream by sending a packet - it should be assigned the
  // default sink.
  DeliverPacket(kPcmuFrame, sizeof(kPcmuFrame));
  EXPECT_NE(nullptr, GetRecvStream(kSsrc1).sink());

  // Try resetting the default sink.
  channel_->SetDefaultRawAudioSink(nullptr);
  EXPECT_EQ(nullptr, GetRecvStream(kSsrc1).sink());

  // Try setting the default sink while the default stream exists.
  channel_->SetDefaultRawAudioSink(std::move(fake_sink_2));
  EXPECT_NE(nullptr, GetRecvStream(kSsrc1).sink());

  // If we remove and add a default stream, it should get the same sink.
  EXPECT_TRUE(channel_->RemoveRecvStream(kSsrc1));
  DeliverPacket(kPcmuFrame, sizeof(kPcmuFrame));
  EXPECT_NE(nullptr, GetRecvStream(kSsrc1).sink());

  // Spawn another unsignaled stream - it should be assigned the default sink
  // and the previous unsignaled stream should lose it.
  unsigned char pcmuFrame2[sizeof(kPcmuFrame)];
  memcpy(pcmuFrame2, kPcmuFrame, sizeof(kPcmuFrame));
  rtc::SetBE32(&pcmuFrame2[8], kSsrcX);
  DeliverPacket(pcmuFrame2, sizeof(pcmuFrame2));
  if (kMaxUnsignaledRecvStreams > 1) {
    EXPECT_EQ(nullptr, GetRecvStream(kSsrc1).sink());
  }
  EXPECT_NE(nullptr, GetRecvStream(kSsrcX).sink());

  // Reset the default sink - the second unsignaled stream should lose it.
  channel_->SetDefaultRawAudioSink(nullptr);
  if (kMaxUnsignaledRecvStreams > 1) {
    EXPECT_EQ(nullptr, GetRecvStream(kSsrc1).sink());
  }
  EXPECT_EQ(nullptr, GetRecvStream(kSsrcX).sink());

  // Try setting the default sink while two streams exists.
  channel_->SetDefaultRawAudioSink(std::move(fake_sink_3));
  if (kMaxUnsignaledRecvStreams > 1) {
    EXPECT_EQ(nullptr, GetRecvStream(kSsrc1).sink());
  }
  EXPECT_NE(nullptr, GetRecvStream(kSsrcX).sink());

  // Try setting the sink for the first unsignaled stream using its known SSRC.
  channel_->SetRawAudioSink(kSsrc1, std::move(fake_sink_4));
  if (kMaxUnsignaledRecvStreams > 1) {
    EXPECT_NE(nullptr, GetRecvStream(kSsrc1).sink());
  }
  EXPECT_NE(nullptr, GetRecvStream(kSsrcX).sink());
  if (kMaxUnsignaledRecvStreams > 1) {
    EXPECT_NE(GetRecvStream(kSsrc1).sink(), GetRecvStream(kSsrcX).sink());
  }
}

// Test that, just like the video channel, the voice channel communicates the
// network state to the call.
TEST_P(WebRtcVoiceEngineTestFake, OnReadyToSendSignalsNetworkState) {
  EXPECT_TRUE(SetupChannel());

  EXPECT_EQ(webrtc::kNetworkUp,
            call_.GetNetworkState(webrtc::MediaType::AUDIO));
  EXPECT_EQ(webrtc::kNetworkUp,
            call_.GetNetworkState(webrtc::MediaType::VIDEO));

  channel_->OnReadyToSend(false);
  EXPECT_EQ(webrtc::kNetworkDown,
            call_.GetNetworkState(webrtc::MediaType::AUDIO));
  EXPECT_EQ(webrtc::kNetworkUp,
            call_.GetNetworkState(webrtc::MediaType::VIDEO));

  channel_->OnReadyToSend(true);
  EXPECT_EQ(webrtc::kNetworkUp,
            call_.GetNetworkState(webrtc::MediaType::AUDIO));
  EXPECT_EQ(webrtc::kNetworkUp,
            call_.GetNetworkState(webrtc::MediaType::VIDEO));
}

// Test that playout is still started after changing parameters
TEST_P(WebRtcVoiceEngineTestFake, PreservePlayoutWhenRecreateRecvStream) {
  SetupRecvStream();
  channel_->SetPlayout(true);
  EXPECT_TRUE(GetRecvStream(kSsrcX).started());

  // Changing RTP header extensions will recreate the AudioReceiveStream.
  cricket::AudioRecvParameters parameters;
  parameters.extensions.push_back(
      webrtc::RtpExtension(webrtc::RtpExtension::kAudioLevelUri, 12));
  channel_->SetRecvParameters(parameters);

  EXPECT_TRUE(GetRecvStream(kSsrcX).started());
}

// Tests when GetSources is called with non-existing ssrc, it will return an
// empty list of RtpSource without crashing.
TEST_P(WebRtcVoiceEngineTestFake, GetSourcesWithNonExistingSsrc) {
  // Setup an recv stream with `kSsrcX`.
  SetupRecvStream();
  cricket::WebRtcVoiceMediaChannel* media_channel =
      static_cast<cricket::WebRtcVoiceMediaChannel*>(channel_);
  // Call GetSources with `kSsrcY` which doesn't exist.
  std::vector<webrtc::RtpSource> sources = media_channel->GetSources(kSsrcY);
  EXPECT_EQ(0u, sources.size());
}

// Tests that the library initializes and shuts down properly.
TEST(WebRtcVoiceEngineTest, StartupShutdown) {
  for (bool use_null_apm : {false, true}) {
    // If the VoiceEngine wants to gather available codecs early, that's fine
    // but we never want it to create a decoder at this stage.
    std::unique_ptr<webrtc::TaskQueueFactory> task_queue_factory =
        webrtc::CreateDefaultTaskQueueFactory();
    rtc::scoped_refptr<webrtc::test::MockAudioDeviceModule> adm =
        webrtc::test::MockAudioDeviceModule::CreateNice();
    rtc::scoped_refptr<webrtc::AudioProcessing> apm =
        use_null_apm ? nullptr : webrtc::AudioProcessingBuilder().Create();
    webrtc::FieldTrialBasedConfig field_trials;
    cricket::WebRtcVoiceEngine engine(
        task_queue_factory.get(), adm,
        webrtc::MockAudioEncoderFactory::CreateUnusedFactory(),
        webrtc::MockAudioDecoderFactory::CreateUnusedFactory(), nullptr, apm,
        nullptr, field_trials);
    engine.Init();
    webrtc::RtcEventLogNull event_log;
    webrtc::Call::Config call_config(&event_log);
    call_config.trials = &field_trials;
    call_config.task_queue_factory = task_queue_factory.get();
    auto call = absl::WrapUnique(webrtc::Call::Create(call_config));
    cricket::VoiceMediaChannel* channel = engine.CreateMediaChannel(
        call.get(), cricket::MediaConfig(), cricket::AudioOptions(),
        webrtc::CryptoOptions());
    EXPECT_TRUE(channel != nullptr);
    delete channel;
  }
}

// Tests that reference counting on the external ADM is correct.
TEST(WebRtcVoiceEngineTest, StartupShutdownWithExternalADM) {
  for (bool use_null_apm : {false, true}) {
    std::unique_ptr<webrtc::TaskQueueFactory> task_queue_factory =
        webrtc::CreateDefaultTaskQueueFactory();
    auto adm = rtc::make_ref_counted<
        ::testing::NiceMock<webrtc::test::MockAudioDeviceModule>>();
    {
      rtc::scoped_refptr<webrtc::AudioProcessing> apm =
          use_null_apm ? nullptr : webrtc::AudioProcessingBuilder().Create();
      webrtc::FieldTrialBasedConfig field_trials;
      cricket::WebRtcVoiceEngine engine(
          task_queue_factory.get(), adm,
          webrtc::MockAudioEncoderFactory::CreateUnusedFactory(),
          webrtc::MockAudioDecoderFactory::CreateUnusedFactory(), nullptr, apm,
          nullptr, field_trials);
      engine.Init();
      webrtc::RtcEventLogNull event_log;
      webrtc::Call::Config call_config(&event_log);
      call_config.trials = &field_trials;
      call_config.task_queue_factory = task_queue_factory.get();
      auto call = absl::WrapUnique(webrtc::Call::Create(call_config));
      cricket::VoiceMediaChannel* channel = engine.CreateMediaChannel(
          call.get(), cricket::MediaConfig(), cricket::AudioOptions(),
          webrtc::CryptoOptions());
      EXPECT_TRUE(channel != nullptr);
      delete channel;
    }
    // The engine/channel should have dropped their references.
    EXPECT_EQ(adm.release()->Release(),
              rtc::RefCountReleaseStatus::kDroppedLastRef);
  }
}

// Verify the payload id of common audio codecs, including CN, ISAC, and G722.
TEST(WebRtcVoiceEngineTest, HasCorrectPayloadTypeMapping) {
  for (bool use_null_apm : {false, true}) {
    std::unique_ptr<webrtc::TaskQueueFactory> task_queue_factory =
        webrtc::CreateDefaultTaskQueueFactory();
    // TODO(ossu): Why are the payload types of codecs with non-static payload
    // type assignments checked here? It shouldn't really matter.
    rtc::scoped_refptr<webrtc::test::MockAudioDeviceModule> adm =
        webrtc::test::MockAudioDeviceModule::CreateNice();
    rtc::scoped_refptr<webrtc::AudioProcessing> apm =
        use_null_apm ? nullptr : webrtc::AudioProcessingBuilder().Create();
    webrtc::FieldTrialBasedConfig field_trials;
    cricket::WebRtcVoiceEngine engine(
        task_queue_factory.get(), adm,
        webrtc::MockAudioEncoderFactory::CreateUnusedFactory(),
        webrtc::MockAudioDecoderFactory::CreateUnusedFactory(), nullptr, apm,
        nullptr, field_trials);
    engine.Init();
    for (const cricket::AudioCodec& codec : engine.send_codecs()) {
      auto is_codec = [&codec](const char* name, int clockrate = 0) {
        return absl::EqualsIgnoreCase(codec.name, name) &&
               (clockrate == 0 || codec.clockrate == clockrate);
      };
      if (is_codec("CN", 16000)) {
        EXPECT_EQ(105, codec.id);
      } else if (is_codec("CN", 32000)) {
        EXPECT_EQ(106, codec.id);
      } else if (is_codec("ISAC", 16000)) {
        EXPECT_EQ(103, codec.id);
      } else if (is_codec("ISAC", 32000)) {
        EXPECT_EQ(104, codec.id);
      } else if (is_codec("G722", 8000)) {
        EXPECT_EQ(9, codec.id);
      } else if (is_codec("telephone-event", 8000)) {
        EXPECT_EQ(126, codec.id);
        // TODO(solenberg): 16k, 32k, 48k DTMF should be dynamically assigned.
        // Remove these checks once both send and receive side assigns payload
        // types dynamically.
      } else if (is_codec("telephone-event", 16000)) {
        EXPECT_EQ(113, codec.id);
      } else if (is_codec("telephone-event", 32000)) {
        EXPECT_EQ(112, codec.id);
      } else if (is_codec("telephone-event", 48000)) {
        EXPECT_EQ(110, codec.id);
      } else if (is_codec("opus")) {
        EXPECT_EQ(111, codec.id);
        ASSERT_TRUE(codec.params.find("minptime") != codec.params.end());
        EXPECT_EQ("10", codec.params.find("minptime")->second);
        ASSERT_TRUE(codec.params.find("useinbandfec") != codec.params.end());
        EXPECT_EQ("1", codec.params.find("useinbandfec")->second);
      }
    }
  }
}

// Tests that VoE supports at least 32 channels
TEST(WebRtcVoiceEngineTest, Has32Channels) {
  for (bool use_null_apm : {false, true}) {
    std::unique_ptr<webrtc::TaskQueueFactory> task_queue_factory =
        webrtc::CreateDefaultTaskQueueFactory();
    rtc::scoped_refptr<webrtc::test::MockAudioDeviceModule> adm =
        webrtc::test::MockAudioDeviceModule::CreateNice();
    rtc::scoped_refptr<webrtc::AudioProcessing> apm =
        use_null_apm ? nullptr : webrtc::AudioProcessingBuilder().Create();
    webrtc::FieldTrialBasedConfig field_trials;
    cricket::WebRtcVoiceEngine engine(
        task_queue_factory.get(), adm,
        webrtc::MockAudioEncoderFactory::CreateUnusedFactory(),
        webrtc::MockAudioDecoderFactory::CreateUnusedFactory(), nullptr, apm,
        nullptr, field_trials);
    engine.Init();
    webrtc::RtcEventLogNull event_log;
    webrtc::Call::Config call_config(&event_log);
    call_config.trials = &field_trials;
    call_config.task_queue_factory = task_queue_factory.get();
    auto call = absl::WrapUnique(webrtc::Call::Create(call_config));

    cricket::VoiceMediaChannel* channels[32];
    size_t num_channels = 0;
    while (num_channels < arraysize(channels)) {
      cricket::VoiceMediaChannel* channel = engine.CreateMediaChannel(
          call.get(), cricket::MediaConfig(), cricket::AudioOptions(),
          webrtc::CryptoOptions());
      if (!channel)
        break;
      channels[num_channels++] = channel;
    }

    size_t expected = arraysize(channels);
    EXPECT_EQ(expected, num_channels);

    while (num_channels > 0) {
      delete channels[--num_channels];
    }
  }
}

// Test that we set our preferred codecs properly.
TEST(WebRtcVoiceEngineTest, SetRecvCodecs) {
  for (bool use_null_apm : {false, true}) {
    std::unique_ptr<webrtc::TaskQueueFactory> task_queue_factory =
        webrtc::CreateDefaultTaskQueueFactory();
    // TODO(ossu): I'm not sure of the intent of this test. It's either:
    // - Check that our builtin codecs are usable by Channel.
    // - The codecs provided by the engine is usable by Channel.
    // It does not check that the codecs in the RecvParameters are actually
    // what we sent in - though it's probably reasonable to expect so, if
    // SetRecvParameters returns true.
    // I think it will become clear once audio decoder injection is completed.
    rtc::scoped_refptr<webrtc::test::MockAudioDeviceModule> adm =
        webrtc::test::MockAudioDeviceModule::CreateNice();
    rtc::scoped_refptr<webrtc::AudioProcessing> apm =
        use_null_apm ? nullptr : webrtc::AudioProcessingBuilder().Create();
    webrtc::FieldTrialBasedConfig field_trials;
    cricket::WebRtcVoiceEngine engine(
        task_queue_factory.get(), adm,
        webrtc::MockAudioEncoderFactory::CreateUnusedFactory(),
        webrtc::CreateBuiltinAudioDecoderFactory(), nullptr, apm, nullptr,
        field_trials);
    engine.Init();
    webrtc::RtcEventLogNull event_log;
    webrtc::Call::Config call_config(&event_log);
    call_config.trials = &field_trials;
    call_config.task_queue_factory = task_queue_factory.get();
    auto call = absl::WrapUnique(webrtc::Call::Create(call_config));
    cricket::WebRtcVoiceMediaChannel channel(
        &engine, cricket::MediaConfig(), cricket::AudioOptions(),
        webrtc::CryptoOptions(), call.get());
    cricket::AudioRecvParameters parameters;
    parameters.codecs = engine.recv_codecs();
    EXPECT_TRUE(channel.SetRecvParameters(parameters));
  }
}

TEST(WebRtcVoiceEngineTest, CollectRecvCodecs) {
  for (bool use_null_apm : {false, true}) {
    std::vector<webrtc::AudioCodecSpec> specs;
    webrtc::AudioCodecSpec spec1{{"codec1", 48000, 2, {{"param1", "value1"}}},
                                 {48000, 2, 16000, 10000, 20000}};
    spec1.info.allow_comfort_noise = false;
    spec1.info.supports_network_adaption = true;
    specs.push_back(spec1);
    webrtc::AudioCodecSpec spec2{{"codec2", 32000, 1}, {32000, 1, 32000}};
    spec2.info.allow_comfort_noise = false;
    specs.push_back(spec2);
    specs.push_back(webrtc::AudioCodecSpec{
        {"codec3", 16000, 1, {{"param1", "value1b"}, {"param2", "value2"}}},
        {16000, 1, 13300}});
    specs.push_back(
        webrtc::AudioCodecSpec{{"codec4", 8000, 1}, {8000, 1, 64000}});
    specs.push_back(
        webrtc::AudioCodecSpec{{"codec5", 8000, 2}, {8000, 1, 64000}});

    std::unique_ptr<webrtc::TaskQueueFactory> task_queue_factory =
        webrtc::CreateDefaultTaskQueueFactory();
    rtc::scoped_refptr<webrtc::MockAudioEncoderFactory> unused_encoder_factory =
        webrtc::MockAudioEncoderFactory::CreateUnusedFactory();
    rtc::scoped_refptr<webrtc::MockAudioDecoderFactory> mock_decoder_factory =
        rtc::make_ref_counted<webrtc::MockAudioDecoderFactory>();
    EXPECT_CALL(*mock_decoder_factory.get(), GetSupportedDecoders())
        .WillOnce(Return(specs));
    rtc::scoped_refptr<webrtc::test::MockAudioDeviceModule> adm =
        webrtc::test::MockAudioDeviceModule::CreateNice();

    rtc::scoped_refptr<webrtc::AudioProcessing> apm =
        use_null_apm ? nullptr : webrtc::AudioProcessingBuilder().Create();
    webrtc::FieldTrialBasedConfig field_trials;
    cricket::WebRtcVoiceEngine engine(
        task_queue_factory.get(), adm, unused_encoder_factory,
        mock_decoder_factory, nullptr, apm, nullptr, field_trials);
    engine.Init();
    auto codecs = engine.recv_codecs();
    EXPECT_EQ(11u, codecs.size());

    // Rather than just ASSERTing that there are enough codecs, ensure that we
    // can check the actual values safely, to provide better test results.
    auto get_codec = [&codecs](size_t index) -> const cricket::AudioCodec& {
      static const cricket::AudioCodec missing_codec(0, "<missing>", 0, 0, 0);
      if (codecs.size() > index)
        return codecs[index];
      return missing_codec;
    };

    // Ensure the general codecs are generated first and in order.
    for (size_t i = 0; i != specs.size(); ++i) {
      EXPECT_EQ(specs[i].format.name, get_codec(i).name);
      EXPECT_EQ(specs[i].format.clockrate_hz, get_codec(i).clockrate);
      EXPECT_EQ(specs[i].format.num_channels, get_codec(i).channels);
      EXPECT_EQ(specs[i].format.parameters, get_codec(i).params);
    }

    // Find the index of a codec, or -1 if not found, so that we can easily
    // check supplementary codecs are ordered after the general codecs.
    auto find_codec = [&codecs](const webrtc::SdpAudioFormat& format) -> int {
      for (size_t i = 0; i != codecs.size(); ++i) {
        const cricket::AudioCodec& codec = codecs[i];
        if (absl::EqualsIgnoreCase(codec.name, format.name) &&
            codec.clockrate == format.clockrate_hz &&
            codec.channels == format.num_channels) {
          return rtc::checked_cast<int>(i);
        }
      }
      return -1;
    };

    // Ensure all supplementary codecs are generated last. Their internal
    // ordering is not important. Without this cast, the comparison turned
    // unsigned and, thus, failed for -1.
    const int num_specs = static_cast<int>(specs.size());
    EXPECT_GE(find_codec({"cn", 8000, 1}), num_specs);
    EXPECT_GE(find_codec({"cn", 16000, 1}), num_specs);
    EXPECT_EQ(find_codec({"cn", 32000, 1}), -1);
    EXPECT_GE(find_codec({"telephone-event", 8000, 1}), num_specs);
    EXPECT_GE(find_codec({"telephone-event", 16000, 1}), num_specs);
    EXPECT_GE(find_codec({"telephone-event", 32000, 1}), num_specs);
    EXPECT_GE(find_codec({"telephone-event", 48000, 1}), num_specs);
  }
}<|MERGE_RESOLUTION|>--- conflicted
+++ resolved
@@ -1031,21 +1031,8 @@
   EXPECT_TRUE(channel_->SetRecvParameters(parameters));
   EXPECT_THAT(GetRecvStreamConfig(kSsrcX).decoder_map,
               (ContainerEq<std::map<int, webrtc::SdpAudioFormat>>(
-<<<<<<< HEAD
-                  {{111, {"opus", 48000, 2}}, {112, {"red", 48000, 2}}})));
-}
-
-// Test that we do not support Opus/Red by default.
-TEST_P(WebRtcVoiceEngineTestFake, RecvRedDefault) {
-  EXPECT_TRUE(SetupRecvStream());
-  cricket::AudioRecvParameters parameters;
-  parameters.codecs.push_back(kOpusCodec);
-  parameters.codecs.push_back(kRed48000Codec);
-  EXPECT_FALSE(channel_->SetRecvParameters(parameters));
-=======
                   {{111, {"opus", 48000, 2}},
                    {112, {"red", 48000, 2, {{"", "111/111"}}}}})));
->>>>>>> bc8c0955
 }
 
 TEST_P(WebRtcVoiceEngineTestFake, SetSendBandwidthAuto) {
