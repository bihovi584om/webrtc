--- conflicted
+++ resolved
@@ -148,11 +148,7 @@
     AdmSetupExpectations(adm);
     rtc::scoped_refptr<StrictMock<webrtc::test::MockAudioProcessing>> apm =
         use_null_apm ? nullptr
-<<<<<<< HEAD
-                     : new rtc::RefCountedObject<
-=======
                      : rtc::make_ref_counted<
->>>>>>> cbad18b1
                            StrictMock<webrtc::test::MockAudioProcessing>>();
 
     webrtc::AudioProcessing::Config apm_config;
@@ -192,11 +188,7 @@
         adm_(webrtc::test::MockAudioDeviceModule::CreateStrict()),
         apm_(use_null_apm_
                  ? nullptr
-<<<<<<< HEAD
-                 : new rtc::RefCountedObject<
-=======
                  : rtc::make_ref_counted<
->>>>>>> cbad18b1
                        StrictMock<webrtc::test::MockAudioProcessing>>()),
         call_(),
         override_field_trials_(field_trials) {
@@ -1030,18 +1022,10 @@
   EXPECT_TRUE(channel_->SetRecvParameters(parameters));
 }
 
-<<<<<<< HEAD
-// Test that we set Opus/Red under the field trial.
-TEST_P(WebRtcVoiceEngineTestFake, RecvRed) {
-  webrtc::test::ScopedFieldTrials override_field_trials(
-      "WebRTC-Audio-Red-For-Opus/Enabled/");
-
-=======
 // Test that we enable Opus/Red with the field trial.
 TEST_P(WebRtcVoiceEngineTestFake, RecvRed) {
   webrtc::test::ScopedFieldTrials override_field_trials(
       "WebRTC-Audio-Red-For-Opus/Enabled/");
->>>>>>> cbad18b1
   EXPECT_TRUE(SetupRecvStream());
   cricket::AudioRecvParameters parameters;
   parameters.codecs.push_back(kOpusCodec);
@@ -1052,11 +1036,7 @@
                   {{111, {"opus", 48000, 2}}, {112, {"red", 48000, 2}}})));
 }
 
-<<<<<<< HEAD
-// Test that we do not allow setting Opus/Red by default.
-=======
 // Test that we do not support Opus/Red by default.
->>>>>>> cbad18b1
 TEST_P(WebRtcVoiceEngineTestFake, RecvRedDefault) {
   EXPECT_TRUE(SetupRecvStream());
   cricket::AudioRecvParameters parameters;
@@ -1237,11 +1217,7 @@
   parameters.encodings[0].adaptive_ptime = true;
   EXPECT_TRUE(channel_->SetRtpSendParameters(kSsrcX, parameters).ok());
   EXPECT_TRUE(GetAudioNetworkAdaptorConfig(kSsrcX));
-<<<<<<< HEAD
-  EXPECT_EQ(12000, GetSendStreamConfig(kSsrcX).min_bitrate_bps);
-=======
   EXPECT_EQ(16000, GetSendStreamConfig(kSsrcX).min_bitrate_bps);
->>>>>>> cbad18b1
 
   parameters.encodings[0].adaptive_ptime = false;
   EXPECT_TRUE(channel_->SetRtpSendParameters(kSsrcX, parameters).ok());
@@ -2868,11 +2844,7 @@
   EXPECT_EQ(audio_receive_stream_id, streams.front()->id());
 }
 
-<<<<<<< HEAD
-TEST_P(WebRtcVoiceEngineTestFake, AddRecvStreamAfterUnsignaled_Recreate) {
-=======
 TEST_P(WebRtcVoiceEngineTestFake, AddRecvStreamAfterUnsignaled_Updates) {
->>>>>>> cbad18b1
   EXPECT_TRUE(SetupChannel());
 
   // Spawn unsignaled stream with SSRC=1.
@@ -3638,11 +3610,7 @@
 // Tests when GetSources is called with non-existing ssrc, it will return an
 // empty list of RtpSource without crashing.
 TEST_P(WebRtcVoiceEngineTestFake, GetSourcesWithNonExistingSsrc) {
-<<<<<<< HEAD
-  // Setup an recv stream with |kSsrcX|.
-=======
   // Setup an recv stream with `kSsrcX`.
->>>>>>> cbad18b1
   SetupRecvStream();
   cricket::WebRtcVoiceMediaChannel* media_channel =
       static_cast<cricket::WebRtcVoiceMediaChannel*>(channel_);
@@ -3687,15 +3655,8 @@
   for (bool use_null_apm : {false, true}) {
     std::unique_ptr<webrtc::TaskQueueFactory> task_queue_factory =
         webrtc::CreateDefaultTaskQueueFactory();
-<<<<<<< HEAD
-    rtc::scoped_refptr<rtc::RefCountedObject<
-        ::testing::NiceMock<webrtc::test::MockAudioDeviceModule>>>
-        adm(new rtc::RefCountedObject<
-            ::testing::NiceMock<webrtc::test::MockAudioDeviceModule>>());
-=======
     auto adm = rtc::make_ref_counted<
         ::testing::NiceMock<webrtc::test::MockAudioDeviceModule>>();
->>>>>>> cbad18b1
     {
       rtc::scoped_refptr<webrtc::AudioProcessing> apm =
           use_null_apm ? nullptr : webrtc::AudioProcessingBuilder().Create();
@@ -3718,12 +3679,8 @@
       delete channel;
     }
     // The engine/channel should have dropped their references.
-<<<<<<< HEAD
-    EXPECT_TRUE(adm->HasOneRef());
-=======
     EXPECT_EQ(adm.release()->Release(),
               rtc::RefCountReleaseStatus::kDroppedLastRef);
->>>>>>> cbad18b1
   }
 }
 
@@ -3814,17 +3771,10 @@
         break;
       channels[num_channels++] = channel;
     }
-<<<<<<< HEAD
 
     size_t expected = arraysize(channels);
     EXPECT_EQ(expected, num_channels);
 
-=======
-
-    size_t expected = arraysize(channels);
-    EXPECT_EQ(expected, num_channels);
-
->>>>>>> cbad18b1
     while (num_channels > 0) {
       delete channels[--num_channels];
     }
@@ -3892,11 +3842,7 @@
     rtc::scoped_refptr<webrtc::MockAudioEncoderFactory> unused_encoder_factory =
         webrtc::MockAudioEncoderFactory::CreateUnusedFactory();
     rtc::scoped_refptr<webrtc::MockAudioDecoderFactory> mock_decoder_factory =
-<<<<<<< HEAD
-        new rtc::RefCountedObject<webrtc::MockAudioDecoderFactory>;
-=======
         rtc::make_ref_counted<webrtc::MockAudioDecoderFactory>();
->>>>>>> cbad18b1
     EXPECT_CALL(*mock_decoder_factory.get(), GetSupportedDecoders())
         .WillOnce(Return(specs));
     rtc::scoped_refptr<webrtc::test::MockAudioDeviceModule> adm =
