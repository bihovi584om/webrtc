# Copyright (c) 2016 The WebRTC project authors. All Rights Reserved.
#
# Use of this source code is governed by a BSD-style license
# that can be found in the LICENSE file in the root of the source
# tree. An additional intellectual property rights grant can be found
# in the file PATENTS.  All contributing project authors may
# be found in the AUTHORS file in the root of the source tree.

import("//build/config/linux/pkg_config.gni")
import("//third_party/libaom/options.gni")
import("../webrtc.gni")

group("media") {
  deps = []
  if (!build_with_mozilla) {
    deps += [
      ":rtc_media",
      ":rtc_media_base",
    ]
  }
}

config("rtc_media_defines_config") {
  defines = [ "HAVE_WEBRTC_VIDEO" ]
}

rtc_source_set("rtc_media_config") {
  visibility = [ "*" ]
  sources = [ "base/media_config.h" ]
}

rtc_library("rtc_sdp_video_format_utils") {
  visibility = [ "*" ]
  sources = [
    "base/sdp_video_format_utils.cc",
    "base/sdp_video_format_utils.h",
  ]

  deps = [
    "../api/video_codecs:video_codecs_api",
    "../rtc_base:checks",
    "../rtc_base:stringutils",
  ]
  absl_deps = [ "//third_party/abseil-cpp/absl/types:optional" ]
}

rtc_library("rtc_media_base") {
  visibility = [ "*" ]
  defines = []
  libs = []
  deps = [
    ":rtc_media_config",
    "../api:array_view",
    "../api:audio_options_api",
    "../api:field_trials_view",
    "../api:frame_transformer_interface",
    "../api:media_stream_interface",
    "../api:rtc_error",
    "../api:rtp_parameters",
    "../api:scoped_refptr",
    "../api:sequence_checker",
    "../api/audio:audio_frame_processor",
    "../api/audio_codecs:audio_codecs_api",
    "../api/crypto:frame_decryptor_interface",
    "../api/crypto:frame_encryptor_interface",
    "../api/crypto:options",
    "../api/task_queue:pending_task_safety_flag",
    "../api/transport:datagram_transport_interface",
    "../api/transport:stun_types",
    "../api/transport/rtp:rtp_source",
    "../api/units:time_delta",
    "../api/video:video_bitrate_allocation",
    "../api/video:video_bitrate_allocator_factory",
    "../api/video:video_frame",
    "../api/video:video_rtp_headers",
    "../api/video_codecs:video_codecs_api",
    "../call:call_interfaces",
    "../call:video_stream_api",
    "../common_video",
    "../modules/async_audio_processing",
    "../modules/audio_processing:audio_processing_statistics",
    "../modules/rtp_rtcp:rtp_rtcp_format",
    "../rtc_base",
    "../rtc_base:buffer",
    "../rtc_base:byte_order",
    "../rtc_base:checks",
<<<<<<< HEAD
    "../rtc_base:logging",
    "../rtc_base:macromagic",
    "../rtc_base:rtc_base_approved",
    "../rtc_base:rtc_base_approved",
=======
    "../rtc_base:copy_on_write_buffer",
    "../rtc_base:logging",
    "../rtc_base:macromagic",
>>>>>>> fb3bd4a0
    "../rtc_base:rtc_task_queue",
    "../rtc_base:sanitizer",
    "../rtc_base:socket",
    "../rtc_base:stringutils",
    "../rtc_base:timeutils",
    "../rtc_base/synchronization:mutex",
    "../rtc_base/system:file_wrapper",
    "../rtc_base/system:no_unique_address",
    "../rtc_base/system:rtc_export",
    "../rtc_base/third_party/sigslot",
    "../system_wrappers:field_trial",
    "../video/config:encoder_config",
  ]
  absl_deps = [
    "//third_party/abseil-cpp/absl/algorithm:container",
    "//third_party/abseil-cpp/absl/container:inlined_vector",
    "//third_party/abseil-cpp/absl/strings",
    "//third_party/abseil-cpp/absl/types:optional",
  ]
  sources = [
    "base/adapted_video_track_source.cc",
    "base/adapted_video_track_source.h",
    "base/audio_source.h",
    "base/codec.cc",
    "base/codec.h",
    "base/delayable.h",
    "base/media_channel.cc",
    "base/media_channel.h",
    "base/media_constants.cc",
    "base/media_constants.h",
    "base/media_engine.cc",
    "base/media_engine.h",
    "base/rid_description.cc",
    "base/rid_description.h",
    "base/rtp_utils.cc",
    "base/rtp_utils.h",
    "base/stream_params.cc",
    "base/stream_params.h",
    "base/turn_utils.cc",
    "base/turn_utils.h",
    "base/video_adapter.cc",
    "base/video_adapter.h",
    "base/video_broadcaster.cc",
    "base/video_broadcaster.h",
    "base/video_common.cc",
    "base/video_common.h",
    "base/video_source_base.cc",
    "base/video_source_base.h",
  ]
}

rtc_library("rtc_simulcast_encoder_adapter") {
  visibility = [ "*" ]
  defines = []
  libs = []
  sources = [
    "engine/simulcast_encoder_adapter.cc",
    "engine/simulcast_encoder_adapter.h",
  ]
  deps = [
    ":rtc_media_base",
    "../api:fec_controller_api",
    "../api:scoped_refptr",
    "../api:sequence_checker",
    "../api/video:video_codec_constants",
    "../api/video:video_frame",
    "../api/video:video_rtp_headers",
    "../api/video_codecs:rtc_software_fallback_wrappers",
    "../api/video_codecs:video_codecs_api",
    "../call:video_stream_api",
    "../common_video",
    "../modules/video_coding:video_codec_interface",
    "../modules/video_coding:video_coding_utility",
    "../rtc_base:atomicops",
    "../rtc_base:checks",
    "../rtc_base:logging",
<<<<<<< HEAD
    "../rtc_base:rtc_base_approved",
=======
>>>>>>> fb3bd4a0
    "../rtc_base/experiments:encoder_info_settings",
    "../rtc_base/experiments:rate_control_settings",
    "../rtc_base/system:no_unique_address",
    "../rtc_base/system:rtc_export",
    "../system_wrappers",
    "../system_wrappers:field_trial",
  ]
  absl_deps = [
    "//third_party/abseil-cpp/absl/algorithm:container",
    "//third_party/abseil-cpp/absl/types:optional",
  ]
}

rtc_library("rtc_encoder_simulcast_proxy") {
  visibility = [ "*" ]
  defines = []
  libs = []
  sources = [
    "engine/encoder_simulcast_proxy.cc",
    "engine/encoder_simulcast_proxy.h",
  ]
  deps = [
    ":rtc_simulcast_encoder_adapter",
    "../api/video:video_bitrate_allocation",
    "../api/video:video_frame",
    "../api/video:video_rtp_headers",
    "../api/video_codecs:video_codecs_api",
    "../modules/video_coding:video_codec_interface",
    "../rtc_base/system:rtc_export",
  ]
}

rtc_library("rtc_internal_video_codecs") {
  visibility = [ "*" ]
  allow_poison = [ "software_video_codecs" ]
  defines = []
  libs = []
  deps = [
    ":rtc_encoder_simulcast_proxy",
    ":rtc_media_base",
    ":rtc_simulcast_encoder_adapter",
    "../api/video:encoded_image",
    "../api/video:video_bitrate_allocation",
    "../api/video:video_frame",
    "../api/video:video_rtp_headers",
    "../api/video_codecs:rtc_software_fallback_wrappers",
    "../api/video_codecs:video_codecs_api",
    "../api/video_codecs:video_encoder_factory_template",
    "../api/video_codecs:video_encoder_factory_template_libvpx_vp8_adapter",
    "../api/video_codecs:video_encoder_factory_template_libvpx_vp9_adapter",
    "../api/video_codecs:video_encoder_factory_template_open_h264_adapter",
    "../call:call_interfaces",
    "../call:video_stream_api",
    "../modules/video_coding:video_codec_interface",
    "../modules/video_coding:webrtc_h264",
    "../modules/video_coding:webrtc_multiplex",
    "../modules/video_coding:webrtc_vp8",
    "../modules/video_coding:webrtc_vp9",
<<<<<<< HEAD
    "../modules/video_coding/codecs/av1:libaom_av1_decoder",
    "../modules/video_coding/codecs/av1:libaom_av1_encoder_if_supported",
    "../rtc_base:checks",
    "../rtc_base:logging",
    "../rtc_base:rtc_base_approved",
=======
    "../rtc_base:checks",
    "../rtc_base:logging",
>>>>>>> fb3bd4a0
    "../rtc_base/system:rtc_export",
    "../system_wrappers:field_trial",
    "../test:fake_video_codecs",
  ]
<<<<<<< HEAD
=======

  if (enable_libaom) {
    defines += [ "RTC_USE_LIBAOM_AV1_ENCODER" ]
    deps += [
      "../api/video_codecs:video_encoder_factory_template_libaom_av1_adapter",
    ]
  }

>>>>>>> fb3bd4a0
  if (rtc_include_dav1d_in_internal_decoder_factory) {
    deps += [ "../modules/video_coding/codecs/av1:dav1d_decoder" ]
  }
  absl_deps = [
    "//third_party/abseil-cpp/absl/strings",
    "//third_party/abseil-cpp/absl/types:optional",
  ]
  sources = [
    "engine/fake_video_codec_factory.cc",
    "engine/fake_video_codec_factory.h",
    "engine/internal_decoder_factory.cc",
    "engine/internal_decoder_factory.h",
    "engine/internal_encoder_factory.cc",
    "engine/internal_encoder_factory.h",
    "engine/multiplex_codec_factory.cc",
    "engine/multiplex_codec_factory.h",

    # TODO(bugs.webrtc.org/7925): stop exporting this header once downstream
    # targets depend on :rtc_encoder_simulcast_proxy directly.
    "engine/encoder_simulcast_proxy.h",
  ]
}

rtc_library("rtc_audio_video") {
  visibility = [ "*" ]
  allow_poison = [ "audio_codecs" ]  # TODO(bugs.webrtc.org/8396): Remove.
  defines = []
  libs = []
  deps = [
    ":rtc_media_base",
    "../api:call_api",
    "../api:field_trials_view",
    "../api:libjingle_peerconnection_api",
    "../api:media_stream_interface",
    "../api:rtp_parameters",
    "../api:scoped_refptr",
    "../api:sequence_checker",
    "../api:transport_api",
    "../api/audio:audio_frame_processor",
    "../api/audio:audio_mixer_api",
    "../api/audio_codecs:audio_codecs_api",
    "../api/task_queue",
    "../api/task_queue:pending_task_safety_flag",
    "../api/transport:bitrate_settings",
    "../api/transport:field_trial_based_config",
    "../api/transport/rtp:rtp_source",
    "../api/units:data_rate",
    "../api/video:video_bitrate_allocation",
    "../api/video:video_bitrate_allocator_factory",
    "../api/video:video_codec_constants",
    "../api/video:video_frame",
    "../api/video:video_rtp_headers",
    "../api/video_codecs:rtc_software_fallback_wrappers",
    "../api/video_codecs:video_codecs_api",
    "../call",
    "../call:call_interfaces",
    "../call:video_stream_api",
    "../common_video",
    "../modules/async_audio_processing:async_audio_processing",
    "../modules/audio_device",
    "../modules/audio_device:audio_device_impl",
    "../modules/audio_mixer:audio_mixer_impl",
    "../modules/audio_processing:api",
    "../modules/audio_processing/aec_dump",
    "../modules/audio_processing/agc:gain_control_interface",
    "../modules/rtp_rtcp:rtp_rtcp_format",
    "../modules/video_coding",
    "../modules/video_coding:video_codec_interface",
    "../modules/video_coding:video_coding_utility",
    "../modules/video_coding:webrtc_vp9_helpers",
    "../modules/video_coding/svc:scalability_mode_util",
    "../rtc_base",
    "../rtc_base:audio_format_to_string",
    "../rtc_base:buffer",
    "../rtc_base:byte_order",
    "../rtc_base:checks",
    "../rtc_base:copy_on_write_buffer",
    "../rtc_base:event_tracer",
    "../rtc_base:ignore_wundef",
    "../rtc_base:logging",
    "../rtc_base:macromagic",
<<<<<<< HEAD
=======
    "../rtc_base:race_checker",
>>>>>>> fb3bd4a0
    "../rtc_base:rtc_task_queue",
    "../rtc_base:safe_conversions",
    "../rtc_base:stringutils",
    "../rtc_base:threading",
    "../rtc_base:timeutils",
    "../rtc_base/experiments:field_trial_parser",
    "../rtc_base/experiments:min_video_bitrate_experiment",
    "../rtc_base/experiments:normalize_simulcast_size_experiment",
    "../rtc_base/experiments:rate_control_settings",
    "../rtc_base/synchronization:mutex",
    "../rtc_base/system:no_unique_address",
    "../rtc_base/system:rtc_export",
    "../rtc_base/third_party/base64",
    "../system_wrappers",
    "../system_wrappers:metrics",
  ]
  absl_deps = [
    "//third_party/abseil-cpp/absl/algorithm:container",
    "//third_party/abseil-cpp/absl/strings",
    "//third_party/abseil-cpp/absl/types:optional",
  ]

  sources = [
    "engine/adm_helpers.cc",
    "engine/adm_helpers.h",
    "engine/null_webrtc_video_engine.h",
    "engine/payload_type_mapper.cc",
    "engine/payload_type_mapper.h",
    "engine/unhandled_packets_buffer.cc",
    "engine/unhandled_packets_buffer.h",
    "engine/webrtc_media_engine.cc",
    "engine/webrtc_media_engine.h",
    "engine/webrtc_video_engine.cc",
    "engine/webrtc_video_engine.h",
    "engine/webrtc_voice_engine.cc",
    "engine/webrtc_voice_engine.h",
  ]

  public_configs = []
  if (!build_with_chromium) {
    public_configs += [ ":rtc_media_defines_config" ]
    deps += [ "../modules/video_capture:video_capture_internal_impl" ]
  }
  if (rtc_enable_protobuf) {
    deps += [
      "../modules/audio_coding:ana_config_proto",
      "../modules/audio_processing/aec_dump:aec_dump_impl",
    ]
  } else {
    deps += [ "../modules/audio_processing/aec_dump:null_aec_dump_factory" ]
  }
}

# Heavy but optional helper for unittests and webrtc users who prefer to use
# defaults factories or do not worry about extra dependencies and binary size.
rtc_library("rtc_media_engine_defaults") {
  visibility = [ "*" ]
  allow_poison = [
    "audio_codecs",
    "default_task_queue",
    "software_video_codecs",
  ]
  sources = [
    "engine/webrtc_media_engine_defaults.cc",
    "engine/webrtc_media_engine_defaults.h",
  ]
  deps = [
    ":rtc_audio_video",
    "../api/audio_codecs:builtin_audio_decoder_factory",
    "../api/audio_codecs:builtin_audio_encoder_factory",
    "../api/task_queue:default_task_queue_factory",
    "../api/video:builtin_video_bitrate_allocator_factory",
    "../api/video_codecs:builtin_video_decoder_factory",
    "../api/video_codecs:builtin_video_encoder_factory",
    "../modules/audio_processing:api",
    "../rtc_base:checks",
    "../rtc_base/system:rtc_export",
  ]
}

rtc_source_set("rtc_data_sctp_transport_internal") {
  sources = [ "sctp/sctp_transport_internal.h" ]
  deps = [
    "../api/transport:datagram_transport_interface",
    "../media:rtc_media_base",
    "../p2p:rtc_p2p",
    "../rtc_base:copy_on_write_buffer",
    "../rtc_base:threading",
  ]
}

if (rtc_build_dcsctp) {
  rtc_library("rtc_data_dcsctp_transport") {
    sources = [
      "sctp/dcsctp_transport.cc",
      "sctp/dcsctp_transport.h",
    ]
    deps = [
      ":rtc_data_sctp_transport_internal",
      "../api:array_view",
<<<<<<< HEAD
=======
      "../api/task_queue:pending_task_safety_flag",
>>>>>>> fb3bd4a0
      "../api/task_queue:task_queue",
      "../media:rtc_media_base",
      "../net/dcsctp/public:factory",
      "../net/dcsctp/public:socket",
      "../net/dcsctp/public:types",
      "../net/dcsctp/public:utils",
      "../net/dcsctp/timer:task_queue_timeout",
      "../p2p:rtc_p2p",
      "../rtc_base:checks",
<<<<<<< HEAD
      "../rtc_base:logging",
      "../rtc_base:rtc_base_approved",
=======
      "../rtc_base:copy_on_write_buffer",
      "../rtc_base:event_tracer",
      "../rtc_base:logging",
      "../rtc_base:macromagic",
      "../rtc_base:random",
>>>>>>> fb3bd4a0
      "../rtc_base:socket",
      "../rtc_base:stringutils",
      "../rtc_base:threading",
      "../rtc_base/containers:flat_map",
<<<<<<< HEAD
      "../rtc_base/task_utils:pending_task_safety_flag",
      "../rtc_base/task_utils:to_queued_task",
=======
>>>>>>> fb3bd4a0
      "../rtc_base/third_party/sigslot:sigslot",
      "../system_wrappers",
    ]
    absl_deps += [
      "//third_party/abseil-cpp/absl/strings:strings",
      "//third_party/abseil-cpp/absl/types:optional",
    ]
  }
}

rtc_library("rtc_data_sctp_transport_factory") {
  defines = []
  sources = [
    "sctp/sctp_transport_factory.cc",
    "sctp/sctp_transport_factory.h",
  ]
  deps = [
    ":rtc_data_sctp_transport_internal",
    "../api/transport:sctp_transport_factory_interface",
    "../rtc_base:threading",
    "../rtc_base/system:unused",
  ]

  if (rtc_enable_sctp) {
    assert(rtc_build_dcsctp, "An SCTP backend is required to enable SCTP")
  }

  if (rtc_build_dcsctp) {
    defines += [ "WEBRTC_HAVE_DCSCTP" ]
    deps += [
      ":rtc_data_dcsctp_transport",
      "../system_wrappers",
      "../system_wrappers:field_trial",
    ]
  }
}

rtc_source_set("rtc_media") {
  visibility = [ "*" ]
  allow_poison = [ "audio_codecs" ]  # TODO(bugs.webrtc.org/8396): Remove.
  deps = [ ":rtc_audio_video" ]
}

if (rtc_include_tests) {
  rtc_library("rtc_media_tests_utils") {
    testonly = true

    defines = []
    deps = [
      ":rtc_audio_video",
      ":rtc_internal_video_codecs",
      ":rtc_media",
      ":rtc_media_base",
      ":rtc_simulcast_encoder_adapter",
      "../api:call_api",
      "../api:fec_controller_api",
      "../api:scoped_refptr",
      "../api/task_queue",
      "../api/task_queue:pending_task_safety_flag",
      "../api/transport:field_trial_based_config",
      "../api/video:encoded_image",
      "../api/video:video_bitrate_allocation",
      "../api/video:video_frame",
      "../api/video:video_rtp_headers",
      "../api/video_codecs:video_codecs_api",
      "../call:call_interfaces",
      "../call:mock_rtp_interfaces",
      "../call:video_stream_api",
      "../common_video",
      "../modules/audio_processing",
      "../modules/audio_processing:api",
      "../modules/rtp_rtcp:rtp_rtcp_format",
      "../modules/video_coding:video_codec_interface",
      "../modules/video_coding:video_coding_utility",
      "../p2p:rtc_p2p",
      "../rtc_base",
      "../rtc_base:buffer",
      "../rtc_base:byte_order",
      "../rtc_base:checks",
      "../rtc_base:copy_on_write_buffer",
      "../rtc_base:gunit_helpers",
      "../rtc_base:macromagic",
<<<<<<< HEAD
      "../rtc_base:rtc_base_approved",
=======
>>>>>>> fb3bd4a0
      "../rtc_base:rtc_event",
      "../rtc_base:rtc_task_queue",
      "../rtc_base:stringutils",
      "../rtc_base:threading",
      "../rtc_base:timeutils",
      "../rtc_base/synchronization:mutex",
      "../rtc_base/third_party/sigslot",
      "../test:scoped_key_value_config",
      "../test:test_support",
      "../video/config:streams_config",
      "//testing/gtest",
    ]
    absl_deps = [
      "//third_party/abseil-cpp/absl/algorithm:container",
      "//third_party/abseil-cpp/absl/strings",
    ]
    sources = [
      "base/fake_frame_source.cc",
      "base/fake_frame_source.h",
      "base/fake_media_engine.cc",
      "base/fake_media_engine.h",
      "base/fake_network_interface.h",
      "base/fake_rtp.cc",
      "base/fake_rtp.h",
      "base/fake_video_renderer.cc",
      "base/fake_video_renderer.h",
      "base/test_utils.cc",
      "base/test_utils.h",
      "engine/fake_webrtc_call.cc",
      "engine/fake_webrtc_call.h",
      "engine/fake_webrtc_video_engine.cc",
      "engine/fake_webrtc_video_engine.h",
    ]
  }

  if (!build_with_chromium) {
    rtc_media_unittests_resources = [
      "../resources/media/captured-320x240-2s-48.frames",
      "../resources/media/faces.1280x720_P420.yuv",
      "../resources/media/faces_I400.jpg",
      "../resources/media/faces_I411.jpg",
      "../resources/media/faces_I420.jpg",
      "../resources/media/faces_I422.jpg",
      "../resources/media/faces_I444.jpg",
    ]

    if (is_ios) {
      bundle_data("rtc_media_unittests_bundle_data") {
        testonly = true
        sources = rtc_media_unittests_resources
        outputs = [ "{{bundle_resources_dir}}/{{source_file_part}}" ]
      }
    }

    rtc_test("rtc_media_unittests") {
      testonly = true

      defines = []
      deps = [
        ":rtc_audio_video",
        ":rtc_encoder_simulcast_proxy",
        ":rtc_internal_video_codecs",
        ":rtc_media",
        ":rtc_media_base",
        ":rtc_media_engine_defaults",
        ":rtc_media_tests_utils",
        ":rtc_sdp_video_format_utils",
        ":rtc_simulcast_encoder_adapter",
        "../api:create_simulcast_test_fixture_api",
        "../api:libjingle_peerconnection_api",
        "../api:mock_encoder_selector",
        "../api:mock_video_bitrate_allocator",
        "../api:mock_video_bitrate_allocator_factory",
        "../api:mock_video_codec_factory",
        "../api:mock_video_encoder",
        "../api:rtp_parameters",
        "../api:scoped_refptr",
        "../api:simulcast_test_fixture_api",
        "../api/audio_codecs:builtin_audio_decoder_factory",
        "../api/audio_codecs:builtin_audio_encoder_factory",
        "../api/rtc_event_log",
        "../api/task_queue",
        "../api/task_queue:default_task_queue_factory",
        "../api/test/video:function_video_factory",
        "../api/transport:field_trial_based_config",
        "../api/units:time_delta",
        "../api/units:timestamp",
        "../api/video:builtin_video_bitrate_allocator_factory",
        "../api/video:resolution",
        "../api/video:video_bitrate_allocation",
        "../api/video:video_codec_constants",
        "../api/video:video_frame",
        "../api/video:video_rtp_headers",
        "../api/video_codecs:builtin_video_decoder_factory",
        "../api/video_codecs:builtin_video_encoder_factory",
        "../api/video_codecs:video_codecs_api",
        "../audio",
        "../call:call_interfaces",
        "../common_video",
        "../modules/audio_device:mock_audio_device",
        "../modules/audio_processing",
        "../modules/audio_processing:api",
        "../modules/audio_processing:mocks",
        "../modules/rtp_rtcp",
        "../modules/rtp_rtcp:rtp_rtcp_format",
        "../modules/video_coding:simulcast_test_fixture_impl",
        "../modules/video_coding:video_codec_interface",
        "../modules/video_coding:webrtc_h264",
        "../modules/video_coding:webrtc_vp8",
<<<<<<< HEAD
        "../modules/video_coding/codecs/av1:libaom_av1_decoder",
        "../modules/video_coding/codecs/av1:libaom_av1_encoder_if_supported",
=======
>>>>>>> fb3bd4a0
        "../p2p:p2p_test_utils",
        "../rtc_base",
        "../rtc_base:byte_order",
        "../rtc_base:checks",
        "../rtc_base:gunit_helpers",
        "../rtc_base:logging",
        "../rtc_base:macromagic",
<<<<<<< HEAD
        "../rtc_base:rtc_base_approved",
=======
>>>>>>> fb3bd4a0
        "../rtc_base:rtc_base_tests_utils",
        "../rtc_base:rtc_event",
        "../rtc_base:rtc_task_queue",
        "../rtc_base:safe_conversions",
        "../rtc_base:stringutils",
        "../rtc_base:threading",
        "../rtc_base:timeutils",
        "../rtc_base/experiments:min_video_bitrate_experiment",
        "../rtc_base/synchronization:mutex",
        "../rtc_base/third_party/sigslot",
        "../system_wrappers:field_trial",
        "../test:audio_codec_mocks",
        "../test:fake_video_codecs",
        "../test:field_trial",
        "../test:rtp_test_utils",
        "../test:scoped_key_value_config",
        "../test:test_main",
        "../test:test_support",
        "../test:video_test_common",
        "../test/time_controller",
<<<<<<< HEAD
=======
        "../video/config:streams_config",
>>>>>>> fb3bd4a0
      ]

      if (enable_libaom) {
        defines += [ "RTC_USE_LIBAOM_AV1_ENCODER" ]
      }

      absl_deps = [
        "//third_party/abseil-cpp/absl/algorithm:container",
        "//third_party/abseil-cpp/absl/memory",
        "//third_party/abseil-cpp/absl/strings",
        "//third_party/abseil-cpp/absl/types:optional",
      ]
      sources = [
        "base/codec_unittest.cc",
        "base/media_engine_unittest.cc",
        "base/rtp_utils_unittest.cc",
        "base/sdp_video_format_utils_unittest.cc",
        "base/stream_params_unittest.cc",
        "base/turn_utils_unittest.cc",
        "base/video_adapter_unittest.cc",
        "base/video_broadcaster_unittest.cc",
        "base/video_common_unittest.cc",
        "engine/encoder_simulcast_proxy_unittest.cc",
        "engine/internal_decoder_factory_unittest.cc",
        "engine/internal_encoder_factory_unittest.cc",
        "engine/multiplex_codec_factory_unittest.cc",
        "engine/null_webrtc_video_engine_unittest.cc",
        "engine/payload_type_mapper_unittest.cc",
        "engine/simulcast_encoder_adapter_unittest.cc",
        "engine/unhandled_packets_buffer_unittest.cc",
        "engine/webrtc_media_engine_unittest.cc",
        "engine/webrtc_video_engine_unittest.cc",
      ]

      # TODO(kthelgason): Reenable this test on iOS.
      # See bugs.webrtc.org/5569
      if (!is_ios) {
        sources += [ "engine/webrtc_voice_engine_unittest.cc" ]
      }

      if (rtc_opus_support_120ms_ptime) {
        defines += [ "WEBRTC_OPUS_SUPPORT_120MS_PTIME=1" ]
      } else {
        defines += [ "WEBRTC_OPUS_SUPPORT_120MS_PTIME=0" ]
      }

      data = rtc_media_unittests_resources

      if (is_android) {
        deps += [ "//testing/android/native_test:native_test_support" ]
        shard_timeout = 900
      }

      if (is_ios) {
        deps += [ ":rtc_media_unittests_bundle_data" ]
      }

      if (rtc_build_dcsctp) {
        sources += [ "sctp/dcsctp_transport_unittest.cc" ]
        deps += [
          ":rtc_data_dcsctp_transport",
          "../net/dcsctp/public:factory",
          "../net/dcsctp/public:mocks",
          "../net/dcsctp/public:socket",
        ]
      }
    }
  }
}<|MERGE_RESOLUTION|>--- conflicted
+++ resolved
@@ -84,16 +84,9 @@
     "../rtc_base:buffer",
     "../rtc_base:byte_order",
     "../rtc_base:checks",
-<<<<<<< HEAD
-    "../rtc_base:logging",
-    "../rtc_base:macromagic",
-    "../rtc_base:rtc_base_approved",
-    "../rtc_base:rtc_base_approved",
-=======
     "../rtc_base:copy_on_write_buffer",
     "../rtc_base:logging",
     "../rtc_base:macromagic",
->>>>>>> fb3bd4a0
     "../rtc_base:rtc_task_queue",
     "../rtc_base:sanitizer",
     "../rtc_base:socket",
@@ -170,10 +163,6 @@
     "../rtc_base:atomicops",
     "../rtc_base:checks",
     "../rtc_base:logging",
-<<<<<<< HEAD
-    "../rtc_base:rtc_base_approved",
-=======
->>>>>>> fb3bd4a0
     "../rtc_base/experiments:encoder_info_settings",
     "../rtc_base/experiments:rate_control_settings",
     "../rtc_base/system:no_unique_address",
@@ -232,22 +221,12 @@
     "../modules/video_coding:webrtc_multiplex",
     "../modules/video_coding:webrtc_vp8",
     "../modules/video_coding:webrtc_vp9",
-<<<<<<< HEAD
-    "../modules/video_coding/codecs/av1:libaom_av1_decoder",
-    "../modules/video_coding/codecs/av1:libaom_av1_encoder_if_supported",
     "../rtc_base:checks",
     "../rtc_base:logging",
-    "../rtc_base:rtc_base_approved",
-=======
-    "../rtc_base:checks",
-    "../rtc_base:logging",
->>>>>>> fb3bd4a0
     "../rtc_base/system:rtc_export",
     "../system_wrappers:field_trial",
     "../test:fake_video_codecs",
   ]
-<<<<<<< HEAD
-=======
 
   if (enable_libaom) {
     defines += [ "RTC_USE_LIBAOM_AV1_ENCODER" ]
@@ -256,7 +235,6 @@
     ]
   }
 
->>>>>>> fb3bd4a0
   if (rtc_include_dav1d_in_internal_decoder_factory) {
     deps += [ "../modules/video_coding/codecs/av1:dav1d_decoder" ]
   }
@@ -338,10 +316,7 @@
     "../rtc_base:ignore_wundef",
     "../rtc_base:logging",
     "../rtc_base:macromagic",
-<<<<<<< HEAD
-=======
     "../rtc_base:race_checker",
->>>>>>> fb3bd4a0
     "../rtc_base:rtc_task_queue",
     "../rtc_base:safe_conversions",
     "../rtc_base:stringutils",
@@ -442,10 +417,7 @@
     deps = [
       ":rtc_data_sctp_transport_internal",
       "../api:array_view",
-<<<<<<< HEAD
-=======
       "../api/task_queue:pending_task_safety_flag",
->>>>>>> fb3bd4a0
       "../api/task_queue:task_queue",
       "../media:rtc_media_base",
       "../net/dcsctp/public:factory",
@@ -455,25 +427,15 @@
       "../net/dcsctp/timer:task_queue_timeout",
       "../p2p:rtc_p2p",
       "../rtc_base:checks",
-<<<<<<< HEAD
-      "../rtc_base:logging",
-      "../rtc_base:rtc_base_approved",
-=======
       "../rtc_base:copy_on_write_buffer",
       "../rtc_base:event_tracer",
       "../rtc_base:logging",
       "../rtc_base:macromagic",
       "../rtc_base:random",
->>>>>>> fb3bd4a0
       "../rtc_base:socket",
       "../rtc_base:stringutils",
       "../rtc_base:threading",
       "../rtc_base/containers:flat_map",
-<<<<<<< HEAD
-      "../rtc_base/task_utils:pending_task_safety_flag",
-      "../rtc_base/task_utils:to_queued_task",
-=======
->>>>>>> fb3bd4a0
       "../rtc_base/third_party/sigslot:sigslot",
       "../system_wrappers",
     ]
@@ -556,10 +518,6 @@
       "../rtc_base:copy_on_write_buffer",
       "../rtc_base:gunit_helpers",
       "../rtc_base:macromagic",
-<<<<<<< HEAD
-      "../rtc_base:rtc_base_approved",
-=======
->>>>>>> fb3bd4a0
       "../rtc_base:rtc_event",
       "../rtc_base:rtc_task_queue",
       "../rtc_base:stringutils",
@@ -669,11 +627,6 @@
         "../modules/video_coding:video_codec_interface",
         "../modules/video_coding:webrtc_h264",
         "../modules/video_coding:webrtc_vp8",
-<<<<<<< HEAD
-        "../modules/video_coding/codecs/av1:libaom_av1_decoder",
-        "../modules/video_coding/codecs/av1:libaom_av1_encoder_if_supported",
-=======
->>>>>>> fb3bd4a0
         "../p2p:p2p_test_utils",
         "../rtc_base",
         "../rtc_base:byte_order",
@@ -681,10 +634,6 @@
         "../rtc_base:gunit_helpers",
         "../rtc_base:logging",
         "../rtc_base:macromagic",
-<<<<<<< HEAD
-        "../rtc_base:rtc_base_approved",
-=======
->>>>>>> fb3bd4a0
         "../rtc_base:rtc_base_tests_utils",
         "../rtc_base:rtc_event",
         "../rtc_base:rtc_task_queue",
@@ -705,10 +654,7 @@
         "../test:test_support",
         "../test:video_test_common",
         "../test/time_controller",
-<<<<<<< HEAD
-=======
         "../video/config:streams_config",
->>>>>>> fb3bd4a0
       ]
 
       if (enable_libaom) {
