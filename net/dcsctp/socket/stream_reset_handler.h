/*
 *  Copyright (c) 2021 The WebRTC project authors. All Rights Reserved.
 *
 *  Use of this source code is governed by a BSD-style license
 *  that can be found in the LICENSE file in the root of the source
 *  tree. An additional intellectual property rights grant can be found
 *  in the file PATENTS.  All contributing project authors may
 *  be found in the AUTHORS file in the root of the source tree.
 */
#ifndef NET_DCSCTP_SOCKET_STREAM_RESET_HANDLER_H_
#define NET_DCSCTP_SOCKET_STREAM_RESET_HANDLER_H_

#include <cstdint>
#include <memory>
#include <string>
#include <utility>
#include <vector>

#include "absl/functional/bind_front.h"
#include "absl/strings/string_view.h"
#include "absl/types/optional.h"
#include "api/array_view.h"
#include "net/dcsctp/common/internal_types.h"
#include "net/dcsctp/packet/chunk/reconfig_chunk.h"
#include "net/dcsctp/packet/parameter/incoming_ssn_reset_request_parameter.h"
#include "net/dcsctp/packet/parameter/outgoing_ssn_reset_request_parameter.h"
#include "net/dcsctp/packet/parameter/reconfiguration_response_parameter.h"
#include "net/dcsctp/packet/sctp_packet.h"
#include "net/dcsctp/public/dcsctp_socket.h"
#include "net/dcsctp/rx/data_tracker.h"
#include "net/dcsctp/rx/reassembly_queue.h"
#include "net/dcsctp/socket/context.h"
#include "net/dcsctp/timer/timer.h"
#include "net/dcsctp/tx/retransmission_queue.h"
#include "rtc_base/containers/flat_set.h"

namespace dcsctp {

// StreamResetHandler handles sending outgoing stream reset requests (to close
// an SCTP stream, which translates to closing a data channel).
//
// It also handles incoming "outgoing stream reset requests", when the peer
// wants to close its data channel.
//
// Resetting streams is an asynchronous operation where the client will request
// a request a stream to be reset, but then it might not be performed exactly at
// this point. First, the sender might need to discard all messages that have
// been enqueued for this stream, or it may select to wait until all have been
// sent. At least, it must wait for the currently sending fragmented message to
// be fully sent, because a stream can't be reset while having received half a
// message. In the stream reset request, the "sender's last assigned TSN" is
// provided, which is simply the TSN for which the receiver should've received
// all messages before this value, before the stream can be reset. Since
// fragments can get lost or sent out-of-order, the receiver of a request may
// not have received all the data just yet, and then it will respond to the
// sender: "In progress". In other words, try again. The sender will then need
// to start a timer and try the very same request again (but with a new sequence
// number) until the receiver successfully performs the operation.
//
// All this can take some time, and may be driven by timers, so the client will
// ultimately be notified using callbacks.
//
// In this implementation, when a stream is reset, the queued but not-yet-sent
// messages will be discarded, but that may change in the future. RFC8831 allows
// both behaviors.
class StreamResetHandler {
 public:
  StreamResetHandler(absl::string_view log_prefix,
                     Context* context,
                     TimerManager* timer_manager,
                     DataTracker* data_tracker,
                     ReassemblyQueue* reassembly_queue,
                     RetransmissionQueue* retransmission_queue,
                     const DcSctpSocketHandoverState* handover_state = nullptr)
      : log_prefix_(std::string(log_prefix) + "reset: "),
        ctx_(context),
        data_tracker_(data_tracker),
        reassembly_queue_(reassembly_queue),
        retransmission_queue_(retransmission_queue),
        reconfig_timer_(timer_manager->CreateTimer(
            "re-config",
            absl::bind_front(&StreamResetHandler::OnReconfigTimerExpiry, this),
            TimerOptions(DurationMs(0)))),
        next_outgoing_req_seq_nbr_(
            handover_state
                ? ReconfigRequestSN(handover_state->tx.next_reset_req_sn)
                : ReconfigRequestSN(*ctx_->my_initial_tsn())),
        last_processed_req_seq_nbr_(
            handover_state ? ReconfigRequestSN(
                                 handover_state->rx.last_completed_reset_req_sn)
<<<<<<< HEAD
                           : ReconfigRequestSN(*ctx_->peer_initial_tsn() - 1)) {
  }
=======
                           : ReconfigRequestSN(*ctx_->peer_initial_tsn() - 1)),
        last_processed_req_result_(
            ReconfigurationResponseParameter::Result::kSuccessNothingToDo) {}
>>>>>>> fb3bd4a0

  // Initiates reset of the provided streams. While there can only be one
  // ongoing stream reset request at any time, this method can be called at any
  // time and also multiple times. It will enqueue requests that can't be
  // directly fulfilled, and will asynchronously process them when any ongoing
  // request has completed.
  void ResetStreams(rtc::ArrayView<const StreamID> outgoing_streams);

  // Creates a Reset Streams request that must be sent if returned. Will start
  // the reconfig timer. Will return absl::nullopt if there is no need to
  // create a request (no streams to reset) or if there already is an ongoing
  // stream reset request that hasn't completed yet.
  absl::optional<ReConfigChunk> MakeStreamResetRequest();

  // Called when handling and incoming RE-CONFIG chunk.
  void HandleReConfig(ReConfigChunk chunk);

  HandoverReadinessStatus GetHandoverReadiness() const;

  void AddHandoverState(DcSctpSocketHandoverState& state);

 private:
  // Represents a stream request operation. There can only be one ongoing at
  // any time, and a sent request may either succeed, fail or result in the
  // receiver signaling that it can't process it right now, and then it will be
  // retried.
  class CurrentRequest {
   public:
    CurrentRequest(TSN sender_last_assigned_tsn, std::vector<StreamID> streams)
        : req_seq_nbr_(absl::nullopt),
          sender_last_assigned_tsn_(sender_last_assigned_tsn),
          streams_(std::move(streams)) {}

    // Returns the current request sequence number, if this request has been
    // sent (check `has_been_sent` first). Will return 0 if the request is just
    // prepared (or scheduled for retransmission) but not yet sent.
    ReconfigRequestSN req_seq_nbr() const {
      return req_seq_nbr_.value_or(ReconfigRequestSN(0));
    }

    // The sender's last assigned TSN, from the retransmission queue. The
    // receiver uses this to know when all data up to this TSN has been
    // received, to know when to safely reset the stream.
    TSN sender_last_assigned_tsn() const { return sender_last_assigned_tsn_; }

    // The streams that are to be reset.
    const std::vector<StreamID>& streams() const { return streams_; }

    // If this request has been sent yet. If not, then it's either because it
    // has only been prepared and not yet sent, or because the received couldn't
    // apply the request, and then the exact same request will be retried, but
    // with a new sequence number.
    bool has_been_sent() const { return req_seq_nbr_.has_value(); }

    // If the receiver can't apply the request yet (and answered "In Progress"),
    // this will be called to prepare the request to be retransmitted at a later
    // time.
    void PrepareRetransmission() { req_seq_nbr_ = absl::nullopt; }

    // If the request hasn't been sent yet, this assigns it a request number.
    void PrepareToSend(ReconfigRequestSN new_req_seq_nbr) {
      req_seq_nbr_ = new_req_seq_nbr;
    }

   private:
    // If this is set, this request has been sent. If it's not set, the request
    // has been prepared, but has not yet been sent. This is typically used when
    // the peer responded "in progress" and the same request (but a different
    // request number) must be sent again.
    absl::optional<ReconfigRequestSN> req_seq_nbr_;
    // The sender's (that's us) last assigned TSN, from the retransmission
    // queue.
    TSN sender_last_assigned_tsn_;
    // The streams that are to be reset in this request.
    const std::vector<StreamID> streams_;
  };

  // Called to validate an incoming RE-CONFIG chunk.
  bool Validate(const ReConfigChunk& chunk);

  // Processes a stream stream reconfiguration chunk and may either return
  // absl::nullopt (on protocol errors), or a list of responses - either 0, 1
  // or 2.
  absl::optional<std::vector<ReconfigurationResponseParameter>> Process(
      const ReConfigChunk& chunk);

  // Creates the actual RE-CONFIG chunk. A request (which set `current_request`)
  // must have been created prior.
  ReConfigChunk MakeReconfigChunk();

  // Called to validate the `req_seq_nbr`, that it's the next in sequence. If it
  // fails to validate, and returns false, it will also add a response to
  // `responses`.
  bool ValidateReqSeqNbr(
      ReconfigRequestSN req_seq_nbr,
      std::vector<ReconfigurationResponseParameter>& responses);

  // Called when this socket receives an outgoing stream reset request. It might
  // either be performed straight away, or have to be deferred, and the result
  // of that will be put in `responses`.
  void HandleResetOutgoing(
      const ParameterDescriptor& descriptor,
      std::vector<ReconfigurationResponseParameter>& responses);

  // Called when this socket receives an incoming stream reset request. This
  // isn't really supported, but a successful response is put in `responses`.
  void HandleResetIncoming(
      const ParameterDescriptor& descriptor,
      std::vector<ReconfigurationResponseParameter>& responses);

  // Called when receiving a response to an outgoing stream reset request. It
  // will either commit the stream resetting, if the operation was successful,
  // or will schedule a retry if it was deferred. And if it failed, the
  // operation will be rolled back.
  void HandleResponse(const ParameterDescriptor& descriptor);

  // Expiration handler for the Reconfig timer.
  absl::optional<DurationMs> OnReconfigTimerExpiry();

  const std::string log_prefix_;
  Context* ctx_;
  DataTracker* data_tracker_;
  ReassemblyQueue* reassembly_queue_;
  RetransmissionQueue* retransmission_queue_;
  const std::unique_ptr<Timer> reconfig_timer_;

  // The next sequence number for outgoing stream requests.
  ReconfigRequestSN next_outgoing_req_seq_nbr_;

  // The current stream request operation.
  absl::optional<CurrentRequest> current_request_;

  // For incoming requests - last processed request sequence number.
  ReconfigRequestSN last_processed_req_seq_nbr_;
  // The result from last processed incoming request
  ReconfigurationResponseParameter::Result last_processed_req_result_;
};
}  // namespace dcsctp

#endif  // NET_DCSCTP_SOCKET_STREAM_RESET_HANDLER_H_<|MERGE_RESOLUTION|>--- conflicted
+++ resolved
@@ -88,14 +88,9 @@
         last_processed_req_seq_nbr_(
             handover_state ? ReconfigRequestSN(
                                  handover_state->rx.last_completed_reset_req_sn)
-<<<<<<< HEAD
-                           : ReconfigRequestSN(*ctx_->peer_initial_tsn() - 1)) {
-  }
-=======
                            : ReconfigRequestSN(*ctx_->peer_initial_tsn() - 1)),
         last_processed_req_result_(
             ReconfigurationResponseParameter::Result::kSuccessNothingToDo) {}
->>>>>>> fb3bd4a0
 
   // Initiates reset of the provided streams. While there can only be one
   // ongoing stream reset request at any time, this method can be called at any
