/*
 *  Copyright (c) 2021 The WebRTC project authors. All Rights Reserved.
 *
 *  Use of this source code is governed by a BSD-style license
 *  that can be found in the LICENSE file in the root of the source
 *  tree. An additional intellectual property rights grant can be found
 *  in the file PATENTS.  All contributing project authors may
 *  be found in the AUTHORS file in the root of the source tree.
 */
#include "net/dcsctp/tx/rr_send_queue.h"

#include <cstdint>
#include <type_traits>
#include <vector>

#include "net/dcsctp/packet/data.h"
#include "net/dcsctp/public/dcsctp_message.h"
#include "net/dcsctp/public/dcsctp_options.h"
#include "net/dcsctp/public/dcsctp_socket.h"
#include "net/dcsctp/public/types.h"
#include "net/dcsctp/socket/mock_dcsctp_socket_callbacks.h"
#include "net/dcsctp/testing/testing_macros.h"
#include "net/dcsctp/tx/send_queue.h"
#include "rtc_base/gunit.h"
#include "test/gmock.h"

namespace dcsctp {
namespace {
using ::testing::SizeIs;
using ::testing::UnorderedElementsAre;

constexpr TimeMs kNow = TimeMs(0);
constexpr StreamID kStreamID(1);
constexpr PPID kPPID(53);
constexpr size_t kMaxQueueSize = 1000;
constexpr StreamPriority kDefaultPriority(10);
constexpr size_t kBufferedAmountLowThreshold = 500;
constexpr size_t kOneFragmentPacketSize = 100;
constexpr size_t kTwoFragmentPacketSize = 101;
constexpr size_t kMtu = 1100;

class RRSendQueueTest : public testing::Test {
 protected:
  RRSendQueueTest()
      : buf_("log: ",
             &callbacks_,
             kMaxQueueSize,
             kMtu,
             kDefaultPriority,
             kBufferedAmountLowThreshold) {}

  testing::NiceMock<MockDcSctpSocketCallbacks> callbacks_;
  const DcSctpOptions options_;
  RRSendQueue buf_;
};

TEST_F(RRSendQueueTest, EmptyBuffer) {
  EXPECT_TRUE(buf_.IsEmpty());
  EXPECT_FALSE(buf_.Produce(kNow, kOneFragmentPacketSize).has_value());
  EXPECT_FALSE(buf_.IsFull());
}

TEST_F(RRSendQueueTest, AddAndGetSingleChunk) {
  buf_.Add(kNow, DcSctpMessage(kStreamID, kPPID, {1, 2, 4, 5, 6}));

  EXPECT_FALSE(buf_.IsEmpty());
  EXPECT_FALSE(buf_.IsFull());
  absl::optional<SendQueue::DataToSend> chunk_opt =
      buf_.Produce(kNow, kOneFragmentPacketSize);
  ASSERT_TRUE(chunk_opt.has_value());
  EXPECT_TRUE(chunk_opt->data.is_beginning);
  EXPECT_TRUE(chunk_opt->data.is_end);
}

TEST_F(RRSendQueueTest, CarveOutBeginningMiddleAndEnd) {
  std::vector<uint8_t> payload(60);
  buf_.Add(kNow, DcSctpMessage(kStreamID, kPPID, payload));

  absl::optional<SendQueue::DataToSend> chunk_beg =
      buf_.Produce(kNow, /*max_size=*/20);
  ASSERT_TRUE(chunk_beg.has_value());
  EXPECT_TRUE(chunk_beg->data.is_beginning);
  EXPECT_FALSE(chunk_beg->data.is_end);

  absl::optional<SendQueue::DataToSend> chunk_mid =
      buf_.Produce(kNow, /*max_size=*/20);
  ASSERT_TRUE(chunk_mid.has_value());
  EXPECT_FALSE(chunk_mid->data.is_beginning);
  EXPECT_FALSE(chunk_mid->data.is_end);

  absl::optional<SendQueue::DataToSend> chunk_end =
      buf_.Produce(kNow, /*max_size=*/20);
  ASSERT_TRUE(chunk_end.has_value());
  EXPECT_FALSE(chunk_end->data.is_beginning);
  EXPECT_TRUE(chunk_end->data.is_end);

  EXPECT_FALSE(buf_.Produce(kNow, kOneFragmentPacketSize).has_value());
}

TEST_F(RRSendQueueTest, GetChunksFromTwoMessages) {
  std::vector<uint8_t> payload(60);
  buf_.Add(kNow, DcSctpMessage(kStreamID, kPPID, payload));
  buf_.Add(kNow, DcSctpMessage(StreamID(3), PPID(54), payload));

  absl::optional<SendQueue::DataToSend> chunk_one =
      buf_.Produce(kNow, kOneFragmentPacketSize);
  ASSERT_TRUE(chunk_one.has_value());
  EXPECT_EQ(chunk_one->data.stream_id, kStreamID);
  EXPECT_EQ(chunk_one->data.ppid, kPPID);
  EXPECT_TRUE(chunk_one->data.is_beginning);
  EXPECT_TRUE(chunk_one->data.is_end);

  absl::optional<SendQueue::DataToSend> chunk_two =
      buf_.Produce(kNow, kOneFragmentPacketSize);
  ASSERT_TRUE(chunk_two.has_value());
  EXPECT_EQ(chunk_two->data.stream_id, StreamID(3));
  EXPECT_EQ(chunk_two->data.ppid, PPID(54));
  EXPECT_TRUE(chunk_two->data.is_beginning);
  EXPECT_TRUE(chunk_two->data.is_end);
}

TEST_F(RRSendQueueTest, BufferBecomesFullAndEmptied) {
  std::vector<uint8_t> payload(600);
  EXPECT_FALSE(buf_.IsFull());
  buf_.Add(kNow, DcSctpMessage(kStreamID, kPPID, payload));
  EXPECT_FALSE(buf_.IsFull());
  buf_.Add(kNow, DcSctpMessage(StreamID(3), PPID(54), payload));
  EXPECT_TRUE(buf_.IsFull());
  // However, it's still possible to add messages. It's a soft limit, and it
  // might be necessary to forcefully add messages due to e.g. external
  // fragmentation.
  buf_.Add(kNow, DcSctpMessage(StreamID(5), PPID(55), payload));
  EXPECT_TRUE(buf_.IsFull());

  absl::optional<SendQueue::DataToSend> chunk_one = buf_.Produce(kNow, 1000);
  ASSERT_TRUE(chunk_one.has_value());
  EXPECT_EQ(chunk_one->data.stream_id, kStreamID);
  EXPECT_EQ(chunk_one->data.ppid, kPPID);

  EXPECT_TRUE(buf_.IsFull());

  absl::optional<SendQueue::DataToSend> chunk_two = buf_.Produce(kNow, 1000);
  ASSERT_TRUE(chunk_two.has_value());
  EXPECT_EQ(chunk_two->data.stream_id, StreamID(3));
  EXPECT_EQ(chunk_two->data.ppid, PPID(54));

  EXPECT_FALSE(buf_.IsFull());
  EXPECT_FALSE(buf_.IsEmpty());

  absl::optional<SendQueue::DataToSend> chunk_three = buf_.Produce(kNow, 1000);
  ASSERT_TRUE(chunk_three.has_value());
  EXPECT_EQ(chunk_three->data.stream_id, StreamID(5));
  EXPECT_EQ(chunk_three->data.ppid, PPID(55));

  EXPECT_FALSE(buf_.IsFull());
  EXPECT_TRUE(buf_.IsEmpty());
}

TEST_F(RRSendQueueTest, DefaultsToOrderedSend) {
  std::vector<uint8_t> payload(20);

  // Default is ordered
  buf_.Add(kNow, DcSctpMessage(kStreamID, kPPID, payload));
  absl::optional<SendQueue::DataToSend> chunk_one =
      buf_.Produce(kNow, kOneFragmentPacketSize);
  ASSERT_TRUE(chunk_one.has_value());
  EXPECT_FALSE(chunk_one->data.is_unordered);

  // Explicitly unordered.
  SendOptions opts;
  opts.unordered = IsUnordered(true);
  buf_.Add(kNow, DcSctpMessage(kStreamID, kPPID, payload), opts);
  absl::optional<SendQueue::DataToSend> chunk_two =
      buf_.Produce(kNow, kOneFragmentPacketSize);
  ASSERT_TRUE(chunk_two.has_value());
  EXPECT_TRUE(chunk_two->data.is_unordered);
}

TEST_F(RRSendQueueTest, ProduceWithLifetimeExpiry) {
  std::vector<uint8_t> payload(20);

  // Default is no expiry
  TimeMs now = kNow;
  buf_.Add(now, DcSctpMessage(kStreamID, kPPID, payload));
  now += DurationMs(1000000);
  ASSERT_TRUE(buf_.Produce(now, kOneFragmentPacketSize));

  SendOptions expires_2_seconds;
  expires_2_seconds.lifetime = DurationMs(2000);

  // Add and consume within lifetime
  buf_.Add(now, DcSctpMessage(kStreamID, kPPID, payload), expires_2_seconds);
  now += DurationMs(2000);
  ASSERT_TRUE(buf_.Produce(now, kOneFragmentPacketSize));

  // Add and consume just outside lifetime
  buf_.Add(now, DcSctpMessage(kStreamID, kPPID, payload), expires_2_seconds);
  now += DurationMs(2001);
  ASSERT_FALSE(buf_.Produce(now, kOneFragmentPacketSize));

  // A long time after expiry
  buf_.Add(now, DcSctpMessage(kStreamID, kPPID, payload), expires_2_seconds);
  now += DurationMs(1000000);
  ASSERT_FALSE(buf_.Produce(now, kOneFragmentPacketSize));

  // Expire one message, but produce the second that is not expired.
  buf_.Add(now, DcSctpMessage(kStreamID, kPPID, payload), expires_2_seconds);

  SendOptions expires_4_seconds;
  expires_4_seconds.lifetime = DurationMs(4000);

  buf_.Add(now, DcSctpMessage(kStreamID, kPPID, payload), expires_4_seconds);
  now += DurationMs(2001);

  ASSERT_TRUE(buf_.Produce(now, kOneFragmentPacketSize));
  ASSERT_FALSE(buf_.Produce(now, kOneFragmentPacketSize));
}

TEST_F(RRSendQueueTest, DiscardPartialPackets) {
  std::vector<uint8_t> payload(120);

  buf_.Add(kNow, DcSctpMessage(kStreamID, kPPID, payload));
  buf_.Add(kNow, DcSctpMessage(StreamID(2), PPID(54), payload));

  absl::optional<SendQueue::DataToSend> chunk_one =
      buf_.Produce(kNow, kOneFragmentPacketSize);
  ASSERT_TRUE(chunk_one.has_value());
  EXPECT_FALSE(chunk_one->data.is_end);
  EXPECT_EQ(chunk_one->data.stream_id, kStreamID);
  buf_.Discard(IsUnordered(false), chunk_one->data.stream_id,
               chunk_one->data.message_id);

  absl::optional<SendQueue::DataToSend> chunk_two =
      buf_.Produce(kNow, kOneFragmentPacketSize);
  ASSERT_TRUE(chunk_two.has_value());
  EXPECT_FALSE(chunk_two->data.is_end);
  EXPECT_EQ(chunk_two->data.stream_id, StreamID(2));

  absl::optional<SendQueue::DataToSend> chunk_three =
      buf_.Produce(kNow, kOneFragmentPacketSize);
  ASSERT_TRUE(chunk_three.has_value());
  EXPECT_TRUE(chunk_three->data.is_end);
  EXPECT_EQ(chunk_three->data.stream_id, StreamID(2));
  ASSERT_FALSE(buf_.Produce(kNow, kOneFragmentPacketSize));

  // Calling it again shouldn't cause issues.
  buf_.Discard(IsUnordered(false), chunk_one->data.stream_id,
               chunk_one->data.message_id);
  ASSERT_FALSE(buf_.Produce(kNow, kOneFragmentPacketSize));
}

TEST_F(RRSendQueueTest, PrepareResetStreamsDiscardsStream) {
  buf_.Add(kNow, DcSctpMessage(kStreamID, kPPID, {1, 2, 3}));
  buf_.Add(kNow, DcSctpMessage(StreamID(2), PPID(54), {1, 2, 3, 4, 5}));
  EXPECT_EQ(buf_.total_buffered_amount(), 8u);

  buf_.PrepareResetStream(StreamID(1));
  EXPECT_EQ(buf_.total_buffered_amount(), 5u);

  EXPECT_THAT(buf_.GetStreamsReadyToBeReset(),
              UnorderedElementsAre(StreamID(1)));
  buf_.CommitResetStreams();
  buf_.PrepareResetStream(StreamID(2));
  EXPECT_EQ(buf_.total_buffered_amount(), 0u);
}

TEST_F(RRSendQueueTest, PrepareResetStreamsNotPartialPackets) {
  std::vector<uint8_t> payload(120);

  buf_.Add(kNow, DcSctpMessage(kStreamID, kPPID, payload));
  buf_.Add(kNow, DcSctpMessage(kStreamID, kPPID, payload));

  absl::optional<SendQueue::DataToSend> chunk_one = buf_.Produce(kNow, 50);
  ASSERT_TRUE(chunk_one.has_value());
  EXPECT_EQ(chunk_one->data.stream_id, kStreamID);
  EXPECT_EQ(buf_.total_buffered_amount(), 2 * payload.size() - 50);

  buf_.PrepareResetStream(StreamID(1));
  EXPECT_EQ(buf_.total_buffered_amount(), payload.size() - 50);
}

TEST_F(RRSendQueueTest, EnqueuedItemsArePausedDuringStreamReset) {
  std::vector<uint8_t> payload(50);

  buf_.PrepareResetStream(StreamID(1));
  EXPECT_EQ(buf_.total_buffered_amount(), 0u);

  buf_.Add(kNow, DcSctpMessage(kStreamID, kPPID, payload));
  EXPECT_EQ(buf_.total_buffered_amount(), payload.size());

  EXPECT_FALSE(buf_.Produce(kNow, kOneFragmentPacketSize).has_value());

  EXPECT_TRUE(buf_.HasStreamsReadyToBeReset());
  EXPECT_THAT(buf_.GetStreamsReadyToBeReset(),
              UnorderedElementsAre(StreamID(1)));

  EXPECT_FALSE(buf_.Produce(kNow, kOneFragmentPacketSize).has_value());

  buf_.CommitResetStreams();
  EXPECT_EQ(buf_.total_buffered_amount(), payload.size());

  absl::optional<SendQueue::DataToSend> chunk_one = buf_.Produce(kNow, 50);
  ASSERT_TRUE(chunk_one.has_value());
  EXPECT_EQ(chunk_one->data.stream_id, kStreamID);
  EXPECT_EQ(buf_.total_buffered_amount(), 0u);
}

TEST_F(RRSendQueueTest, PausedStreamsStillSendPartialMessagesUntilEnd) {
  constexpr size_t kPayloadSize = 100;
  constexpr size_t kFragmentSize = 50;
  std::vector<uint8_t> payload(kPayloadSize);

  buf_.Add(kNow, DcSctpMessage(kStreamID, kPPID, payload));
  buf_.Add(kNow, DcSctpMessage(kStreamID, kPPID, payload));

  absl::optional<SendQueue::DataToSend> chunk_one =
      buf_.Produce(kNow, kFragmentSize);
  ASSERT_TRUE(chunk_one.has_value());
  EXPECT_EQ(chunk_one->data.stream_id, kStreamID);
  EXPECT_EQ(buf_.total_buffered_amount(), 2 * kPayloadSize - kFragmentSize);

  // This will stop the second message from being sent.
  buf_.PrepareResetStream(StreamID(1));
  EXPECT_EQ(buf_.total_buffered_amount(), 1 * kPayloadSize - kFragmentSize);

  // Should still produce fragments until end of message.
  absl::optional<SendQueue::DataToSend> chunk_two =
      buf_.Produce(kNow, kFragmentSize);
  ASSERT_TRUE(chunk_two.has_value());
  EXPECT_EQ(chunk_two->data.stream_id, kStreamID);
  EXPECT_EQ(buf_.total_buffered_amount(), 0ul);

  // But shouldn't produce any more messages as the stream is paused.
  EXPECT_FALSE(buf_.Produce(kNow, kFragmentSize).has_value());
}

TEST_F(RRSendQueueTest, CommittingResetsSSN) {
  std::vector<uint8_t> payload(50);

  buf_.Add(kNow, DcSctpMessage(kStreamID, kPPID, payload));
  buf_.Add(kNow, DcSctpMessage(kStreamID, kPPID, payload));

  absl::optional<SendQueue::DataToSend> chunk_one =
      buf_.Produce(kNow, kOneFragmentPacketSize);
  ASSERT_TRUE(chunk_one.has_value());
  EXPECT_EQ(chunk_one->data.ssn, SSN(0));

  absl::optional<SendQueue::DataToSend> chunk_two =
      buf_.Produce(kNow, kOneFragmentPacketSize);
  ASSERT_TRUE(chunk_two.has_value());
  EXPECT_EQ(chunk_two->data.ssn, SSN(1));

  buf_.PrepareResetStream(StreamID(1));

  // Buffered
  buf_.Add(kNow, DcSctpMessage(kStreamID, kPPID, payload));

  EXPECT_TRUE(buf_.HasStreamsReadyToBeReset());
  EXPECT_THAT(buf_.GetStreamsReadyToBeReset(),
              UnorderedElementsAre(StreamID(1)));
  buf_.CommitResetStreams();

  absl::optional<SendQueue::DataToSend> chunk_three =
      buf_.Produce(kNow, kOneFragmentPacketSize);
  ASSERT_TRUE(chunk_three.has_value());
  EXPECT_EQ(chunk_three->data.ssn, SSN(0));
}

TEST_F(RRSendQueueTest, CommittingResetsSSNForPausedStreamsOnly) {
  std::vector<uint8_t> payload(50);

  buf_.Add(kNow, DcSctpMessage(StreamID(1), kPPID, payload));
  buf_.Add(kNow, DcSctpMessage(StreamID(3), kPPID, payload));

  absl::optional<SendQueue::DataToSend> chunk_one =
      buf_.Produce(kNow, kOneFragmentPacketSize);
  ASSERT_TRUE(chunk_one.has_value());
  EXPECT_EQ(chunk_one->data.stream_id, StreamID(1));
  EXPECT_EQ(chunk_one->data.ssn, SSN(0));

  absl::optional<SendQueue::DataToSend> chunk_two =
      buf_.Produce(kNow, kOneFragmentPacketSize);
  ASSERT_TRUE(chunk_two.has_value());
  EXPECT_EQ(chunk_two->data.stream_id, StreamID(3));
  EXPECT_EQ(chunk_two->data.ssn, SSN(0));

  buf_.PrepareResetStream(StreamID(3));

  // Send two more messages - SID 3 will buffer, SID 1 will send.
  buf_.Add(kNow, DcSctpMessage(StreamID(1), kPPID, payload));
  buf_.Add(kNow, DcSctpMessage(StreamID(3), kPPID, payload));

  EXPECT_TRUE(buf_.HasStreamsReadyToBeReset());
  EXPECT_THAT(buf_.GetStreamsReadyToBeReset(),
              UnorderedElementsAre(StreamID(3)));

  buf_.CommitResetStreams();

  absl::optional<SendQueue::DataToSend> chunk_three =
      buf_.Produce(kNow, kOneFragmentPacketSize);
  ASSERT_TRUE(chunk_three.has_value());
  EXPECT_EQ(chunk_three->data.stream_id, StreamID(1));
  EXPECT_EQ(chunk_three->data.ssn, SSN(1));

  absl::optional<SendQueue::DataToSend> chunk_four =
      buf_.Produce(kNow, kOneFragmentPacketSize);
  ASSERT_TRUE(chunk_four.has_value());
  EXPECT_EQ(chunk_four->data.stream_id, StreamID(3));
  EXPECT_EQ(chunk_four->data.ssn, SSN(0));
}

TEST_F(RRSendQueueTest, RollBackResumesSSN) {
  std::vector<uint8_t> payload(50);

  buf_.Add(kNow, DcSctpMessage(kStreamID, kPPID, payload));
  buf_.Add(kNow, DcSctpMessage(kStreamID, kPPID, payload));

  absl::optional<SendQueue::DataToSend> chunk_one =
      buf_.Produce(kNow, kOneFragmentPacketSize);
  ASSERT_TRUE(chunk_one.has_value());
  EXPECT_EQ(chunk_one->data.ssn, SSN(0));

  absl::optional<SendQueue::DataToSend> chunk_two =
      buf_.Produce(kNow, kOneFragmentPacketSize);
  ASSERT_TRUE(chunk_two.has_value());
  EXPECT_EQ(chunk_two->data.ssn, SSN(1));

  buf_.PrepareResetStream(StreamID(1));

  // Buffered
  buf_.Add(kNow, DcSctpMessage(kStreamID, kPPID, payload));

  EXPECT_TRUE(buf_.HasStreamsReadyToBeReset());
  EXPECT_THAT(buf_.GetStreamsReadyToBeReset(),
              UnorderedElementsAre(StreamID(1)));
  buf_.RollbackResetStreams();

  absl::optional<SendQueue::DataToSend> chunk_three =
      buf_.Produce(kNow, kOneFragmentPacketSize);
  ASSERT_TRUE(chunk_three.has_value());
  EXPECT_EQ(chunk_three->data.ssn, SSN(2));
}

TEST_F(RRSendQueueTest, ReturnsFragmentsForOneMessageBeforeMovingToNext) {
  std::vector<uint8_t> payload(200);
  buf_.Add(kNow, DcSctpMessage(StreamID(1), kPPID, payload));
  buf_.Add(kNow, DcSctpMessage(StreamID(2), kPPID, payload));

  ASSERT_HAS_VALUE_AND_ASSIGN(SendQueue::DataToSend chunk1,
                              buf_.Produce(kNow, kOneFragmentPacketSize));
  EXPECT_EQ(chunk1.data.stream_id, StreamID(1));

  ASSERT_HAS_VALUE_AND_ASSIGN(SendQueue::DataToSend chunk2,
                              buf_.Produce(kNow, kOneFragmentPacketSize));
  EXPECT_EQ(chunk2.data.stream_id, StreamID(1));

  ASSERT_HAS_VALUE_AND_ASSIGN(SendQueue::DataToSend chunk3,
                              buf_.Produce(kNow, kOneFragmentPacketSize));
  EXPECT_EQ(chunk3.data.stream_id, StreamID(2));

  ASSERT_HAS_VALUE_AND_ASSIGN(SendQueue::DataToSend chunk4,
                              buf_.Produce(kNow, kOneFragmentPacketSize));
  EXPECT_EQ(chunk4.data.stream_id, StreamID(2));
}

TEST_F(RRSendQueueTest, ReturnsAlsoSmallFragmentsBeforeMovingToNext) {
  std::vector<uint8_t> payload(kTwoFragmentPacketSize);
  buf_.Add(kNow, DcSctpMessage(StreamID(1), kPPID, payload));
  buf_.Add(kNow, DcSctpMessage(StreamID(2), kPPID, payload));

  ASSERT_HAS_VALUE_AND_ASSIGN(SendQueue::DataToSend chunk1,
                              buf_.Produce(kNow, kOneFragmentPacketSize));
  EXPECT_EQ(chunk1.data.stream_id, StreamID(1));
  EXPECT_THAT(chunk1.data.payload, SizeIs(kOneFragmentPacketSize));

  ASSERT_HAS_VALUE_AND_ASSIGN(SendQueue::DataToSend chunk2,
                              buf_.Produce(kNow, kOneFragmentPacketSize));
  EXPECT_EQ(chunk2.data.stream_id, StreamID(1));
  EXPECT_THAT(chunk2.data.payload,
              SizeIs(kTwoFragmentPacketSize - kOneFragmentPacketSize));

  ASSERT_HAS_VALUE_AND_ASSIGN(SendQueue::DataToSend chunk3,
                              buf_.Produce(kNow, kOneFragmentPacketSize));
  EXPECT_EQ(chunk3.data.stream_id, StreamID(2));
  EXPECT_THAT(chunk3.data.payload, SizeIs(kOneFragmentPacketSize));

  ASSERT_HAS_VALUE_AND_ASSIGN(SendQueue::DataToSend chunk4,
                              buf_.Produce(kNow, kOneFragmentPacketSize));
  EXPECT_EQ(chunk4.data.stream_id, StreamID(2));
  EXPECT_THAT(chunk4.data.payload,
              SizeIs(kTwoFragmentPacketSize - kOneFragmentPacketSize));
}

TEST_F(RRSendQueueTest, WillCycleInRoundRobinFashionBetweenStreams) {
  buf_.Add(kNow, DcSctpMessage(StreamID(1), kPPID, std::vector<uint8_t>(1)));
  buf_.Add(kNow, DcSctpMessage(StreamID(1), kPPID, std::vector<uint8_t>(2)));
  buf_.Add(kNow, DcSctpMessage(StreamID(2), kPPID, std::vector<uint8_t>(3)));
  buf_.Add(kNow, DcSctpMessage(StreamID(2), kPPID, std::vector<uint8_t>(4)));
  buf_.Add(kNow, DcSctpMessage(StreamID(3), kPPID, std::vector<uint8_t>(5)));
  buf_.Add(kNow, DcSctpMessage(StreamID(3), kPPID, std::vector<uint8_t>(6)));
  buf_.Add(kNow, DcSctpMessage(StreamID(4), kPPID, std::vector<uint8_t>(7)));
  buf_.Add(kNow, DcSctpMessage(StreamID(4), kPPID, std::vector<uint8_t>(8)));

  ASSERT_HAS_VALUE_AND_ASSIGN(SendQueue::DataToSend chunk1,
                              buf_.Produce(kNow, kOneFragmentPacketSize));
  EXPECT_EQ(chunk1.data.stream_id, StreamID(1));
  EXPECT_THAT(chunk1.data.payload, SizeIs(1));

  ASSERT_HAS_VALUE_AND_ASSIGN(SendQueue::DataToSend chunk2,
                              buf_.Produce(kNow, kOneFragmentPacketSize));
  EXPECT_EQ(chunk2.data.stream_id, StreamID(2));
  EXPECT_THAT(chunk2.data.payload, SizeIs(3));

  ASSERT_HAS_VALUE_AND_ASSIGN(SendQueue::DataToSend chunk3,
                              buf_.Produce(kNow, kOneFragmentPacketSize));
  EXPECT_EQ(chunk3.data.stream_id, StreamID(3));
  EXPECT_THAT(chunk3.data.payload, SizeIs(5));

  ASSERT_HAS_VALUE_AND_ASSIGN(SendQueue::DataToSend chunk4,
                              buf_.Produce(kNow, kOneFragmentPacketSize));
  EXPECT_EQ(chunk4.data.stream_id, StreamID(4));
  EXPECT_THAT(chunk4.data.payload, SizeIs(7));

  ASSERT_HAS_VALUE_AND_ASSIGN(SendQueue::DataToSend chunk5,
                              buf_.Produce(kNow, kOneFragmentPacketSize));
  EXPECT_EQ(chunk5.data.stream_id, StreamID(1));
  EXPECT_THAT(chunk5.data.payload, SizeIs(2));

  ASSERT_HAS_VALUE_AND_ASSIGN(SendQueue::DataToSend chunk6,
                              buf_.Produce(kNow, kOneFragmentPacketSize));
  EXPECT_EQ(chunk6.data.stream_id, StreamID(2));
  EXPECT_THAT(chunk6.data.payload, SizeIs(4));

  ASSERT_HAS_VALUE_AND_ASSIGN(SendQueue::DataToSend chunk7,
                              buf_.Produce(kNow, kOneFragmentPacketSize));
  EXPECT_EQ(chunk7.data.stream_id, StreamID(3));
  EXPECT_THAT(chunk7.data.payload, SizeIs(6));

  ASSERT_HAS_VALUE_AND_ASSIGN(SendQueue::DataToSend chunk8,
                              buf_.Produce(kNow, kOneFragmentPacketSize));
  EXPECT_EQ(chunk8.data.stream_id, StreamID(4));
  EXPECT_THAT(chunk8.data.payload, SizeIs(8));
}

TEST_F(RRSendQueueTest, DoesntTriggerOnBufferedAmountLowWhenSetToZero) {
  EXPECT_CALL(callbacks_, OnBufferedAmountLow).Times(0);
  buf_.SetBufferedAmountLowThreshold(StreamID(1), 0u);
}

TEST_F(RRSendQueueTest, TriggersOnBufferedAmountAtZeroLowWhenSent) {
  buf_.Add(kNow, DcSctpMessage(StreamID(1), kPPID, std::vector<uint8_t>(1)));
  EXPECT_EQ(buf_.buffered_amount(StreamID(1)), 1u);

  EXPECT_CALL(callbacks_, OnBufferedAmountLow(StreamID(1)));

  ASSERT_HAS_VALUE_AND_ASSIGN(SendQueue::DataToSend chunk1,
                              buf_.Produce(kNow, kOneFragmentPacketSize));
  EXPECT_EQ(chunk1.data.stream_id, StreamID(1));
  EXPECT_THAT(chunk1.data.payload, SizeIs(1));
  EXPECT_EQ(buf_.buffered_amount(StreamID(1)), 0u);
}

TEST_F(RRSendQueueTest, WillRetriggerOnBufferedAmountLowIfAddingMore) {
  buf_.Add(kNow, DcSctpMessage(StreamID(1), kPPID, std::vector<uint8_t>(1)));

  EXPECT_CALL(callbacks_, OnBufferedAmountLow(StreamID(1)));

  ASSERT_HAS_VALUE_AND_ASSIGN(SendQueue::DataToSend chunk1,
                              buf_.Produce(kNow, kOneFragmentPacketSize));
  EXPECT_EQ(chunk1.data.stream_id, StreamID(1));
  EXPECT_THAT(chunk1.data.payload, SizeIs(1));

  EXPECT_CALL(callbacks_, OnBufferedAmountLow).Times(0);

  buf_.Add(kNow, DcSctpMessage(StreamID(1), kPPID, std::vector<uint8_t>(1)));
  EXPECT_EQ(buf_.buffered_amount(StreamID(1)), 1u);

  // Should now trigger again, as buffer_amount went above the threshold.
  EXPECT_CALL(callbacks_, OnBufferedAmountLow(StreamID(1)));
  ASSERT_HAS_VALUE_AND_ASSIGN(SendQueue::DataToSend chunk2,
                              buf_.Produce(kNow, kOneFragmentPacketSize));
  EXPECT_EQ(chunk2.data.stream_id, StreamID(1));
  EXPECT_THAT(chunk2.data.payload, SizeIs(1));
}

TEST_F(RRSendQueueTest, OnlyTriggersWhenTransitioningFromAboveToBelowOrEqual) {
  buf_.SetBufferedAmountLowThreshold(StreamID(1), 1000);

  buf_.Add(kNow, DcSctpMessage(StreamID(1), kPPID, std::vector<uint8_t>(10)));
  EXPECT_EQ(buf_.buffered_amount(StreamID(1)), 10u);

  EXPECT_CALL(callbacks_, OnBufferedAmountLow).Times(0);
  ASSERT_HAS_VALUE_AND_ASSIGN(SendQueue::DataToSend chunk1,
                              buf_.Produce(kNow, kOneFragmentPacketSize));
  EXPECT_EQ(chunk1.data.stream_id, StreamID(1));
  EXPECT_THAT(chunk1.data.payload, SizeIs(10));
  EXPECT_EQ(buf_.buffered_amount(StreamID(1)), 0u);

  buf_.Add(kNow, DcSctpMessage(StreamID(1), kPPID, std::vector<uint8_t>(20)));
  EXPECT_EQ(buf_.buffered_amount(StreamID(1)), 20u);

  ASSERT_HAS_VALUE_AND_ASSIGN(SendQueue::DataToSend chunk2,
                              buf_.Produce(kNow, kOneFragmentPacketSize));
  EXPECT_EQ(chunk2.data.stream_id, StreamID(1));
  EXPECT_THAT(chunk2.data.payload, SizeIs(20));
  EXPECT_EQ(buf_.buffered_amount(StreamID(1)), 0u);
}

TEST_F(RRSendQueueTest, WillTriggerOnBufferedAmountLowSetAboveZero) {
  EXPECT_CALL(callbacks_, OnBufferedAmountLow).Times(0);

  buf_.SetBufferedAmountLowThreshold(StreamID(1), 700);

  std::vector<uint8_t> payload(1000);
  buf_.Add(kNow, DcSctpMessage(StreamID(1), kPPID, payload));

  ASSERT_HAS_VALUE_AND_ASSIGN(SendQueue::DataToSend chunk1,
                              buf_.Produce(kNow, kOneFragmentPacketSize));
  EXPECT_EQ(chunk1.data.stream_id, StreamID(1));
  EXPECT_THAT(chunk1.data.payload, SizeIs(kOneFragmentPacketSize));
  EXPECT_EQ(buf_.buffered_amount(StreamID(1)), 900u);

  ASSERT_HAS_VALUE_AND_ASSIGN(SendQueue::DataToSend chunk2,
                              buf_.Produce(kNow, kOneFragmentPacketSize));
  EXPECT_EQ(chunk2.data.stream_id, StreamID(1));
  EXPECT_THAT(chunk2.data.payload, SizeIs(kOneFragmentPacketSize));
  EXPECT_EQ(buf_.buffered_amount(StreamID(1)), 800u);

  EXPECT_CALL(callbacks_, OnBufferedAmountLow(StreamID(1)));

  ASSERT_HAS_VALUE_AND_ASSIGN(SendQueue::DataToSend chunk3,
                              buf_.Produce(kNow, kOneFragmentPacketSize));
  EXPECT_EQ(chunk3.data.stream_id, StreamID(1));
  EXPECT_THAT(chunk3.data.payload, SizeIs(kOneFragmentPacketSize));
  EXPECT_EQ(buf_.buffered_amount(StreamID(1)), 700u);

  // Doesn't trigger when reducing even further.
  EXPECT_CALL(callbacks_, OnBufferedAmountLow).Times(0);

  ASSERT_HAS_VALUE_AND_ASSIGN(SendQueue::DataToSend chunk4,
                              buf_.Produce(kNow, kOneFragmentPacketSize));
  EXPECT_EQ(chunk3.data.stream_id, StreamID(1));
  EXPECT_THAT(chunk3.data.payload, SizeIs(kOneFragmentPacketSize));
  EXPECT_EQ(buf_.buffered_amount(StreamID(1)), 600u);
}

TEST_F(RRSendQueueTest, WillRetriggerOnBufferedAmountLowSetAboveZero) {
  EXPECT_CALL(callbacks_, OnBufferedAmountLow).Times(0);

  buf_.SetBufferedAmountLowThreshold(StreamID(1), 700);

  buf_.Add(kNow, DcSctpMessage(StreamID(1), kPPID, std::vector<uint8_t>(1000)));

  EXPECT_CALL(callbacks_, OnBufferedAmountLow(StreamID(1)));
  ASSERT_HAS_VALUE_AND_ASSIGN(SendQueue::DataToSend chunk1,
                              buf_.Produce(kNow, 400));
  EXPECT_EQ(chunk1.data.stream_id, StreamID(1));
  EXPECT_THAT(chunk1.data.payload, SizeIs(400));
  EXPECT_EQ(buf_.buffered_amount(StreamID(1)), 600u);

  EXPECT_CALL(callbacks_, OnBufferedAmountLow).Times(0);
  buf_.Add(kNow, DcSctpMessage(StreamID(1), kPPID, std::vector<uint8_t>(200)));
  EXPECT_EQ(buf_.buffered_amount(StreamID(1)), 800u);

  // Will trigger again, as it went above the limit.
  EXPECT_CALL(callbacks_, OnBufferedAmountLow(StreamID(1)));
  ASSERT_HAS_VALUE_AND_ASSIGN(SendQueue::DataToSend chunk2,
                              buf_.Produce(kNow, 200));
  EXPECT_EQ(chunk2.data.stream_id, StreamID(1));
  EXPECT_THAT(chunk2.data.payload, SizeIs(200));
  EXPECT_EQ(buf_.buffered_amount(StreamID(1)), 600u);
}

TEST_F(RRSendQueueTest, TriggersOnBufferedAmountLowOnThresholdChanged) {
  EXPECT_CALL(callbacks_, OnBufferedAmountLow).Times(0);

  buf_.Add(kNow, DcSctpMessage(StreamID(1), kPPID, std::vector<uint8_t>(100)));

  // Modifying the threshold, still under buffered_amount, should not trigger.
  buf_.SetBufferedAmountLowThreshold(StreamID(1), 50);
  buf_.SetBufferedAmountLowThreshold(StreamID(1), 99);

  // When the threshold reaches buffered_amount, it will trigger.
  EXPECT_CALL(callbacks_, OnBufferedAmountLow(StreamID(1)));
  buf_.SetBufferedAmountLowThreshold(StreamID(1), 100);

  // But not when it's set low again.
  EXPECT_CALL(callbacks_, OnBufferedAmountLow).Times(0);
  buf_.SetBufferedAmountLowThreshold(StreamID(1), 50);

  // But it will trigger when it overshoots.
  EXPECT_CALL(callbacks_, OnBufferedAmountLow(StreamID(1)));
  buf_.SetBufferedAmountLowThreshold(StreamID(1), 150);

  // But not when it's set low again.
  EXPECT_CALL(callbacks_, OnBufferedAmountLow).Times(0);
  buf_.SetBufferedAmountLowThreshold(StreamID(1), 0);
}

TEST_F(RRSendQueueTest,
       OnTotalBufferedAmountLowDoesNotTriggerOnBufferFillingUp) {
  EXPECT_CALL(callbacks_, OnTotalBufferedAmountLow).Times(0);
  std::vector<uint8_t> payload(kBufferedAmountLowThreshold - 1);
  buf_.Add(kNow, DcSctpMessage(kStreamID, kPPID, payload));
  EXPECT_EQ(buf_.total_buffered_amount(), payload.size());

  // Will not trigger if going above but never below.
  buf_.Add(kNow, DcSctpMessage(kStreamID, kPPID,
                               std::vector<uint8_t>(kOneFragmentPacketSize)));
}

TEST_F(RRSendQueueTest, TriggersOnTotalBufferedAmountLowWhenCrossing) {
  EXPECT_CALL(callbacks_, OnTotalBufferedAmountLow).Times(0);
  std::vector<uint8_t> payload(kBufferedAmountLowThreshold);
  buf_.Add(kNow, DcSctpMessage(kStreamID, kPPID, payload));
  EXPECT_EQ(buf_.total_buffered_amount(), payload.size());

  // Reaches it.
  buf_.Add(kNow, DcSctpMessage(kStreamID, kPPID, std::vector<uint8_t>(1)));

  // Drain it a bit - will trigger.
  EXPECT_CALL(callbacks_, OnTotalBufferedAmountLow).Times(1);
  absl::optional<SendQueue::DataToSend> chunk_two =
      buf_.Produce(kNow, kOneFragmentPacketSize);
}

TEST_F(RRSendQueueTest, WillStayInAStreamAsLongAsThatMessageIsSending) {
  buf_.Add(kNow, DcSctpMessage(StreamID(5), kPPID, std::vector<uint8_t>(1)));

  ASSERT_HAS_VALUE_AND_ASSIGN(SendQueue::DataToSend chunk1,
                              buf_.Produce(kNow, kOneFragmentPacketSize));
  EXPECT_EQ(chunk1.data.stream_id, StreamID(5));
  EXPECT_THAT(chunk1.data.payload, SizeIs(1));

  // Next, it should pick a different stream.

  buf_.Add(kNow,
           DcSctpMessage(StreamID(1), kPPID,
                         std::vector<uint8_t>(kOneFragmentPacketSize * 2)));

  ASSERT_HAS_VALUE_AND_ASSIGN(SendQueue::DataToSend chunk2,
                              buf_.Produce(kNow, kOneFragmentPacketSize));
  EXPECT_EQ(chunk2.data.stream_id, StreamID(1));
  EXPECT_THAT(chunk2.data.payload, SizeIs(kOneFragmentPacketSize));

  // It should still stay on the Stream1 now, even if might be tempted to switch
  // to this stream, as it's the stream following 5.
  buf_.Add(kNow, DcSctpMessage(StreamID(6), kPPID, std::vector<uint8_t>(1)));

  ASSERT_HAS_VALUE_AND_ASSIGN(SendQueue::DataToSend chunk3,
                              buf_.Produce(kNow, kOneFragmentPacketSize));
  EXPECT_EQ(chunk3.data.stream_id, StreamID(1));
  EXPECT_THAT(chunk3.data.payload, SizeIs(kOneFragmentPacketSize));

  // After stream id 1 is complete, it's time to do stream 6.
  ASSERT_HAS_VALUE_AND_ASSIGN(SendQueue::DataToSend chunk4,
                              buf_.Produce(kNow, kOneFragmentPacketSize));
  EXPECT_EQ(chunk4.data.stream_id, StreamID(6));
  EXPECT_THAT(chunk4.data.payload, SizeIs(1));

  EXPECT_FALSE(buf_.Produce(kNow, kOneFragmentPacketSize).has_value());
}
<<<<<<< HEAD
=======

TEST_F(RRSendQueueTest, StreamsHaveInitialPriority) {
  EXPECT_EQ(buf_.GetStreamPriority(StreamID(1)), kDefaultPriority);

  buf_.Add(kNow, DcSctpMessage(StreamID(2), kPPID, std::vector<uint8_t>(40)));
  EXPECT_EQ(buf_.GetStreamPriority(StreamID(2)), kDefaultPriority);
}

TEST_F(RRSendQueueTest, CanChangeStreamPriority) {
  buf_.SetStreamPriority(StreamID(1), StreamPriority(42));
  EXPECT_EQ(buf_.GetStreamPriority(StreamID(1)), StreamPriority(42));

  buf_.Add(kNow, DcSctpMessage(StreamID(2), kPPID, std::vector<uint8_t>(40)));
  buf_.SetStreamPriority(StreamID(2), StreamPriority(42));
  EXPECT_EQ(buf_.GetStreamPriority(StreamID(2)), StreamPriority(42));
}

TEST_F(RRSendQueueTest, WillHandoverPriority) {
  buf_.SetStreamPriority(StreamID(1), StreamPriority(42));

  buf_.Add(kNow, DcSctpMessage(StreamID(2), kPPID, std::vector<uint8_t>(40)));
  buf_.SetStreamPriority(StreamID(2), StreamPriority(42));

  DcSctpSocketHandoverState state;
  buf_.AddHandoverState(state);

  RRSendQueue q2("log: ", &callbacks_, kMaxQueueSize, kMtu, kDefaultPriority,
                 kBufferedAmountLowThreshold);
  q2.RestoreFromState(state);
  EXPECT_EQ(q2.GetStreamPriority(StreamID(1)), StreamPriority(42));
  EXPECT_EQ(q2.GetStreamPriority(StreamID(2)), StreamPriority(42));
}

TEST_F(RRSendQueueTest, WillSendMessagesByPrio) {
  buf_.EnableMessageInterleaving(true);
  buf_.SetStreamPriority(StreamID(1), StreamPriority(10));
  buf_.SetStreamPriority(StreamID(2), StreamPriority(20));
  buf_.SetStreamPriority(StreamID(3), StreamPriority(30));

  buf_.Add(kNow, DcSctpMessage(StreamID(1), kPPID, std::vector<uint8_t>(40)));
  buf_.Add(kNow, DcSctpMessage(StreamID(2), kPPID, std::vector<uint8_t>(20)));
  buf_.Add(kNow, DcSctpMessage(StreamID(3), kPPID, std::vector<uint8_t>(10)));
  std::vector<uint16_t> expected_streams = {3, 2, 2, 1, 1, 1, 1};

  for (uint16_t stream_num : expected_streams) {
    ASSERT_HAS_VALUE_AND_ASSIGN(SendQueue::DataToSend chunk,
                                buf_.Produce(kNow, 10));
    EXPECT_EQ(chunk.data.stream_id, StreamID(stream_num));
  }
  EXPECT_FALSE(buf_.Produce(kNow, 1).has_value());
}

TEST_F(RRSendQueueTest, WillSendLifecycleExpireWhenExpiredInSendQueue) {
  std::vector<uint8_t> payload(kOneFragmentPacketSize);
  buf_.Add(kNow, DcSctpMessage(StreamID(2), kPPID, payload),
           SendOptions{.lifetime = DurationMs(1000),
                       .lifecycle_id = LifecycleId(1)});

  EXPECT_CALL(callbacks_, OnLifecycleMessageExpired(LifecycleId(1),
                                                    /*maybe_delivered=*/false));
  EXPECT_CALL(callbacks_, OnLifecycleEnd(LifecycleId(1)));
  EXPECT_FALSE(buf_.Produce(kNow + DurationMs(1001), kOneFragmentPacketSize)
                   .has_value());
}

TEST_F(RRSendQueueTest, WillSendLifecycleExpireWhenDiscardingDuringPause) {
  std::vector<uint8_t> payload(120);

  buf_.Add(kNow, DcSctpMessage(kStreamID, kPPID, payload),
           SendOptions{.lifecycle_id = LifecycleId(1)});
  buf_.Add(kNow, DcSctpMessage(kStreamID, kPPID, payload),
           SendOptions{.lifecycle_id = LifecycleId(2)});

  absl::optional<SendQueue::DataToSend> chunk_one = buf_.Produce(kNow, 50);
  ASSERT_TRUE(chunk_one.has_value());
  EXPECT_EQ(chunk_one->data.stream_id, kStreamID);
  EXPECT_EQ(buf_.total_buffered_amount(), 2 * payload.size() - 50);

  EXPECT_CALL(callbacks_, OnLifecycleMessageExpired(LifecycleId(2),
                                                    /*maybe_delivered=*/false));
  EXPECT_CALL(callbacks_, OnLifecycleEnd(LifecycleId(2)));
  buf_.PrepareResetStream(StreamID(1));
  EXPECT_EQ(buf_.total_buffered_amount(), payload.size() - 50);
}

TEST_F(RRSendQueueTest, WillSendLifecycleExpireWhenDiscardingExplicitly) {
  std::vector<uint8_t> payload(kOneFragmentPacketSize + 20);

  buf_.Add(kNow, DcSctpMessage(kStreamID, kPPID, payload),
           SendOptions{.lifecycle_id = LifecycleId(1)});

  absl::optional<SendQueue::DataToSend> chunk_one =
      buf_.Produce(kNow, kOneFragmentPacketSize);
  ASSERT_TRUE(chunk_one.has_value());
  EXPECT_FALSE(chunk_one->data.is_end);
  EXPECT_EQ(chunk_one->data.stream_id, kStreamID);
  EXPECT_CALL(callbacks_, OnLifecycleMessageExpired(LifecycleId(1),
                                                    /*maybe_delivered=*/false));
  EXPECT_CALL(callbacks_, OnLifecycleEnd(LifecycleId(1)));
  buf_.Discard(IsUnordered(false), chunk_one->data.stream_id,
               chunk_one->data.message_id);
}
>>>>>>> fb3bd4a0
}  // namespace
}  // namespace dcsctp<|MERGE_RESOLUTION|>--- conflicted
+++ resolved
@@ -760,8 +760,6 @@
 
   EXPECT_FALSE(buf_.Produce(kNow, kOneFragmentPacketSize).has_value());
 }
-<<<<<<< HEAD
-=======
 
 TEST_F(RRSendQueueTest, StreamsHaveInitialPriority) {
   EXPECT_EQ(buf_.GetStreamPriority(StreamID(1)), kDefaultPriority);
@@ -864,6 +862,5 @@
   buf_.Discard(IsUnordered(false), chunk_one->data.stream_id,
                chunk_one->data.message_id);
 }
->>>>>>> fb3bd4a0
 }  // namespace
 }  // namespace dcsctp