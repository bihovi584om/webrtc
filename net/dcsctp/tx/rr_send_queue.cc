/*
 *  Copyright (c) 2021 The WebRTC project authors. All Rights Reserved.
 *
 *  Use of this source code is governed by a BSD-style license
 *  that can be found in the LICENSE file in the root of the source
 *  tree. An additional intellectual property rights grant can be found
 *  in the file PATENTS.  All contributing project authors may
 *  be found in the AUTHORS file in the root of the source tree.
 */
#include "net/dcsctp/tx/rr_send_queue.h"

#include <cstdint>
#include <deque>
#include <limits>
#include <map>
#include <set>
#include <utility>
#include <vector>

#include "absl/algorithm/container.h"
#include "absl/types/optional.h"
#include "api/array_view.h"
#include "net/dcsctp/common/str_join.h"
#include "net/dcsctp/packet/data.h"
#include "net/dcsctp/public/dcsctp_message.h"
#include "net/dcsctp/public/dcsctp_socket.h"
#include "net/dcsctp/public/types.h"
#include "net/dcsctp/tx/send_queue.h"
#include "rtc_base/logging.h"

namespace dcsctp {

RRSendQueue::RRSendQueue(absl::string_view log_prefix,
<<<<<<< HEAD
                         size_t buffer_size,
                         std::function<void(StreamID)> on_buffered_amount_low,
                         size_t total_buffered_amount_low_threshold,
                         std::function<void()> on_total_buffered_amount_low)
    : log_prefix_(std::string(log_prefix) + "fcfs: "),
      buffer_size_(buffer_size),
      on_buffered_amount_low_(std::move(on_buffered_amount_low)),
      total_buffered_amount_(std::move(on_total_buffered_amount_low)) {
  total_buffered_amount_.SetLowThreshold(total_buffered_amount_low_threshold);
}

bool RRSendQueue::OutgoingStream::HasDataToSend(TimeMs now) {
  if (pause_state_ == PauseState::kPaused ||
      pause_state_ == PauseState::kResetting) {
    // The stream has paused (and there is no partially sent message).
    return false;
  }

  while (!items_.empty()) {
    RRSendQueue::OutgoingStream::Item& item = items_.front();
    if (item.message_id.has_value()) {
      // Already partially sent messages can always continue to be sent. This
      // ensures e.g. that paused streams with partially sent messages get to
      // send the partial message in full before resetting.
      return true;
    }

    // Message has expired. Remove it and inspect the next one.
    if (item.expires_at <= now) {
      buffered_amount_.Decrease(item.remaining_size);
      total_buffered_amount_.Decrease(item.remaining_size);
      items_.pop_front();
      RTC_DCHECK(IsConsistent());
      continue;
    }

    return true;
=======
                         DcSctpSocketCallbacks* callbacks,
                         size_t buffer_size,
                         size_t mtu,
                         StreamPriority default_priority,
                         size_t total_buffered_amount_low_threshold)
    : log_prefix_(std::string(log_prefix) + "fcfs: "),
      callbacks_(*callbacks),
      buffer_size_(buffer_size),
      default_priority_(default_priority),
      scheduler_(mtu),
      total_buffered_amount_(
          [this]() { callbacks_.OnTotalBufferedAmountLow(); }) {
  total_buffered_amount_.SetLowThreshold(total_buffered_amount_low_threshold);
}

size_t RRSendQueue::OutgoingStream::bytes_to_send_in_next_message() const {
  if (pause_state_ == PauseState::kPaused ||
      pause_state_ == PauseState::kResetting) {
    // The stream has paused (and there is no partially sent message).
    return 0;
  }

  if (items_.empty()) {
    return 0;
>>>>>>> fb3bd4a0
  }

  return items_.front().remaining_size;
}

void RRSendQueue::OutgoingStream::AddHandoverState(
    DcSctpSocketHandoverState::OutgoingStream& state) const {
  state.next_ssn = next_ssn_.value();
  state.next_ordered_mid = next_ordered_mid_.value();
  state.next_unordered_mid = next_unordered_mid_.value();
  state.priority = *scheduler_stream_->priority();
}

void RRSendQueue::OutgoingStream::AddHandoverState(
    DcSctpSocketHandoverState::OutgoingStream& state) const {
  state.next_ssn = next_ssn_.value();
  state.next_ordered_mid = next_ordered_mid_.value();
  state.next_unordered_mid = next_unordered_mid_.value();
}

bool RRSendQueue::IsConsistent() const {
<<<<<<< HEAD
  size_t total_buffered_amount = 0;
  for (const auto& [unused, stream] : streams_) {
    total_buffered_amount += stream.buffered_amount().value();
  }
=======
  std::set<StreamID> expected_active_streams;
  std::set<StreamID> actual_active_streams =
      scheduler_.ActiveStreamsForTesting();
>>>>>>> fb3bd4a0

  size_t total_buffered_amount = 0;
  for (const auto& [stream_id, stream] : streams_) {
    total_buffered_amount += stream.buffered_amount().value();
    if (stream.bytes_to_send_in_next_message() > 0) {
      expected_active_streams.emplace(stream_id);
    }
  }
  if (expected_active_streams != actual_active_streams) {
    auto fn = [&](rtc::StringBuilder& sb, const auto& p) { sb << *p; };
    RTC_DLOG(LS_ERROR) << "Active streams mismatch, is=["
                       << StrJoin(actual_active_streams, ",", fn)
                       << "], expected=["
                       << StrJoin(expected_active_streams, ",", fn) << "]";
    return false;
  }

  return total_buffered_amount == total_buffered_amount_.value();
}

bool RRSendQueue::OutgoingStream::IsConsistent() const {
  size_t bytes = 0;
  for (const auto& item : items_) {
    bytes += item.remaining_size;
  }
  return bytes == buffered_amount_.value();
}

void RRSendQueue::ThresholdWatcher::Decrease(size_t bytes) {
  RTC_DCHECK(bytes <= value_);
  size_t old_value = value_;
  value_ -= bytes;

  if (old_value > low_threshold_ && value_ <= low_threshold_) {
    on_threshold_reached_();
  }
}

void RRSendQueue::ThresholdWatcher::SetLowThreshold(size_t low_threshold) {
  // Betting on https://github.com/w3c/webrtc-pc/issues/2654 being accepted.
  if (low_threshold_ < value_ && low_threshold >= value_) {
    on_threshold_reached_();
  }
  low_threshold_ = low_threshold;
}

void RRSendQueue::OutgoingStream::Add(DcSctpMessage message,
<<<<<<< HEAD
                                      TimeMs expires_at,
                                      const SendOptions& send_options) {
=======
                                      MessageAttributes attributes) {
  bool was_active = bytes_to_send_in_next_message() > 0;
>>>>>>> fb3bd4a0
  buffered_amount_.Increase(message.payload().size());
  parent_.total_buffered_amount_.Increase(message.payload().size());
  items_.emplace_back(std::move(message), std::move(attributes));

  if (!was_active) {
    scheduler_stream_->MaybeMakeActive();
  }

  RTC_DCHECK(IsConsistent());
}

<<<<<<< HEAD
SendQueue::DataToSend RRSendQueue::OutgoingStream::Produce(TimeMs now,
                                                           size_t max_size) {
  RTC_DCHECK(!items_.empty());
=======
absl::optional<SendQueue::DataToSend> RRSendQueue::OutgoingStream::Produce(
    TimeMs now,
    size_t max_size) {
>>>>>>> fb3bd4a0
  RTC_DCHECK(pause_state_ != PauseState::kPaused &&
             pause_state_ != PauseState::kResetting);

  while (!items_.empty()) {
    Item& item = items_.front();
    DcSctpMessage& message = item.message;

    // Allocate Message ID and SSN when the first fragment is sent.
    if (!item.message_id.has_value()) {
      // Oops, this entire message has already expired. Try the next one.
      if (item.attributes.expires_at <= now) {
        HandleMessageExpired(item);
        items_.pop_front();
        continue;
      }

      MID& mid =
          item.attributes.unordered ? next_unordered_mid_ : next_ordered_mid_;
      item.message_id = mid;
      mid = MID(*mid + 1);
    }
    if (!item.attributes.unordered && !item.ssn.has_value()) {
      item.ssn = next_ssn_;
      next_ssn_ = SSN(*next_ssn_ + 1);
    }

<<<<<<< HEAD
  // Allocate Message ID and SSN when the first fragment is sent.
  if (!item->message_id.has_value()) {
    MID& mid =
        item->send_options.unordered ? next_unordered_mid_ : next_ordered_mid_;
    item->message_id = mid;
    mid = MID(*mid + 1);
  }
  if (!item->send_options.unordered && !item->ssn.has_value()) {
    item->ssn = next_ssn_;
    next_ssn_ = SSN(*next_ssn_ + 1);
=======
    // Grab the next `max_size` fragment from this message and calculate flags.
    rtc::ArrayView<const uint8_t> chunk_payload =
        item.message.payload().subview(item.remaining_offset, max_size);
    rtc::ArrayView<const uint8_t> message_payload = message.payload();
    Data::IsBeginning is_beginning(chunk_payload.data() ==
                                   message_payload.data());
    Data::IsEnd is_end((chunk_payload.data() + chunk_payload.size()) ==
                       (message_payload.data() + message_payload.size()));

    StreamID stream_id = message.stream_id();
    PPID ppid = message.ppid();

    // Zero-copy the payload if the message fits in a single chunk.
    std::vector<uint8_t> payload =
        is_beginning && is_end
            ? std::move(message).ReleasePayload()
            : std::vector<uint8_t>(chunk_payload.begin(), chunk_payload.end());

    FSN fsn(item.current_fsn);
    item.current_fsn = FSN(*item.current_fsn + 1);
    buffered_amount_.Decrease(payload.size());
    parent_.total_buffered_amount_.Decrease(payload.size());

    SendQueue::DataToSend chunk(Data(stream_id, item.ssn.value_or(SSN(0)),
                                     item.message_id.value(), fsn, ppid,
                                     std::move(payload), is_beginning, is_end,
                                     item.attributes.unordered));
    chunk.max_retransmissions = item.attributes.max_retransmissions;
    chunk.expires_at = item.attributes.expires_at;
    chunk.lifecycle_id =
        is_end ? item.attributes.lifecycle_id : LifecycleId::NotSet();

    if (is_end) {
      // The entire message has been sent, and its last data copied to `chunk`,
      // so it can safely be discarded.
      items_.pop_front();

      if (pause_state_ == PauseState::kPending) {
        RTC_DLOG(LS_VERBOSE) << "Pause state on " << *stream_id
                             << " is moving from pending to paused";
        pause_state_ = PauseState::kPaused;
      }
    } else {
      item.remaining_offset += chunk_payload.size();
      item.remaining_size -= chunk_payload.size();
      RTC_DCHECK(item.remaining_offset + item.remaining_size ==
                 item.message.payload().size());
      RTC_DCHECK(item.remaining_size > 0);
    }
    RTC_DCHECK(IsConsistent());
    return chunk;
>>>>>>> fb3bd4a0
  }
  RTC_DCHECK(IsConsistent());
  return absl::nullopt;
}

<<<<<<< HEAD
  // Grab the next `max_size` fragment from this message and calculate flags.
  rtc::ArrayView<const uint8_t> chunk_payload =
      item->message.payload().subview(item->remaining_offset, max_size);
  rtc::ArrayView<const uint8_t> message_payload = message.payload();
  Data::IsBeginning is_beginning(chunk_payload.data() ==
                                 message_payload.data());
  Data::IsEnd is_end((chunk_payload.data() + chunk_payload.size()) ==
                     (message_payload.data() + message_payload.size()));

  StreamID stream_id = message.stream_id();
  PPID ppid = message.ppid();

  // Zero-copy the payload if the message fits in a single chunk.
  std::vector<uint8_t> payload =
      is_beginning && is_end
          ? std::move(message).ReleasePayload()
          : std::vector<uint8_t>(chunk_payload.begin(), chunk_payload.end());

  FSN fsn(item->current_fsn);
  item->current_fsn = FSN(*item->current_fsn + 1);
  buffered_amount_.Decrease(payload.size());
  total_buffered_amount_.Decrease(payload.size());

  SendQueue::DataToSend chunk(Data(stream_id, item->ssn.value_or(SSN(0)),
                                   item->message_id.value(), fsn, ppid,
                                   std::move(payload), is_beginning, is_end,
                                   item->send_options.unordered));
  if (item->send_options.max_retransmissions.has_value() &&
      *item->send_options.max_retransmissions >=
          std::numeric_limits<MaxRetransmits::UnderlyingType>::min() &&
      *item->send_options.max_retransmissions <=
          std::numeric_limits<MaxRetransmits::UnderlyingType>::max()) {
    chunk.max_retransmissions =
        MaxRetransmits(*item->send_options.max_retransmissions);
  }
  chunk.expires_at = item->expires_at;

  if (is_end) {
    // The entire message has been sent, and its last data copied to `chunk`, so
    // it can safely be discarded.
    items_.pop_front();

    if (pause_state_ == PauseState::kPending) {
      RTC_DLOG(LS_VERBOSE) << "Pause state on " << *stream_id
                           << " is moving from pending to paused";
      pause_state_ = PauseState::kPaused;
    }
  } else {
    item->remaining_offset += chunk_payload.size();
    item->remaining_size -= chunk_payload.size();
    RTC_DCHECK(item->remaining_offset + item->remaining_size ==
               item->message.payload().size());
    RTC_DCHECK(item->remaining_size > 0);
=======
void RRSendQueue::OutgoingStream::HandleMessageExpired(
    OutgoingStream::Item& item) {
  buffered_amount_.Decrease(item.remaining_size);
  parent_.total_buffered_amount_.Decrease(item.remaining_size);
  if (item.attributes.lifecycle_id.IsSet()) {
    RTC_DLOG(LS_VERBOSE) << "Triggering OnLifecycleMessageExpired("
                         << item.attributes.lifecycle_id.value() << ", false)";

    parent_.callbacks_.OnLifecycleMessageExpired(item.attributes.lifecycle_id,
                                                 /*maybe_delivered=*/false);
    parent_.callbacks_.OnLifecycleEnd(item.attributes.lifecycle_id);
>>>>>>> fb3bd4a0
  }
}

bool RRSendQueue::OutgoingStream::Discard(IsUnordered unordered,
                                          MID message_id) {
  bool result = false;
  if (!items_.empty()) {
    Item& item = items_.front();
    if (item.attributes.unordered == unordered && item.message_id.has_value() &&
        *item.message_id == message_id) {
      HandleMessageExpired(item);
      items_.pop_front();

<<<<<<< HEAD
      if (pause_state_ == PauseState::kPending) {
        pause_state_ = PauseState::kPaused;
=======
      // Only partially sent messages are discarded, so if a message was
      // discarded, then it was the currently sent message.
      scheduler_stream_->ForceReschedule();

      if (pause_state_ == PauseState::kPending) {
        pause_state_ = PauseState::kPaused;
        scheduler_stream_->MakeInactive();
      } else if (bytes_to_send_in_next_message() == 0) {
        scheduler_stream_->MakeInactive();
>>>>>>> fb3bd4a0
      }

      // As the item still existed, it had unsent data.
      result = true;
    }
  }
  RTC_DCHECK(IsConsistent());
  return result;
}

void RRSendQueue::OutgoingStream::Pause() {
  if (pause_state_ != PauseState::kNotPaused) {
    // Already in progress.
    return;
  }

  bool had_pending_items = !items_.empty();

  // https://datatracker.ietf.org/doc/html/rfc8831#section-6.7
  // "Closing of a data channel MUST be signaled by resetting the corresponding
  // outgoing streams [RFC6525].  This means that if one side decides to close
  // the data channel, it resets the corresponding outgoing stream."
  // ... "[RFC6525] also guarantees that all the messages are delivered (or
  // abandoned) before the stream is reset."

  // A stream is paused when it's about to be reset. In this implementation,
  // it will throw away all non-partially send messages - they will be abandoned
  // as noted above. This is subject to change. It will however not discard any
  // partially sent messages - only whole messages. Partially delivered messages
  // (at the time of receiving a Stream Reset command) will always deliver all
  // the fragments before actually resetting the stream.
  for (auto it = items_.begin(); it != items_.end();) {
    if (it->remaining_offset == 0) {
      HandleMessageExpired(*it);
      it = items_.erase(it);
    } else {
      ++it;
    }
  }

  pause_state_ = (items_.empty() || items_.front().remaining_offset == 0)
                     ? PauseState::kPaused
                     : PauseState::kPending;

  if (had_pending_items && pause_state_ == PauseState::kPaused) {
    RTC_DLOG(LS_VERBOSE) << "Stream " << *stream_id()
                         << " was previously active, but is now paused.";
<<<<<<< HEAD
=======
    scheduler_stream_->MakeInactive();
>>>>>>> fb3bd4a0
  }

  RTC_DCHECK(IsConsistent());
}

void RRSendQueue::OutgoingStream::Resume() {
  RTC_DCHECK(pause_state_ == PauseState::kResetting);
<<<<<<< HEAD
  if (!items_.empty()) {
    RTC_DLOG(LS_VERBOSE) << "Stream " << *stream_id()
                         << " was previously paused, but is now active.";
  }
  pause_state_ = PauseState::kNotPaused;
=======
  pause_state_ = PauseState::kNotPaused;
  scheduler_stream_->MaybeMakeActive();
>>>>>>> fb3bd4a0
  RTC_DCHECK(IsConsistent());
}

void RRSendQueue::OutgoingStream::Reset() {
  // This can be called both when an outgoing stream reset has been responded
  // to, or when the entire SendQueue is reset due to detecting the peer having
  // restarted. The stream may be in any state at this time.
<<<<<<< HEAD
=======
  PauseState old_pause_state = pause_state_;
  pause_state_ = PauseState::kNotPaused;
  next_ordered_mid_ = MID(0);
  next_unordered_mid_ = MID(0);
  next_ssn_ = SSN(0);
>>>>>>> fb3bd4a0
  if (!items_.empty()) {
    // If this message has been partially sent, reset it so that it will be
    // re-sent.
    auto& item = items_.front();
    buffered_amount_.Increase(item.message.payload().size() -
                              item.remaining_size);
    parent_.total_buffered_amount_.Increase(item.message.payload().size() -
                                            item.remaining_size);
    item.remaining_offset = 0;
    item.remaining_size = item.message.payload().size();
    item.message_id = absl::nullopt;
    item.ssn = absl::nullopt;
    item.current_fsn = FSN(0);
    if (old_pause_state == PauseState::kPaused ||
        old_pause_state == PauseState::kResetting) {
      scheduler_stream_->MaybeMakeActive();
    }
  }
<<<<<<< HEAD
  pause_state_ = PauseState::kNotPaused;
  next_ordered_mid_ = MID(0);
  next_unordered_mid_ = MID(0);
  next_ssn_ = SSN(0);
=======
>>>>>>> fb3bd4a0
  RTC_DCHECK(IsConsistent());
}

bool RRSendQueue::OutgoingStream::has_partially_sent_message() const {
  if (items_.empty()) {
    return false;
  }
  return items_.front().message_id.has_value();
}

void RRSendQueue::Add(TimeMs now,
                      DcSctpMessage message,
                      const SendOptions& send_options) {
  RTC_DCHECK(!message.payload().empty());
  // Any limited lifetime should start counting from now - when the message
  // has been added to the queue.
<<<<<<< HEAD
  TimeMs expires_at = TimeMs::InfiniteFuture();
  if (send_options.lifetime.has_value()) {
    // `expires_at` is the time when it expires. Which is slightly larger than
    // the message's lifetime, as the message is alive during its entire
    // lifetime (which may be zero).
    expires_at = now + *send_options.lifetime + DurationMs(1);
  }
=======

  // `expires_at` is the time when it expires. Which is slightly larger than the
  // message's lifetime, as the message is alive during its entire lifetime
  // (which may be zero).
  MessageAttributes attributes = {
      .unordered = send_options.unordered,
      .max_retransmissions =
          send_options.max_retransmissions.has_value()
              ? MaxRetransmits(send_options.max_retransmissions.value())
              : MaxRetransmits::NoLimit(),
      .expires_at = send_options.lifetime.has_value()
                        ? now + *send_options.lifetime + DurationMs(1)
                        : TimeMs::InfiniteFuture(),
      .lifecycle_id = send_options.lifecycle_id,
  };
>>>>>>> fb3bd4a0
  GetOrCreateStreamInfo(message.stream_id())
      .Add(std::move(message), std::move(attributes));
  RTC_DCHECK(IsConsistent());
}

bool RRSendQueue::IsFull() const {
  return total_buffered_amount() >= buffer_size_;
}

bool RRSendQueue::IsEmpty() const {
  return total_buffered_amount() == 0;
}

absl::optional<SendQueue::DataToSend> RRSendQueue::Produce(TimeMs now,
                                                           size_t max_size) {
<<<<<<< HEAD
  std::map<StreamID, RRSendQueue::OutgoingStream>::iterator stream_it;

  if (previous_message_has_ended_) {
    // Previous message has ended. Round-robin to a different stream, if there
    // even is one with data to send.
    stream_it = GetNextStream(now);
    if (stream_it == streams_.end()) {
      RTC_DLOG(LS_VERBOSE)
          << log_prefix_
          << "There is no stream with data; Can't produce any data.";
      return absl::nullopt;
    }
  } else {
    // The previous message has not ended; Continue from the current stream.
    stream_it = streams_.find(current_stream_id_);
    RTC_DCHECK(stream_it != streams_.end());
  }

  DataToSend data = stream_it->second.Produce(now, max_size);
  RTC_DLOG(LS_VERBOSE) << log_prefix_ << "Producing DATA, type="
                       << (data.data.is_unordered ? "unordered" : "ordered")
                       << "::"
                       << (*data.data.is_beginning && *data.data.is_end
                               ? "complete"
                               : *data.data.is_beginning
                                     ? "first"
                                     : *data.data.is_end ? "last" : "middle")
                       << ", stream_id=" << *stream_it->first
                       << ", ppid=" << *data.data.ppid
                       << ", length=" << data.data.payload.size();

  previous_message_has_ended_ = *data.data.is_end;

  RTC_DCHECK(IsConsistent());
  return data;
=======
  return scheduler_.Produce(now, max_size);
>>>>>>> fb3bd4a0
}

bool RRSendQueue::Discard(IsUnordered unordered,
                          StreamID stream_id,
                          MID message_id) {
  bool has_discarded =
      GetOrCreateStreamInfo(stream_id).Discard(unordered, message_id);

  RTC_DCHECK(IsConsistent());
  return has_discarded;
}

void RRSendQueue::PrepareResetStream(StreamID stream_id) {
  GetOrCreateStreamInfo(stream_id).Pause();
  RTC_DCHECK(IsConsistent());
}

bool RRSendQueue::HasStreamsReadyToBeReset() const {
  for (auto& [unused, stream] : streams_) {
    if (stream.IsReadyToBeReset()) {
      return true;
    }
  }
  return false;
}
std::vector<StreamID> RRSendQueue::GetStreamsReadyToBeReset() {
  RTC_DCHECK(absl::c_count_if(streams_, [](const auto& p) {
               return p.second.IsResetting();
             }) == 0);
  std::vector<StreamID> ready;
  for (auto& [stream_id, stream] : streams_) {
    if (stream.IsReadyToBeReset()) {
      stream.SetAsResetting();
      ready.push_back(stream_id);
    }
  }
  return ready;
}

void RRSendQueue::CommitResetStreams() {
  RTC_DCHECK(absl::c_count_if(streams_, [](const auto& p) {
               return p.second.IsResetting();
             }) > 0);
  for (auto& [unused, stream] : streams_) {
    if (stream.IsResetting()) {
      stream.Reset();
    }
  }
  RTC_DCHECK(IsConsistent());
}

void RRSendQueue::RollbackResetStreams() {
  RTC_DCHECK(absl::c_count_if(streams_, [](const auto& p) {
               return p.second.IsResetting();
             }) > 0);
  for (auto& [unused, stream] : streams_) {
    if (stream.IsResetting()) {
      stream.Resume();
    }
  }
  RTC_DCHECK(IsConsistent());
}

void RRSendQueue::Reset() {
  // Recalculate buffered amount, as partially sent messages may have been put
  // fully back in the queue.
  for (auto& [unused, stream] : streams_) {
    stream.Reset();
  }
  scheduler_.ForceReschedule();
}

size_t RRSendQueue::buffered_amount(StreamID stream_id) const {
  auto it = streams_.find(stream_id);
  if (it == streams_.end()) {
    return 0;
  }
  return it->second.buffered_amount().value();
}

size_t RRSendQueue::buffered_amount_low_threshold(StreamID stream_id) const {
  auto it = streams_.find(stream_id);
  if (it == streams_.end()) {
    return 0;
  }
  return it->second.buffered_amount().low_threshold();
}

void RRSendQueue::SetBufferedAmountLowThreshold(StreamID stream_id,
                                                size_t bytes) {
  GetOrCreateStreamInfo(stream_id).buffered_amount().SetLowThreshold(bytes);
}

RRSendQueue::OutgoingStream& RRSendQueue::GetOrCreateStreamInfo(
    StreamID stream_id) {
  auto it = streams_.find(stream_id);
  if (it != streams_.end()) {
    return it->second;
  }

  return streams_
<<<<<<< HEAD
      .emplace(stream_id,
               OutgoingStream(
                   stream_id,
                   [this, stream_id]() { on_buffered_amount_low_(stream_id); },
                   total_buffered_amount_))
      .first->second;
}

=======
      .emplace(
          std::piecewise_construct, std::forward_as_tuple(stream_id),
          std::forward_as_tuple(this, &scheduler_, stream_id, default_priority_,
                                [this, stream_id]() {
                                  callbacks_.OnBufferedAmountLow(stream_id);
                                }))
      .first->second;
}

void RRSendQueue::SetStreamPriority(StreamID stream_id,
                                    StreamPriority priority) {
  OutgoingStream& stream = GetOrCreateStreamInfo(stream_id);

  stream.SetPriority(priority);
  RTC_DCHECK(IsConsistent());
}

StreamPriority RRSendQueue::GetStreamPriority(StreamID stream_id) const {
  auto stream_it = streams_.find(stream_id);
  if (stream_it == streams_.end()) {
    return default_priority_;
  }
  return stream_it->second.priority();
}

>>>>>>> fb3bd4a0
HandoverReadinessStatus RRSendQueue::GetHandoverReadiness() const {
  HandoverReadinessStatus status;
  if (!IsEmpty()) {
    status.Add(HandoverUnreadinessReason::kSendQueueNotEmpty);
  }
  return status;
}

void RRSendQueue::AddHandoverState(DcSctpSocketHandoverState& state) {
  for (const auto& [stream_id, stream] : streams_) {
    DcSctpSocketHandoverState::OutgoingStream state_stream;
    state_stream.id = stream_id.value();
    stream.AddHandoverState(state_stream);
    state.tx.streams.push_back(std::move(state_stream));
  }
}

void RRSendQueue::RestoreFromState(const DcSctpSocketHandoverState& state) {
  for (const DcSctpSocketHandoverState::OutgoingStream& state_stream :
       state.tx.streams) {
    StreamID stream_id(state_stream.id);
<<<<<<< HEAD
    streams_.emplace(stream_id, OutgoingStream(
                                    stream_id,
                                    [this, stream_id]() {
                                      on_buffered_amount_low_(stream_id);
                                    },
                                    total_buffered_amount_, &state_stream));
=======
    streams_.emplace(
        std::piecewise_construct, std::forward_as_tuple(stream_id),
        std::forward_as_tuple(
            this, &scheduler_, stream_id, StreamPriority(state_stream.priority),
            [this, stream_id]() { callbacks_.OnBufferedAmountLow(stream_id); },
            &state_stream));
>>>>>>> fb3bd4a0
  }
}
}  // namespace dcsctp<|MERGE_RESOLUTION|>--- conflicted
+++ resolved
@@ -31,45 +31,6 @@
 namespace dcsctp {
 
 RRSendQueue::RRSendQueue(absl::string_view log_prefix,
-<<<<<<< HEAD
-                         size_t buffer_size,
-                         std::function<void(StreamID)> on_buffered_amount_low,
-                         size_t total_buffered_amount_low_threshold,
-                         std::function<void()> on_total_buffered_amount_low)
-    : log_prefix_(std::string(log_prefix) + "fcfs: "),
-      buffer_size_(buffer_size),
-      on_buffered_amount_low_(std::move(on_buffered_amount_low)),
-      total_buffered_amount_(std::move(on_total_buffered_amount_low)) {
-  total_buffered_amount_.SetLowThreshold(total_buffered_amount_low_threshold);
-}
-
-bool RRSendQueue::OutgoingStream::HasDataToSend(TimeMs now) {
-  if (pause_state_ == PauseState::kPaused ||
-      pause_state_ == PauseState::kResetting) {
-    // The stream has paused (and there is no partially sent message).
-    return false;
-  }
-
-  while (!items_.empty()) {
-    RRSendQueue::OutgoingStream::Item& item = items_.front();
-    if (item.message_id.has_value()) {
-      // Already partially sent messages can always continue to be sent. This
-      // ensures e.g. that paused streams with partially sent messages get to
-      // send the partial message in full before resetting.
-      return true;
-    }
-
-    // Message has expired. Remove it and inspect the next one.
-    if (item.expires_at <= now) {
-      buffered_amount_.Decrease(item.remaining_size);
-      total_buffered_amount_.Decrease(item.remaining_size);
-      items_.pop_front();
-      RTC_DCHECK(IsConsistent());
-      continue;
-    }
-
-    return true;
-=======
                          DcSctpSocketCallbacks* callbacks,
                          size_t buffer_size,
                          size_t mtu,
@@ -94,7 +55,6 @@
 
   if (items_.empty()) {
     return 0;
->>>>>>> fb3bd4a0
   }
 
   return items_.front().remaining_size;
@@ -108,24 +68,10 @@
   state.priority = *scheduler_stream_->priority();
 }
 
-void RRSendQueue::OutgoingStream::AddHandoverState(
-    DcSctpSocketHandoverState::OutgoingStream& state) const {
-  state.next_ssn = next_ssn_.value();
-  state.next_ordered_mid = next_ordered_mid_.value();
-  state.next_unordered_mid = next_unordered_mid_.value();
-}
-
 bool RRSendQueue::IsConsistent() const {
-<<<<<<< HEAD
-  size_t total_buffered_amount = 0;
-  for (const auto& [unused, stream] : streams_) {
-    total_buffered_amount += stream.buffered_amount().value();
-  }
-=======
   std::set<StreamID> expected_active_streams;
   std::set<StreamID> actual_active_streams =
       scheduler_.ActiveStreamsForTesting();
->>>>>>> fb3bd4a0
 
   size_t total_buffered_amount = 0;
   for (const auto& [stream_id, stream] : streams_) {
@@ -173,13 +119,8 @@
 }
 
 void RRSendQueue::OutgoingStream::Add(DcSctpMessage message,
-<<<<<<< HEAD
-                                      TimeMs expires_at,
-                                      const SendOptions& send_options) {
-=======
                                       MessageAttributes attributes) {
   bool was_active = bytes_to_send_in_next_message() > 0;
->>>>>>> fb3bd4a0
   buffered_amount_.Increase(message.payload().size());
   parent_.total_buffered_amount_.Increase(message.payload().size());
   items_.emplace_back(std::move(message), std::move(attributes));
@@ -191,15 +132,9 @@
   RTC_DCHECK(IsConsistent());
 }
 
-<<<<<<< HEAD
-SendQueue::DataToSend RRSendQueue::OutgoingStream::Produce(TimeMs now,
-                                                           size_t max_size) {
-  RTC_DCHECK(!items_.empty());
-=======
 absl::optional<SendQueue::DataToSend> RRSendQueue::OutgoingStream::Produce(
     TimeMs now,
     size_t max_size) {
->>>>>>> fb3bd4a0
   RTC_DCHECK(pause_state_ != PauseState::kPaused &&
              pause_state_ != PauseState::kResetting);
 
@@ -226,18 +161,6 @@
       next_ssn_ = SSN(*next_ssn_ + 1);
     }
 
-<<<<<<< HEAD
-  // Allocate Message ID and SSN when the first fragment is sent.
-  if (!item->message_id.has_value()) {
-    MID& mid =
-        item->send_options.unordered ? next_unordered_mid_ : next_ordered_mid_;
-    item->message_id = mid;
-    mid = MID(*mid + 1);
-  }
-  if (!item->send_options.unordered && !item->ssn.has_value()) {
-    item->ssn = next_ssn_;
-    next_ssn_ = SSN(*next_ssn_ + 1);
-=======
     // Grab the next `max_size` fragment from this message and calculate flags.
     rtc::ArrayView<const uint8_t> chunk_payload =
         item.message.payload().subview(item.remaining_offset, max_size);
@@ -289,67 +212,11 @@
     }
     RTC_DCHECK(IsConsistent());
     return chunk;
->>>>>>> fb3bd4a0
   }
   RTC_DCHECK(IsConsistent());
   return absl::nullopt;
 }
 
-<<<<<<< HEAD
-  // Grab the next `max_size` fragment from this message and calculate flags.
-  rtc::ArrayView<const uint8_t> chunk_payload =
-      item->message.payload().subview(item->remaining_offset, max_size);
-  rtc::ArrayView<const uint8_t> message_payload = message.payload();
-  Data::IsBeginning is_beginning(chunk_payload.data() ==
-                                 message_payload.data());
-  Data::IsEnd is_end((chunk_payload.data() + chunk_payload.size()) ==
-                     (message_payload.data() + message_payload.size()));
-
-  StreamID stream_id = message.stream_id();
-  PPID ppid = message.ppid();
-
-  // Zero-copy the payload if the message fits in a single chunk.
-  std::vector<uint8_t> payload =
-      is_beginning && is_end
-          ? std::move(message).ReleasePayload()
-          : std::vector<uint8_t>(chunk_payload.begin(), chunk_payload.end());
-
-  FSN fsn(item->current_fsn);
-  item->current_fsn = FSN(*item->current_fsn + 1);
-  buffered_amount_.Decrease(payload.size());
-  total_buffered_amount_.Decrease(payload.size());
-
-  SendQueue::DataToSend chunk(Data(stream_id, item->ssn.value_or(SSN(0)),
-                                   item->message_id.value(), fsn, ppid,
-                                   std::move(payload), is_beginning, is_end,
-                                   item->send_options.unordered));
-  if (item->send_options.max_retransmissions.has_value() &&
-      *item->send_options.max_retransmissions >=
-          std::numeric_limits<MaxRetransmits::UnderlyingType>::min() &&
-      *item->send_options.max_retransmissions <=
-          std::numeric_limits<MaxRetransmits::UnderlyingType>::max()) {
-    chunk.max_retransmissions =
-        MaxRetransmits(*item->send_options.max_retransmissions);
-  }
-  chunk.expires_at = item->expires_at;
-
-  if (is_end) {
-    // The entire message has been sent, and its last data copied to `chunk`, so
-    // it can safely be discarded.
-    items_.pop_front();
-
-    if (pause_state_ == PauseState::kPending) {
-      RTC_DLOG(LS_VERBOSE) << "Pause state on " << *stream_id
-                           << " is moving from pending to paused";
-      pause_state_ = PauseState::kPaused;
-    }
-  } else {
-    item->remaining_offset += chunk_payload.size();
-    item->remaining_size -= chunk_payload.size();
-    RTC_DCHECK(item->remaining_offset + item->remaining_size ==
-               item->message.payload().size());
-    RTC_DCHECK(item->remaining_size > 0);
-=======
 void RRSendQueue::OutgoingStream::HandleMessageExpired(
     OutgoingStream::Item& item) {
   buffered_amount_.Decrease(item.remaining_size);
@@ -361,7 +228,6 @@
     parent_.callbacks_.OnLifecycleMessageExpired(item.attributes.lifecycle_id,
                                                  /*maybe_delivered=*/false);
     parent_.callbacks_.OnLifecycleEnd(item.attributes.lifecycle_id);
->>>>>>> fb3bd4a0
   }
 }
 
@@ -375,10 +241,6 @@
       HandleMessageExpired(item);
       items_.pop_front();
 
-<<<<<<< HEAD
-      if (pause_state_ == PauseState::kPending) {
-        pause_state_ = PauseState::kPaused;
-=======
       // Only partially sent messages are discarded, so if a message was
       // discarded, then it was the currently sent message.
       scheduler_stream_->ForceReschedule();
@@ -388,7 +250,6 @@
         scheduler_stream_->MakeInactive();
       } else if (bytes_to_send_in_next_message() == 0) {
         scheduler_stream_->MakeInactive();
->>>>>>> fb3bd4a0
       }
 
       // As the item still existed, it had unsent data.
@@ -436,10 +297,7 @@
   if (had_pending_items && pause_state_ == PauseState::kPaused) {
     RTC_DLOG(LS_VERBOSE) << "Stream " << *stream_id()
                          << " was previously active, but is now paused.";
-<<<<<<< HEAD
-=======
     scheduler_stream_->MakeInactive();
->>>>>>> fb3bd4a0
   }
 
   RTC_DCHECK(IsConsistent());
@@ -447,16 +305,8 @@
 
 void RRSendQueue::OutgoingStream::Resume() {
   RTC_DCHECK(pause_state_ == PauseState::kResetting);
-<<<<<<< HEAD
-  if (!items_.empty()) {
-    RTC_DLOG(LS_VERBOSE) << "Stream " << *stream_id()
-                         << " was previously paused, but is now active.";
-  }
-  pause_state_ = PauseState::kNotPaused;
-=======
   pause_state_ = PauseState::kNotPaused;
   scheduler_stream_->MaybeMakeActive();
->>>>>>> fb3bd4a0
   RTC_DCHECK(IsConsistent());
 }
 
@@ -464,14 +314,11 @@
   // This can be called both when an outgoing stream reset has been responded
   // to, or when the entire SendQueue is reset due to detecting the peer having
   // restarted. The stream may be in any state at this time.
-<<<<<<< HEAD
-=======
   PauseState old_pause_state = pause_state_;
   pause_state_ = PauseState::kNotPaused;
   next_ordered_mid_ = MID(0);
   next_unordered_mid_ = MID(0);
   next_ssn_ = SSN(0);
->>>>>>> fb3bd4a0
   if (!items_.empty()) {
     // If this message has been partially sent, reset it so that it will be
     // re-sent.
@@ -490,13 +337,6 @@
       scheduler_stream_->MaybeMakeActive();
     }
   }
-<<<<<<< HEAD
-  pause_state_ = PauseState::kNotPaused;
-  next_ordered_mid_ = MID(0);
-  next_unordered_mid_ = MID(0);
-  next_ssn_ = SSN(0);
-=======
->>>>>>> fb3bd4a0
   RTC_DCHECK(IsConsistent());
 }
 
@@ -513,15 +353,6 @@
   RTC_DCHECK(!message.payload().empty());
   // Any limited lifetime should start counting from now - when the message
   // has been added to the queue.
-<<<<<<< HEAD
-  TimeMs expires_at = TimeMs::InfiniteFuture();
-  if (send_options.lifetime.has_value()) {
-    // `expires_at` is the time when it expires. Which is slightly larger than
-    // the message's lifetime, as the message is alive during its entire
-    // lifetime (which may be zero).
-    expires_at = now + *send_options.lifetime + DurationMs(1);
-  }
-=======
 
   // `expires_at` is the time when it expires. Which is slightly larger than the
   // message's lifetime, as the message is alive during its entire lifetime
@@ -537,7 +368,6 @@
                         : TimeMs::InfiniteFuture(),
       .lifecycle_id = send_options.lifecycle_id,
   };
->>>>>>> fb3bd4a0
   GetOrCreateStreamInfo(message.stream_id())
       .Add(std::move(message), std::move(attributes));
   RTC_DCHECK(IsConsistent());
@@ -553,45 +383,7 @@
 
 absl::optional<SendQueue::DataToSend> RRSendQueue::Produce(TimeMs now,
                                                            size_t max_size) {
-<<<<<<< HEAD
-  std::map<StreamID, RRSendQueue::OutgoingStream>::iterator stream_it;
-
-  if (previous_message_has_ended_) {
-    // Previous message has ended. Round-robin to a different stream, if there
-    // even is one with data to send.
-    stream_it = GetNextStream(now);
-    if (stream_it == streams_.end()) {
-      RTC_DLOG(LS_VERBOSE)
-          << log_prefix_
-          << "There is no stream with data; Can't produce any data.";
-      return absl::nullopt;
-    }
-  } else {
-    // The previous message has not ended; Continue from the current stream.
-    stream_it = streams_.find(current_stream_id_);
-    RTC_DCHECK(stream_it != streams_.end());
-  }
-
-  DataToSend data = stream_it->second.Produce(now, max_size);
-  RTC_DLOG(LS_VERBOSE) << log_prefix_ << "Producing DATA, type="
-                       << (data.data.is_unordered ? "unordered" : "ordered")
-                       << "::"
-                       << (*data.data.is_beginning && *data.data.is_end
-                               ? "complete"
-                               : *data.data.is_beginning
-                                     ? "first"
-                                     : *data.data.is_end ? "last" : "middle")
-                       << ", stream_id=" << *stream_it->first
-                       << ", ppid=" << *data.data.ppid
-                       << ", length=" << data.data.payload.size();
-
-  previous_message_has_ended_ = *data.data.is_end;
-
-  RTC_DCHECK(IsConsistent());
-  return data;
-=======
   return scheduler_.Produce(now, max_size);
->>>>>>> fb3bd4a0
 }
 
 bool RRSendQueue::Discard(IsUnordered unordered,
@@ -693,16 +485,6 @@
   }
 
   return streams_
-<<<<<<< HEAD
-      .emplace(stream_id,
-               OutgoingStream(
-                   stream_id,
-                   [this, stream_id]() { on_buffered_amount_low_(stream_id); },
-                   total_buffered_amount_))
-      .first->second;
-}
-
-=======
       .emplace(
           std::piecewise_construct, std::forward_as_tuple(stream_id),
           std::forward_as_tuple(this, &scheduler_, stream_id, default_priority_,
@@ -728,7 +510,6 @@
   return stream_it->second.priority();
 }
 
->>>>>>> fb3bd4a0
 HandoverReadinessStatus RRSendQueue::GetHandoverReadiness() const {
   HandoverReadinessStatus status;
   if (!IsEmpty()) {
@@ -750,21 +531,12 @@
   for (const DcSctpSocketHandoverState::OutgoingStream& state_stream :
        state.tx.streams) {
     StreamID stream_id(state_stream.id);
-<<<<<<< HEAD
-    streams_.emplace(stream_id, OutgoingStream(
-                                    stream_id,
-                                    [this, stream_id]() {
-                                      on_buffered_amount_low_(stream_id);
-                                    },
-                                    total_buffered_amount_, &state_stream));
-=======
     streams_.emplace(
         std::piecewise_construct, std::forward_as_tuple(stream_id),
         std::forward_as_tuple(
             this, &scheduler_, stream_id, StreamPriority(state_stream.priority),
             [this, stream_id]() { callbacks_.OnBufferedAmountLow(stream_id); },
             &state_stream));
->>>>>>> fb3bd4a0
   }
 }
 }  // namespace dcsctp