/*
 *  Copyright (c) 2011 The WebRTC project authors. All Rights Reserved.
 *
 *  Use of this source code is governed by a BSD-style license
 *  that can be found in the LICENSE file in the root of the source
 *  tree. An additional intellectual property rights grant can be found
 *  in the file PATENTS.  All contributing project authors may
 *  be found in the AUTHORS file in the root of the source tree.
 */

#ifndef MODULES_VIDEO_CODING_TIMESTAMP_MAP_H_
#define MODULES_VIDEO_CODING_TIMESTAMP_MAP_H_

#include <memory>

#include "absl/types/optional.h"
#include "api/rtp_packet_infos.h"
#include "api/units/timestamp.h"
#include "api/video/encoded_image.h"
#include "api/video/video_content_type.h"
#include "api/video/video_rotation.h"
#include "api/video/video_timing.h"

namespace webrtc {

struct VCMFrameInformation {
  int64_t renderTimeMs;
  absl::optional<Timestamp> decodeStart;
  void* userData;
  VideoRotation rotation;
  VideoContentType content_type;
  EncodedImage::Timing timing;
  int64_t ntp_time_ms;
  RtpPacketInfos packet_infos;
  // ColorSpace is not stored here, as it might be modified by decoders.
};

class VCMTimestampMap {
 public:
  explicit VCMTimestampMap(size_t capacity);
  ~VCMTimestampMap();

<<<<<<< HEAD
  void Add(uint32_t timestamp, VCMFrameInformation* data);
  VCMFrameInformation* Pop(uint32_t timestamp);
  size_t Size() const;
=======
  void Add(uint32_t timestamp, const VCMFrameInformation& data);
  absl::optional<VCMFrameInformation> Pop(uint32_t timestamp);
  size_t Size() const;
  void Clear();
>>>>>>> cbad18b1

 private:
  struct TimestampDataTuple {
    uint32_t timestamp;
    VCMFrameInformation data;
  };
  bool IsEmpty() const;

  std::unique_ptr<TimestampDataTuple[]> ring_buffer_;
  const size_t capacity_;
  size_t next_add_idx_;
  size_t next_pop_idx_;
};

}  // namespace webrtc

#endif  // MODULES_VIDEO_CODING_TIMESTAMP_MAP_H_<|MERGE_RESOLUTION|>--- conflicted
+++ resolved
@@ -40,16 +40,10 @@
   explicit VCMTimestampMap(size_t capacity);
   ~VCMTimestampMap();
 
-<<<<<<< HEAD
-  void Add(uint32_t timestamp, VCMFrameInformation* data);
-  VCMFrameInformation* Pop(uint32_t timestamp);
-  size_t Size() const;
-=======
   void Add(uint32_t timestamp, const VCMFrameInformation& data);
   absl::optional<VCMFrameInformation> Pop(uint32_t timestamp);
   size_t Size() const;
   void Clear();
->>>>>>> cbad18b1
 
  private:
   struct TimestampDataTuple {
