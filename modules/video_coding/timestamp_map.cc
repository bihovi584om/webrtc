--- conflicted
+++ resolved
@@ -62,19 +62,13 @@
 }
 
 size_t VCMTimestampMap::Size() const {
-<<<<<<< HEAD
-  // The maximum number of elements in the list is |capacity_| - 1. The list is
-=======
   // The maximum number of elements in the list is `capacity_` - 1. The list is
->>>>>>> cbad18b1
   // empty if the add and pop indices are equal.
   return next_add_idx_ >= next_pop_idx_
              ? next_add_idx_ - next_pop_idx_
              : next_add_idx_ + capacity_ - next_pop_idx_;
 }
 
-<<<<<<< HEAD
-=======
 void VCMTimestampMap::Clear() {
   while (!IsEmpty()) {
     ring_buffer_[next_pop_idx_].timestamp = 0;
@@ -82,5 +76,4 @@
   }
 }
 
->>>>>>> cbad18b1
 }  // namespace webrtc