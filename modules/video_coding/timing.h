--- conflicted
+++ resolved
@@ -112,12 +112,9 @@
       absl::optional<int> max_composition_delay_in_frames);
   absl::optional<int> MaxCompositionDelayInFrames() const;
 
-<<<<<<< HEAD
-=======
   // Updates the last time a frame was scheduled for decoding.
   void SetLastDecodeScheduledTimestamp(int64_t last_decode_scheduled_ts);
 
->>>>>>> cbad18b1
   enum { kDefaultRenderDelayMs = 10 };
   enum { kDelayMaxChangeMsPerS = 100 };
 
@@ -153,8 +150,6 @@
   FieldTrialParameter<bool> low_latency_renderer_enabled_
       RTC_GUARDED_BY(mutex_);
   absl::optional<int> max_composition_delay_in_frames_ RTC_GUARDED_BY(mutex_);
-<<<<<<< HEAD
-=======
   // Set by the field trial WebRTC-ZeroPlayoutDelay. The parameter min_pacing
   // determines the minimum delay between frames scheduled for decoding that is
   // used when min playout delay=0 and max playout delay>=0.
@@ -164,7 +159,6 @@
   // Used only when the RTP header extension playout delay is set to min=0 ms
   // which is indicated by a render time set to 0.
   int64_t last_decode_scheduled_ts_ RTC_GUARDED_BY(mutex_);
->>>>>>> cbad18b1
 };
 }  // namespace webrtc
 
