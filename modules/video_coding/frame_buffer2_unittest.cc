/*
 *  Copyright (c) 2016 The WebRTC project authors. All Rights Reserved.
 *
 *  Use of this source code is governed by a BSD-style license
 *  that can be found in the LICENSE file in the root of the source
 *  tree. An additional intellectual property rights grant can be found
 *  in the file PATENTS.  All contributing project authors may
 *  be found in the AUTHORS file in the root of the source tree.
 */

#include "modules/video_coding/frame_buffer2.h"

#include <algorithm>
#include <cstring>
#include <limits>
#include <memory>
#include <vector>

#include "modules/video_coding/frame_object.h"
#include "modules/video_coding/jitter_estimator.h"
#include "modules/video_coding/timing.h"
#include "rtc_base/numerics/sequence_number_util.h"
#include "rtc_base/platform_thread.h"
#include "rtc_base/random.h"
#include "system_wrappers/include/clock.h"
#include "test/field_trial.h"
#include "test/gmock.h"
#include "test/gtest.h"
#include "test/time_controller/simulated_time_controller.h"

using ::testing::_;
using ::testing::Return;

namespace webrtc {
namespace video_coding {

class VCMTimingFake : public VCMTiming {
 public:
  explicit VCMTimingFake(Clock* clock) : VCMTiming(clock) {}

  int64_t RenderTimeMs(uint32_t frame_timestamp,
                       int64_t now_ms) const override {
    if (last_ms_ == -1) {
      last_ms_ = now_ms + kDelayMs;
      last_timestamp_ = frame_timestamp;
    }

    uint32_t diff = MinDiff(frame_timestamp, last_timestamp_);
    if (AheadOf(frame_timestamp, last_timestamp_))
      last_ms_ += diff / 90;
    else
      last_ms_ -= diff / 90;

    last_timestamp_ = frame_timestamp;
    return last_ms_;
  }

  int64_t MaxWaitingTime(int64_t render_time_ms,
                         int64_t now_ms,
                         bool too_many_frames_queued) const override {
    return render_time_ms - now_ms - kDecodeTime;
  }

  bool GetTimings(int* max_decode_ms,
                  int* current_delay_ms,
                  int* target_delay_ms,
                  int* jitter_buffer_ms,
                  int* min_playout_delay_ms,
                  int* render_delay_ms) const override {
    return true;
  }

  int GetCurrentJitter() {
    int max_decode_ms;
    int current_delay_ms;
    int target_delay_ms;
    int jitter_buffer_ms;
    int min_playout_delay_ms;
    int render_delay_ms;
    VCMTiming::GetTimings(&max_decode_ms, &current_delay_ms, &target_delay_ms,
                          &jitter_buffer_ms, &min_playout_delay_ms,
                          &render_delay_ms);
    return jitter_buffer_ms;
  }

 private:
  static constexpr int kDelayMs = 50;
  static constexpr int kDecodeTime = kDelayMs / 2;
  mutable uint32_t last_timestamp_ = 0;
  mutable int64_t last_ms_ = -1;
};

class FrameObjectFake : public EncodedFrame {
 public:
  int64_t ReceivedTime() const override { return 0; }

  int64_t RenderTime() const override { return _renderTimeMs; }

  bool delayed_by_retransmission() const override {
    return delayed_by_retransmission_;
  }
  void set_delayed_by_retransmission(bool delayed) {
    delayed_by_retransmission_ = delayed;
  }

 private:
  bool delayed_by_retransmission_ = false;
};

class VCMReceiveStatisticsCallbackMock : public VCMReceiveStatisticsCallback {
 public:
  MOCK_METHOD(void,
              OnCompleteFrame,
              (bool is_keyframe,
               size_t size_bytes,
               VideoContentType content_type),
              (override));
  MOCK_METHOD(void, OnDroppedFrames, (uint32_t frames_dropped), (override));
  MOCK_METHOD(void,
              OnFrameBufferTimingsUpdated,
              (int max_decode_ms,
               int current_delay_ms,
               int target_delay_ms,
               int jitter_buffer_ms,
               int min_playout_delay_ms,
               int render_delay_ms),
              (override));
  MOCK_METHOD(void,
              OnTimingFrameInfoUpdated,
              (const TimingFrameInfo& info),
              (override));
};

class TestFrameBuffer2 : public ::testing::Test {
 protected:
  static constexpr int kMaxReferences = 5;
  static constexpr int kFps1 = 1000;
  static constexpr int kFps10 = kFps1 / 10;
  static constexpr int kFps20 = kFps1 / 20;
  static constexpr size_t kFrameSize = 10;

  TestFrameBuffer2()
      : trial_("WebRTC-AddRttToPlayoutDelay/Enabled/"),
        time_controller_(Timestamp::Seconds(0)),
        time_task_queue_(
            time_controller_.GetTaskQueueFactory()->CreateTaskQueue(
                "extract queue",
                TaskQueueFactory::Priority::NORMAL)),
        timing_(time_controller_.GetClock()),
        buffer_(new FrameBuffer(time_controller_.GetClock(),
                                &timing_,
                                &stats_callback_)),
        rand_(0x34678213) {}

  template <typename... T>
  std::unique_ptr<FrameObjectFake> CreateFrame(uint16_t picture_id,
                                               uint8_t spatial_layer,
                                               int64_t ts_ms,
                                               bool last_spatial_layer,
                                               size_t frame_size_bytes,
                                               T... refs) {
    static_assert(sizeof...(refs) <= kMaxReferences,
                  "To many references specified for EncodedFrame.");
    std::array<uint16_t, sizeof...(refs)> references = {
        {rtc::checked_cast<uint16_t>(refs)...}};

    auto frame = std::make_unique<FrameObjectFake>();
<<<<<<< HEAD
    frame->id.picture_id = picture_id;
=======
    frame->SetId(picture_id);
>>>>>>> cbad18b1
    frame->SetSpatialIndex(spatial_layer);
    frame->SetTimestamp(ts_ms * 90);
    frame->num_references = references.size();
    frame->is_last_spatial_layer = last_spatial_layer;
    // Add some data to buffer.
    frame->SetEncodedData(EncodedImageBuffer::Create(frame_size_bytes));
    for (size_t r = 0; r < references.size(); ++r)
      frame->references[r] = references[r];
    return frame;
  }

  template <typename... T>
  int InsertFrame(uint16_t picture_id,
                  uint8_t spatial_layer,
                  int64_t ts_ms,
                  bool last_spatial_layer,
                  size_t frame_size_bytes,
                  T... refs) {
    return buffer_->InsertFrame(CreateFrame(picture_id, spatial_layer, ts_ms,
                                            last_spatial_layer,
                                            frame_size_bytes, refs...));
  }

  int InsertNackedFrame(uint16_t picture_id, int64_t ts_ms) {
    std::unique_ptr<FrameObjectFake> frame =
        CreateFrame(picture_id, 0, ts_ms, true, kFrameSize);
    frame->set_delayed_by_retransmission(true);
    return buffer_->InsertFrame(std::move(frame));
  }

  void ExtractFrame(int64_t max_wait_time = 0, bool keyframe_required = false) {
    time_task_queue_.PostTask([this, max_wait_time, keyframe_required]() {
      buffer_->NextFrame(
          max_wait_time, keyframe_required, &time_task_queue_,
          [this](std::unique_ptr<EncodedFrame> frame,
                 video_coding::FrameBuffer::ReturnReason reason) {
            if (reason != FrameBuffer::ReturnReason::kStopped) {
              frames_.emplace_back(std::move(frame));
            }
          });
    });
    if (max_wait_time == 0) {
      time_controller_.AdvanceTime(TimeDelta::Millis(0));
    }
  }

  void CheckFrame(size_t index, int picture_id, int spatial_layer) {
    ASSERT_LT(index, frames_.size());
    ASSERT_TRUE(frames_[index]);
<<<<<<< HEAD
    ASSERT_EQ(picture_id, frames_[index]->id.picture_id);
=======
    ASSERT_EQ(picture_id, frames_[index]->Id());
>>>>>>> cbad18b1
    ASSERT_EQ(spatial_layer, frames_[index]->SpatialIndex().value_or(0));
  }

  void CheckFrameSize(size_t index, size_t size) {
    ASSERT_LT(index, frames_.size());
    ASSERT_TRUE(frames_[index]);
    ASSERT_EQ(frames_[index]->size(), size);
  }

  void CheckNoFrame(size_t index) {
    ASSERT_LT(index, frames_.size());
    ASSERT_FALSE(frames_[index]);
  }

  uint32_t Rand() { return rand_.Rand<uint32_t>(); }

  // The ProtectionMode tests depends on rtt-multiplier experiment.
  test::ScopedFieldTrials trial_;
  webrtc::GlobalSimulatedTimeController time_controller_;
  rtc::TaskQueue time_task_queue_;
  VCMTimingFake timing_;
  std::unique_ptr<FrameBuffer> buffer_;
  std::vector<std::unique_ptr<EncodedFrame>> frames_;
  Random rand_;
  ::testing::NiceMock<VCMReceiveStatisticsCallbackMock> stats_callback_;
};

// From https://en.cppreference.com/w/cpp/language/static: "If ... a constexpr
// static data member (since C++11) is odr-used, a definition at namespace scope
// is still required... This definition is deprecated for constexpr data members
// since C++17."
// kFrameSize is odr-used since it is passed by reference to EXPECT_EQ().
#if __cplusplus < 201703L
constexpr size_t TestFrameBuffer2::kFrameSize;
#endif

TEST_F(TestFrameBuffer2, WaitForFrame) {
  uint16_t pid = Rand();
  uint32_t ts = Rand();

  ExtractFrame(50);
  InsertFrame(pid, 0, ts, true, kFrameSize);
  time_controller_.AdvanceTime(TimeDelta::Millis(50));
  CheckFrame(0, pid, 0);
}

TEST_F(TestFrameBuffer2, OneSuperFrame) {
  uint16_t pid = Rand();
  uint32_t ts = Rand();

  InsertFrame(pid, 0, ts, false, kFrameSize);
  InsertFrame(pid + 1, 1, ts, true, kFrameSize);
  ExtractFrame();

  CheckFrame(0, pid, 1);
}

TEST_F(TestFrameBuffer2, ZeroPlayoutDelay) {
  VCMTiming timing(time_controller_.GetClock());
  buffer_.reset(
      new FrameBuffer(time_controller_.GetClock(), &timing, &stats_callback_));
  const VideoPlayoutDelay kPlayoutDelayMs = {0, 0};
  std::unique_ptr<FrameObjectFake> test_frame(new FrameObjectFake());
  test_frame->SetId(0);
  test_frame->SetPlayoutDelay(kPlayoutDelayMs);
  buffer_->InsertFrame(std::move(test_frame));
  ExtractFrame(0, false);
  CheckFrame(0, 0, 0);
  EXPECT_EQ(0, frames_[0]->RenderTimeMs());
}

// Flaky test, see bugs.webrtc.org/7068.
TEST_F(TestFrameBuffer2, DISABLED_OneUnorderedSuperFrame) {
  uint16_t pid = Rand();
  uint32_t ts = Rand();

  ExtractFrame(50);
  InsertFrame(pid, 1, ts, true, kFrameSize);
  InsertFrame(pid, 0, ts, false, kFrameSize);
  time_controller_.AdvanceTime(TimeDelta::Millis(0));

  CheckFrame(0, pid, 0);
  CheckFrame(1, pid, 1);
}

TEST_F(TestFrameBuffer2, DISABLED_OneLayerStreamReordered) {
  uint16_t pid = Rand();
  uint32_t ts = Rand();

  InsertFrame(pid, 0, ts, false, true, kFrameSize);
  ExtractFrame();
  CheckFrame(0, pid, 0);
  for (int i = 1; i < 10; i += 2) {
    ExtractFrame(50);
    InsertFrame(pid + i + 1, 0, ts + (i + 1) * kFps10, true, kFrameSize,
                pid + i);
    time_controller_.AdvanceTime(TimeDelta::Millis(kFps10));
    InsertFrame(pid + i, 0, ts + i * kFps10, true, kFrameSize, pid + i - 1);
    time_controller_.AdvanceTime(TimeDelta::Millis(kFps10));
    ExtractFrame();
    CheckFrame(i, pid + i, 0);
    CheckFrame(i + 1, pid + i + 1, 0);
  }
}

TEST_F(TestFrameBuffer2, ExtractFromEmptyBuffer) {
  ExtractFrame();
  CheckNoFrame(0);
}

TEST_F(TestFrameBuffer2, MissingFrame) {
  uint16_t pid = Rand();
  uint32_t ts = Rand();

  InsertFrame(pid, 0, ts, true, kFrameSize);
  InsertFrame(pid + 2, 0, ts, true, kFrameSize, pid);
  InsertFrame(pid + 3, 0, ts, true, kFrameSize, pid + 1, pid + 2);
  ExtractFrame();
  ExtractFrame();
  ExtractFrame();

  CheckFrame(0, pid, 0);
  CheckFrame(1, pid + 2, 0);
  CheckNoFrame(2);
}

TEST_F(TestFrameBuffer2, OneLayerStream) {
  uint16_t pid = Rand();
  uint32_t ts = Rand();

  InsertFrame(pid, 0, ts, true, kFrameSize);
  ExtractFrame();
  CheckFrame(0, pid, 0);
  for (int i = 1; i < 10; ++i) {
    InsertFrame(pid + i, 0, ts + i * kFps10, true, kFrameSize, pid + i - 1);
    ExtractFrame();
    time_controller_.AdvanceTime(TimeDelta::Millis(kFps10));
    CheckFrame(i, pid + i, 0);
  }
}

TEST_F(TestFrameBuffer2, DropTemporalLayerSlowDecoder) {
  uint16_t pid = Rand();
  uint32_t ts = Rand();

  InsertFrame(pid, 0, ts, true, kFrameSize);
  InsertFrame(pid + 1, 0, ts + kFps20, true, kFrameSize, pid);
  for (int i = 2; i < 10; i += 2) {
    uint32_t ts_tl0 = ts + i / 2 * kFps10;
    InsertFrame(pid + i, 0, ts_tl0, true, kFrameSize, pid + i - 2);
    InsertFrame(pid + i + 1, 0, ts_tl0 + kFps20, true, kFrameSize, pid + i,
                pid + i - 1);
  }

  EXPECT_CALL(stats_callback_, OnDroppedFrames(1)).Times(3);

  for (int i = 0; i < 10; ++i) {
    ExtractFrame();
    time_controller_.AdvanceTime(TimeDelta::Millis(70));
  }

  CheckFrame(0, pid, 0);
  CheckFrame(1, pid + 1, 0);
  CheckFrame(2, pid + 2, 0);
  CheckFrame(3, pid + 4, 0);
  CheckFrame(4, pid + 6, 0);
  CheckFrame(5, pid + 8, 0);
  CheckNoFrame(6);
  CheckNoFrame(7);
  CheckNoFrame(8);
  CheckNoFrame(9);
}

TEST_F(TestFrameBuffer2, DropFramesIfSystemIsStalled) {
  uint16_t pid = Rand();
  uint32_t ts = Rand();

  InsertFrame(pid, 0, ts, true, kFrameSize);
  InsertFrame(pid + 1, 0, ts + 1 * kFps10, true, kFrameSize, pid);
  InsertFrame(pid + 2, 0, ts + 2 * kFps10, true, kFrameSize, pid + 1);
  InsertFrame(pid + 3, 0, ts + 3 * kFps10, true, kFrameSize);

  ExtractFrame();
  // Jump forward in time, simulating the system being stalled for some reason.
  time_controller_.AdvanceTime(TimeDelta::Millis(3) * kFps10);
  // Extract one more frame, expect second and third frame to be dropped.
  EXPECT_CALL(stats_callback_, OnDroppedFrames(2)).Times(1);
  ExtractFrame();

  CheckFrame(0, pid + 0, 0);
  CheckFrame(1, pid + 3, 0);
}

TEST_F(TestFrameBuffer2, DroppedFramesCountedOnClear) {
  uint16_t pid = Rand();
  uint32_t ts = Rand();

  InsertFrame(pid, 0, ts, true, kFrameSize);
  for (int i = 1; i < 5; ++i) {
    InsertFrame(pid + i, 0, ts + i * kFps10, true, kFrameSize, pid + i - 1);
  }

  // All frames should be dropped when Clear is called.
  EXPECT_CALL(stats_callback_, OnDroppedFrames(5)).Times(1);
  buffer_->Clear();
}

TEST_F(TestFrameBuffer2, InsertLateFrame) {
  uint16_t pid = Rand();
  uint32_t ts = Rand();

  InsertFrame(pid, 0, ts, true, kFrameSize);
  ExtractFrame();
  InsertFrame(pid + 2, 0, ts, true, kFrameSize);
  ExtractFrame();
  InsertFrame(pid + 1, 0, ts, true, kFrameSize, pid);
  ExtractFrame();

  CheckFrame(0, pid, 0);
  CheckFrame(1, pid + 2, 0);
  CheckNoFrame(2);
}

TEST_F(TestFrameBuffer2, ProtectionModeNackFEC) {
  uint16_t pid = Rand();
  uint32_t ts = Rand();
  constexpr int64_t kRttMs = 200;
  buffer_->UpdateRtt(kRttMs);

  // Jitter estimate unaffected by RTT in this protection mode.
  buffer_->SetProtectionMode(kProtectionNackFEC);
  InsertNackedFrame(pid, ts);
  InsertNackedFrame(pid + 1, ts + 100);
  InsertNackedFrame(pid + 2, ts + 200);
  InsertFrame(pid + 3, 0, ts + 300, true, kFrameSize);
  ExtractFrame();
  ExtractFrame();
  ExtractFrame();
  ExtractFrame();
  ASSERT_EQ(4u, frames_.size());
  EXPECT_LT(timing_.GetCurrentJitter(), kRttMs);
}

TEST_F(TestFrameBuffer2, ProtectionModeNack) {
  uint16_t pid = Rand();
  uint32_t ts = Rand();
  constexpr int64_t kRttMs = 200;

  buffer_->UpdateRtt(kRttMs);

  // Jitter estimate includes RTT (after 3 retransmitted packets)
  buffer_->SetProtectionMode(kProtectionNack);
  InsertNackedFrame(pid, ts);
  InsertNackedFrame(pid + 1, ts + 100);
  InsertNackedFrame(pid + 2, ts + 200);
  InsertFrame(pid + 3, 0, ts + 300, true, kFrameSize);
  ExtractFrame();
  ExtractFrame();
  ExtractFrame();
  ExtractFrame();
  ASSERT_EQ(4u, frames_.size());

  EXPECT_GT(timing_.GetCurrentJitter(), kRttMs);
}

TEST_F(TestFrameBuffer2, NoContinuousFrame) {
  uint16_t pid = Rand();
  uint32_t ts = Rand();

  EXPECT_EQ(-1, InsertFrame(pid + 1, 0, ts, true, kFrameSize, pid));
}

TEST_F(TestFrameBuffer2, LastContinuousFrameSingleLayer) {
  uint16_t pid = Rand();
  uint32_t ts = Rand();

  EXPECT_EQ(pid, InsertFrame(pid, 0, ts, true, kFrameSize));
  EXPECT_EQ(pid, InsertFrame(pid + 2, 0, ts, true, kFrameSize, pid + 1));
  EXPECT_EQ(pid + 2, InsertFrame(pid + 1, 0, ts, true, kFrameSize, pid));
  EXPECT_EQ(pid + 2, InsertFrame(pid + 4, 0, ts, true, kFrameSize, pid + 3));
  EXPECT_EQ(pid + 5, InsertFrame(pid + 5, 0, ts, true, kFrameSize));
}

TEST_F(TestFrameBuffer2, LastContinuousFrameTwoLayers) {
  uint16_t pid = Rand();
  uint32_t ts = Rand();

  EXPECT_EQ(pid, InsertFrame(pid, 0, ts, false, kFrameSize));
  EXPECT_EQ(pid + 1, InsertFrame(pid + 1, 1, ts, true, kFrameSize));
  EXPECT_EQ(pid + 1,
            InsertFrame(pid + 3, 1, ts, true, kFrameSize, pid + 1, pid + 2));
  EXPECT_EQ(pid + 1, InsertFrame(pid + 4, 0, ts, false, kFrameSize, pid + 2));
  EXPECT_EQ(pid + 1,
            InsertFrame(pid + 5, 1, ts, true, kFrameSize, pid + 3, pid + 4));
  EXPECT_EQ(pid + 1, InsertFrame(pid + 6, 0, ts, false, kFrameSize, pid + 4));
  EXPECT_EQ(pid + 6, InsertFrame(pid + 2, 0, ts, false, kFrameSize, pid));
  EXPECT_EQ(pid + 7,
            InsertFrame(pid + 7, 1, ts, true, kFrameSize, pid + 5, pid + 6));
}

TEST_F(TestFrameBuffer2, PictureIdJumpBack) {
  uint16_t pid = Rand();
  uint32_t ts = Rand();

  EXPECT_EQ(pid, InsertFrame(pid, 0, ts, true, kFrameSize));
  EXPECT_EQ(pid + 1, InsertFrame(pid + 1, 0, ts + 1, true, kFrameSize, pid));
  ExtractFrame();
  CheckFrame(0, pid, 0);

  // Jump back in pid but increase ts.
  EXPECT_EQ(pid - 1, InsertFrame(pid - 1, 0, ts + 2, true, kFrameSize));
  ExtractFrame();
  ExtractFrame();
  CheckFrame(1, pid - 1, 0);
  CheckNoFrame(2);
}

TEST_F(TestFrameBuffer2, StatsCallback) {
  uint16_t pid = Rand();
  uint32_t ts = Rand();
  const int kFrameSize = 5000;

  EXPECT_CALL(stats_callback_,
              OnCompleteFrame(true, kFrameSize, VideoContentType::UNSPECIFIED));
  EXPECT_CALL(stats_callback_, OnFrameBufferTimingsUpdated(_, _, _, _, _, _));

  {
    std::unique_ptr<FrameObjectFake> frame(new FrameObjectFake());
    frame->SetEncodedData(EncodedImageBuffer::Create(kFrameSize));
<<<<<<< HEAD
    frame->id.picture_id = pid;
=======
    frame->SetId(pid);
>>>>>>> cbad18b1
    frame->SetTimestamp(ts);
    frame->num_references = 0;

    EXPECT_EQ(buffer_->InsertFrame(std::move(frame)), pid);
  }

  ExtractFrame();
  CheckFrame(0, pid, 0);
}

TEST_F(TestFrameBuffer2, ForwardJumps) {
  EXPECT_EQ(5453, InsertFrame(5453, 0, 1, true, kFrameSize));
  ExtractFrame();
  EXPECT_EQ(5454, InsertFrame(5454, 0, 1, true, kFrameSize, 5453));
  ExtractFrame();
  EXPECT_EQ(15670, InsertFrame(15670, 0, 1, true, kFrameSize));
  ExtractFrame();
  EXPECT_EQ(29804, InsertFrame(29804, 0, 1, true, kFrameSize));
  ExtractFrame();
  EXPECT_EQ(29805, InsertFrame(29805, 0, 1, true, kFrameSize, 29804));
  ExtractFrame();
  EXPECT_EQ(29806, InsertFrame(29806, 0, 1, true, kFrameSize, 29805));
  ExtractFrame();
  EXPECT_EQ(33819, InsertFrame(33819, 0, 1, true, kFrameSize));
  ExtractFrame();
  EXPECT_EQ(41248, InsertFrame(41248, 0, 1, true, kFrameSize));
  ExtractFrame();
}

TEST_F(TestFrameBuffer2, DuplicateFrames) {
  EXPECT_EQ(22256, InsertFrame(22256, 0, 1, true, kFrameSize));
  ExtractFrame();
  EXPECT_EQ(22256, InsertFrame(22256, 0, 1, true, kFrameSize));
}

// TODO(philipel): implement more unittests related to invalid references.
TEST_F(TestFrameBuffer2, InvalidReferences) {
  EXPECT_EQ(-1, InsertFrame(0, 0, 1000, true, kFrameSize, 2));
  EXPECT_EQ(1, InsertFrame(1, 0, 2000, true, kFrameSize));
  ExtractFrame();
  EXPECT_EQ(2, InsertFrame(2, 0, 3000, true, kFrameSize, 1));
}

TEST_F(TestFrameBuffer2, KeyframeRequired) {
  EXPECT_EQ(1, InsertFrame(1, 0, 1000, true, kFrameSize));
  EXPECT_EQ(2, InsertFrame(2, 0, 2000, true, kFrameSize, 1));
  EXPECT_EQ(3, InsertFrame(3, 0, 3000, true, kFrameSize));
  ExtractFrame();
  ExtractFrame(0, true);
  ExtractFrame();

  CheckFrame(0, 1, 0);
  CheckFrame(1, 3, 0);
  CheckNoFrame(2);
}

TEST_F(TestFrameBuffer2, KeyframeClearsFullBuffer) {
  const int kMaxBufferSize = 600;

  for (int i = 1; i <= kMaxBufferSize; ++i)
    EXPECT_EQ(-1, InsertFrame(i, 0, i * 1000, true, kFrameSize, i - 1));
  ExtractFrame();
  CheckNoFrame(0);

  EXPECT_EQ(kMaxBufferSize + 1,
            InsertFrame(kMaxBufferSize + 1, 0, (kMaxBufferSize + 1) * 1000,
                        true, kFrameSize));
  ExtractFrame();
  CheckFrame(1, kMaxBufferSize + 1, 0);
}

TEST_F(TestFrameBuffer2, DontUpdateOnUndecodableFrame) {
  InsertFrame(1, 0, 0, true, kFrameSize);
  ExtractFrame(0, true);
  InsertFrame(3, 0, 0, true, kFrameSize, 2, 0);
  InsertFrame(3, 0, 0, true, kFrameSize, 0);
  InsertFrame(2, 0, 0, true, kFrameSize);
  ExtractFrame(0, true);
  ExtractFrame(0, true);
}

TEST_F(TestFrameBuffer2, DontDecodeOlderTimestamp) {
  InsertFrame(2, 0, 1, true, kFrameSize);
  InsertFrame(1, 0, 2, true,
              kFrameSize);  // Older picture id but newer timestamp.
  ExtractFrame(0);
  ExtractFrame(0);
  CheckFrame(0, 1, 0);
  CheckNoFrame(1);

  InsertFrame(3, 0, 4, true, kFrameSize);
  InsertFrame(4, 0, 3, true,
              kFrameSize);  // Newer picture id but older timestamp.
  ExtractFrame(0);
  ExtractFrame(0);
  CheckFrame(2, 3, 0);
  CheckNoFrame(3);
}

TEST_F(TestFrameBuffer2, CombineFramesToSuperframe) {
  uint16_t pid = Rand();
  uint32_t ts = Rand();

  InsertFrame(pid, 0, ts, false, kFrameSize);
  InsertFrame(pid + 1, 1, ts, true, 2 * kFrameSize, pid);
  ExtractFrame(0);
  ExtractFrame(0);
  CheckFrame(0, pid, 1);
  CheckNoFrame(1);
  // Two frames should be combined and returned together.
  CheckFrameSize(0, 3 * kFrameSize);

  EXPECT_EQ(frames_[0]->SpatialIndex(), 1);
  EXPECT_EQ(frames_[0]->SpatialLayerFrameSize(0), kFrameSize);
  EXPECT_EQ(frames_[0]->SpatialLayerFrameSize(1), 2 * kFrameSize);
}

TEST_F(TestFrameBuffer2, HigherSpatialLayerNonDecodable) {
  uint16_t pid = Rand();
  uint32_t ts = Rand();

  InsertFrame(pid, 0, ts, false, kFrameSize);
  InsertFrame(pid + 1, 1, ts, true, kFrameSize, pid);

  ExtractFrame(0);
  CheckFrame(0, pid, 1);

  InsertFrame(pid + 3, 1, ts + kFps20, true, kFrameSize, pid);
  InsertFrame(pid + 4, 0, ts + kFps10, false, kFrameSize, pid);
  InsertFrame(pid + 5, 1, ts + kFps10, true, kFrameSize, pid + 3, pid + 4);

  time_controller_.AdvanceTime(TimeDelta::Millis(1000));
  // Frame pid+3 is decodable but too late.
  // In superframe pid+4 is decodable, but frame pid+5 is not.
  // Incorrect implementation might skip pid+2 frame and output undecodable
  // pid+5 instead.
  ExtractFrame();
  ExtractFrame();
  CheckFrame(1, pid + 3, 1);
  CheckFrame(2, pid + 4, 1);
}

}  // namespace video_coding
}  // namespace webrtc<|MERGE_RESOLUTION|>--- conflicted
+++ resolved
@@ -165,11 +165,7 @@
         {rtc::checked_cast<uint16_t>(refs)...}};
 
     auto frame = std::make_unique<FrameObjectFake>();
-<<<<<<< HEAD
-    frame->id.picture_id = picture_id;
-=======
     frame->SetId(picture_id);
->>>>>>> cbad18b1
     frame->SetSpatialIndex(spatial_layer);
     frame->SetTimestamp(ts_ms * 90);
     frame->num_references = references.size();
@@ -219,11 +215,7 @@
   void CheckFrame(size_t index, int picture_id, int spatial_layer) {
     ASSERT_LT(index, frames_.size());
     ASSERT_TRUE(frames_[index]);
-<<<<<<< HEAD
-    ASSERT_EQ(picture_id, frames_[index]->id.picture_id);
-=======
     ASSERT_EQ(picture_id, frames_[index]->Id());
->>>>>>> cbad18b1
     ASSERT_EQ(spatial_layer, frames_[index]->SpatialIndex().value_or(0));
   }
 
@@ -553,11 +545,7 @@
   {
     std::unique_ptr<FrameObjectFake> frame(new FrameObjectFake());
     frame->SetEncodedData(EncodedImageBuffer::Create(kFrameSize));
-<<<<<<< HEAD
-    frame->id.picture_id = pid;
-=======
     frame->SetId(pid);
->>>>>>> cbad18b1
     frame->SetTimestamp(ts);
     frame->num_references = 0;
 
