/*
 *  Copyright (c) 2016 The WebRTC project authors. All Rights Reserved.
 *
 *  Use of this source code is governed by a BSD-style license
 *  that can be found in the LICENSE file in the root of the source
 *  tree. An additional intellectual property rights grant can be found
 *  in the file PATENTS.  All contributing project authors may
 *  be found in the AUTHORS file in the root of the source tree.
 */

#include "modules/video_coding/frame_buffer2.h"

#include <algorithm>
#include <cstdlib>
#include <iterator>
#include <memory>
#include <queue>
#include <utility>
#include <vector>

#include "absl/container/inlined_vector.h"
#include "api/units/data_size.h"
#include "api/units/time_delta.h"
#include "api/video/encoded_image.h"
#include "api/video/video_timing.h"
#include "modules/video_coding/frame_helpers.h"
#include "modules/video_coding/include/video_coding_defines.h"
#include "modules/video_coding/timing/jitter_estimator.h"
#include "modules/video_coding/timing/timing.h"
#include "rtc_base/checks.h"
#include "rtc_base/experiments/rtt_mult_experiment.h"
#include "rtc_base/logging.h"
#include "rtc_base/numerics/sequence_number_util.h"
#include "rtc_base/trace_event.h"
#include "system_wrappers/include/clock.h"

namespace webrtc {
namespace video_coding {

namespace {
// Max number of frames the buffer will hold.
constexpr size_t kMaxFramesBuffered = 800;

// Default value for the maximum decode queue size that is used when the
// low-latency renderer is used.
constexpr size_t kZeroPlayoutDelayDefaultMaxDecodeQueueSize = 8;

// Max number of decoded frame info that will be saved.
constexpr int kMaxFramesHistory = 1 << 13;

// The time it's allowed for a frame to be late to its rendering prediction and
// still be rendered.
constexpr int kMaxAllowedFrameDelayMs = 5;

constexpr int64_t kLogNonDecodedIntervalMs = 5000;
}  // namespace

FrameBuffer::FrameBuffer(Clock* clock,
                         VCMTiming* timing,
<<<<<<< HEAD
                         VCMReceiveStatisticsCallback* stats_callback,
=======
>>>>>>> fb3bd4a0
                         const FieldTrialsView& field_trials)
    : decoded_frames_history_(kMaxFramesHistory),
      clock_(clock),
      callback_queue_(nullptr),
      jitter_estimator_(clock, field_trials),
      timing_(timing),
      stopped_(false),
      protection_mode_(kProtectionNack),
      last_log_non_decoded_ms_(-kLogNonDecodedIntervalMs),
      rtt_mult_settings_(RttMultExperiment::GetRttMultValue()),
      zero_playout_delay_max_decode_queue_size_(
          "max_decode_queue_size",
          kZeroPlayoutDelayDefaultMaxDecodeQueueSize) {
  ParseFieldTrial({&zero_playout_delay_max_decode_queue_size_},
                  field_trials.Lookup("WebRTC-ZeroPlayoutDelay"));
  callback_checker_.Detach();
}

FrameBuffer::~FrameBuffer() {
  RTC_DCHECK_RUN_ON(&construction_checker_);
}

void FrameBuffer::NextFrame(int64_t max_wait_time_ms,
                            bool keyframe_required,
<<<<<<< HEAD
                            rtc::TaskQueue* callback_queue,
=======
                            TaskQueueBase* callback_queue,
>>>>>>> fb3bd4a0
                            NextFrameCallback handler) {
  RTC_DCHECK_RUN_ON(&callback_checker_);
  RTC_DCHECK(callback_queue->IsCurrent());
  TRACE_EVENT0("webrtc", "FrameBuffer::NextFrame");
  int64_t latest_return_time_ms =
      clock_->TimeInMilliseconds() + max_wait_time_ms;

  MutexLock lock(&mutex_);
  if (stopped_) {
    return;
  }
  latest_return_time_ms_ = latest_return_time_ms;
  keyframe_required_ = keyframe_required;
  frame_handler_ = handler;
  callback_queue_ = callback_queue;
  StartWaitForNextFrameOnQueue();
}

void FrameBuffer::StartWaitForNextFrameOnQueue() {
  RTC_DCHECK(callback_queue_);
  RTC_DCHECK(!callback_task_.Running());
  int64_t wait_ms = FindNextFrame(clock_->CurrentTime());
  callback_task_ = RepeatingTaskHandle::DelayedStart(
<<<<<<< HEAD
      callback_queue_->Get(), TimeDelta::Millis(wait_ms),
=======
      callback_queue_, TimeDelta::Millis(wait_ms),
>>>>>>> fb3bd4a0
      [this] {
        RTC_DCHECK_RUN_ON(&callback_checker_);
        // If this task has not been cancelled, we did not get any new frames
        // while waiting. Continue with frame delivery.
        std::unique_ptr<EncodedFrame> frame;
        NextFrameCallback frame_handler;
        {
          MutexLock lock(&mutex_);
          if (!frames_to_decode_.empty()) {
            // We have frames, deliver!
            frame = GetNextFrame();
            timing_->SetLastDecodeScheduledTimestamp(clock_->CurrentTime());
          } else if (clock_->TimeInMilliseconds() < latest_return_time_ms_) {
            // If there's no frames to decode and there is still time left, it
            // means that the frame buffer was cleared between creation and
            // execution of this task. Continue waiting for the remaining time.
            int64_t wait_ms = FindNextFrame(clock_->CurrentTime());
            return TimeDelta::Millis(wait_ms);
          }
          frame_handler = std::move(frame_handler_);
          CancelCallback();
        }
        // Deliver frame, if any. Otherwise signal timeout.
        frame_handler(std::move(frame));
        return TimeDelta::Zero();  // Ignored.
      },
      TaskQueueBase::DelayPrecision::kHigh);
}

int64_t FrameBuffer::FindNextFrame(Timestamp now) {
  int64_t wait_ms = latest_return_time_ms_ - now.ms();
  frames_to_decode_.clear();

  // `last_continuous_frame_` may be empty below, but nullopt is smaller
  // than everything else and loop will immediately terminate as expected.
  for (auto frame_it = frames_.begin();
       frame_it != frames_.end() && frame_it->first <= last_continuous_frame_;
       ++frame_it) {
    if (!frame_it->second.continuous ||
        frame_it->second.num_missing_decodable > 0) {
      continue;
    }

    EncodedFrame* frame = frame_it->second.frame.get();

    if (keyframe_required_ && !frame->is_keyframe())
      continue;

    auto last_decoded_frame_timestamp =
        decoded_frames_history_.GetLastDecodedFrameTimestamp();

    // TODO(https://bugs.webrtc.org/9974): consider removing this check
    // as it may make a stream undecodable after a very long delay between
    // frames.
    if (last_decoded_frame_timestamp &&
        AheadOf(*last_decoded_frame_timestamp, frame->Timestamp())) {
      continue;
    }

    // Gather all remaining frames for the same superframe.
    std::vector<FrameMap::iterator> current_superframe;
    current_superframe.push_back(frame_it);
    bool last_layer_completed = frame_it->second.frame->is_last_spatial_layer;
    FrameMap::iterator next_frame_it = frame_it;
    while (!last_layer_completed) {
      ++next_frame_it;

      if (next_frame_it == frames_.end() || !next_frame_it->second.frame) {
        break;
      }

      if (next_frame_it->second.frame->Timestamp() != frame->Timestamp() ||
          !next_frame_it->second.continuous) {
        break;
      }

      if (next_frame_it->second.num_missing_decodable > 0) {
        bool has_inter_layer_dependency = false;
        for (size_t i = 0; i < EncodedFrame::kMaxFrameReferences &&
                           i < next_frame_it->second.frame->num_references;
             ++i) {
          if (next_frame_it->second.frame->references[i] >= frame_it->first) {
            has_inter_layer_dependency = true;
            break;
          }
        }

        // If the frame has an undecoded dependency that is not within the same
        // temporal unit then this frame is not yet ready to be decoded. If it
        // is within the same temporal unit then the not yet decoded dependency
        // is just a lower spatial frame, which is ok.
        if (!has_inter_layer_dependency ||
            next_frame_it->second.num_missing_decodable > 1) {
          break;
        }
      }

      current_superframe.push_back(next_frame_it);
      last_layer_completed = next_frame_it->second.frame->is_last_spatial_layer;
    }
    // Check if the current superframe is complete.
    // TODO(bugs.webrtc.org/10064): consider returning all available to
    // decode frames even if the superframe is not complete yet.
    if (!last_layer_completed) {
      continue;
    }

    frames_to_decode_ = std::move(current_superframe);

    absl::optional<Timestamp> render_time = frame->RenderTimestamp();
    if (!render_time) {
      render_time = timing_->RenderTime(frame->Timestamp(), now);
      frame->SetRenderTime(render_time->ms());
    }
    bool too_many_frames_queued =
        frames_.size() > zero_playout_delay_max_decode_queue_size_ ? true
                                                                   : false;
    wait_ms =
        timing_->MaxWaitingTime(*render_time, now, too_many_frames_queued).ms();

    // This will cause the frame buffer to prefer high framerate rather
    // than high resolution in the case of the decoder not decoding fast
    // enough and the stream has multiple spatial and temporal layers.
    // For multiple temporal layers it may cause non-base layer frames to be
    // skipped if they are late.
    if (wait_ms < -kMaxAllowedFrameDelayMs)
      continue;

    break;
  }
  wait_ms = std::min<int64_t>(wait_ms, latest_return_time_ms_ - now.ms());
  wait_ms = std::max<int64_t>(wait_ms, 0);
  return wait_ms;
}

std::unique_ptr<EncodedFrame> FrameBuffer::GetNextFrame() {
  RTC_DCHECK_RUN_ON(&callback_checker_);
  Timestamp now = clock_->CurrentTime();
  // TODO(ilnik): remove `frames_out` use frames_to_decode_ directly.
  std::vector<std::unique_ptr<EncodedFrame>> frames_out;

  RTC_DCHECK(!frames_to_decode_.empty());
  bool superframe_delayed_by_retransmission = false;
  DataSize superframe_size = DataSize::Zero();
  const EncodedFrame& first_frame = *frames_to_decode_[0]->second.frame;
  absl::optional<Timestamp> render_time = first_frame.RenderTimestamp();
  int64_t receive_time_ms = first_frame.ReceivedTime();
  // Gracefully handle bad RTP timestamps and render time issues.
<<<<<<< HEAD
  if (!render_time ||
      FrameHasBadRenderTiming(*render_time, now, timing_->TargetVideoDelay())) {
=======
  if (!render_time || FrameHasBadRenderTiming(*render_time, now) ||
      TargetVideoDelayIsTooLarge(timing_->TargetVideoDelay())) {
    RTC_LOG(LS_WARNING) << "Resetting jitter estimator and timing module due "
                           "to bad render timing for rtp_timestamp="
                        << first_frame.Timestamp();
>>>>>>> fb3bd4a0
    jitter_estimator_.Reset();
    timing_->Reset();
    render_time = timing_->RenderTime(first_frame.Timestamp(), now);
  }

  for (FrameMap::iterator& frame_it : frames_to_decode_) {
    RTC_DCHECK(frame_it != frames_.end());
    std::unique_ptr<EncodedFrame> frame = std::move(frame_it->second.frame);

    frame->SetRenderTime(render_time->ms());

    superframe_delayed_by_retransmission |= frame->delayed_by_retransmission();
    receive_time_ms = std::max(receive_time_ms, frame->ReceivedTime());
    superframe_size += DataSize::Bytes(frame->size());

    PropagateDecodability(frame_it->second);
    decoded_frames_history_.InsertDecoded(frame_it->first, frame->Timestamp());

    frames_.erase(frames_.begin(), ++frame_it);

    frames_out.emplace_back(std::move(frame));
  }

  if (!superframe_delayed_by_retransmission) {
    auto frame_delay = inter_frame_delay_.CalculateDelay(
        first_frame.Timestamp(), Timestamp::Millis(receive_time_ms));

    if (frame_delay) {
      jitter_estimator_.UpdateEstimate(*frame_delay, superframe_size);
    }

    float rtt_mult = protection_mode_ == kProtectionNackFEC ? 0.0 : 1.0;
    absl::optional<TimeDelta> rtt_mult_add_cap_ms = absl::nullopt;
    if (rtt_mult_settings_.has_value()) {
      rtt_mult = rtt_mult_settings_->rtt_mult_setting;
      rtt_mult_add_cap_ms =
          TimeDelta::Millis(rtt_mult_settings_->rtt_mult_add_cap_ms);
    }
    timing_->SetJitterDelay(
        jitter_estimator_.GetJitterEstimate(rtt_mult, rtt_mult_add_cap_ms));
    timing_->UpdateCurrentDelay(*render_time, now);
  } else {
    if (RttMultExperiment::RttMultEnabled())
      jitter_estimator_.FrameNacked();
  }

  if (frames_out.size() == 1) {
    return std::move(frames_out[0]);
  } else {
    return CombineAndDeleteFrames(std::move(frames_out));
  }
}

void FrameBuffer::SetProtectionMode(VCMVideoProtection mode) {
  TRACE_EVENT0("webrtc", "FrameBuffer::SetProtectionMode");
  MutexLock lock(&mutex_);
  protection_mode_ = mode;
}

void FrameBuffer::Stop() {
  TRACE_EVENT0("webrtc", "FrameBuffer::Stop");
  MutexLock lock(&mutex_);
  if (stopped_)
    return;
  stopped_ = true;

  CancelCallback();
}

void FrameBuffer::Clear() {
  MutexLock lock(&mutex_);
  ClearFramesAndHistory();
}

int FrameBuffer::Size() {
  MutexLock lock(&mutex_);
  return frames_.size();
}

void FrameBuffer::UpdateRtt(int64_t rtt_ms) {
  MutexLock lock(&mutex_);
  jitter_estimator_.UpdateRtt(TimeDelta::Millis(rtt_ms));
}

bool FrameBuffer::ValidReferences(const EncodedFrame& frame) const {
  for (size_t i = 0; i < frame.num_references; ++i) {
    if (frame.references[i] >= frame.Id())
      return false;

    for (size_t j = i + 1; j < frame.num_references; ++j) {
      if (frame.references[i] == frame.references[j])
        return false;
    }
  }

  return true;
}

void FrameBuffer::CancelCallback() {
  // Called from the callback queue or from within Stop().
  frame_handler_ = {};
  callback_task_.Stop();
  callback_queue_ = nullptr;
  callback_checker_.Detach();
}

int64_t FrameBuffer::InsertFrame(std::unique_ptr<EncodedFrame> frame) {
  TRACE_EVENT0("webrtc", "FrameBuffer::InsertFrame");
  RTC_DCHECK(frame);

  MutexLock lock(&mutex_);

  int64_t last_continuous_frame_id = last_continuous_frame_.value_or(-1);

  if (!ValidReferences(*frame)) {
    RTC_LOG(LS_WARNING) << "Frame " << frame->Id()
                        << " has invalid frame references, dropping frame.";
    return last_continuous_frame_id;
  }

  if (frames_.size() >= kMaxFramesBuffered) {
    if (frame->is_keyframe()) {
      RTC_LOG(LS_WARNING) << "Inserting keyframe " << frame->Id()
                          << " but buffer is full, clearing"
                             " buffer and inserting the frame.";
      ClearFramesAndHistory();
    } else {
      RTC_LOG(LS_WARNING) << "Frame " << frame->Id()
                          << " could not be inserted due to the frame "
                             "buffer being full, dropping frame.";
      return last_continuous_frame_id;
    }
  }

  auto last_decoded_frame = decoded_frames_history_.GetLastDecodedFrameId();
  auto last_decoded_frame_timestamp =
      decoded_frames_history_.GetLastDecodedFrameTimestamp();
  if (last_decoded_frame && frame->Id() <= *last_decoded_frame) {
    if (AheadOf(frame->Timestamp(), *last_decoded_frame_timestamp) &&
        frame->is_keyframe()) {
      // If this frame has a newer timestamp but an earlier frame id then we
      // assume there has been a jump in the frame id due to some encoder
      // reconfiguration or some other reason. Even though this is not according
      // to spec we can still continue to decode from this frame if it is a
      // keyframe.
      RTC_LOG(LS_WARNING)
          << "A jump in frame id was detected, clearing buffer.";
      ClearFramesAndHistory();
      last_continuous_frame_id = -1;
    } else {
      RTC_LOG(LS_INFO) << "Frame " << frame->Id() << " inserted after frame "
                       << *last_decoded_frame
                       << " was handed off for decoding, dropping frame.";
      return last_continuous_frame_id;
    }
  }

  // Test if inserting this frame would cause the order of the frames to become
  // ambiguous (covering more than half the interval of 2^16). This can happen
  // when the frame id make large jumps mid stream.
  if (!frames_.empty() && frame->Id() < frames_.begin()->first &&
      frames_.rbegin()->first < frame->Id()) {
    RTC_LOG(LS_WARNING) << "A jump in frame id was detected, clearing buffer.";
    ClearFramesAndHistory();
    last_continuous_frame_id = -1;
  }

  auto info = frames_.emplace(frame->Id(), FrameInfo()).first;

  if (info->second.frame) {
    return last_continuous_frame_id;
  }

  if (!UpdateFrameInfoWithIncomingFrame(*frame, info))
    return last_continuous_frame_id;

  // If ReceiveTime is negative then it is not a valid timestamp.
  if (!frame->delayed_by_retransmission() && frame->ReceivedTime() >= 0)
    timing_->IncomingTimestamp(frame->Timestamp(),
                               Timestamp::Millis(frame->ReceivedTime()));

  // It can happen that a frame will be reported as fully received even if a
  // lower spatial layer frame is missing.
  info->second.frame = std::move(frame);

  if (info->second.num_missing_continuous == 0) {
    info->second.continuous = true;
    PropagateContinuity(info);
    last_continuous_frame_id = *last_continuous_frame_;

    // Since we now have new continuous frames there might be a better frame
    // to return from NextFrame.
    if (callback_queue_) {
      callback_queue_->PostTask([this] {
        MutexLock lock(&mutex_);
        if (!callback_task_.Running())
          return;
        RTC_CHECK(frame_handler_);
        callback_task_.Stop();
        StartWaitForNextFrameOnQueue();
      });
    }
  }

  return last_continuous_frame_id;
}

void FrameBuffer::PropagateContinuity(FrameMap::iterator start) {
  TRACE_EVENT0("webrtc", "FrameBuffer::PropagateContinuity");
  RTC_DCHECK(start->second.continuous);

  std::queue<FrameMap::iterator> continuous_frames;
  continuous_frames.push(start);

  // A simple BFS to traverse continuous frames.
  while (!continuous_frames.empty()) {
    auto frame = continuous_frames.front();
    continuous_frames.pop();

    if (!last_continuous_frame_ || *last_continuous_frame_ < frame->first) {
      last_continuous_frame_ = frame->first;
    }

    // Loop through all dependent frames, and if that frame no longer has
    // any unfulfilled dependencies then that frame is continuous as well.
    for (size_t d = 0; d < frame->second.dependent_frames.size(); ++d) {
      auto frame_ref = frames_.find(frame->second.dependent_frames[d]);
      RTC_DCHECK(frame_ref != frames_.end());

      // TODO(philipel): Look into why we've seen this happen.
      if (frame_ref != frames_.end()) {
        --frame_ref->second.num_missing_continuous;
        if (frame_ref->second.num_missing_continuous == 0) {
          frame_ref->second.continuous = true;
          continuous_frames.push(frame_ref);
        }
      }
    }
  }
}

void FrameBuffer::PropagateDecodability(const FrameInfo& info) {
  TRACE_EVENT0("webrtc", "FrameBuffer::PropagateDecodability");
  for (size_t d = 0; d < info.dependent_frames.size(); ++d) {
    auto ref_info = frames_.find(info.dependent_frames[d]);
    RTC_DCHECK(ref_info != frames_.end());
    // TODO(philipel): Look into why we've seen this happen.
    if (ref_info != frames_.end()) {
      RTC_DCHECK_GT(ref_info->second.num_missing_decodable, 0U);
      --ref_info->second.num_missing_decodable;
    }
  }
}

bool FrameBuffer::UpdateFrameInfoWithIncomingFrame(const EncodedFrame& frame,
                                                   FrameMap::iterator info) {
  TRACE_EVENT0("webrtc", "FrameBuffer::UpdateFrameInfoWithIncomingFrame");
  auto last_decoded_frame = decoded_frames_history_.GetLastDecodedFrameId();
  RTC_DCHECK(!last_decoded_frame || *last_decoded_frame < info->first);

  // In this function we determine how many missing dependencies this `frame`
  // has to become continuous/decodable. If a frame that this `frame` depend
  // on has already been decoded then we can ignore that dependency since it has
  // already been fulfilled.
  //
  // For all other frames we will register a backwards reference to this `frame`
  // so that `num_missing_continuous` and `num_missing_decodable` can be
  // decremented as frames become continuous/are decoded.
  struct Dependency {
    int64_t frame_id;
    bool continuous;
  };
  std::vector<Dependency> not_yet_fulfilled_dependencies;

  // Find all dependencies that have not yet been fulfilled.
  for (size_t i = 0; i < frame.num_references; ++i) {
    // Does `frame` depend on a frame earlier than the last decoded one?
    if (last_decoded_frame && frame.references[i] <= *last_decoded_frame) {
      // Was that frame decoded? If not, this `frame` will never become
      // decodable.
      if (!decoded_frames_history_.WasDecoded(frame.references[i])) {
        int64_t now_ms = clock_->TimeInMilliseconds();
        if (last_log_non_decoded_ms_ + kLogNonDecodedIntervalMs < now_ms) {
          RTC_LOG(LS_INFO)
              << "Frame " << frame.Id()
              << " depends on a non-decoded frame more previous than the last "
                 "decoded frame, dropping frame.";
          last_log_non_decoded_ms_ = now_ms;
        }
        return false;
      }
    } else {
      auto ref_info = frames_.find(frame.references[i]);
      bool ref_continuous =
          ref_info != frames_.end() && ref_info->second.continuous;
      not_yet_fulfilled_dependencies.push_back(
          {frame.references[i], ref_continuous});
    }
  }

  info->second.num_missing_continuous = not_yet_fulfilled_dependencies.size();
  info->second.num_missing_decodable = not_yet_fulfilled_dependencies.size();

  for (const Dependency& dep : not_yet_fulfilled_dependencies) {
    if (dep.continuous)
      --info->second.num_missing_continuous;

    frames_[dep.frame_id].dependent_frames.push_back(frame.Id());
  }

  return true;
}

<<<<<<< HEAD
void FrameBuffer::UpdateJitterDelay() {
  TRACE_EVENT0("webrtc", "FrameBuffer::UpdateJitterDelay");
  if (!stats_callback_)
    return;

  auto timings = timing_->GetTimings();
  if (timings.num_decoded_frames > 0) {
    stats_callback_->OnFrameBufferTimingsUpdated(
        timings.max_decode_duration.ms(), timings.current_delay.ms(),
        timings.target_delay.ms(), timings.jitter_buffer_delay.ms(),
        timings.min_playout_delay.ms(), timings.render_delay.ms());
  }
}

void FrameBuffer::UpdateTimingFrameInfo() {
  TRACE_EVENT0("webrtc", "FrameBuffer::UpdateTimingFrameInfo");
  absl::optional<TimingFrameInfo> info = timing_->GetTimingFrameInfo();
  if (info && stats_callback_)
    stats_callback_->OnTimingFrameInfoUpdated(*info);
}

=======
>>>>>>> fb3bd4a0
void FrameBuffer::ClearFramesAndHistory() {
  TRACE_EVENT0("webrtc", "FrameBuffer::ClearFramesAndHistory");
  frames_.clear();
  last_continuous_frame_.reset();
  frames_to_decode_.clear();
  decoded_frames_history_.Clear();
}

// TODO(philipel): Avoid the concatenation of frames here, by replacing
// NextFrame and GetNextFrame with methods returning multiple frames.
std::unique_ptr<EncodedFrame> FrameBuffer::CombineAndDeleteFrames(
    std::vector<std::unique_ptr<EncodedFrame>> frames) const {
  RTC_DCHECK(!frames.empty());
  absl::InlinedVector<std::unique_ptr<EncodedFrame>, 4> inlined;
  for (auto& frame : frames) {
    inlined.push_back(std::move(frame));
  }
  return webrtc::CombineAndDeleteFrames(std::move(inlined));
}

FrameBuffer::FrameInfo::FrameInfo() = default;
FrameBuffer::FrameInfo::FrameInfo(FrameInfo&&) = default;
FrameBuffer::FrameInfo::~FrameInfo() = default;

}  // namespace video_coding
}  // namespace webrtc<|MERGE_RESOLUTION|>--- conflicted
+++ resolved
@@ -57,10 +57,6 @@
 
 FrameBuffer::FrameBuffer(Clock* clock,
                          VCMTiming* timing,
-<<<<<<< HEAD
-                         VCMReceiveStatisticsCallback* stats_callback,
-=======
->>>>>>> fb3bd4a0
                          const FieldTrialsView& field_trials)
     : decoded_frames_history_(kMaxFramesHistory),
       clock_(clock),
@@ -85,11 +81,7 @@
 
 void FrameBuffer::NextFrame(int64_t max_wait_time_ms,
                             bool keyframe_required,
-<<<<<<< HEAD
-                            rtc::TaskQueue* callback_queue,
-=======
                             TaskQueueBase* callback_queue,
->>>>>>> fb3bd4a0
                             NextFrameCallback handler) {
   RTC_DCHECK_RUN_ON(&callback_checker_);
   RTC_DCHECK(callback_queue->IsCurrent());
@@ -113,11 +105,7 @@
   RTC_DCHECK(!callback_task_.Running());
   int64_t wait_ms = FindNextFrame(clock_->CurrentTime());
   callback_task_ = RepeatingTaskHandle::DelayedStart(
-<<<<<<< HEAD
-      callback_queue_->Get(), TimeDelta::Millis(wait_ms),
-=======
       callback_queue_, TimeDelta::Millis(wait_ms),
->>>>>>> fb3bd4a0
       [this] {
         RTC_DCHECK_RUN_ON(&callback_checker_);
         // If this task has not been cancelled, we did not get any new frames
@@ -266,16 +254,11 @@
   absl::optional<Timestamp> render_time = first_frame.RenderTimestamp();
   int64_t receive_time_ms = first_frame.ReceivedTime();
   // Gracefully handle bad RTP timestamps and render time issues.
-<<<<<<< HEAD
-  if (!render_time ||
-      FrameHasBadRenderTiming(*render_time, now, timing_->TargetVideoDelay())) {
-=======
   if (!render_time || FrameHasBadRenderTiming(*render_time, now) ||
       TargetVideoDelayIsTooLarge(timing_->TargetVideoDelay())) {
     RTC_LOG(LS_WARNING) << "Resetting jitter estimator and timing module due "
                            "to bad render timing for rtp_timestamp="
                         << first_frame.Timestamp();
->>>>>>> fb3bd4a0
     jitter_estimator_.Reset();
     timing_->Reset();
     render_time = timing_->RenderTime(first_frame.Timestamp(), now);
@@ -589,30 +572,6 @@
   return true;
 }
 
-<<<<<<< HEAD
-void FrameBuffer::UpdateJitterDelay() {
-  TRACE_EVENT0("webrtc", "FrameBuffer::UpdateJitterDelay");
-  if (!stats_callback_)
-    return;
-
-  auto timings = timing_->GetTimings();
-  if (timings.num_decoded_frames > 0) {
-    stats_callback_->OnFrameBufferTimingsUpdated(
-        timings.max_decode_duration.ms(), timings.current_delay.ms(),
-        timings.target_delay.ms(), timings.jitter_buffer_delay.ms(),
-        timings.min_playout_delay.ms(), timings.render_delay.ms());
-  }
-}
-
-void FrameBuffer::UpdateTimingFrameInfo() {
-  TRACE_EVENT0("webrtc", "FrameBuffer::UpdateTimingFrameInfo");
-  absl::optional<TimingFrameInfo> info = timing_->GetTimingFrameInfo();
-  if (info && stats_callback_)
-    stats_callback_->OnTimingFrameInfoUpdated(*info);
-}
-
-=======
->>>>>>> fb3bd4a0
 void FrameBuffer::ClearFramesAndHistory() {
   TRACE_EVENT0("webrtc", "FrameBuffer::ClearFramesAndHistory");
   frames_.clear();
