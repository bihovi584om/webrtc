/*
 *  Copyright (c) 2016 The WebRTC project authors. All Rights Reserved.
 *
 *  Use of this source code is governed by a BSD-style license
 *  that can be found in the LICENSE file in the root of the source
 *  tree. An additional intellectual property rights grant can be found
 *  in the file PATENTS.  All contributing project authors may
 *  be found in the AUTHORS file in the root of the source tree.
 */

#include "modules/video_coding/frame_buffer2.h"

#include <algorithm>
#include <cstdlib>
#include <iterator>
#include <queue>
#include <utility>
#include <vector>

#include "absl/memory/memory.h"
#include "api/video/encoded_image.h"
#include "api/video/video_timing.h"
#include "modules/video_coding/include/video_coding_defines.h"
#include "modules/video_coding/jitter_estimator.h"
#include "modules/video_coding/timing.h"
#include "rtc_base/checks.h"
#include "rtc_base/experiments/rtt_mult_experiment.h"
#include "rtc_base/logging.h"
#include "rtc_base/numerics/sequence_number_util.h"
#include "rtc_base/trace_event.h"
#include "system_wrappers/include/clock.h"
#include "system_wrappers/include/field_trial.h"

namespace webrtc {
namespace video_coding {

namespace {
// Max number of frames the buffer will hold.
constexpr size_t kMaxFramesBuffered = 800;

// Max number of decoded frame info that will be saved.
constexpr int kMaxFramesHistory = 1 << 13;

// The time it's allowed for a frame to be late to its rendering prediction and
// still be rendered.
constexpr int kMaxAllowedFrameDelayMs = 5;

constexpr int64_t kLogNonDecodedIntervalMs = 5000;
}  // namespace

FrameBuffer::FrameBuffer(Clock* clock,
                         VCMTiming* timing,
                         VCMReceiveStatisticsCallback* stats_callback)
    : decoded_frames_history_(kMaxFramesHistory),
      clock_(clock),
      callback_queue_(nullptr),
      jitter_estimator_(clock),
      timing_(timing),
      inter_frame_delay_(clock_->TimeInMilliseconds()),
      stopped_(false),
      protection_mode_(kProtectionNack),
      stats_callback_(stats_callback),
      last_log_non_decoded_ms_(-kLogNonDecodedIntervalMs),
      add_rtt_to_playout_delay_(
          webrtc::field_trial::IsEnabled("WebRTC-AddRttToPlayoutDelay")),
<<<<<<< HEAD
      rtt_mult_settings_(RttMultExperiment::GetRttMultValue()) {
=======
      rtt_mult_settings_(RttMultExperiment::GetRttMultValue()),
      zero_playout_delay_max_decode_queue_size_("max_decode_queue_size",
                                                kMaxFramesBuffered) {
  ParseFieldTrial({&zero_playout_delay_max_decode_queue_size_},
                  field_trial::FindFullName("WebRTC-ZeroPlayoutDelay"));
>>>>>>> cbad18b1
  callback_checker_.Detach();
}

FrameBuffer::~FrameBuffer() {
  RTC_DCHECK_RUN_ON(&construction_checker_);
}

void FrameBuffer::NextFrame(
    int64_t max_wait_time_ms,
    bool keyframe_required,
    rtc::TaskQueue* callback_queue,
    std::function<void(std::unique_ptr<EncodedFrame>, ReturnReason)> handler) {
  RTC_DCHECK_RUN_ON(&callback_checker_);
  RTC_DCHECK(callback_queue->IsCurrent());
  TRACE_EVENT0("webrtc", "FrameBuffer::NextFrame");
  int64_t latest_return_time_ms =
      clock_->TimeInMilliseconds() + max_wait_time_ms;

  MutexLock lock(&mutex_);
  if (stopped_) {
    return;
  }
  latest_return_time_ms_ = latest_return_time_ms;
  keyframe_required_ = keyframe_required;
  frame_handler_ = handler;
  callback_queue_ = callback_queue;
  StartWaitForNextFrameOnQueue();
}

void FrameBuffer::StartWaitForNextFrameOnQueue() {
  RTC_DCHECK(callback_queue_);
  RTC_DCHECK(!callback_task_.Running());
  int64_t wait_ms = FindNextFrame(clock_->TimeInMilliseconds());
  callback_task_ = RepeatingTaskHandle::DelayedStart(
      callback_queue_->Get(), TimeDelta::Millis(wait_ms), [this] {
        RTC_DCHECK_RUN_ON(&callback_checker_);
        // If this task has not been cancelled, we did not get any new frames
        // while waiting. Continue with frame delivery.
        std::unique_ptr<EncodedFrame> frame;
        std::function<void(std::unique_ptr<EncodedFrame>, ReturnReason)>
            frame_handler;
        {
          MutexLock lock(&mutex_);
          if (!frames_to_decode_.empty()) {
            // We have frames, deliver!
            frame = absl::WrapUnique(GetNextFrame());
<<<<<<< HEAD
=======
            timing_->SetLastDecodeScheduledTimestamp(
                clock_->TimeInMilliseconds());
>>>>>>> cbad18b1
          } else if (clock_->TimeInMilliseconds() < latest_return_time_ms_) {
            // If there's no frames to decode and there is still time left, it
            // means that the frame buffer was cleared between creation and
            // execution of this task. Continue waiting for the remaining time.
            int64_t wait_ms = FindNextFrame(clock_->TimeInMilliseconds());
            return TimeDelta::Millis(wait_ms);
          }
          frame_handler = std::move(frame_handler_);
          CancelCallback();
        }
        // Deliver frame, if any. Otherwise signal timeout.
        ReturnReason reason = frame ? kFrameFound : kTimeout;
        frame_handler(std::move(frame), reason);
        return TimeDelta::Zero();  // Ignored.
      });
}

int64_t FrameBuffer::FindNextFrame(int64_t now_ms) {
  int64_t wait_ms = latest_return_time_ms_ - now_ms;
  frames_to_decode_.clear();

  // `last_continuous_frame_` may be empty below, but nullopt is smaller
  // than everything else and loop will immediately terminate as expected.
  for (auto frame_it = frames_.begin();
       frame_it != frames_.end() && frame_it->first <= last_continuous_frame_;
       ++frame_it) {
    if (!frame_it->second.continuous ||
        frame_it->second.num_missing_decodable > 0) {
      continue;
    }

    EncodedFrame* frame = frame_it->second.frame.get();

    if (keyframe_required_ && !frame->is_keyframe())
      continue;

    auto last_decoded_frame_timestamp =
        decoded_frames_history_.GetLastDecodedFrameTimestamp();

    // TODO(https://bugs.webrtc.org/9974): consider removing this check
    // as it may make a stream undecodable after a very long delay between
    // frames.
    if (last_decoded_frame_timestamp &&
        AheadOf(*last_decoded_frame_timestamp, frame->Timestamp())) {
      continue;
    }

    // Gather all remaining frames for the same superframe.
    std::vector<FrameMap::iterator> current_superframe;
    current_superframe.push_back(frame_it);
    bool last_layer_completed = frame_it->second.frame->is_last_spatial_layer;
    FrameMap::iterator next_frame_it = frame_it;
    while (!last_layer_completed) {
      ++next_frame_it;

      if (next_frame_it == frames_.end() || !next_frame_it->second.frame) {
        break;
      }

      if (next_frame_it->second.frame->Timestamp() != frame->Timestamp() ||
          !next_frame_it->second.continuous) {
        break;
      }

      if (next_frame_it->second.num_missing_decodable > 0) {
        bool has_inter_layer_dependency = false;
        for (size_t i = 0; i < EncodedFrame::kMaxFrameReferences &&
                           i < next_frame_it->second.frame->num_references;
             ++i) {
<<<<<<< HEAD
          if (next_frame_it->second.frame->references[i] >=
              frame_it->first.picture_id) {
=======
          if (next_frame_it->second.frame->references[i] >= frame_it->first) {
>>>>>>> cbad18b1
            has_inter_layer_dependency = true;
            break;
          }
        }

        // If the frame has an undecoded dependency that is not within the same
        // temporal unit then this frame is not yet ready to be decoded. If it
        // is within the same temporal unit then the not yet decoded dependency
        // is just a lower spatial frame, which is ok.
        if (!has_inter_layer_dependency ||
            next_frame_it->second.num_missing_decodable > 1) {
          break;
        }
      }

      current_superframe.push_back(next_frame_it);
      last_layer_completed = next_frame_it->second.frame->is_last_spatial_layer;
    }
    // Check if the current superframe is complete.
    // TODO(bugs.webrtc.org/10064): consider returning all available to
    // decode frames even if the superframe is not complete yet.
    if (!last_layer_completed) {
      continue;
    }

    frames_to_decode_ = std::move(current_superframe);

    if (frame->RenderTime() == -1) {
      frame->SetRenderTime(timing_->RenderTimeMs(frame->Timestamp(), now_ms));
    }
    bool too_many_frames_queued =
        frames_.size() > zero_playout_delay_max_decode_queue_size_ ? true
                                                                   : false;
    wait_ms = timing_->MaxWaitingTime(frame->RenderTime(), now_ms,
                                      too_many_frames_queued);

    // This will cause the frame buffer to prefer high framerate rather
    // than high resolution in the case of the decoder not decoding fast
    // enough and the stream has multiple spatial and temporal layers.
    // For multiple temporal layers it may cause non-base layer frames to be
    // skipped if they are late.
    if (wait_ms < -kMaxAllowedFrameDelayMs)
      continue;

    break;
  }
  wait_ms = std::min<int64_t>(wait_ms, latest_return_time_ms_ - now_ms);
  wait_ms = std::max<int64_t>(wait_ms, 0);
  return wait_ms;
}

EncodedFrame* FrameBuffer::GetNextFrame() {
  RTC_DCHECK_RUN_ON(&callback_checker_);
  int64_t now_ms = clock_->TimeInMilliseconds();
  // TODO(ilnik): remove `frames_out` use frames_to_decode_ directly.
  std::vector<EncodedFrame*> frames_out;

  RTC_DCHECK(!frames_to_decode_.empty());
  bool superframe_delayed_by_retransmission = false;
  size_t superframe_size = 0;
  EncodedFrame* first_frame = frames_to_decode_[0]->second.frame.get();
  int64_t render_time_ms = first_frame->RenderTime();
  int64_t receive_time_ms = first_frame->ReceivedTime();
  // Gracefully handle bad RTP timestamps and render time issues.
  if (HasBadRenderTiming(*first_frame, now_ms)) {
    jitter_estimator_.Reset();
    timing_->Reset();
    render_time_ms = timing_->RenderTimeMs(first_frame->Timestamp(), now_ms);
  }

  for (FrameMap::iterator& frame_it : frames_to_decode_) {
    RTC_DCHECK(frame_it != frames_.end());
    EncodedFrame* frame = frame_it->second.frame.release();

    frame->SetRenderTime(render_time_ms);

    superframe_delayed_by_retransmission |= frame->delayed_by_retransmission();
    receive_time_ms = std::max(receive_time_ms, frame->ReceivedTime());
    superframe_size += frame->size();

    PropagateDecodability(frame_it->second);
    decoded_frames_history_.InsertDecoded(frame_it->first, frame->Timestamp());

    // Remove decoded frame and all undecoded frames before it.
    if (stats_callback_) {
      unsigned int dropped_frames =
          std::count_if(frames_.begin(), frame_it,
                        [](const std::pair<const int64_t, FrameInfo>& frame) {
                          return frame.second.frame != nullptr;
                        });
      if (dropped_frames > 0) {
        stats_callback_->OnDroppedFrames(dropped_frames);
      }
    }

    frames_.erase(frames_.begin(), ++frame_it);

    frames_out.push_back(frame);
  }

  if (!superframe_delayed_by_retransmission) {
    int64_t frame_delay;

    if (inter_frame_delay_.CalculateDelay(first_frame->Timestamp(),
                                          &frame_delay, receive_time_ms)) {
      jitter_estimator_.UpdateEstimate(frame_delay, superframe_size);
    }

    float rtt_mult = protection_mode_ == kProtectionNackFEC ? 0.0 : 1.0;
    absl::optional<float> rtt_mult_add_cap_ms = absl::nullopt;
    if (rtt_mult_settings_.has_value()) {
      rtt_mult = rtt_mult_settings_->rtt_mult_setting;
      rtt_mult_add_cap_ms = rtt_mult_settings_->rtt_mult_add_cap_ms;
    }
    timing_->SetJitterDelay(
        jitter_estimator_.GetJitterEstimate(rtt_mult, rtt_mult_add_cap_ms));
    timing_->UpdateCurrentDelay(render_time_ms, now_ms);
  } else {
    if (RttMultExperiment::RttMultEnabled() || add_rtt_to_playout_delay_)
      jitter_estimator_.FrameNacked();
  }

  UpdateJitterDelay();
  UpdateTimingFrameInfo();

  if (frames_out.size() == 1) {
    return frames_out[0];
  } else {
    return CombineAndDeleteFrames(frames_out);
  }
}

bool FrameBuffer::HasBadRenderTiming(const EncodedFrame& frame,
                                     int64_t now_ms) {
  // Assume that render timing errors are due to changes in the video stream.
  int64_t render_time_ms = frame.RenderTimeMs();
  // Zero render time means render immediately.
  if (render_time_ms == 0) {
    return false;
  }
  if (render_time_ms < 0) {
    return true;
  }
  const int64_t kMaxVideoDelayMs = 10000;
  if (std::abs(render_time_ms - now_ms) > kMaxVideoDelayMs) {
    int frame_delay = static_cast<int>(std::abs(render_time_ms - now_ms));
    RTC_LOG(LS_WARNING)
        << "A frame about to be decoded is out of the configured "
           "delay bounds ("
        << frame_delay << " > " << kMaxVideoDelayMs
        << "). Resetting the video jitter buffer.";
    return true;
  }
  if (static_cast<int>(timing_->TargetVideoDelay()) > kMaxVideoDelayMs) {
    RTC_LOG(LS_WARNING) << "The video target delay has grown larger than "
                        << kMaxVideoDelayMs << " ms.";
    return true;
  }
  return false;
}

void FrameBuffer::SetProtectionMode(VCMVideoProtection mode) {
  TRACE_EVENT0("webrtc", "FrameBuffer::SetProtectionMode");
  MutexLock lock(&mutex_);
  protection_mode_ = mode;
}

void FrameBuffer::Stop() {
  TRACE_EVENT0("webrtc", "FrameBuffer::Stop");
  MutexLock lock(&mutex_);
  if (stopped_)
    return;
  stopped_ = true;

  CancelCallback();
}

void FrameBuffer::Clear() {
  MutexLock lock(&mutex_);
  ClearFramesAndHistory();
}

int FrameBuffer::Size() {
  MutexLock lock(&mutex_);
  return frames_.size();
}

void FrameBuffer::UpdateRtt(int64_t rtt_ms) {
  MutexLock lock(&mutex_);
  jitter_estimator_.UpdateRtt(rtt_ms);
}

bool FrameBuffer::ValidReferences(const EncodedFrame& frame) const {
  for (size_t i = 0; i < frame.num_references; ++i) {
    if (frame.references[i] >= frame.Id())
      return false;

    for (size_t j = i + 1; j < frame.num_references; ++j) {
      if (frame.references[i] == frame.references[j])
        return false;
    }
  }

  return true;
}

void FrameBuffer::CancelCallback() {
  // Called from the callback queue or from within Stop().
  frame_handler_ = {};
  callback_task_.Stop();
  callback_queue_ = nullptr;
  callback_checker_.Detach();
}

int64_t FrameBuffer::InsertFrame(std::unique_ptr<EncodedFrame> frame) {
  TRACE_EVENT0("webrtc", "FrameBuffer::InsertFrame");
  RTC_DCHECK(frame);

  MutexLock lock(&mutex_);

  int64_t last_continuous_frame_id = last_continuous_frame_.value_or(-1);

  if (!ValidReferences(*frame)) {
    RTC_LOG(LS_WARNING) << "Frame " << frame->Id()
                        << " has invalid frame references, dropping frame.";
    return last_continuous_frame_id;
  }

  if (frames_.size() >= kMaxFramesBuffered) {
    if (frame->is_keyframe()) {
      RTC_LOG(LS_WARNING) << "Inserting keyframe " << frame->Id()
                          << " but buffer is full, clearing"
                             " buffer and inserting the frame.";
      ClearFramesAndHistory();
    } else {
      RTC_LOG(LS_WARNING) << "Frame " << frame->Id()
                          << " could not be inserted due to the frame "
                             "buffer being full, dropping frame.";
      return last_continuous_frame_id;
    }
  }

  auto last_decoded_frame = decoded_frames_history_.GetLastDecodedFrameId();
  auto last_decoded_frame_timestamp =
      decoded_frames_history_.GetLastDecodedFrameTimestamp();
  if (last_decoded_frame && frame->Id() <= *last_decoded_frame) {
    if (AheadOf(frame->Timestamp(), *last_decoded_frame_timestamp) &&
        frame->is_keyframe()) {
      // If this frame has a newer timestamp but an earlier frame id then we
      // assume there has been a jump in the frame id due to some encoder
      // reconfiguration or some other reason. Even though this is not according
      // to spec we can still continue to decode from this frame if it is a
      // keyframe.
      RTC_LOG(LS_WARNING)
          << "A jump in frame id was detected, clearing buffer.";
      ClearFramesAndHistory();
      last_continuous_frame_id = -1;
    } else {
      RTC_LOG(LS_WARNING) << "Frame " << frame->Id() << " inserted after frame "
                          << *last_decoded_frame
                          << " was handed off for decoding, dropping frame.";
      return last_continuous_frame_id;
    }
  }

  // Test if inserting this frame would cause the order of the frames to become
  // ambiguous (covering more than half the interval of 2^16). This can happen
  // when the frame id make large jumps mid stream.
  if (!frames_.empty() && frame->Id() < frames_.begin()->first &&
      frames_.rbegin()->first < frame->Id()) {
    RTC_LOG(LS_WARNING) << "A jump in frame id was detected, clearing buffer.";
    ClearFramesAndHistory();
    last_continuous_frame_id = -1;
  }

  auto info = frames_.emplace(frame->Id(), FrameInfo()).first;

  if (info->second.frame) {
<<<<<<< HEAD
    return last_continuous_picture_id;
=======
    return last_continuous_frame_id;
>>>>>>> cbad18b1
  }

  if (!UpdateFrameInfoWithIncomingFrame(*frame, info))
    return last_continuous_frame_id;

  if (!frame->delayed_by_retransmission())
    timing_->IncomingTimestamp(frame->Timestamp(), frame->ReceivedTime());

  // It can happen that a frame will be reported as fully received even if a
  // lower spatial layer frame is missing.
  if (stats_callback_ && frame->is_last_spatial_layer) {
    stats_callback_->OnCompleteFrame(frame->is_keyframe(), frame->size(),
                                     frame->contentType());
  }

  info->second.frame = std::move(frame);

  if (info->second.num_missing_continuous == 0) {
    info->second.continuous = true;
    PropagateContinuity(info);
    last_continuous_frame_id = *last_continuous_frame_;

    // Since we now have new continuous frames there might be a better frame
    // to return from NextFrame.
    if (callback_queue_) {
      callback_queue_->PostTask([this] {
        MutexLock lock(&mutex_);
        if (!callback_task_.Running())
          return;
        RTC_CHECK(frame_handler_);
        callback_task_.Stop();
        StartWaitForNextFrameOnQueue();
      });
    }
  }

  return last_continuous_frame_id;
}

void FrameBuffer::PropagateContinuity(FrameMap::iterator start) {
  TRACE_EVENT0("webrtc", "FrameBuffer::PropagateContinuity");
  RTC_DCHECK(start->second.continuous);

  std::queue<FrameMap::iterator> continuous_frames;
  continuous_frames.push(start);

  // A simple BFS to traverse continuous frames.
  while (!continuous_frames.empty()) {
    auto frame = continuous_frames.front();
    continuous_frames.pop();

    if (!last_continuous_frame_ || *last_continuous_frame_ < frame->first) {
      last_continuous_frame_ = frame->first;
    }

    // Loop through all dependent frames, and if that frame no longer has
    // any unfulfilled dependencies then that frame is continuous as well.
    for (size_t d = 0; d < frame->second.dependent_frames.size(); ++d) {
      auto frame_ref = frames_.find(frame->second.dependent_frames[d]);
      RTC_DCHECK(frame_ref != frames_.end());

      // TODO(philipel): Look into why we've seen this happen.
      if (frame_ref != frames_.end()) {
        --frame_ref->second.num_missing_continuous;
        if (frame_ref->second.num_missing_continuous == 0) {
          frame_ref->second.continuous = true;
          continuous_frames.push(frame_ref);
        }
      }
    }
  }
}

void FrameBuffer::PropagateDecodability(const FrameInfo& info) {
  TRACE_EVENT0("webrtc", "FrameBuffer::PropagateDecodability");
  for (size_t d = 0; d < info.dependent_frames.size(); ++d) {
    auto ref_info = frames_.find(info.dependent_frames[d]);
    RTC_DCHECK(ref_info != frames_.end());
    // TODO(philipel): Look into why we've seen this happen.
    if (ref_info != frames_.end()) {
      RTC_DCHECK_GT(ref_info->second.num_missing_decodable, 0U);
      --ref_info->second.num_missing_decodable;
    }
  }
}

bool FrameBuffer::UpdateFrameInfoWithIncomingFrame(const EncodedFrame& frame,
                                                   FrameMap::iterator info) {
  TRACE_EVENT0("webrtc", "FrameBuffer::UpdateFrameInfoWithIncomingFrame");
  auto last_decoded_frame = decoded_frames_history_.GetLastDecodedFrameId();
  RTC_DCHECK(!last_decoded_frame || *last_decoded_frame < info->first);

  // In this function we determine how many missing dependencies this `frame`
  // has to become continuous/decodable. If a frame that this `frame` depend
  // on has already been decoded then we can ignore that dependency since it has
  // already been fulfilled.
  //
  // For all other frames we will register a backwards reference to this `frame`
  // so that `num_missing_continuous` and `num_missing_decodable` can be
  // decremented as frames become continuous/are decoded.
  struct Dependency {
    int64_t frame_id;
    bool continuous;
  };
  std::vector<Dependency> not_yet_fulfilled_dependencies;

  // Find all dependencies that have not yet been fulfilled.
  for (size_t i = 0; i < frame.num_references; ++i) {
    // Does `frame` depend on a frame earlier than the last decoded one?
    if (last_decoded_frame && frame.references[i] <= *last_decoded_frame) {
      // Was that frame decoded? If not, this `frame` will never become
      // decodable.
      if (!decoded_frames_history_.WasDecoded(frame.references[i])) {
        int64_t now_ms = clock_->TimeInMilliseconds();
        if (last_log_non_decoded_ms_ + kLogNonDecodedIntervalMs < now_ms) {
          RTC_LOG(LS_WARNING)
              << "Frame " << frame.Id()
              << " depends on a non-decoded frame more previous than the last "
                 "decoded frame, dropping frame.";
          last_log_non_decoded_ms_ = now_ms;
        }
        return false;
      }
    } else {
      auto ref_info = frames_.find(frame.references[i]);
      bool ref_continuous =
          ref_info != frames_.end() && ref_info->second.continuous;
<<<<<<< HEAD
      not_yet_fulfilled_dependencies.push_back({ref_key, ref_continuous});
=======
      not_yet_fulfilled_dependencies.push_back(
          {frame.references[i], ref_continuous});
>>>>>>> cbad18b1
    }
  }

  info->second.num_missing_continuous = not_yet_fulfilled_dependencies.size();
  info->second.num_missing_decodable = not_yet_fulfilled_dependencies.size();

  for (const Dependency& dep : not_yet_fulfilled_dependencies) {
    if (dep.continuous)
      --info->second.num_missing_continuous;

    frames_[dep.frame_id].dependent_frames.push_back(frame.Id());
  }

  return true;
}

void FrameBuffer::UpdateJitterDelay() {
  TRACE_EVENT0("webrtc", "FrameBuffer::UpdateJitterDelay");
  if (!stats_callback_)
    return;

  int max_decode_ms;
  int current_delay_ms;
  int target_delay_ms;
  int jitter_buffer_ms;
  int min_playout_delay_ms;
  int render_delay_ms;
  if (timing_->GetTimings(&max_decode_ms, &current_delay_ms, &target_delay_ms,
                          &jitter_buffer_ms, &min_playout_delay_ms,
                          &render_delay_ms)) {
    stats_callback_->OnFrameBufferTimingsUpdated(
        max_decode_ms, current_delay_ms, target_delay_ms, jitter_buffer_ms,
        min_playout_delay_ms, render_delay_ms);
  }
}

void FrameBuffer::UpdateTimingFrameInfo() {
  TRACE_EVENT0("webrtc", "FrameBuffer::UpdateTimingFrameInfo");
  absl::optional<TimingFrameInfo> info = timing_->GetTimingFrameInfo();
  if (info && stats_callback_)
    stats_callback_->OnTimingFrameInfoUpdated(*info);
}

void FrameBuffer::ClearFramesAndHistory() {
  TRACE_EVENT0("webrtc", "FrameBuffer::ClearFramesAndHistory");
  if (stats_callback_) {
    unsigned int dropped_frames =
        std::count_if(frames_.begin(), frames_.end(),
                      [](const std::pair<const int64_t, FrameInfo>& frame) {
                        return frame.second.frame != nullptr;
                      });
    if (dropped_frames > 0) {
      stats_callback_->OnDroppedFrames(dropped_frames);
    }
  }
  frames_.clear();
  last_continuous_frame_.reset();
  frames_to_decode_.clear();
  decoded_frames_history_.Clear();
}

// TODO(philipel): Avoid the concatenation of frames here, by replacing
// NextFrame and GetNextFrame with methods returning multiple frames.
EncodedFrame* FrameBuffer::CombineAndDeleteFrames(
    const std::vector<EncodedFrame*>& frames) const {
  RTC_DCHECK(!frames.empty());
  EncodedFrame* first_frame = frames[0];
  EncodedFrame* last_frame = frames.back();
  size_t total_length = 0;
  for (size_t i = 0; i < frames.size(); ++i) {
    total_length += frames[i]->size();
  }
  auto encoded_image_buffer = EncodedImageBuffer::Create(total_length);
  uint8_t* buffer = encoded_image_buffer->data();
  first_frame->SetSpatialLayerFrameSize(first_frame->SpatialIndex().value_or(0),
                                        first_frame->size());
  memcpy(buffer, first_frame->data(), first_frame->size());
  buffer += first_frame->size();

  // Spatial index of combined frame is set equal to spatial index of its top
  // spatial layer.
  first_frame->SetSpatialIndex(last_frame->SpatialIndex().value_or(0));
<<<<<<< HEAD
  first_frame->id.spatial_layer = last_frame->id.spatial_layer;
=======
>>>>>>> cbad18b1

  first_frame->video_timing_mutable()->network2_timestamp_ms =
      last_frame->video_timing().network2_timestamp_ms;
  first_frame->video_timing_mutable()->receive_finish_ms =
      last_frame->video_timing().receive_finish_ms;

  // Append all remaining frames to the first one.
  for (size_t i = 1; i < frames.size(); ++i) {
    EncodedFrame* next_frame = frames[i];
    first_frame->SetSpatialLayerFrameSize(
        next_frame->SpatialIndex().value_or(0), next_frame->size());
    memcpy(buffer, next_frame->data(), next_frame->size());
    buffer += next_frame->size();
    delete next_frame;
  }
  first_frame->SetEncodedData(encoded_image_buffer);
  return first_frame;
}

FrameBuffer::FrameInfo::FrameInfo() = default;
FrameBuffer::FrameInfo::FrameInfo(FrameInfo&&) = default;
FrameBuffer::FrameInfo::~FrameInfo() = default;

}  // namespace video_coding
}  // namespace webrtc<|MERGE_RESOLUTION|>--- conflicted
+++ resolved
@@ -63,15 +63,11 @@
       last_log_non_decoded_ms_(-kLogNonDecodedIntervalMs),
       add_rtt_to_playout_delay_(
           webrtc::field_trial::IsEnabled("WebRTC-AddRttToPlayoutDelay")),
-<<<<<<< HEAD
-      rtt_mult_settings_(RttMultExperiment::GetRttMultValue()) {
-=======
       rtt_mult_settings_(RttMultExperiment::GetRttMultValue()),
       zero_playout_delay_max_decode_queue_size_("max_decode_queue_size",
                                                 kMaxFramesBuffered) {
   ParseFieldTrial({&zero_playout_delay_max_decode_queue_size_},
                   field_trial::FindFullName("WebRTC-ZeroPlayoutDelay"));
->>>>>>> cbad18b1
   callback_checker_.Detach();
 }
 
@@ -118,11 +114,8 @@
           if (!frames_to_decode_.empty()) {
             // We have frames, deliver!
             frame = absl::WrapUnique(GetNextFrame());
-<<<<<<< HEAD
-=======
             timing_->SetLastDecodeScheduledTimestamp(
                 clock_->TimeInMilliseconds());
->>>>>>> cbad18b1
           } else if (clock_->TimeInMilliseconds() < latest_return_time_ms_) {
             // If there's no frames to decode and there is still time left, it
             // means that the frame buffer was cleared between creation and
@@ -192,12 +185,7 @@
         for (size_t i = 0; i < EncodedFrame::kMaxFrameReferences &&
                            i < next_frame_it->second.frame->num_references;
              ++i) {
-<<<<<<< HEAD
-          if (next_frame_it->second.frame->references[i] >=
-              frame_it->first.picture_id) {
-=======
           if (next_frame_it->second.frame->references[i] >= frame_it->first) {
->>>>>>> cbad18b1
             has_inter_layer_dependency = true;
             break;
           }
@@ -476,11 +464,7 @@
   auto info = frames_.emplace(frame->Id(), FrameInfo()).first;
 
   if (info->second.frame) {
-<<<<<<< HEAD
-    return last_continuous_picture_id;
-=======
     return last_continuous_frame_id;
->>>>>>> cbad18b1
   }
 
   if (!UpdateFrameInfoWithIncomingFrame(*frame, info))
@@ -608,12 +592,8 @@
       auto ref_info = frames_.find(frame.references[i]);
       bool ref_continuous =
           ref_info != frames_.end() && ref_info->second.continuous;
-<<<<<<< HEAD
-      not_yet_fulfilled_dependencies.push_back({ref_key, ref_continuous});
-=======
       not_yet_fulfilled_dependencies.push_back(
           {frame.references[i], ref_continuous});
->>>>>>> cbad18b1
     }
   }
 
@@ -696,10 +676,6 @@
   // Spatial index of combined frame is set equal to spatial index of its top
   // spatial layer.
   first_frame->SetSpatialIndex(last_frame->SpatialIndex().value_or(0));
-<<<<<<< HEAD
-  first_frame->id.spatial_layer = last_frame->id.spatial_layer;
-=======
->>>>>>> cbad18b1
 
   first_frame->video_timing_mutable()->network2_timestamp_ms =
       last_frame->video_timing().network2_timestamp_ms;
