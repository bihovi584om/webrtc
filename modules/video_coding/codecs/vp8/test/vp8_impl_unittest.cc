--- conflicted
+++ resolved
@@ -539,8 +539,6 @@
                            VP8Encoder::Settings());
 
   EXPECT_EQ(encoder.GetEncoderInfo().requested_resolution_alignment, 10);
-<<<<<<< HEAD
-=======
   EXPECT_FALSE(
       encoder.GetEncoderInfo().apply_alignment_to_all_simulcast_layers);
   EXPECT_TRUE(encoder.GetEncoderInfo().resolution_bitrate_limits.empty());
@@ -564,7 +562,6 @@
           VideoEncoder::ResolutionBitrateLimits{123, 11000, 44000, 77000},
           VideoEncoder::ResolutionBitrateLimits{456, 22000, 55000, 88000},
           VideoEncoder::ResolutionBitrateLimits{789, 33000, 66000, 99000}));
->>>>>>> cbad18b1
 }
 
 TEST(LibvpxVp8EncoderTest,
@@ -716,8 +713,6 @@
   }
   EXPECT_THAT(encoder_->GetEncoderInfo().fps_allocation,
               ::testing::ElementsAreArray(expected_fps_allocation));
-<<<<<<< HEAD
-=======
 }
 
 class TestVp8ImplForPixelFormat
@@ -770,7 +765,6 @@
   EXPECT_FALSE(mappable_buffer->DidConvertToI420());
 
   EXPECT_EQ(WEBRTC_VIDEO_CODEC_OK, encoder_->Release());
->>>>>>> cbad18b1
 }
 
 INSTANTIATE_TEST_SUITE_P(All,
