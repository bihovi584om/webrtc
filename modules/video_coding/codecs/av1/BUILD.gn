--- conflicted
+++ resolved
@@ -28,28 +28,6 @@
 }
 
 rtc_library("dav1d_decoder") {
-<<<<<<< HEAD
-  poisonous = [ "software_video_codecs" ]
-  public = [ "dav1d_decoder.h" ]
-  sources = [ "dav1d_decoder.cc" ]
-
-  deps = [
-    "../..:video_codec_interface",
-    "../../../../api:scoped_refptr",
-    "../../../../api/video:encoded_image",
-    "../../../../api/video:video_frame",
-    "../../../../api/video_codecs:video_codecs_api",
-    "../../../../common_video",
-    "../../../../rtc_base:logging",
-    "//third_party/dav1d",
-    "//third_party/libyuv",
-  ]
-  absl_deps = [ "//third_party/abseil-cpp/absl/types:optional" ]
-}
-
-rtc_library("libaom_av1_decoder") {
-=======
->>>>>>> fb3bd4a0
   visibility = [ "*" ]
   poisonous = [ "software_video_codecs" ]
   public = [ "dav1d_decoder.h" ]
@@ -89,46 +67,17 @@
   ]
   absl_deps = [
     "//third_party/abseil-cpp/absl/algorithm:container",
-<<<<<<< HEAD
-    "//third_party/abseil-cpp/absl/strings:strings",
-    "//third_party/abseil-cpp/absl/types:optional",
-  ]
-}
-
-rtc_library("libaom_av1_encoder_if_supported") {
-  visibility = [ "*" ]
-  poisonous = [ "software_video_codecs" ]
-  public = [ "libaom_av1_encoder_supported.h" ]
-  sources = [ "libaom_av1_encoder_supported.cc" ]
-  deps = [
-    "../../../../api/video_codecs:video_codecs_api",
-    "../../svc:scalability_structures",
-    "../../svc:scalable_video_controller",
-  ]
-  absl_deps = [
-    "//third_party/abseil-cpp/absl/base:core_headers",
-    "//third_party/abseil-cpp/absl/strings:strings",
-  ]
-
-  defines = []
-  if (enable_libaom) {
-    defines += [ "RTC_USE_LIBAOM_AV1_ENCODER" ]
-    deps += [ ":libaom_av1_encoder" ]
-  }
-=======
     "//third_party/abseil-cpp/absl/base:core_headers",
     "//third_party/abseil-cpp/absl/strings:strings",
     "//third_party/abseil-cpp/absl/types:optional",
   ]
->>>>>>> fb3bd4a0
 }
 
 if (rtc_include_tests) {
   rtc_library("video_coding_codecs_av1_tests") {
     testonly = true
 
-    # sources = [ "av1_svc_config_unittest.cc" ]
-    sources = []
+    sources = [ "av1_svc_config_unittest.cc" ]
     deps = [
       ":av1_svc_config",
       "../../../../api/video_codecs:video_codecs_api",
