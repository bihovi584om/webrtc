/*
 *  Copyright (c) 2014 The WebRTC project authors. All Rights Reserved.
 *
 *  Use of this source code is governed by a BSD-style license
 *  that can be found in the LICENSE file in the root of the source
 *  tree. An additional intellectual property rights grant can be found
 *  in the file PATENTS.  All contributing project authors may
 *  be found in the AUTHORS file in the root of the source tree.
 */

#include "modules/desktop_capture/win/screen_capture_utils.h"

#include <windows.h>

#include <string>
#include <vector>

#include "modules/desktop_capture/desktop_capturer.h"
#include "modules/desktop_capture/desktop_geometry.h"
#include "rtc_base/checks.h"
#include "rtc_base/logging.h"
#include "rtc_base/string_utils.h"
#include "rtc_base/win32.h"

namespace webrtc {

bool HasActiveDisplay() {
  DesktopCapturer::SourceList screens;
<<<<<<< HEAD
  if (!GetScreenList(&screens))
    return false;

  return screens.size() >= 1;
=======

  return GetScreenList(&screens) && !screens.empty();
>>>>>>> fb3bd4a0
}

bool GetScreenList(DesktopCapturer::SourceList* screens,
                   std::vector<std::string>* device_names /* = nullptr */) {
  RTC_DCHECK(screens->empty());
  RTC_DCHECK(!device_names || device_names->empty());

  BOOL enum_result = TRUE;
  for (int device_index = 0;; ++device_index) {
    DISPLAY_DEVICEW device;
    device.cb = sizeof(device);
    enum_result = EnumDisplayDevicesW(NULL, device_index, &device, 0);

    // `enum_result` is 0 if we have enumerated all devices.
    if (!enum_result) {
      break;
    }

    // We only care about active displays.
    if (!(device.StateFlags & DISPLAY_DEVICE_ACTIVE)) {
      continue;
    }

    screens->push_back({device_index, std::string()});
    if (device_names) {
      device_names->push_back(rtc::ToUtf8(device.DeviceName));
    }
  }
  return true;
}

bool GetHmonitorFromDeviceIndex(const DesktopCapturer::SourceId device_index,
                                HMONITOR* hmonitor) {
  // A device index of `kFullDesktopScreenId` or -1 represents all screens, an
  // HMONITOR of 0 indicates the same.
  if (device_index == kFullDesktopScreenId) {
    *hmonitor = 0;
    return true;
  }

  std::wstring device_key;
  if (!IsScreenValid(device_index, &device_key)) {
    return false;
  }

  DesktopRect screen_rect = GetScreenRect(device_index, device_key);
  if (screen_rect.is_empty()) {
    return false;
  }

  RECT rect = {screen_rect.left(), screen_rect.top(), screen_rect.right(),
               screen_rect.bottom()};

  HMONITOR monitor = MonitorFromRect(&rect, MONITOR_DEFAULTTONULL);
  if (monitor == NULL) {
    RTC_LOG(LS_WARNING) << "No HMONITOR found for supplied device index.";
    return false;
  }

  *hmonitor = monitor;
  return true;
}

bool IsMonitorValid(const HMONITOR monitor) {
  // An HMONITOR of 0 refers to a virtual monitor that spans all physical
  // monitors.
  if (monitor == 0) {
    // There is a bug in a Windows OS API that causes a crash when capturing if
    // there are no active displays. We must ensure there is an active display
    // before returning true.
    if (!HasActiveDisplay())
      return false;

    return true;
  }

  MONITORINFO monitor_info;
  monitor_info.cbSize = sizeof(MONITORINFO);
  return GetMonitorInfoA(monitor, &monitor_info);
}

DesktopRect GetMonitorRect(const HMONITOR monitor) {
  MONITORINFO monitor_info;
  monitor_info.cbSize = sizeof(MONITORINFO);
  if (!GetMonitorInfoA(monitor, &monitor_info)) {
    return DesktopRect();
  }

  return DesktopRect::MakeLTRB(
      monitor_info.rcMonitor.left, monitor_info.rcMonitor.top,
      monitor_info.rcMonitor.right, monitor_info.rcMonitor.bottom);
}

bool IsScreenValid(const DesktopCapturer::SourceId screen,
                   std::wstring* device_key) {
  if (screen == kFullDesktopScreenId) {
    *device_key = L"";
    return true;
  }

  DISPLAY_DEVICEW device;
  device.cb = sizeof(device);
  BOOL enum_result = EnumDisplayDevicesW(NULL, screen, &device, 0);
  if (enum_result) {
    *device_key = device.DeviceKey;
  }

  return !!enum_result;
}

DesktopRect GetFullscreenRect() {
  return DesktopRect::MakeXYWH(GetSystemMetrics(SM_XVIRTUALSCREEN),
                               GetSystemMetrics(SM_YVIRTUALSCREEN),
                               GetSystemMetrics(SM_CXVIRTUALSCREEN),
                               GetSystemMetrics(SM_CYVIRTUALSCREEN));
}

DesktopRect GetScreenRect(const DesktopCapturer::SourceId screen,
                          const std::wstring& device_key) {
  if (screen == kFullDesktopScreenId) {
    return GetFullscreenRect();
  }

  DISPLAY_DEVICEW device;
  device.cb = sizeof(device);
  BOOL result = EnumDisplayDevicesW(NULL, screen, &device, 0);
  if (!result) {
    return DesktopRect();
  }

  // Verifies the device index still maps to the same display device, to make
  // sure we are capturing the same device when devices are added or removed.
  // DeviceKey is documented as reserved, but it actually contains the registry
  // key for the device and is unique for each monitor, while DeviceID is not.
  if (device_key != device.DeviceKey) {
    return DesktopRect();
  }

  DEVMODEW device_mode;
  device_mode.dmSize = sizeof(device_mode);
  device_mode.dmDriverExtra = 0;
  result = EnumDisplaySettingsExW(device.DeviceName, ENUM_CURRENT_SETTINGS,
                                  &device_mode, 0);
  if (!result) {
    return DesktopRect();
  }

  return DesktopRect::MakeXYWH(
      device_mode.dmPosition.x, device_mode.dmPosition.y,
      device_mode.dmPelsWidth, device_mode.dmPelsHeight);
}

}  // namespace webrtc<|MERGE_RESOLUTION|>--- conflicted
+++ resolved
@@ -26,15 +26,8 @@
 
 bool HasActiveDisplay() {
   DesktopCapturer::SourceList screens;
-<<<<<<< HEAD
-  if (!GetScreenList(&screens))
-    return false;
-
-  return screens.size() >= 1;
-=======
 
   return GetScreenList(&screens) && !screens.empty();
->>>>>>> fb3bd4a0
 }
 
 bool GetScreenList(DesktopCapturer::SourceList* screens,
