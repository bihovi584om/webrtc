--- conflicted
+++ resolved
@@ -200,11 +200,7 @@
   // Ensure the monitor is still valid (hasn't disconnected) before trying to
   // create the item. On versions of Windows before Win11, `CreateForMonitor`
   // will crash if no displays are connected.
-<<<<<<< HEAD
-  if (!IsMonitorValid(*hmonitor_))
-=======
   if (!IsMonitorValid(hmonitor_.value()))
->>>>>>> fb3bd4a0
     return E_ABORT;
 
   ComPtr<WGC::IGraphicsCaptureItem> item;
