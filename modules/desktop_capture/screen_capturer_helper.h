--- conflicted
+++ resolved
@@ -72,11 +72,7 @@
   // capture.
   DesktopRegion invalid_region_ RTC_GUARDED_BY(invalid_region_mutex_);
 
-<<<<<<< HEAD
-  // A lock protecting |invalid_region_| across threads.
-=======
   // A lock protecting `invalid_region_` across threads.
->>>>>>> cbad18b1
   Mutex invalid_region_mutex_;
 
   // The size of the most recently captured screen.
