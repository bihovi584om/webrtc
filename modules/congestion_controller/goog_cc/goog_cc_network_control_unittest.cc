--- conflicted
+++ resolved
@@ -578,14 +578,9 @@
   s.RunFor(TimeDelta::Seconds(10));
   for (int i = 0; i < 4; ++i) {
     // Sends TCP cross traffic inducing loss.
-<<<<<<< HEAD
-    auto* tcp_traffic =
-        s.net()->StartFakeTcpCrossTraffic(send_net, ret_net, FakeTcpConfig());
-=======
     auto* tcp_traffic = s.net()->StartCrossTraffic(CreateFakeTcpCrossTraffic(
         s.net()->CreateRoute(send_net), s.net()->CreateRoute(ret_net),
         FakeTcpConfig()));
->>>>>>> cbad18b1
     s.RunFor(TimeDelta::Seconds(2));
     // Allow the ccongestion controller to recover.
     s.net()->StopCrossTraffic(tcp_traffic);
@@ -873,13 +868,9 @@
   auto* route = s.CreateRoutes(
       client, send_net, s.CreateClient("return", CallClientConfig()), ret_net);
   s.CreateVideoStream(route->forward(), VideoStreamConfig());
-<<<<<<< HEAD
-  s.net()->StartFakeTcpCrossTraffic(send_net, ret_net, FakeTcpConfig());
-=======
   s.net()->StartCrossTraffic(CreateFakeTcpCrossTraffic(
       s.net()->CreateRoute(send_net), s.net()->CreateRoute(ret_net),
       FakeTcpConfig()));
->>>>>>> cbad18b1
   s.RunFor(TimeDelta::Seconds(10));
 
   // Currently only testing for the upper limit as we in practice back out
@@ -888,35 +879,6 @@
   EXPECT_LT(client->send_bandwidth().kbps(), 750);
 }
 
-<<<<<<< HEAD
-TEST(GoogCcScenario, RampupOnRembCapLifted) {
-  ScopedFieldTrials trial("WebRTC-Bwe-ReceiverLimitCapsOnly/Enabled/");
-  Scenario s("googcc_unit/rampup_ramb_cap_lifted");
-  NetworkSimulationConfig net_conf;
-  net_conf.bandwidth = DataRate::KilobitsPerSec(2000);
-  net_conf.delay = TimeDelta::Millis(50);
-  auto* client = s.CreateClient("send", [&](CallClientConfig* c) {
-    c->transport.rates.start_rate = DataRate::KilobitsPerSec(1000);
-  });
-  auto send_net = {s.CreateSimulationNode(net_conf)};
-  auto ret_net = {s.CreateSimulationNode(net_conf)};
-  auto* route = s.CreateRoutes(
-      client, send_net, s.CreateClient("return", CallClientConfig()), ret_net);
-  s.CreateVideoStream(route->forward(), VideoStreamConfig());
-
-  s.RunFor(TimeDelta::Seconds(10));
-  EXPECT_GT(client->send_bandwidth().kbps(), 1500);
-
-  DataRate RembLimit = DataRate::KilobitsPerSec(250);
-  client->SetRemoteBitrate(RembLimit);
-  s.RunFor(TimeDelta::Seconds(1));
-  EXPECT_EQ(client->send_bandwidth(), RembLimit);
-
-  DataRate RembLimitLifted = DataRate::KilobitsPerSec(10000);
-  client->SetRemoteBitrate(RembLimitLifted);
-  s.RunFor(TimeDelta::Seconds(10));
-  EXPECT_GT(client->send_bandwidth().kbps(), 1500);
-=======
 TEST(GoogCcScenario, FastRampupOnRembCapLiftedWithFieldTrial) {
   ScopedFieldTrials trial("WebRTC-Bwe-ReceiverLimitCapsOnly/Enabled/");
   DataRate final_estimate =
@@ -928,7 +890,6 @@
   DataRate final_estimate =
       RunRembDipScenario("googcc_unit/default_slow_rampup_on_remb_cap_lifted");
   EXPECT_LT(final_estimate.kbps(), 1000);
->>>>>>> cbad18b1
 }
 
 }  // namespace test
