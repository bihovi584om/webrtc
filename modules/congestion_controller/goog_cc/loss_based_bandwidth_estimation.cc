/*
 *  Copyright (c) 2018 The WebRTC project authors. All Rights Reserved.
 *
 *  Use of this source code is governed by a BSD-style license
 *  that can be found in the LICENSE file in the root of the source
 *  tree. An additional intellectual property rights grant can be found
 *  in the file PATENTS.  All contributing project authors may
 *  be found in the AUTHORS file in the root of the source tree.
 */

#include "modules/congestion_controller/goog_cc/loss_based_bandwidth_estimation.h"

#include <algorithm>
#include <string>
#include <vector>

#include "absl/strings/match.h"
#include "api/units/data_rate.h"
#include "api/units/time_delta.h"

namespace webrtc {
namespace {
const char kBweLossBasedControl[] = "WebRTC-Bwe-LossBasedControl";

// Expecting RTCP feedback to be sent with roughly 1s intervals, a 5s gap
// indicates a channel outage.
constexpr TimeDelta kMaxRtcpFeedbackInterval = TimeDelta::Millis(5000);

// Increase slower when RTT is high.
double GetIncreaseFactor(const LossBasedControlConfig& config, TimeDelta rtt) {
  // Clamp the RTT
  if (rtt < config.increase_low_rtt) {
    rtt = config.increase_low_rtt;
  } else if (rtt > config.increase_high_rtt) {
    rtt = config.increase_high_rtt;
  }
  auto rtt_range = config.increase_high_rtt.Get() - config.increase_low_rtt;
  if (rtt_range <= TimeDelta::Zero()) {
    RTC_NOTREACHED();  // Only on misconfiguration.
    return config.min_increase_factor;
  }
  auto rtt_offset = rtt - config.increase_low_rtt;
  auto relative_offset = std::max(0.0, std::min(rtt_offset / rtt_range, 1.0));
  auto factor_range = config.max_increase_factor - config.min_increase_factor;
  return config.min_increase_factor + (1 - relative_offset) * factor_range;
}

double LossFromBitrate(DataRate bitrate,
                       DataRate loss_bandwidth_balance,
                       double exponent) {
  if (loss_bandwidth_balance >= bitrate)
    return 1.0;
  return pow(loss_bandwidth_balance / bitrate, exponent);
}

DataRate BitrateFromLoss(double loss,
                         DataRate loss_bandwidth_balance,
                         double exponent) {
  if (exponent <= 0) {
    RTC_NOTREACHED();
    return DataRate::Infinity();
  }
  if (loss < 1e-5)
    return DataRate::Infinity();
  return loss_bandwidth_balance * pow(loss, -1.0 / exponent);
}

double ExponentialUpdate(TimeDelta window, TimeDelta interval) {
  // Use the convention that exponential window length (which is really
  // infinite) is the time it takes to dampen to 1/e.
  if (window <= TimeDelta::Zero()) {
    RTC_NOTREACHED();
    return 1.0f;
  }
  return 1.0f - exp(interval / window * -1.0);
}

bool IsEnabled(const webrtc::WebRtcKeyValueConfig& key_value_config,
               absl::string_view name) {
  return absl::StartsWith(key_value_config.Lookup(name), "Enabled");
}

}  // namespace

LossBasedControlConfig::LossBasedControlConfig(
    const WebRtcKeyValueConfig* key_value_config)
    : enabled(IsEnabled(*key_value_config, kBweLossBasedControl)),
      min_increase_factor("min_incr", 1.02),
      max_increase_factor("max_incr", 1.08),
      increase_low_rtt("incr_low_rtt", TimeDelta::Millis(200)),
      increase_high_rtt("incr_high_rtt", TimeDelta::Millis(800)),
      decrease_factor("decr", 0.99),
      loss_window("loss_win", TimeDelta::Millis(800)),
      loss_max_window("loss_max_win", TimeDelta::Millis(800)),
      acknowledged_rate_max_window("ackrate_max_win", TimeDelta::Millis(800)),
      increase_offset("incr_offset", DataRate::BitsPerSec(1000)),
      loss_bandwidth_balance_increase("balance_incr",
                                      DataRate::KilobitsPerSec(0.5)),
      loss_bandwidth_balance_decrease("balance_decr",
                                      DataRate::KilobitsPerSec(4)),
<<<<<<< HEAD
=======
      loss_bandwidth_balance_reset("balance_reset",
                                   DataRate::KilobitsPerSec(0.1)),
>>>>>>> cbad18b1
      loss_bandwidth_balance_exponent("exponent", 0.5),
      allow_resets("resets", false),
      decrease_interval("decr_intvl", TimeDelta::Millis(300)),
      loss_report_timeout("timeout", TimeDelta::Millis(6000)) {
<<<<<<< HEAD
  std::string trial_string = field_trial::FindFullName(kBweLossBasedControl);
=======
>>>>>>> cbad18b1
  ParseFieldTrial(
      {&min_increase_factor, &max_increase_factor, &increase_low_rtt,
       &increase_high_rtt, &decrease_factor, &loss_window, &loss_max_window,
       &acknowledged_rate_max_window, &increase_offset,
       &loss_bandwidth_balance_increase, &loss_bandwidth_balance_decrease,
       &loss_bandwidth_balance_reset, &loss_bandwidth_balance_exponent,
       &allow_resets, &decrease_interval, &loss_report_timeout},
      key_value_config->Lookup(kBweLossBasedControl));
}
LossBasedControlConfig::LossBasedControlConfig(const LossBasedControlConfig&) =
    default;
LossBasedControlConfig::~LossBasedControlConfig() = default;

LossBasedBandwidthEstimation::LossBasedBandwidthEstimation(
    const WebRtcKeyValueConfig* key_value_config)
    : config_(key_value_config),
      average_loss_(0),
      average_loss_max_(0),
      loss_based_bitrate_(DataRate::Zero()),
      acknowledged_bitrate_max_(DataRate::Zero()),
      acknowledged_bitrate_last_update_(Timestamp::MinusInfinity()),
      time_last_decrease_(Timestamp::MinusInfinity()),
      has_decreased_since_last_loss_report_(false),
      last_loss_packet_report_(Timestamp::MinusInfinity()),
      last_loss_ratio_(0) {}

void LossBasedBandwidthEstimation::UpdateLossStatistics(
    const std::vector<PacketResult>& packet_results,
    Timestamp at_time) {
  if (packet_results.empty()) {
    RTC_NOTREACHED();
    return;
  }
  int loss_count = 0;
  for (const auto& pkt : packet_results) {
    loss_count += !pkt.IsReceived() ? 1 : 0;
  }
  last_loss_ratio_ = static_cast<double>(loss_count) / packet_results.size();
  const TimeDelta time_passed = last_loss_packet_report_.IsFinite()
                                    ? at_time - last_loss_packet_report_
                                    : TimeDelta::Seconds(1);
  last_loss_packet_report_ = at_time;
  has_decreased_since_last_loss_report_ = false;

  average_loss_ += ExponentialUpdate(config_.loss_window, time_passed) *
                   (last_loss_ratio_ - average_loss_);
  if (average_loss_ > average_loss_max_) {
    average_loss_max_ = average_loss_;
  } else {
    average_loss_max_ +=
        ExponentialUpdate(config_.loss_max_window, time_passed) *
        (average_loss_ - average_loss_max_);
  }
}

void LossBasedBandwidthEstimation::UpdateAcknowledgedBitrate(
    DataRate acknowledged_bitrate,
    Timestamp at_time) {
  const TimeDelta time_passed =
      acknowledged_bitrate_last_update_.IsFinite()
          ? at_time - acknowledged_bitrate_last_update_
          : TimeDelta::Seconds(1);
  acknowledged_bitrate_last_update_ = at_time;
  if (acknowledged_bitrate > acknowledged_bitrate_max_) {
    acknowledged_bitrate_max_ = acknowledged_bitrate;
  } else {
    acknowledged_bitrate_max_ -=
        ExponentialUpdate(config_.acknowledged_rate_max_window, time_passed) *
        (acknowledged_bitrate_max_ - acknowledged_bitrate);
  }
}

DataRate LossBasedBandwidthEstimation::Update(Timestamp at_time,
                                              DataRate min_bitrate,
                                              DataRate wanted_bitrate,
                                              TimeDelta last_round_trip_time) {
  if (loss_based_bitrate_.IsZero()) {
    loss_based_bitrate_ = wanted_bitrate;
  }

  // Only increase if loss has been low for some time.
  const double loss_estimate_for_increase = average_loss_max_;
  // Avoid multiple decreases from averaging over one loss spike.
  const double loss_estimate_for_decrease =
      std::min(average_loss_, last_loss_ratio_);
  const bool allow_decrease =
      !has_decreased_since_last_loss_report_ &&
      (at_time - time_last_decrease_ >=
       last_round_trip_time + config_.decrease_interval);
  // If packet lost reports are too old, dont increase bitrate.
  const bool loss_report_valid =
      at_time - last_loss_packet_report_ < 1.2 * kMaxRtcpFeedbackInterval;

  if (loss_report_valid && config_.allow_resets &&
      loss_estimate_for_increase < loss_reset_threshold()) {
    loss_based_bitrate_ = wanted_bitrate;
  } else if (loss_report_valid &&
             loss_estimate_for_increase < loss_increase_threshold()) {
    // Increase bitrate by RTT-adaptive ratio.
    DataRate new_increased_bitrate =
        min_bitrate * GetIncreaseFactor(config_, last_round_trip_time) +
        config_.increase_offset;
    // The bitrate that would make the loss "just high enough".
    const DataRate new_increased_bitrate_cap = BitrateFromLoss(
        loss_estimate_for_increase, config_.loss_bandwidth_balance_increase,
        config_.loss_bandwidth_balance_exponent);
    new_increased_bitrate =
        std::min(new_increased_bitrate, new_increased_bitrate_cap);
    loss_based_bitrate_ = std::max(new_increased_bitrate, loss_based_bitrate_);
  } else if (loss_estimate_for_decrease > loss_decrease_threshold() &&
             allow_decrease) {
    // The bitrate that would make the loss "just acceptable".
    const DataRate new_decreased_bitrate_floor = BitrateFromLoss(
        loss_estimate_for_decrease, config_.loss_bandwidth_balance_decrease,
        config_.loss_bandwidth_balance_exponent);
    DataRate new_decreased_bitrate =
        std::max(decreased_bitrate(), new_decreased_bitrate_floor);
    if (new_decreased_bitrate < loss_based_bitrate_) {
      time_last_decrease_ = at_time;
      has_decreased_since_last_loss_report_ = true;
      loss_based_bitrate_ = new_decreased_bitrate;
    }
  }
  return loss_based_bitrate_;
}

void LossBasedBandwidthEstimation::Initialize(DataRate bitrate) {
  loss_based_bitrate_ = bitrate;
  average_loss_ = 0;
  average_loss_max_ = 0;
}

double LossBasedBandwidthEstimation::loss_reset_threshold() const {
  return LossFromBitrate(loss_based_bitrate_,
                         config_.loss_bandwidth_balance_reset,
                         config_.loss_bandwidth_balance_exponent);
}

double LossBasedBandwidthEstimation::loss_increase_threshold() const {
  return LossFromBitrate(loss_based_bitrate_,
                         config_.loss_bandwidth_balance_increase,
                         config_.loss_bandwidth_balance_exponent);
}

double LossBasedBandwidthEstimation::loss_decrease_threshold() const {
  return LossFromBitrate(loss_based_bitrate_,
                         config_.loss_bandwidth_balance_decrease,
                         config_.loss_bandwidth_balance_exponent);
}

DataRate LossBasedBandwidthEstimation::decreased_bitrate() const {
  return config_.decrease_factor * acknowledged_bitrate_max_;
}
}  // namespace webrtc<|MERGE_RESOLUTION|>--- conflicted
+++ resolved
@@ -98,19 +98,12 @@
                                       DataRate::KilobitsPerSec(0.5)),
       loss_bandwidth_balance_decrease("balance_decr",
                                       DataRate::KilobitsPerSec(4)),
-<<<<<<< HEAD
-=======
       loss_bandwidth_balance_reset("balance_reset",
                                    DataRate::KilobitsPerSec(0.1)),
->>>>>>> cbad18b1
       loss_bandwidth_balance_exponent("exponent", 0.5),
       allow_resets("resets", false),
       decrease_interval("decr_intvl", TimeDelta::Millis(300)),
       loss_report_timeout("timeout", TimeDelta::Millis(6000)) {
-<<<<<<< HEAD
-  std::string trial_string = field_trial::FindFullName(kBweLossBasedControl);
-=======
->>>>>>> cbad18b1
   ParseFieldTrial(
       {&min_increase_factor, &max_increase_factor, &increase_low_rtt,
        &increase_high_rtt, &decrease_factor, &loss_window, &loss_max_window,
