/*
 *  Copyright (c) 2018 The WebRTC project authors. All Rights Reserved.
 *
 *  Use of this source code is governed by a BSD-style license
 *  that can be found in the LICENSE file in the root of the source
 *  tree. An additional intellectual property rights grant can be found
 *  in the file PATENTS.  All contributing project authors may
 *  be found in the AUTHORS file in the root of the source tree.
 */

#include "modules/congestion_controller/goog_cc/goog_cc_network_control.h"

#include <inttypes.h>
#include <stdio.h>

#include <algorithm>
#include <cstdint>
#include <memory>
#include <numeric>
#include <string>
#include <utility>
#include <vector>

#include "absl/strings/match.h"
#include "api/units/data_rate.h"
#include "api/units/time_delta.h"
#include "api/units/timestamp.h"
#include "logging/rtc_event_log/events/rtc_event_remote_estimate.h"
#include "modules/congestion_controller/goog_cc/alr_detector.h"
#include "modules/congestion_controller/goog_cc/probe_controller.h"
#include "modules/remote_bitrate_estimator/include/bwe_defines.h"
#include "modules/remote_bitrate_estimator/test/bwe_test_logging.h"
#include "rtc_base/checks.h"
#include "rtc_base/logging.h"

namespace webrtc {

namespace {
// From RTCPSender video report interval.
constexpr TimeDelta kLossUpdateInterval = TimeDelta::Millis(1000);

// Pacing-rate relative to our target send rate.
// Multiplicative factor that is applied to the target bitrate to calculate
// the number of bytes that can be transmitted per interval.
// Increasing this factor will result in lower delays in cases of bitrate
// overshoots from the encoder.
constexpr float kDefaultPaceMultiplier = 2.5f;

// If the probe result is far below the current throughput estimate
// it's unlikely that the probe is accurate, so we don't want to drop too far.
// However, if we actually are overusing, we want to drop to something slightly
// below the current throughput estimate to drain the network queues.
constexpr double kProbeDropThroughputFraction = 0.85;

<<<<<<< HEAD
int64_t GetBpsOrDefault(const absl::optional<DataRate>& rate,
                        int64_t fallback_bps) {
  if (rate && rate->IsFinite()) {
    return rate->bps();
  } else {
    return fallback_bps;
  }
}

=======
>>>>>>> fb3bd4a0
bool IsEnabled(const FieldTrialsView* config, absl::string_view key) {
  return absl::StartsWith(config->Lookup(key), "Enabled");
}

bool IsNotDisabled(const FieldTrialsView* config, absl::string_view key) {
  return !absl::StartsWith(config->Lookup(key), "Disabled");
}
}  // namespace

GoogCcNetworkController::GoogCcNetworkController(NetworkControllerConfig config,
                                                 GoogCcConfig goog_cc_config)
    : key_value_config_(config.key_value_config ? config.key_value_config
                                                : &trial_based_config_),
      event_log_(config.event_log),
      packet_feedback_only_(goog_cc_config.feedback_only),
      safe_reset_on_route_change_("Enabled"),
      safe_reset_acknowledged_rate_("ack"),
      use_min_allocatable_as_lower_bound_(
          IsNotDisabled(key_value_config_, "WebRTC-Bwe-MinAllocAsLowerBound")),
      ignore_probes_lower_than_network_estimate_(IsNotDisabled(
          key_value_config_,
          "WebRTC-Bwe-IgnoreProbesLowerThanNetworkStateEstimate")),
      limit_probes_lower_than_throughput_estimate_(
          IsEnabled(key_value_config_,
                    "WebRTC-Bwe-LimitProbesLowerThanThroughputEstimate")),
      rate_control_settings_(
          RateControlSettings::ParseFromKeyValueConfig(key_value_config_)),
      loss_based_stable_rate_(
          IsEnabled(key_value_config_, "WebRTC-Bwe-LossBasedStableRate")),
      pace_at_max_of_bwe_and_lower_link_capacity_(
          IsEnabled(key_value_config_,
                    "WebRTC-Bwe-PaceAtMaxOfBweAndLowerLinkCapacity")),
      pace_at_loss_based_bwe_when_loss_(
          IsEnabled(key_value_config_, "WebRTC-Bwe-PaceAtLossBaseBweWhenLoss")),
      probe_controller_(
          new ProbeController(key_value_config_, config.event_log)),
      congestion_window_pushback_controller_(
          rate_control_settings_.UseCongestionWindowPushback()
              ? std::make_unique<CongestionWindowPushbackController>(
                    key_value_config_)
              : nullptr),
      bandwidth_estimation_(
          std::make_unique<SendSideBandwidthEstimation>(key_value_config_,
                                                        event_log_)),
      alr_detector_(
          std::make_unique<AlrDetector>(key_value_config_, config.event_log)),
      probe_bitrate_estimator_(new ProbeBitrateEstimator(config.event_log)),
      network_estimator_(std::move(goog_cc_config.network_state_estimator)),
      network_state_predictor_(
          std::move(goog_cc_config.network_state_predictor)),
      delay_based_bwe_(new DelayBasedBwe(key_value_config_,
                                         event_log_,
                                         network_state_predictor_.get())),
      acknowledged_bitrate_estimator_(
          AcknowledgedBitrateEstimatorInterface::Create(key_value_config_)),
      initial_config_(config),
      last_loss_based_target_rate_(*config.constraints.starting_rate),
      last_pushback_target_rate_(last_loss_based_target_rate_),
      last_stable_target_rate_(last_loss_based_target_rate_),
      pacing_factor_(config.stream_based_config.pacing_factor.value_or(
          kDefaultPaceMultiplier)),
      min_total_allocated_bitrate_(
          config.stream_based_config.min_total_allocated_bitrate.value_or(
              DataRate::Zero())),
      max_padding_rate_(config.stream_based_config.max_padding_rate.value_or(
          DataRate::Zero())),
      max_total_allocated_bitrate_(DataRate::Zero()) {
  RTC_DCHECK(config.constraints.at_time.IsFinite());
  ParseFieldTrial(
      {&safe_reset_on_route_change_, &safe_reset_acknowledged_rate_},
      key_value_config_->Lookup("WebRTC-Bwe-SafeResetOnRouteChange"));
  if (delay_based_bwe_)
    delay_based_bwe_->SetMinBitrate(kCongestionControllerMinBitrate);
}

GoogCcNetworkController::~GoogCcNetworkController() {}

NetworkControlUpdate GoogCcNetworkController::OnNetworkAvailability(
    NetworkAvailability msg) {
  NetworkControlUpdate update;
  update.probe_cluster_configs = probe_controller_->OnNetworkAvailability(msg);
  return update;
}

NetworkControlUpdate GoogCcNetworkController::OnNetworkRouteChange(
    NetworkRouteChange msg) {
  if (safe_reset_on_route_change_) {
    absl::optional<DataRate> estimated_bitrate;
    if (safe_reset_acknowledged_rate_) {
      estimated_bitrate = acknowledged_bitrate_estimator_->bitrate();
      if (!estimated_bitrate)
        estimated_bitrate = acknowledged_bitrate_estimator_->PeekRate();
    } else {
      estimated_bitrate = bandwidth_estimation_->target_rate();
    }
    if (estimated_bitrate) {
      if (msg.constraints.starting_rate) {
        msg.constraints.starting_rate =
            std::min(*msg.constraints.starting_rate, *estimated_bitrate);
      } else {
        msg.constraints.starting_rate = estimated_bitrate;
      }
    }
  }

  acknowledged_bitrate_estimator_ =
      AcknowledgedBitrateEstimatorInterface::Create(key_value_config_);
  probe_bitrate_estimator_.reset(new ProbeBitrateEstimator(event_log_));
  if (network_estimator_)
    network_estimator_->OnRouteChange(msg);
  delay_based_bwe_.reset(new DelayBasedBwe(key_value_config_, event_log_,
                                           network_state_predictor_.get()));
  bandwidth_estimation_->OnRouteChange();
  probe_controller_->Reset(msg.at_time);
  NetworkControlUpdate update;
  update.probe_cluster_configs = ResetConstraints(msg.constraints);
  MaybeTriggerOnNetworkChanged(&update, msg.at_time);
  return update;
}

NetworkControlUpdate GoogCcNetworkController::OnProcessInterval(
    ProcessInterval msg) {
  NetworkControlUpdate update;
  if (initial_config_) {
    update.probe_cluster_configs =
        ResetConstraints(initial_config_->constraints);
    update.pacer_config = GetPacingRates(msg.at_time);

    if (initial_config_->stream_based_config.requests_alr_probing) {
      probe_controller_->EnablePeriodicAlrProbing(
          *initial_config_->stream_based_config.requests_alr_probing);
    }
    absl::optional<DataRate> total_bitrate =
        initial_config_->stream_based_config.max_total_allocated_bitrate;
    if (total_bitrate) {
      auto probes = probe_controller_->OnMaxTotalAllocatedBitrate(
          *total_bitrate, msg.at_time);
      update.probe_cluster_configs.insert(update.probe_cluster_configs.end(),
                                          probes.begin(), probes.end());

      max_total_allocated_bitrate_ = *total_bitrate;
    }
    initial_config_.reset();
  }
  if (congestion_window_pushback_controller_ && msg.pacer_queue) {
    congestion_window_pushback_controller_->UpdatePacingQueue(
        msg.pacer_queue->bytes());
  }
  bandwidth_estimation_->UpdateEstimate(msg.at_time);
  absl::optional<int64_t> start_time_ms =
      alr_detector_->GetApplicationLimitedRegionStartTime();
  probe_controller_->SetAlrStartTimeMs(start_time_ms);

  auto probes = probe_controller_->Process(msg.at_time);
  update.probe_cluster_configs.insert(update.probe_cluster_configs.end(),
                                      probes.begin(), probes.end());

  if (rate_control_settings_.UseCongestionWindow() &&
      last_packet_received_time_.IsFinite() && !feedback_max_rtts_.empty()) {
    UpdateCongestionWindowSize();
  }
  if (congestion_window_pushback_controller_ && current_data_window_) {
    congestion_window_pushback_controller_->SetDataWindow(
        *current_data_window_);
  } else {
    update.congestion_window = current_data_window_;
  }
  MaybeTriggerOnNetworkChanged(&update, msg.at_time);
  return update;
}

NetworkControlUpdate GoogCcNetworkController::OnRemoteBitrateReport(
    RemoteBitrateReport msg) {
  if (packet_feedback_only_) {
    RTC_LOG(LS_ERROR) << "Received REMB for packet feedback only GoogCC";
    return NetworkControlUpdate();
  }
  bandwidth_estimation_->UpdateReceiverEstimate(msg.receive_time,
                                                msg.bandwidth);
  BWE_TEST_LOGGING_PLOT(1, "REMB_kbps", msg.receive_time.ms(),
                        msg.bandwidth.bps() / 1000);
  return NetworkControlUpdate();
}

NetworkControlUpdate GoogCcNetworkController::OnRoundTripTimeUpdate(
    RoundTripTimeUpdate msg) {
  if (packet_feedback_only_ || msg.smoothed)
    return NetworkControlUpdate();
  RTC_DCHECK(!msg.round_trip_time.IsZero());
  if (delay_based_bwe_)
    delay_based_bwe_->OnRttUpdate(msg.round_trip_time);
  bandwidth_estimation_->UpdateRtt(msg.round_trip_time, msg.receive_time);
  return NetworkControlUpdate();
}

NetworkControlUpdate GoogCcNetworkController::OnSentPacket(
    SentPacket sent_packet) {
  alr_detector_->OnBytesSent(sent_packet.size.bytes(),
                             sent_packet.send_time.ms());
  acknowledged_bitrate_estimator_->SetAlr(
      alr_detector_->GetApplicationLimitedRegionStartTime().has_value());

  if (!first_packet_sent_) {
    first_packet_sent_ = true;
    // Initialize feedback time to send time to allow estimation of RTT until
    // first feedback is received.
    bandwidth_estimation_->UpdatePropagationRtt(sent_packet.send_time,
                                                TimeDelta::Zero());
  }
  bandwidth_estimation_->OnSentPacket(sent_packet);

  if (congestion_window_pushback_controller_) {
    congestion_window_pushback_controller_->UpdateOutstandingData(
        sent_packet.data_in_flight.bytes());
    NetworkControlUpdate update;
    MaybeTriggerOnNetworkChanged(&update, sent_packet.send_time);
    return update;
  } else {
    return NetworkControlUpdate();
  }
}

NetworkControlUpdate GoogCcNetworkController::OnReceivedPacket(
    ReceivedPacket received_packet) {
  last_packet_received_time_ = received_packet.receive_time;
  return NetworkControlUpdate();
}

NetworkControlUpdate GoogCcNetworkController::OnStreamsConfig(
    StreamsConfig msg) {
  NetworkControlUpdate update;
  if (msg.requests_alr_probing) {
    probe_controller_->EnablePeriodicAlrProbing(*msg.requests_alr_probing);
  }
  if (msg.max_total_allocated_bitrate &&
      *msg.max_total_allocated_bitrate != max_total_allocated_bitrate_) {
    if (rate_control_settings_.TriggerProbeOnMaxAllocatedBitrateChange()) {
      update.probe_cluster_configs =
          probe_controller_->OnMaxTotalAllocatedBitrate(
              *msg.max_total_allocated_bitrate, msg.at_time);
    } else {
      probe_controller_->SetMaxBitrate(*msg.max_total_allocated_bitrate);
    }
    max_total_allocated_bitrate_ = *msg.max_total_allocated_bitrate;
  }
  bool pacing_changed = false;
  if (msg.pacing_factor && *msg.pacing_factor != pacing_factor_) {
    pacing_factor_ = *msg.pacing_factor;
    pacing_changed = true;
  }
  if (msg.min_total_allocated_bitrate &&
      *msg.min_total_allocated_bitrate != min_total_allocated_bitrate_) {
    min_total_allocated_bitrate_ = *msg.min_total_allocated_bitrate;
    pacing_changed = true;

    if (use_min_allocatable_as_lower_bound_) {
      ClampConstraints();
      delay_based_bwe_->SetMinBitrate(min_data_rate_);
      bandwidth_estimation_->SetMinMaxBitrate(min_data_rate_, max_data_rate_);
    }
  }
  if (msg.max_padding_rate && *msg.max_padding_rate != max_padding_rate_) {
    max_padding_rate_ = *msg.max_padding_rate;
    pacing_changed = true;
  }

  if (pacing_changed)
    update.pacer_config = GetPacingRates(msg.at_time);
  return update;
}

NetworkControlUpdate GoogCcNetworkController::OnTargetRateConstraints(
    TargetRateConstraints constraints) {
  NetworkControlUpdate update;
  update.probe_cluster_configs = ResetConstraints(constraints);
  MaybeTriggerOnNetworkChanged(&update, constraints.at_time);
  return update;
}

void GoogCcNetworkController::ClampConstraints() {
  // TODO(holmer): We should make sure the default bitrates are set to 10 kbps,
  // and that we don't try to set the min bitrate to 0 from any applications.
  // The congestion controller should allow a min bitrate of 0.
  min_data_rate_ = std::max(min_target_rate_, kCongestionControllerMinBitrate);
  if (use_min_allocatable_as_lower_bound_) {
    min_data_rate_ = std::max(min_data_rate_, min_total_allocated_bitrate_);
  }
  if (max_data_rate_ < min_data_rate_) {
    RTC_LOG(LS_INFO) << "max bitrate smaller than min bitrate";
    max_data_rate_ = min_data_rate_;
  }
  if (starting_rate_ && starting_rate_ < min_data_rate_) {
    RTC_LOG(LS_WARNING) << "start bitrate smaller than min bitrate";
    starting_rate_ = min_data_rate_;
  }
}

std::vector<ProbeClusterConfig> GoogCcNetworkController::ResetConstraints(
    TargetRateConstraints new_constraints) {
  min_target_rate_ = new_constraints.min_data_rate.value_or(DataRate::Zero());
  max_data_rate_ =
      new_constraints.max_data_rate.value_or(DataRate::PlusInfinity());
  starting_rate_ = new_constraints.starting_rate;
  ClampConstraints();

  bandwidth_estimation_->SetBitrates(starting_rate_, min_data_rate_,
                                     max_data_rate_, new_constraints.at_time);

  if (starting_rate_)
    delay_based_bwe_->SetStartBitrate(*starting_rate_);
  delay_based_bwe_->SetMinBitrate(min_data_rate_);

  return probe_controller_->SetBitrates(
      min_data_rate_, starting_rate_.value_or(DataRate::Zero()), max_data_rate_,
      new_constraints.at_time);
}

NetworkControlUpdate GoogCcNetworkController::OnTransportLossReport(
    TransportLossReport msg) {
  if (packet_feedback_only_)
    return NetworkControlUpdate();
  int64_t total_packets_delta =
      msg.packets_received_delta + msg.packets_lost_delta;
  bandwidth_estimation_->UpdatePacketsLost(
      msg.packets_lost_delta, total_packets_delta, msg.receive_time);
  return NetworkControlUpdate();
}

void GoogCcNetworkController::UpdateCongestionWindowSize() {
  TimeDelta min_feedback_max_rtt = TimeDelta::Millis(
      *std::min_element(feedback_max_rtts_.begin(), feedback_max_rtts_.end()));

  const DataSize kMinCwnd = DataSize::Bytes(2 * 1500);
  TimeDelta time_window =
      min_feedback_max_rtt +
      TimeDelta::Millis(
          rate_control_settings_.GetCongestionWindowAdditionalTimeMs());

  DataSize data_window = last_loss_based_target_rate_ * time_window;
  if (current_data_window_) {
    data_window =
        std::max(kMinCwnd, (data_window + current_data_window_.value()) / 2);
  } else {
    data_window = std::max(kMinCwnd, data_window);
  }
  current_data_window_ = data_window;
}

NetworkControlUpdate GoogCcNetworkController::OnTransportPacketsFeedback(
    TransportPacketsFeedback report) {
  if (report.packet_feedbacks.empty()) {
    // TODO(bugs.webrtc.org/10125): Design a better mechanism to safe-guard
    // against building very large network queues.
    return NetworkControlUpdate();
  }

  if (congestion_window_pushback_controller_) {
    congestion_window_pushback_controller_->UpdateOutstandingData(
        report.data_in_flight.bytes());
  }
  TimeDelta max_feedback_rtt = TimeDelta::MinusInfinity();
  TimeDelta min_propagation_rtt = TimeDelta::PlusInfinity();
  Timestamp max_recv_time = Timestamp::MinusInfinity();

  std::vector<PacketResult> feedbacks = report.ReceivedWithSendInfo();
  for (const auto& feedback : feedbacks)
    max_recv_time = std::max(max_recv_time, feedback.receive_time);

  for (const auto& feedback : feedbacks) {
    TimeDelta feedback_rtt =
        report.feedback_time - feedback.sent_packet.send_time;
    TimeDelta min_pending_time = max_recv_time - feedback.receive_time;
    TimeDelta propagation_rtt = feedback_rtt - min_pending_time;
    max_feedback_rtt = std::max(max_feedback_rtt, feedback_rtt);
    min_propagation_rtt = std::min(min_propagation_rtt, propagation_rtt);
  }

  if (max_feedback_rtt.IsFinite()) {
    feedback_max_rtts_.push_back(max_feedback_rtt.ms());
    const size_t kMaxFeedbackRttWindow = 32;
    if (feedback_max_rtts_.size() > kMaxFeedbackRttWindow)
      feedback_max_rtts_.pop_front();
    // TODO(srte): Use time since last unacknowledged packet.
    bandwidth_estimation_->UpdatePropagationRtt(report.feedback_time,
                                                min_propagation_rtt);
  }
  if (packet_feedback_only_) {
    if (!feedback_max_rtts_.empty()) {
      int64_t sum_rtt_ms =
          std::accumulate(feedback_max_rtts_.begin(), feedback_max_rtts_.end(),
                          static_cast<int64_t>(0));
      int64_t mean_rtt_ms = sum_rtt_ms / feedback_max_rtts_.size();
      if (delay_based_bwe_)
        delay_based_bwe_->OnRttUpdate(TimeDelta::Millis(mean_rtt_ms));
    }

    TimeDelta feedback_min_rtt = TimeDelta::PlusInfinity();
    for (const auto& packet_feedback : feedbacks) {
      TimeDelta pending_time = packet_feedback.receive_time - max_recv_time;
      TimeDelta rtt = report.feedback_time -
                      packet_feedback.sent_packet.send_time - pending_time;
      // Value used for predicting NACK round trip time in FEC controller.
      feedback_min_rtt = std::min(rtt, feedback_min_rtt);
    }
    if (feedback_min_rtt.IsFinite()) {
      bandwidth_estimation_->UpdateRtt(feedback_min_rtt, report.feedback_time);
    }

    expected_packets_since_last_loss_update_ +=
        report.PacketsWithFeedback().size();
    for (const auto& packet_feedback : report.PacketsWithFeedback()) {
      if (!packet_feedback.IsReceived())
        lost_packets_since_last_loss_update_ += 1;
    }
    if (report.feedback_time > next_loss_update_) {
      next_loss_update_ = report.feedback_time + kLossUpdateInterval;
      bandwidth_estimation_->UpdatePacketsLost(
          lost_packets_since_last_loss_update_,
          expected_packets_since_last_loss_update_, report.feedback_time);
      expected_packets_since_last_loss_update_ = 0;
      lost_packets_since_last_loss_update_ = 0;
    }
  }
  absl::optional<int64_t> alr_start_time =
      alr_detector_->GetApplicationLimitedRegionStartTime();

  if (previously_in_alr_ && !alr_start_time.has_value()) {
    int64_t now_ms = report.feedback_time.ms();
    acknowledged_bitrate_estimator_->SetAlrEndedTime(report.feedback_time);
    probe_controller_->SetAlrEndedTimeMs(now_ms);
  }
  previously_in_alr_ = alr_start_time.has_value();
  acknowledged_bitrate_estimator_->IncomingPacketFeedbackVector(
      report.SortedByReceiveTime());
  auto acknowledged_bitrate = acknowledged_bitrate_estimator_->bitrate();
  bandwidth_estimation_->SetAcknowledgedRate(acknowledged_bitrate,
                                             report.feedback_time);
  for (const auto& feedback : report.SortedByReceiveTime()) {
    if (feedback.sent_packet.pacing_info.probe_cluster_id !=
        PacedPacketInfo::kNotAProbe) {
      probe_bitrate_estimator_->HandleProbeAndEstimateBitrate(feedback);
    }
  }

  if (network_estimator_) {
    network_estimator_->OnTransportPacketsFeedback(report);
    auto prev_estimate = estimate_;
    estimate_ = network_estimator_->GetCurrentEstimate();
    // TODO(srte): Make OnTransportPacketsFeedback signal whether the state
    // changed to avoid the need for this check.
    if (estimate_ && (!prev_estimate || estimate_->last_feed_time !=
                                            prev_estimate->last_feed_time)) {
      event_log_->Log(std::make_unique<RtcEventRemoteEstimate>(
          estimate_->link_capacity_lower, estimate_->link_capacity_upper));
      probe_controller_->SetNetworkStateEstimate(*estimate_);
    }
  }
  absl::optional<DataRate> probe_bitrate =
      probe_bitrate_estimator_->FetchAndResetLastEstimatedBitrate();
  if (ignore_probes_lower_than_network_estimate_ && probe_bitrate &&
      estimate_ && *probe_bitrate < delay_based_bwe_->last_estimate() &&
      *probe_bitrate < estimate_->link_capacity_lower) {
    probe_bitrate.reset();
  }
  if (limit_probes_lower_than_throughput_estimate_ && probe_bitrate &&
      acknowledged_bitrate) {
    // Limit the backoff to something slightly below the acknowledged
    // bitrate. ("Slightly below" because we want to drain the queues
    // if we are actually overusing.)
    // The acknowledged bitrate shouldn't normally be higher than the delay
    // based estimate, but it could happen e.g. due to packet bursts or
    // encoder overshoot. We use std::min to ensure that a probe result
    // below the current BWE never causes an increase.
    DataRate limit =
        std::min(delay_based_bwe_->last_estimate(),
                 *acknowledged_bitrate * kProbeDropThroughputFraction);
    probe_bitrate = std::max(*probe_bitrate, limit);
  }

  NetworkControlUpdate update;
  bool recovered_from_overuse = false;

  DelayBasedBwe::Result result;
  result = delay_based_bwe_->IncomingPacketFeedbackVector(
      report, acknowledged_bitrate, probe_bitrate, estimate_,
      alr_start_time.has_value());

  if (result.updated) {
    if (result.probe) {
      bandwidth_estimation_->SetSendBitrate(result.target_bitrate,
                                            report.feedback_time);
    }
    // Since SetSendBitrate now resets the delay-based estimate, we have to
    // call UpdateDelayBasedEstimate after SetSendBitrate.
<<<<<<< HEAD
    bandwidth_estimation_->UpdateDelayBasedEstimate(
        report.feedback_time, result.target_bitrate,
        result.delay_detector_state);
    // Update the estimate in the ProbeController, in case we want to probe.
    MaybeTriggerOnNetworkChanged(&update, report.feedback_time);
  }
  bandwidth_estimation_->UpdateLossBasedEstimatorFromFeedbackVector(report);
=======
    bandwidth_estimation_->UpdateDelayBasedEstimate(report.feedback_time,
                                                    result.target_bitrate);
  }
  bandwidth_estimation_->UpdateLossBasedEstimator(
      report, result.delay_detector_state, probe_bitrate);
  if (result.updated) {
    // Update the estimate in the ProbeController, in case we want to probe.
    MaybeTriggerOnNetworkChanged(&update, report.feedback_time);
  }

>>>>>>> fb3bd4a0
  recovered_from_overuse = result.recovered_from_overuse;

  if (recovered_from_overuse) {
    probe_controller_->SetAlrStartTimeMs(alr_start_time);
    auto probes = probe_controller_->RequestProbe(report.feedback_time);
    update.probe_cluster_configs.insert(update.probe_cluster_configs.end(),
                                        probes.begin(), probes.end());
  }

  // No valid RTT could be because send-side BWE isn't used, in which case
  // we don't try to limit the outstanding packets.
  if (rate_control_settings_.UseCongestionWindow() &&
      max_feedback_rtt.IsFinite()) {
    UpdateCongestionWindowSize();
  }
  if (congestion_window_pushback_controller_ && current_data_window_) {
    congestion_window_pushback_controller_->SetDataWindow(
        *current_data_window_);
  } else {
    update.congestion_window = current_data_window_;
  }

  return update;
}

NetworkControlUpdate GoogCcNetworkController::OnNetworkStateEstimate(
    NetworkStateEstimate msg) {
  estimate_ = msg;
  return NetworkControlUpdate();
}

NetworkControlUpdate GoogCcNetworkController::GetNetworkState(
    Timestamp at_time) const {
  NetworkControlUpdate update;
  update.target_rate = TargetTransferRate();
  update.target_rate->network_estimate.at_time = at_time;
  update.target_rate->network_estimate.loss_rate_ratio =
      last_estimated_fraction_loss_.value_or(0) / 255.0;
  update.target_rate->network_estimate.round_trip_time =
      last_estimated_round_trip_time_;
  update.target_rate->network_estimate.bwe_period =
      delay_based_bwe_->GetExpectedBwePeriod();

  update.target_rate->at_time = at_time;
  update.target_rate->target_rate = last_pushback_target_rate_;
  update.target_rate->stable_target_rate =
      bandwidth_estimation_->GetEstimatedLinkCapacity();
  update.pacer_config = GetPacingRates(at_time);
  update.congestion_window = current_data_window_;
  return update;
}

void GoogCcNetworkController::MaybeTriggerOnNetworkChanged(
    NetworkControlUpdate* update,
    Timestamp at_time) {
  uint8_t fraction_loss = bandwidth_estimation_->fraction_loss();
  TimeDelta round_trip_time = bandwidth_estimation_->round_trip_time();
  DataRate loss_based_target_rate = bandwidth_estimation_->target_rate();
  bool bwe_limited_due_to_packet_loss =
      loss_based_target_rate.IsFinite() &&
      bandwidth_estimation_->delay_based_limit().IsFinite() &&
      loss_based_target_rate < bandwidth_estimation_->delay_based_limit();
  DataRate pushback_target_rate = loss_based_target_rate;

  BWE_TEST_LOGGING_PLOT(1, "fraction_loss_%", at_time.ms(),
                        (fraction_loss * 100) / 256);
  BWE_TEST_LOGGING_PLOT(1, "rtt_ms", at_time.ms(), round_trip_time.ms());
  BWE_TEST_LOGGING_PLOT(1, "Target_bitrate_kbps", at_time.ms(),
                        loss_based_target_rate.kbps());

  double cwnd_reduce_ratio = 0.0;
  if (congestion_window_pushback_controller_) {
    int64_t pushback_rate =
        congestion_window_pushback_controller_->UpdateTargetBitrate(
            loss_based_target_rate.bps());
    pushback_rate = std::max<int64_t>(bandwidth_estimation_->GetMinBitrate(),
                                      pushback_rate);
    pushback_target_rate = DataRate::BitsPerSec(pushback_rate);
    if (rate_control_settings_.UseCongestionWindowDropFrameOnly()) {
      cwnd_reduce_ratio = static_cast<double>(loss_based_target_rate.bps() -
                                              pushback_target_rate.bps()) /
                          loss_based_target_rate.bps();
    }
  }
  DataRate stable_target_rate =
      bandwidth_estimation_->GetEstimatedLinkCapacity();
  if (loss_based_stable_rate_) {
    stable_target_rate = std::min(stable_target_rate, loss_based_target_rate);
  } else {
    stable_target_rate = std::min(stable_target_rate, pushback_target_rate);
  }

  if ((loss_based_target_rate != last_loss_based_target_rate_) ||
      (fraction_loss != last_estimated_fraction_loss_) ||
      (round_trip_time != last_estimated_round_trip_time_) ||
      (pushback_target_rate != last_pushback_target_rate_) ||
      (stable_target_rate != last_stable_target_rate_)) {
    last_loss_based_target_rate_ = loss_based_target_rate;
    last_pushback_target_rate_ = pushback_target_rate;
    last_estimated_fraction_loss_ = fraction_loss;
    last_estimated_round_trip_time_ = round_trip_time;
    last_stable_target_rate_ = stable_target_rate;

    alr_detector_->SetEstimatedBitrate(loss_based_target_rate.bps());

    TimeDelta bwe_period = delay_based_bwe_->GetExpectedBwePeriod();

    TargetTransferRate target_rate_msg;
    target_rate_msg.at_time = at_time;
    if (rate_control_settings_.UseCongestionWindowDropFrameOnly()) {
      target_rate_msg.target_rate = loss_based_target_rate;
      target_rate_msg.cwnd_reduce_ratio = cwnd_reduce_ratio;
    } else {
      target_rate_msg.target_rate = pushback_target_rate;
    }
    target_rate_msg.stable_target_rate = stable_target_rate;
    target_rate_msg.network_estimate.at_time = at_time;
    target_rate_msg.network_estimate.round_trip_time = round_trip_time;
    target_rate_msg.network_estimate.loss_rate_ratio = fraction_loss / 255.0f;
    target_rate_msg.network_estimate.bwe_period = bwe_period;

    update->target_rate = target_rate_msg;

    auto probes = probe_controller_->SetEstimatedBitrate(
        loss_based_target_rate, bwe_limited_due_to_packet_loss, at_time);
    update->probe_cluster_configs.insert(update->probe_cluster_configs.end(),
                                         probes.begin(), probes.end());
    update->pacer_config = GetPacingRates(at_time);
    RTC_LOG(LS_VERBOSE) << "bwe " << at_time.ms() << " pushback_target_bps="
                        << last_pushback_target_rate_.bps()
                        << " estimate_bps=" << loss_based_target_rate.bps();
  }
}

PacerConfig GoogCcNetworkController::GetPacingRates(Timestamp at_time) const {
  // Pacing rate is based on target rate before congestion window pushback,
  // because we don't want to build queues in the pacer when pushback occurs.
  DataRate pacing_rate = DataRate::Zero();
  if ((pace_at_max_of_bwe_and_lower_link_capacity_ ||
       (pace_at_loss_based_bwe_when_loss_ &&
        last_loss_based_target_rate_ >= delay_based_bwe_->last_estimate())) &&
      estimate_) {
    pacing_rate =
        std::max({min_total_allocated_bitrate_, estimate_->link_capacity_lower,
                  last_loss_based_target_rate_}) *
        pacing_factor_;
  } else {
    pacing_rate =
        std::max(min_total_allocated_bitrate_, last_loss_based_target_rate_) *
        pacing_factor_;
  }
  DataRate padding_rate =
      std::min(max_padding_rate_, last_pushback_target_rate_);
  PacerConfig msg;
  msg.at_time = at_time;
  msg.time_window = TimeDelta::Seconds(1);
  msg.data_window = pacing_rate * msg.time_window;
  msg.pad_window = padding_rate * msg.time_window;
  return msg;
}

}  // namespace webrtc<|MERGE_RESOLUTION|>--- conflicted
+++ resolved
@@ -52,18 +52,6 @@
 // below the current throughput estimate to drain the network queues.
 constexpr double kProbeDropThroughputFraction = 0.85;
 
-<<<<<<< HEAD
-int64_t GetBpsOrDefault(const absl::optional<DataRate>& rate,
-                        int64_t fallback_bps) {
-  if (rate && rate->IsFinite()) {
-    return rate->bps();
-  } else {
-    return fallback_bps;
-  }
-}
-
-=======
->>>>>>> fb3bd4a0
 bool IsEnabled(const FieldTrialsView* config, absl::string_view key) {
   return absl::StartsWith(config->Lookup(key), "Enabled");
 }
@@ -558,15 +546,6 @@
     }
     // Since SetSendBitrate now resets the delay-based estimate, we have to
     // call UpdateDelayBasedEstimate after SetSendBitrate.
-<<<<<<< HEAD
-    bandwidth_estimation_->UpdateDelayBasedEstimate(
-        report.feedback_time, result.target_bitrate,
-        result.delay_detector_state);
-    // Update the estimate in the ProbeController, in case we want to probe.
-    MaybeTriggerOnNetworkChanged(&update, report.feedback_time);
-  }
-  bandwidth_estimation_->UpdateLossBasedEstimatorFromFeedbackVector(report);
-=======
     bandwidth_estimation_->UpdateDelayBasedEstimate(report.feedback_time,
                                                     result.target_bitrate);
   }
@@ -577,7 +556,6 @@
     MaybeTriggerOnNetworkChanged(&update, report.feedback_time);
   }
 
->>>>>>> fb3bd4a0
   recovered_from_overuse = result.recovered_from_overuse;
 
   if (recovered_from_overuse) {
