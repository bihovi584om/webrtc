# Copyright (c) 2014 The WebRTC project authors. All Rights Reserved.
#
# Use of this source code is governed by a BSD-style license
# that can be found in the LICENSE file in the root of the source
# tree. An additional intellectual property rights grant can be found
# in the file PATENTS.  All contributing project authors may
# be found in the AUTHORS file in the root of the source tree.

import("../../../webrtc.gni")

config("bwe_test_logging") {
  if (rtc_enable_bwe_test_logging) {
    defines = [ "BWE_TEST_LOGGING_COMPILE_TIME_ENABLE=1" ]
  } else {
    defines = [ "BWE_TEST_LOGGING_COMPILE_TIME_ENABLE=0" ]
  }
}

rtc_library("control_handler") {
  visibility = [ "*" ]
  sources = [
    "control_handler.cc",
    "control_handler.h",
  ]

  deps = [
    "../../../api:sequence_checker",
    "../../../api/transport:network_control",
    "../../../api/units:data_rate",
    "../../../api/units:data_size",
    "../../../api/units:time_delta",
    "../../../rtc_base:checks",
    "../../../rtc_base:safe_minmax",
<<<<<<< HEAD
    "../../../rtc_base/synchronization:sequence_checker",
=======
>>>>>>> cbad18b1
    "../../../rtc_base/system:no_unique_address",
    "../../../system_wrappers:field_trial",
    "../../pacing",
  ]
  absl_deps = [ "//third_party/abseil-cpp/absl/types:optional" ]

  if (!build_with_mozilla) {
    deps += [ "../../../rtc_base" ]
  }
}
rtc_library("transport_feedback") {
  visibility = [ "*" ]
  sources = [
    "transport_feedback_adapter.cc",
    "transport_feedback_adapter.h",
    "transport_feedback_demuxer.cc",
    "transport_feedback_demuxer.h",
  ]

  deps = [
    "../..:module_api_public",
    "../../../api:sequence_checker",
    "../../../api/transport:network_control",
    "../../../api/units:data_size",
    "../../../api/units:timestamp",
    "../../../rtc_base",
    "../../../rtc_base:checks",
    "../../../rtc_base:rtc_base_approved",
    "../../../rtc_base/network:sent_packet",
    "../../../rtc_base/synchronization:mutex",
    "../../../system_wrappers",
    "../../../system_wrappers:field_trial",
    "../../rtp_rtcp:rtp_rtcp_format",
  ]
  absl_deps = [
    "//third_party/abseil-cpp/absl/algorithm:container",
    "//third_party/abseil-cpp/absl/types:optional",
  ]
}

if (rtc_include_tests) {
  rtc_library("congestion_controller_unittests") {
    testonly = true

    sources = [
      "transport_feedback_adapter_unittest.cc",
      "transport_feedback_demuxer_unittest.cc",
    ]
    deps = [
      ":transport_feedback",
      "../:congestion_controller",
      "../../../api/transport:network_control",
      "../../../logging:mocks",
      "../../../rtc_base",
      "../../../rtc_base:checks",
      "../../../rtc_base:rtc_base_approved",
      "../../../rtc_base/network:sent_packet",
      "../../../system_wrappers",
      "../../../test:field_trial",
      "../../../test:test_support",
      "../../pacing",
      "../../remote_bitrate_estimator",
      "../../rtp_rtcp:rtp_rtcp_format",
      "//testing/gmock",
    ]
  }
}<|MERGE_RESOLUTION|>--- conflicted
+++ resolved
@@ -31,10 +31,6 @@
     "../../../api/units:time_delta",
     "../../../rtc_base:checks",
     "../../../rtc_base:safe_minmax",
-<<<<<<< HEAD
-    "../../../rtc_base/synchronization:sequence_checker",
-=======
->>>>>>> cbad18b1
     "../../../rtc_base/system:no_unique_address",
     "../../../system_wrappers:field_trial",
     "../../pacing",
