--- conflicted
+++ resolved
@@ -19,21 +19,15 @@
 #include "rtc_base/checks.h"
 #include "rtc_base/experiments/field_trial_parser.h"
 #include "rtc_base/experiments/field_trial_units.h"
-<<<<<<< HEAD
-=======
 #include "rtc_base/system/unused.h"
->>>>>>> fb3bd4a0
 #include "rtc_base/trace_event.h"
 
 namespace webrtc {
 
 namespace {
 
-<<<<<<< HEAD
-=======
 constexpr const char* kBurstyPacerFieldTrial = "WebRTC-BurstyPacer";
 
->>>>>>> fb3bd4a0
 constexpr const char* kSlackedTaskQueuePacedSenderFieldTrial =
     "WebRTC-SlackedTaskQueuePacedSender";
 
@@ -41,15 +35,6 @@
 
 const int TaskQueuePacedSender::kNoPacketHoldback = -1;
 
-<<<<<<< HEAD
-TaskQueuePacedSender::SlackedPacerFlags::SlackedPacerFlags(
-    const FieldTrialsView& field_trials)
-    : allow_low_precision("Enabled"),
-      max_low_precision_expected_queue_time("max_queue_time") {
-  ParseFieldTrial(
-      {&allow_low_precision, &max_low_precision_expected_queue_time},
-      field_trials.Lookup(kSlackedTaskQueuePacedSenderFieldTrial));
-=======
 TaskQueuePacedSender::BurstyPacerFlags::BurstyPacerFlags(
     const FieldTrialsView& field_trials)
     : burst("burst") {
@@ -64,7 +49,6 @@
   ParseFieldTrial({&allow_low_precision, &max_low_precision_expected_queue_time,
                    &send_burst_interval},
                   field_trials.Lookup(kSlackedTaskQueuePacedSenderFieldTrial));
->>>>>>> fb3bd4a0
 }
 
 TaskQueuePacedSender::TaskQueuePacedSender(
@@ -75,10 +59,7 @@
     TimeDelta max_hold_back_window,
     int max_hold_back_window_in_packets)
     : clock_(clock),
-<<<<<<< HEAD
-=======
       bursty_pacer_flags_(field_trials),
->>>>>>> fb3bd4a0
       slacked_pacer_flags_(field_trials),
       max_hold_back_window_(slacked_pacer_flags_.allow_low_precision
                                 ? PacingController::kMinSleepTime
@@ -86,25 +67,12 @@
       max_hold_back_window_in_packets_(slacked_pacer_flags_.allow_low_precision
                                            ? 0
                                            : max_hold_back_window_in_packets),
-<<<<<<< HEAD
-      pacing_controller_(clock,
-                         packet_sender,
-                         field_trials,
-                         PacingController::ProcessMode::kDynamic),
-=======
       pacing_controller_(clock, packet_sender, field_trials),
->>>>>>> fb3bd4a0
       next_process_time_(Timestamp::MinusInfinity()),
       is_started_(false),
       is_shutdown_(false),
       packet_size_(/*alpha=*/0.95),
       include_overhead_(false),
-<<<<<<< HEAD
-      task_queue_(task_queue_factory->CreateTaskQueue(
-          "TaskQueuePacedSender",
-          TaskQueueFactory::Priority::NORMAL)) {
-  RTC_DCHECK_GE(max_hold_back_window_, PacingController::kMinSleepTime);
-=======
       task_queue_(field_trials, "TaskQueuePacedSender", task_queue_factory) {
   RTC_DCHECK_GE(max_hold_back_window_, PacingController::kMinSleepTime);
   // There are multiple field trials that can affect burst. If multiple bursts
@@ -120,7 +88,6 @@
   if (burst.has_value()) {
     pacing_controller_.SetSendBurstInterval(burst.value());
   }
->>>>>>> fb3bd4a0
 }
 
 TaskQueuePacedSender::~TaskQueuePacedSender() {
@@ -167,11 +134,7 @@
 }
 
 void TaskQueuePacedSender::SetCongested(bool congested) {
-<<<<<<< HEAD
-  task_queue_.PostTask([this, congested]() {
-=======
   task_queue_.RunOrPost([this, congested]() {
->>>>>>> fb3bd4a0
     RTC_DCHECK_RUN_ON(&task_queue_);
     pacing_controller_.SetCongested(congested);
     MaybeProcessPackets(Timestamp::MinusInfinity());
@@ -189,32 +152,6 @@
 
 void TaskQueuePacedSender::EnqueuePackets(
     std::vector<std::unique_ptr<RtpPacketToSend>> packets) {
-<<<<<<< HEAD
-#if RTC_TRACE_EVENTS_ENABLED
-  TRACE_EVENT0(TRACE_DISABLED_BY_DEFAULT("webrtc"),
-               "TaskQueuePacedSender::EnqueuePackets");
-  for (auto& packet : packets) {
-    TRACE_EVENT2(TRACE_DISABLED_BY_DEFAULT("webrtc"),
-                 "TaskQueuePacedSender::EnqueuePackets::Loop",
-                 "sequence_number", packet->SequenceNumber(), "rtp_timestamp",
-                 packet->Timestamp());
-  }
-#endif
-
-  task_queue_.PostTask([this, packets_ = std::move(packets)]() mutable {
-    RTC_DCHECK_RUN_ON(&task_queue_);
-    for (auto& packet : packets_) {
-      size_t packet_size = packet->payload_size() + packet->padding_size();
-      if (include_overhead_) {
-        packet_size += packet->headers_size();
-      }
-      packet_size_.Apply(1, packet_size);
-      RTC_DCHECK_GE(packet->capture_time(), Timestamp::Zero());
-      pacing_controller_.EnqueuePacket(std::move(packet));
-    }
-    MaybeProcessPackets(Timestamp::MinusInfinity());
-  });
-=======
   task_queue_.TaskQueueForPost()->PostTask(task_queue_.MaybeSafeTask(
       safety_.flag(), [this, packets = std::move(packets)]() mutable {
         RTC_DCHECK_RUN_ON(&task_queue_);
@@ -236,7 +173,6 @@
         }
         MaybeProcessPackets(Timestamp::MinusInfinity());
       }));
->>>>>>> fb3bd4a0
 }
 
 void TaskQueuePacedSender::SetAccountForAudioPackets(bool account_for_audio) {
@@ -308,15 +244,8 @@
     Timestamp scheduled_process_time) {
   RTC_DCHECK_RUN_ON(&task_queue_);
 
-<<<<<<< HEAD
-#if RTC_TRACE_EVENTS_ENABLED
   TRACE_EVENT0(TRACE_DISABLED_BY_DEFAULT("webrtc"),
                "TaskQueuePacedSender::MaybeProcessPackets");
-#endif
-=======
-  TRACE_EVENT0(TRACE_DISABLED_BY_DEFAULT("webrtc"),
-               "TaskQueuePacedSender::MaybeProcessPackets");
->>>>>>> fb3bd4a0
 
   if (is_shutdown_ || !is_started_) {
     return;
@@ -350,10 +279,6 @@
     }
     next_process_time_ = Timestamp::MinusInfinity();
   }
-<<<<<<< HEAD
-  UpdateStats();
-=======
->>>>>>> fb3bd4a0
 
   // Do not hold back in probing.
   TimeDelta hold_back_window = TimeDelta::Zero();
@@ -386,22 +311,6 @@
                 !pacing_controller_.IsProbing()
             ? TaskQueueBase::DelayPrecision::kLow
             : TaskQueueBase::DelayPrecision::kHigh;
-<<<<<<< HEAD
-    // Optionally disable low precision if the expected queue time is greater
-    // than `max_low_precision_expected_queue_time`.
-    if (precision == TaskQueueBase::DelayPrecision::kLow &&
-        slacked_pacer_flags_.max_low_precision_expected_queue_time &&
-        pacing_controller_.ExpectedQueueTime() >=
-            slacked_pacer_flags_.max_low_precision_expected_queue_time
-                .Value()) {
-      precision = TaskQueueBase::DelayPrecision::kHigh;
-    }
-
-    task_queue_.PostDelayedTaskWithPrecision(
-        precision,
-        [this, next_send_time]() { MaybeProcessPackets(next_send_time); },
-        time_to_next_process.RoundUpTo(TimeDelta::Millis(1)).ms<uint32_t>());
-=======
     // Check for cases where we need high precision.
     if (precision == TaskQueueBase::DelayPrecision::kLow) {
       auto& packets_per_type =
@@ -427,7 +336,6 @@
             safety_.flag(),
             [this, next_send_time]() { MaybeProcessPackets(next_send_time); }),
         time_to_next_process.RoundUpTo(TimeDelta::Millis(1)));
->>>>>>> fb3bd4a0
     next_process_time_ = next_send_time;
   }
 }
