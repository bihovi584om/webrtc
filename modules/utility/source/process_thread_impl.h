--- conflicted
+++ resolved
@@ -21,10 +21,6 @@
 #include "api/task_queue/queued_task.h"
 #include "modules/include/module.h"
 #include "modules/utility/include/process_thread.h"
-<<<<<<< HEAD
-#include "rtc_base/deprecated/recursive_critical_section.h"
-=======
->>>>>>> cbad18b1
 #include "rtc_base/event.h"
 #include "rtc_base/location.h"
 #include "rtc_base/platform_thread.h"
@@ -77,35 +73,16 @@
     }
 
     int64_t run_at_ms;
-<<<<<<< HEAD
-    // DelayedTask owns the |task|, but some delayed tasks must be removed from
-    // the std::priority_queue, but mustn't be deleted. std::priority_queue does
-    // not give non-const access to the values, so storing unique_ptr would
-    // delete the task as soon as it is remove from the priority queue.
-    // Thus lifetime of the |task| is managed manually.
-=======
     // DelayedTask owns the `task`, but some delayed tasks must be removed from
     // the std::priority_queue, but mustn't be deleted. std::priority_queue does
     // not give non-const access to the values, so storing unique_ptr would
     // delete the task as soon as it is remove from the priority queue.
     // Thus lifetime of the `task` is managed manually.
->>>>>>> cbad18b1
     QueuedTask* task;
   };
   typedef std::list<ModuleCallback> ModuleList;
 
   void Delete() override;
-<<<<<<< HEAD
-
-  // Warning: For some reason, if |lock_| comes immediately before |modules_|
-  // with the current class layout, we will  start to have mysterious crashes
-  // on Mac 10.9 debug.  I (Tommi) suspect we're hitting some obscure alignemnt
-  // issues, but I haven't figured out what they are, if there are alignment
-  // requirements for mutexes on Mac or if there's something else to it.
-  // So be careful with changing the layout.
-  rtc::RecursiveCriticalSection
-      lock_;  // Used to guard modules_, tasks_ and stop_.
-=======
   // The part of Stop processing that doesn't need any locking.
   void StopNoLocks();
   void WakeUpNoLocks(Module* module);
@@ -115,7 +92,6 @@
   // on the spawned process thread, and locking is needed only while the process
   // thread is running.
   Mutex mutex_;
->>>>>>> cbad18b1
 
   SequenceChecker thread_checker_;
   rtc::Event wake_up_;
@@ -125,10 +101,6 @@
   // Set to true when calling Process, to allow reentrant calls to WakeUp.
   bool holds_mutex_ RTC_GUARDED_BY(this) = false;
   std::queue<QueuedTask*> queue_;
-<<<<<<< HEAD
-  std::priority_queue<DelayedTask> delayed_tasks_ RTC_GUARDED_BY(lock_);
-  bool stop_;
-=======
   std::priority_queue<DelayedTask> delayed_tasks_ RTC_GUARDED_BY(mutex_);
   // The `stop_` flag is modified only by the construction thread, protected by
   // `thread_checker_`. It is read also by the spawned `thread_`. The latter
@@ -137,7 +109,6 @@
   // `thread_` is running. Annotations like RTC_GUARDED_BY doesn't support this
   // usage pattern.
   bool stop_ RTC_GUARDED_BY(mutex_);
->>>>>>> cbad18b1
   const char* thread_name_;
 };
 
