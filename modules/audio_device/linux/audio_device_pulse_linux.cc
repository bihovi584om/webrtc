/*
 *  Copyright (c) 2012 The WebRTC project authors. All Rights Reserved.
 *
 *  Use of this source code is governed by a BSD-style license
 *  that can be found in the LICENSE file in the root of the source
 *  tree. An additional intellectual property rights grant can be found
 *  in the file PATENTS.  All contributing project authors may
 *  be found in the AUTHORS file in the root of the source tree.
 */

#include "modules/audio_device/linux/audio_device_pulse_linux.h"

#include <string.h>

#include "modules/audio_device/linux/latebindingsymboltable_linux.h"
#include "rtc_base/checks.h"
#include "rtc_base/logging.h"
#include "rtc_base/platform_thread.h"

WebRTCPulseSymbolTable* GetPulseSymbolTable() {
  static WebRTCPulseSymbolTable* pulse_symbol_table =
      new WebRTCPulseSymbolTable();
  return pulse_symbol_table;
}

// Accesses Pulse functions through our late-binding symbol table instead of
// directly. This way we don't have to link to libpulse, which means our binary
// will work on systems that don't have it.
#define LATE(sym)                                             \
  LATESYM_GET(webrtc::adm_linux_pulse::PulseAudioSymbolTable, \
              GetPulseSymbolTable(), sym)

namespace webrtc {

AudioDeviceLinuxPulse::AudioDeviceLinuxPulse()
    : _ptrAudioBuffer(NULL),
      _inputDeviceIndex(0),
      _outputDeviceIndex(0),
      _inputDeviceIsSpecified(false),
      _outputDeviceIsSpecified(false),
      sample_rate_hz_(0),
      _recChannels(1),
      _playChannels(1),
      _initialized(false),
      _recording(false),
      _playing(false),
      _recIsInitialized(false),
      _playIsInitialized(false),
      _startRec(false),
      _startPlay(false),
      update_speaker_volume_at_startup_(false),
      quit_(false),
      _sndCardPlayDelay(0),
      _writeErrors(0),
      _deviceIndex(-1),
      _numPlayDevices(0),
      _numRecDevices(0),
      _playDeviceName(NULL),
      _recDeviceName(NULL),
      _playDisplayDeviceName(NULL),
      _recDisplayDeviceName(NULL),
      _playBuffer(NULL),
      _playbackBufferSize(0),
      _playbackBufferUnused(0),
      _tempBufferSpace(0),
      _recBuffer(NULL),
      _recordBufferSize(0),
      _recordBufferUsed(0),
      _tempSampleData(NULL),
      _tempSampleDataSize(0),
      _configuredLatencyPlay(0),
      _configuredLatencyRec(0),
      _paDeviceIndex(-1),
      _paStateChanged(false),
      _paMainloop(NULL),
      _paMainloopApi(NULL),
      _paContext(NULL),
      _recStream(NULL),
      _playStream(NULL),
      _recStreamFlags(0),
      _playStreamFlags(0) {
  RTC_DLOG(LS_INFO) << __FUNCTION__ << " created";

  memset(_paServerVersion, 0, sizeof(_paServerVersion));
  memset(&_playBufferAttr, 0, sizeof(_playBufferAttr));
  memset(&_recBufferAttr, 0, sizeof(_recBufferAttr));
  memset(_oldKeyState, 0, sizeof(_oldKeyState));
}

AudioDeviceLinuxPulse::~AudioDeviceLinuxPulse() {
  RTC_DLOG(LS_INFO) << __FUNCTION__ << " destroyed";
  RTC_DCHECK(thread_checker_.IsCurrent());
  Terminate();

  if (_recBuffer) {
    delete[] _recBuffer;
    _recBuffer = NULL;
  }
  if (_playBuffer) {
    delete[] _playBuffer;
    _playBuffer = NULL;
  }
  if (_playDeviceName) {
    delete[] _playDeviceName;
    _playDeviceName = NULL;
  }
  if (_recDeviceName) {
    delete[] _recDeviceName;
    _recDeviceName = NULL;
  }
}

void AudioDeviceLinuxPulse::AttachAudioBuffer(AudioDeviceBuffer* audioBuffer) {
  RTC_DCHECK(thread_checker_.IsCurrent());

  _ptrAudioBuffer = audioBuffer;

  // Inform the AudioBuffer about default settings for this implementation.
  // Set all values to zero here since the actual settings will be done by
  // InitPlayout and InitRecording later.
  _ptrAudioBuffer->SetRecordingSampleRate(0);
  _ptrAudioBuffer->SetPlayoutSampleRate(0);
  _ptrAudioBuffer->SetRecordingChannels(0);
  _ptrAudioBuffer->SetPlayoutChannels(0);
}

// ----------------------------------------------------------------------------
//  ActiveAudioLayer
// ----------------------------------------------------------------------------

int32_t AudioDeviceLinuxPulse::ActiveAudioLayer(
    AudioDeviceModule::AudioLayer& audioLayer) const {
  audioLayer = AudioDeviceModule::kLinuxPulseAudio;
  return 0;
}

AudioDeviceGeneric::InitStatus AudioDeviceLinuxPulse::Init() {
  RTC_DCHECK(thread_checker_.IsCurrent());
  if (_initialized) {
    return InitStatus::OK;
  }

  // Initialize PulseAudio
  if (InitPulseAudio() < 0) {
    RTC_LOG(LS_ERROR) << "failed to initialize PulseAudio";
    if (TerminatePulseAudio() < 0) {
      RTC_LOG(LS_ERROR) << "failed to terminate PulseAudio";
    }
    return InitStatus::OTHER_ERROR;
  }

#if defined(WEBRTC_USE_X11)
  // Get X display handle for typing detection
  _XDisplay = XOpenDisplay(NULL);
  if (!_XDisplay) {
    RTC_LOG(LS_WARNING)
        << "failed to open X display, typing detection will not work";
  }
#endif

  // RECORDING
<<<<<<< HEAD
  _ptrThreadRec.reset(new rtc::PlatformThread(
      RecThreadFunc, this, "webrtc_audio_module_rec_thread",
      // RingRTC change to update AsyncResolver.
      rtc::ThreadAttributes().SetPriority(rtc::kRealtimePriority)));
  _ptrThreadRec->Start();

  // PLAYOUT
  _ptrThreadPlay.reset(new rtc::PlatformThread(
      PlayThreadFunc, this, "webrtc_audio_module_play_thread",
      // RingRTC change to update AsyncResolver.
      rtc::ThreadAttributes().SetPriority(rtc::kRealtimePriority)));
  _ptrThreadPlay->Start();

=======
  const auto attributes =
      rtc::ThreadAttributes().SetPriority(rtc::ThreadPriority::kRealtime);
  _ptrThreadRec = rtc::PlatformThread::SpawnJoinable(
      [this] {
        while (RecThreadProcess()) {
        }
      },
      "webrtc_audio_module_rec_thread", attributes);

  // PLAYOUT
  _ptrThreadPlay = rtc::PlatformThread::SpawnJoinable(
      [this] {
        while (PlayThreadProcess()) {
        }
      },
      "webrtc_audio_module_play_thread", attributes);
>>>>>>> cbad18b1
  _initialized = true;

  return InitStatus::OK;
}

int32_t AudioDeviceLinuxPulse::Terminate() {
  RTC_DCHECK(thread_checker_.IsCurrent());
  if (!_initialized) {
    return 0;
  }
  {
    MutexLock lock(&mutex_);
    quit_ = true;
  }
  _mixerManager.Close();

  // RECORDING
  _timeEventRec.Set();
  _ptrThreadRec.Finalize();

  // PLAYOUT
  _timeEventPlay.Set();
  _ptrThreadPlay.Finalize();

  // Terminate PulseAudio
  if (TerminatePulseAudio() < 0) {
    RTC_LOG(LS_ERROR) << "failed to terminate PulseAudio";
    return -1;
  }

#if defined(WEBRTC_USE_X11)
  if (_XDisplay) {
    XCloseDisplay(_XDisplay);
    _XDisplay = NULL;
  }
#endif

  _initialized = false;
  _outputDeviceIsSpecified = false;
  _inputDeviceIsSpecified = false;

  return 0;
}

bool AudioDeviceLinuxPulse::Initialized() const {
  RTC_DCHECK(thread_checker_.IsCurrent());
  return (_initialized);
}

int32_t AudioDeviceLinuxPulse::InitSpeaker() {
  RTC_DCHECK(thread_checker_.IsCurrent());

  if (_playing) {
    return -1;
  }

  if (!_outputDeviceIsSpecified) {
    return -1;
  }

  // check if default device
  if (_outputDeviceIndex == 0) {
    uint16_t deviceIndex = 0;
    GetDefaultDeviceInfo(false, NULL, deviceIndex);
    _paDeviceIndex = deviceIndex;
  } else {
    // get the PA device index from
    // the callback
    _deviceIndex = _outputDeviceIndex;

    // get playout devices
    PlayoutDevices();
  }

  // the callback has now set the _paDeviceIndex to
  // the PulseAudio index of the device
  if (_mixerManager.OpenSpeaker(_paDeviceIndex) == -1) {
    return -1;
  }

  // clear _deviceIndex
  _deviceIndex = -1;
  _paDeviceIndex = -1;

  return 0;
}

int32_t AudioDeviceLinuxPulse::InitMicrophone() {
  RTC_DCHECK(thread_checker_.IsCurrent());
  if (_recording) {
    return -1;
  }

  if (!_inputDeviceIsSpecified) {
    return -1;
  }

  // Check if default device
  if (_inputDeviceIndex == 0) {
    uint16_t deviceIndex = 0;
    GetDefaultDeviceInfo(true, NULL, deviceIndex);
    _paDeviceIndex = deviceIndex;
  } else {
    // Get the PA device index from
    // the callback
    _deviceIndex = _inputDeviceIndex;

    // get recording devices
    RecordingDevices();
  }

  // The callback has now set the _paDeviceIndex to
  // the PulseAudio index of the device
  if (_mixerManager.OpenMicrophone(_paDeviceIndex) == -1) {
    return -1;
  }

  // Clear _deviceIndex
  _deviceIndex = -1;
  _paDeviceIndex = -1;

  return 0;
}

bool AudioDeviceLinuxPulse::SpeakerIsInitialized() const {
  RTC_DCHECK(thread_checker_.IsCurrent());
  return (_mixerManager.SpeakerIsInitialized());
}

bool AudioDeviceLinuxPulse::MicrophoneIsInitialized() const {
  RTC_DCHECK(thread_checker_.IsCurrent());
  return (_mixerManager.MicrophoneIsInitialized());
}

int32_t AudioDeviceLinuxPulse::SpeakerVolumeIsAvailable(bool& available) {
  RTC_DCHECK(thread_checker_.IsCurrent());
  bool wasInitialized = _mixerManager.SpeakerIsInitialized();

  // Make an attempt to open up the
  // output mixer corresponding to the currently selected output device.
  if (!wasInitialized && InitSpeaker() == -1) {
    // If we end up here it means that the selected speaker has no volume
    // control.
    available = false;
    return 0;
  }

  // Given that InitSpeaker was successful, we know volume control exists.
  available = true;

  // Close the initialized output mixer
  if (!wasInitialized) {
    _mixerManager.CloseSpeaker();
  }

  return 0;
}

int32_t AudioDeviceLinuxPulse::SetSpeakerVolume(uint32_t volume) {
  RTC_DCHECK(thread_checker_.IsCurrent());
  if (!_playing) {
    // Only update the volume if it's been set while we weren't playing.
    update_speaker_volume_at_startup_ = true;
  }
  return (_mixerManager.SetSpeakerVolume(volume));
}

int32_t AudioDeviceLinuxPulse::SpeakerVolume(uint32_t& volume) const {
  RTC_DCHECK(thread_checker_.IsCurrent());
  uint32_t level(0);

  if (_mixerManager.SpeakerVolume(level) == -1) {
    return -1;
  }

  volume = level;

  return 0;
}

int32_t AudioDeviceLinuxPulse::MaxSpeakerVolume(uint32_t& maxVolume) const {
  RTC_DCHECK(thread_checker_.IsCurrent());
  uint32_t maxVol(0);

  if (_mixerManager.MaxSpeakerVolume(maxVol) == -1) {
    return -1;
  }

  maxVolume = maxVol;

  return 0;
}

int32_t AudioDeviceLinuxPulse::MinSpeakerVolume(uint32_t& minVolume) const {
  RTC_DCHECK(thread_checker_.IsCurrent());
  uint32_t minVol(0);

  if (_mixerManager.MinSpeakerVolume(minVol) == -1) {
    return -1;
  }

  minVolume = minVol;

  return 0;
}

int32_t AudioDeviceLinuxPulse::SpeakerMuteIsAvailable(bool& available) {
  RTC_DCHECK(thread_checker_.IsCurrent());
  bool isAvailable(false);
  bool wasInitialized = _mixerManager.SpeakerIsInitialized();

  // Make an attempt to open up the
  // output mixer corresponding to the currently selected output device.
  //
  if (!wasInitialized && InitSpeaker() == -1) {
    // If we end up here it means that the selected speaker has no volume
    // control, hence it is safe to state that there is no mute control
    // already at this stage.
    available = false;
    return 0;
  }

  // Check if the selected speaker has a mute control
  _mixerManager.SpeakerMuteIsAvailable(isAvailable);

  available = isAvailable;

  // Close the initialized output mixer
  if (!wasInitialized) {
    _mixerManager.CloseSpeaker();
  }

  return 0;
}

int32_t AudioDeviceLinuxPulse::SetSpeakerMute(bool enable) {
  RTC_DCHECK(thread_checker_.IsCurrent());
  return (_mixerManager.SetSpeakerMute(enable));
}

int32_t AudioDeviceLinuxPulse::SpeakerMute(bool& enabled) const {
  RTC_DCHECK(thread_checker_.IsCurrent());
  bool muted(0);
  if (_mixerManager.SpeakerMute(muted) == -1) {
    return -1;
  }

  enabled = muted;
  return 0;
}

int32_t AudioDeviceLinuxPulse::MicrophoneMuteIsAvailable(bool& available) {
  RTC_DCHECK(thread_checker_.IsCurrent());
  bool isAvailable(false);
  bool wasInitialized = _mixerManager.MicrophoneIsInitialized();

  // Make an attempt to open up the
  // input mixer corresponding to the currently selected input device.
  //
  if (!wasInitialized && InitMicrophone() == -1) {
    // If we end up here it means that the selected microphone has no
    // volume control, hence it is safe to state that there is no
    // boost control already at this stage.
    available = false;
    return 0;
  }

  // Check if the selected microphone has a mute control
  //
  _mixerManager.MicrophoneMuteIsAvailable(isAvailable);
  available = isAvailable;

  // Close the initialized input mixer
  //
  if (!wasInitialized) {
    _mixerManager.CloseMicrophone();
  }

  return 0;
}

int32_t AudioDeviceLinuxPulse::SetMicrophoneMute(bool enable) {
  RTC_DCHECK(thread_checker_.IsCurrent());
  return (_mixerManager.SetMicrophoneMute(enable));
}

int32_t AudioDeviceLinuxPulse::MicrophoneMute(bool& enabled) const {
  RTC_DCHECK(thread_checker_.IsCurrent());
  bool muted(0);
  if (_mixerManager.MicrophoneMute(muted) == -1) {
    return -1;
  }

  enabled = muted;
  return 0;
}

int32_t AudioDeviceLinuxPulse::StereoRecordingIsAvailable(bool& available) {
  RTC_DCHECK(thread_checker_.IsCurrent());
  if (_recChannels == 2 && _recording) {
    available = true;
    return 0;
  }

  available = false;
  bool wasInitialized = _mixerManager.MicrophoneIsInitialized();
  int error = 0;

  if (!wasInitialized && InitMicrophone() == -1) {
    // Cannot open the specified device
    available = false;
    return 0;
  }

  // Check if the selected microphone can record stereo.
  bool isAvailable(false);
  error = _mixerManager.StereoRecordingIsAvailable(isAvailable);
  if (!error)
    available = isAvailable;

  // Close the initialized input mixer
  if (!wasInitialized) {
    _mixerManager.CloseMicrophone();
  }

  return error;
}

int32_t AudioDeviceLinuxPulse::SetStereoRecording(bool enable) {
  RTC_DCHECK(thread_checker_.IsCurrent());
  if (enable)
    _recChannels = 2;
  else
    _recChannels = 1;

  return 0;
}

int32_t AudioDeviceLinuxPulse::StereoRecording(bool& enabled) const {
  RTC_DCHECK(thread_checker_.IsCurrent());
  if (_recChannels == 2)
    enabled = true;
  else
    enabled = false;

  return 0;
}

int32_t AudioDeviceLinuxPulse::StereoPlayoutIsAvailable(bool& available) {
  RTC_DCHECK(thread_checker_.IsCurrent());
  if (_playChannels == 2 && _playing) {
    available = true;
    return 0;
  }

  available = false;
  bool wasInitialized = _mixerManager.SpeakerIsInitialized();
  int error = 0;

  if (!wasInitialized && InitSpeaker() == -1) {
    // Cannot open the specified device.
    return -1;
  }

  // Check if the selected speaker can play stereo.
  bool isAvailable(false);
  error = _mixerManager.StereoPlayoutIsAvailable(isAvailable);
  if (!error)
    available = isAvailable;

  // Close the initialized input mixer
  if (!wasInitialized) {
    _mixerManager.CloseSpeaker();
  }

  return error;
}

int32_t AudioDeviceLinuxPulse::SetStereoPlayout(bool enable) {
  RTC_DCHECK(thread_checker_.IsCurrent());
  if (enable)
    _playChannels = 2;
  else
    _playChannels = 1;

  return 0;
}

int32_t AudioDeviceLinuxPulse::StereoPlayout(bool& enabled) const {
  RTC_DCHECK(thread_checker_.IsCurrent());
  if (_playChannels == 2)
    enabled = true;
  else
    enabled = false;

  return 0;
}

int32_t AudioDeviceLinuxPulse::MicrophoneVolumeIsAvailable(bool& available) {
  RTC_DCHECK(thread_checker_.IsCurrent());
  bool wasInitialized = _mixerManager.MicrophoneIsInitialized();

  // Make an attempt to open up the
  // input mixer corresponding to the currently selected output device.
  if (!wasInitialized && InitMicrophone() == -1) {
    // If we end up here it means that the selected microphone has no
    // volume control.
    available = false;
    return 0;
  }

  // Given that InitMicrophone was successful, we know that a volume control
  // exists.
  available = true;

  // Close the initialized input mixer
  if (!wasInitialized) {
    _mixerManager.CloseMicrophone();
  }

  return 0;
}

int32_t AudioDeviceLinuxPulse::SetMicrophoneVolume(uint32_t volume) {
  return (_mixerManager.SetMicrophoneVolume(volume));
}

int32_t AudioDeviceLinuxPulse::MicrophoneVolume(uint32_t& volume) const {
  uint32_t level(0);

  if (_mixerManager.MicrophoneVolume(level) == -1) {
    RTC_LOG(LS_WARNING) << "failed to retrieve current microphone level";
    return -1;
  }

  volume = level;

  return 0;
}

int32_t AudioDeviceLinuxPulse::MaxMicrophoneVolume(uint32_t& maxVolume) const {
  uint32_t maxVol(0);

  if (_mixerManager.MaxMicrophoneVolume(maxVol) == -1) {
    return -1;
  }

  maxVolume = maxVol;

  return 0;
}

int32_t AudioDeviceLinuxPulse::MinMicrophoneVolume(uint32_t& minVolume) const {
  uint32_t minVol(0);

  if (_mixerManager.MinMicrophoneVolume(minVol) == -1) {
    return -1;
  }

  minVolume = minVol;

  return 0;
}

int16_t AudioDeviceLinuxPulse::PlayoutDevices() {
  PaLock();

  pa_operation* paOperation = NULL;
  _numPlayDevices = 1;  // init to 1 to account for "default"

  // get the whole list of devices and update _numPlayDevices
  paOperation =
      LATE(pa_context_get_sink_info_list)(_paContext, PaSinkInfoCallback, this);

  WaitForOperationCompletion(paOperation);

  PaUnLock();

  return _numPlayDevices;
}

int32_t AudioDeviceLinuxPulse::SetPlayoutDevice(uint16_t index) {
  RTC_DCHECK(thread_checker_.IsCurrent());
  if (_playIsInitialized) {
    return -1;
  }

  const uint16_t nDevices = PlayoutDevices();

  RTC_LOG(LS_VERBOSE) << "number of availiable output devices is " << nDevices;

  if (index > (nDevices - 1)) {
    RTC_LOG(LS_ERROR) << "device index is out of range [0," << (nDevices - 1)
                      << "]";
    return -1;
  }

  _outputDeviceIndex = index;
  _outputDeviceIsSpecified = true;

  return 0;
}

int32_t AudioDeviceLinuxPulse::SetPlayoutDevice(
    AudioDeviceModule::WindowsDeviceType /*device*/) {
  RTC_LOG(LS_ERROR) << "WindowsDeviceType not supported";
  return -1;
}

int32_t AudioDeviceLinuxPulse::PlayoutDeviceName(
    uint16_t index,
    char name[kAdmMaxDeviceNameSize],
    char guid[kAdmMaxGuidSize]) {
  RTC_DCHECK(thread_checker_.IsCurrent());
  const uint16_t nDevices = PlayoutDevices();

  if ((index > (nDevices - 1)) || (name == NULL)) {
    return -1;
  }

  memset(name, 0, kAdmMaxDeviceNameSize);

  if (guid != NULL) {
    memset(guid, 0, kAdmMaxGuidSize);
  }

  // Check if default device
  if (index == 0) {
    uint16_t deviceIndex = 0;
    return GetDefaultDeviceInfo(false, name, deviceIndex);
  }

  // Tell the callback that we want
  // The name for this device
  _playDisplayDeviceName = name;
  _deviceIndex = index;

  // get playout devices
  PlayoutDevices();

  // clear device name and index
  _playDisplayDeviceName = NULL;
  _deviceIndex = -1;

  return 0;
}

int32_t AudioDeviceLinuxPulse::RecordingDeviceName(
    uint16_t index,
    char name[kAdmMaxDeviceNameSize],
    char guid[kAdmMaxGuidSize]) {
  RTC_DCHECK(thread_checker_.IsCurrent());
  const uint16_t nDevices(RecordingDevices());

  if ((index > (nDevices - 1)) || (name == NULL)) {
    return -1;
  }

  memset(name, 0, kAdmMaxDeviceNameSize);

  if (guid != NULL) {
    memset(guid, 0, kAdmMaxGuidSize);
  }

  // Check if default device
  if (index == 0) {
    uint16_t deviceIndex = 0;
    return GetDefaultDeviceInfo(true, name, deviceIndex);
  }

  // Tell the callback that we want
  // the name for this device
  _recDisplayDeviceName = name;
  _deviceIndex = index;

  // Get recording devices
  RecordingDevices();

  // Clear device name and index
  _recDisplayDeviceName = NULL;
  _deviceIndex = -1;

  return 0;
}

int16_t AudioDeviceLinuxPulse::RecordingDevices() {
  PaLock();

  pa_operation* paOperation = NULL;
  _numRecDevices = 1;  // Init to 1 to account for "default"

  // Get the whole list of devices and update _numRecDevices
  paOperation = LATE(pa_context_get_source_info_list)(
      _paContext, PaSourceInfoCallback, this);

  WaitForOperationCompletion(paOperation);

  PaUnLock();

  return _numRecDevices;
}

int32_t AudioDeviceLinuxPulse::SetRecordingDevice(uint16_t index) {
  RTC_DCHECK(thread_checker_.IsCurrent());
  if (_recIsInitialized) {
    return -1;
  }

  const uint16_t nDevices(RecordingDevices());

  RTC_LOG(LS_VERBOSE) << "number of availiable input devices is " << nDevices;

  if (index > (nDevices - 1)) {
    RTC_LOG(LS_ERROR) << "device index is out of range [0," << (nDevices - 1)
                      << "]";
    return -1;
  }

  _inputDeviceIndex = index;
  _inputDeviceIsSpecified = true;

  return 0;
}

int32_t AudioDeviceLinuxPulse::SetRecordingDevice(
    AudioDeviceModule::WindowsDeviceType /*device*/) {
  RTC_LOG(LS_ERROR) << "WindowsDeviceType not supported";
  return -1;
}

int32_t AudioDeviceLinuxPulse::PlayoutIsAvailable(bool& available) {
  RTC_DCHECK(thread_checker_.IsCurrent());
  available = false;

  // Try to initialize the playout side
  int32_t res = InitPlayout();

  // Cancel effect of initialization
  StopPlayout();

  if (res != -1) {
    available = true;
  }

  return res;
}

int32_t AudioDeviceLinuxPulse::RecordingIsAvailable(bool& available) {
  RTC_DCHECK(thread_checker_.IsCurrent());
  available = false;

  // Try to initialize the playout side
  int32_t res = InitRecording();

  // Cancel effect of initialization
  StopRecording();

  if (res != -1) {
    available = true;
  }

  return res;
}

int32_t AudioDeviceLinuxPulse::InitPlayout() {
  RTC_DCHECK(thread_checker_.IsCurrent());

  if (_playing) {
    return -1;
  }

  if (!_outputDeviceIsSpecified) {
    return -1;
  }

  if (_playIsInitialized) {
    return 0;
  }

  // Initialize the speaker (devices might have been added or removed)
  if (InitSpeaker() == -1) {
    RTC_LOG(LS_WARNING) << "InitSpeaker() failed";
  }

  // Set the play sample specification
  pa_sample_spec playSampleSpec;
  playSampleSpec.channels = _playChannels;
  playSampleSpec.format = PA_SAMPLE_S16LE;
  playSampleSpec.rate = sample_rate_hz_;

  // Create a new play stream
  {
    MutexLock lock(&mutex_);
    _playStream =
        LATE(pa_stream_new)(_paContext, "playStream", &playSampleSpec, NULL);
  }

  if (!_playStream) {
    RTC_LOG(LS_ERROR) << "failed to create play stream, err="
                      << LATE(pa_context_errno)(_paContext);
    return -1;
  }

  // Provide the playStream to the mixer
  _mixerManager.SetPlayStream(_playStream);

  if (_ptrAudioBuffer) {
    // Update audio buffer with the selected parameters
    _ptrAudioBuffer->SetPlayoutSampleRate(sample_rate_hz_);
    _ptrAudioBuffer->SetPlayoutChannels((uint8_t)_playChannels);
  }

  RTC_LOG(LS_VERBOSE) << "stream state "
                      << LATE(pa_stream_get_state)(_playStream);

  // Set stream flags
  _playStreamFlags = (pa_stream_flags_t)(PA_STREAM_AUTO_TIMING_UPDATE |
                                         PA_STREAM_INTERPOLATE_TIMING);

  if (_configuredLatencyPlay != WEBRTC_PA_NO_LATENCY_REQUIREMENTS) {
    // If configuring a specific latency then we want to specify
    // PA_STREAM_ADJUST_LATENCY to make the server adjust parameters
    // automatically to reach that target latency. However, that flag
    // doesn't exist in Ubuntu 8.04 and many people still use that,
    // so we have to check the protocol version of libpulse.
    if (LATE(pa_context_get_protocol_version)(_paContext) >=
        WEBRTC_PA_ADJUST_LATENCY_PROTOCOL_VERSION) {
      _playStreamFlags |= PA_STREAM_ADJUST_LATENCY;
    }

    const pa_sample_spec* spec = LATE(pa_stream_get_sample_spec)(_playStream);
    if (!spec) {
      RTC_LOG(LS_ERROR) << "pa_stream_get_sample_spec()";
      return -1;
    }

    size_t bytesPerSec = LATE(pa_bytes_per_second)(spec);
    uint32_t latency = bytesPerSec * WEBRTC_PA_PLAYBACK_LATENCY_MINIMUM_MSECS /
                       WEBRTC_PA_MSECS_PER_SEC;

    // Set the play buffer attributes
    _playBufferAttr.maxlength = latency;  // num bytes stored in the buffer
    _playBufferAttr.tlength = latency;    // target fill level of play buffer
    // minimum free num bytes before server request more data
    _playBufferAttr.minreq = latency / WEBRTC_PA_PLAYBACK_REQUEST_FACTOR;
    // prebuffer tlength before starting playout
    _playBufferAttr.prebuf = _playBufferAttr.tlength - _playBufferAttr.minreq;

    _configuredLatencyPlay = latency;
  }

  // num samples in bytes * num channels
  _playbackBufferSize = sample_rate_hz_ / 100 * 2 * _playChannels;
  _playbackBufferUnused = _playbackBufferSize;
  _playBuffer = new int8_t[_playbackBufferSize];

  // Enable underflow callback
  LATE(pa_stream_set_underflow_callback)
  (_playStream, PaStreamUnderflowCallback, this);

  // Set the state callback function for the stream
  LATE(pa_stream_set_state_callback)(_playStream, PaStreamStateCallback, this);

  // Mark playout side as initialized
  {
    MutexLock lock(&mutex_);
    _playIsInitialized = true;
    _sndCardPlayDelay = 0;
  }

  return 0;
}

int32_t AudioDeviceLinuxPulse::InitRecording() {
  RTC_DCHECK(thread_checker_.IsCurrent());

  if (_recording) {
    return -1;
  }

  if (!_inputDeviceIsSpecified) {
    return -1;
  }

  if (_recIsInitialized) {
    return 0;
  }

  // Initialize the microphone (devices might have been added or removed)
  if (InitMicrophone() == -1) {
    RTC_LOG(LS_WARNING) << "InitMicrophone() failed";
  }

  // Set the rec sample specification
  pa_sample_spec recSampleSpec;
  recSampleSpec.channels = _recChannels;
  recSampleSpec.format = PA_SAMPLE_S16LE;
  recSampleSpec.rate = sample_rate_hz_;

  // Create a new rec stream
  _recStream =
      LATE(pa_stream_new)(_paContext, "recStream", &recSampleSpec, NULL);
  if (!_recStream) {
    RTC_LOG(LS_ERROR) << "failed to create rec stream, err="
                      << LATE(pa_context_errno)(_paContext);
    return -1;
  }

  // Provide the recStream to the mixer
  _mixerManager.SetRecStream(_recStream);

  if (_ptrAudioBuffer) {
    // Update audio buffer with the selected parameters
    _ptrAudioBuffer->SetRecordingSampleRate(sample_rate_hz_);
    _ptrAudioBuffer->SetRecordingChannels((uint8_t)_recChannels);
  }

  if (_configuredLatencyRec != WEBRTC_PA_NO_LATENCY_REQUIREMENTS) {
    _recStreamFlags = (pa_stream_flags_t)(PA_STREAM_AUTO_TIMING_UPDATE |
                                          PA_STREAM_INTERPOLATE_TIMING);

    // If configuring a specific latency then we want to specify
    // PA_STREAM_ADJUST_LATENCY to make the server adjust parameters
    // automatically to reach that target latency. However, that flag
    // doesn't exist in Ubuntu 8.04 and many people still use that,
    //  so we have to check the protocol version of libpulse.
    if (LATE(pa_context_get_protocol_version)(_paContext) >=
        WEBRTC_PA_ADJUST_LATENCY_PROTOCOL_VERSION) {
      _recStreamFlags |= PA_STREAM_ADJUST_LATENCY;
    }

    const pa_sample_spec* spec = LATE(pa_stream_get_sample_spec)(_recStream);
    if (!spec) {
      RTC_LOG(LS_ERROR) << "pa_stream_get_sample_spec(rec)";
      return -1;
    }

    size_t bytesPerSec = LATE(pa_bytes_per_second)(spec);
    uint32_t latency = bytesPerSec * WEBRTC_PA_LOW_CAPTURE_LATENCY_MSECS /
                       WEBRTC_PA_MSECS_PER_SEC;

    // Set the rec buffer attributes
    // Note: fragsize specifies a maximum transfer size, not a minimum, so
    // it is not possible to force a high latency setting, only a low one.
    _recBufferAttr.fragsize = latency;  // size of fragment
    _recBufferAttr.maxlength =
        latency + bytesPerSec * WEBRTC_PA_CAPTURE_BUFFER_EXTRA_MSECS /
                      WEBRTC_PA_MSECS_PER_SEC;

    _configuredLatencyRec = latency;
  }

  _recordBufferSize = sample_rate_hz_ / 100 * 2 * _recChannels;
  _recordBufferUsed = 0;
  _recBuffer = new int8_t[_recordBufferSize];

  // Enable overflow callback
  LATE(pa_stream_set_overflow_callback)
  (_recStream, PaStreamOverflowCallback, this);

  // Set the state callback function for the stream
  LATE(pa_stream_set_state_callback)(_recStream, PaStreamStateCallback, this);

  // Mark recording side as initialized
  _recIsInitialized = true;

  return 0;
}

int32_t AudioDeviceLinuxPulse::StartRecording() {
  RTC_DCHECK(thread_checker_.IsCurrent());
  if (!_recIsInitialized) {
    return -1;
  }

  if (_recording) {
    return 0;
  }

  // Set state to ensure that the recording starts from the audio thread.
  _startRec = true;

  // The audio thread will signal when recording has started.
  _timeEventRec.Set();
  if (!_recStartEvent.Wait(10000)) {
    {
      MutexLock lock(&mutex_);
      _startRec = false;
    }
    StopRecording();
    RTC_LOG(LS_ERROR) << "failed to activate recording";
    return -1;
  }

  {
    MutexLock lock(&mutex_);
    if (_recording) {
      // The recording state is set by the audio thread after recording
      // has started.
    } else {
      RTC_LOG(LS_ERROR) << "failed to activate recording";
      return -1;
    }
  }

  return 0;
}

int32_t AudioDeviceLinuxPulse::StopRecording() {
  RTC_DCHECK(thread_checker_.IsCurrent());
  MutexLock lock(&mutex_);

  if (!_recIsInitialized) {
    return 0;
  }

  if (_recStream == NULL) {
    return -1;
  }

  _recIsInitialized = false;
  _recording = false;

  RTC_LOG(LS_VERBOSE) << "stopping recording";

  // Stop Recording
  PaLock();

  DisableReadCallback();
  LATE(pa_stream_set_overflow_callback)(_recStream, NULL, NULL);

  // Unset this here so that we don't get a TERMINATED callback
  LATE(pa_stream_set_state_callback)(_recStream, NULL, NULL);

  if (LATE(pa_stream_get_state)(_recStream) != PA_STREAM_UNCONNECTED) {
    // Disconnect the stream
    if (LATE(pa_stream_disconnect)(_recStream) != PA_OK) {
      RTC_LOG(LS_ERROR) << "failed to disconnect rec stream, err="
                        << LATE(pa_context_errno)(_paContext);
      PaUnLock();
      return -1;
    }

    RTC_LOG(LS_VERBOSE) << "disconnected recording";
  }

  LATE(pa_stream_unref)(_recStream);
  _recStream = NULL;

  PaUnLock();

  // Provide the recStream to the mixer
  _mixerManager.SetRecStream(_recStream);

  if (_recBuffer) {
    delete[] _recBuffer;
    _recBuffer = NULL;
  }

  return 0;
}

bool AudioDeviceLinuxPulse::RecordingIsInitialized() const {
  RTC_DCHECK(thread_checker_.IsCurrent());
  return (_recIsInitialized);
}

bool AudioDeviceLinuxPulse::Recording() const {
  RTC_DCHECK(thread_checker_.IsCurrent());
  return (_recording);
}

bool AudioDeviceLinuxPulse::PlayoutIsInitialized() const {
  RTC_DCHECK(thread_checker_.IsCurrent());
  return (_playIsInitialized);
}

int32_t AudioDeviceLinuxPulse::StartPlayout() {
  RTC_DCHECK(thread_checker_.IsCurrent());

  if (!_playIsInitialized) {
    return -1;
  }

  if (_playing) {
    return 0;
  }

  // Set state to ensure that playout starts from the audio thread.
  {
    MutexLock lock(&mutex_);
    _startPlay = true;
  }

  // Both `_startPlay` and `_playing` needs protction since they are also
  // accessed on the playout thread.

  // The audio thread will signal when playout has started.
  _timeEventPlay.Set();
  if (!_playStartEvent.Wait(10000)) {
    {
      MutexLock lock(&mutex_);
      _startPlay = false;
    }
    StopPlayout();
    RTC_LOG(LS_ERROR) << "failed to activate playout";
    return -1;
  }

  {
    MutexLock lock(&mutex_);
    if (_playing) {
      // The playing state is set by the audio thread after playout
      // has started.
    } else {
      RTC_LOG(LS_ERROR) << "failed to activate playing";
      return -1;
    }
  }

  return 0;
}

int32_t AudioDeviceLinuxPulse::StopPlayout() {
  RTC_DCHECK(thread_checker_.IsCurrent());
  MutexLock lock(&mutex_);

  if (!_playIsInitialized) {
    return 0;
  }

  if (_playStream == NULL) {
    return -1;
  }

  _playIsInitialized = false;
  _playing = false;
  _sndCardPlayDelay = 0;

  RTC_LOG(LS_VERBOSE) << "stopping playback";

  // Stop Playout
  PaLock();

  DisableWriteCallback();
  LATE(pa_stream_set_underflow_callback)(_playStream, NULL, NULL);

  // Unset this here so that we don't get a TERMINATED callback
  LATE(pa_stream_set_state_callback)(_playStream, NULL, NULL);

  if (LATE(pa_stream_get_state)(_playStream) != PA_STREAM_UNCONNECTED) {
    // Disconnect the stream
    if (LATE(pa_stream_disconnect)(_playStream) != PA_OK) {
      RTC_LOG(LS_ERROR) << "failed to disconnect play stream, err="
                        << LATE(pa_context_errno)(_paContext);
      PaUnLock();
      return -1;
    }

    RTC_LOG(LS_VERBOSE) << "disconnected playback";
  }

  LATE(pa_stream_unref)(_playStream);
  _playStream = NULL;

  PaUnLock();

  // Provide the playStream to the mixer
  _mixerManager.SetPlayStream(_playStream);

  if (_playBuffer) {
    delete[] _playBuffer;
    _playBuffer = NULL;
  }

  return 0;
}

int32_t AudioDeviceLinuxPulse::PlayoutDelay(uint16_t& delayMS) const {
  MutexLock lock(&mutex_);
  delayMS = (uint16_t)_sndCardPlayDelay;
  return 0;
}

bool AudioDeviceLinuxPulse::Playing() const {
  RTC_DCHECK(thread_checker_.IsCurrent());
  return (_playing);
}

// ============================================================================
//                                 Private Methods
// ============================================================================

void AudioDeviceLinuxPulse::PaContextStateCallback(pa_context* c, void* pThis) {
  static_cast<AudioDeviceLinuxPulse*>(pThis)->PaContextStateCallbackHandler(c);
}

// ----------------------------------------------------------------------------
//  PaSinkInfoCallback
// ----------------------------------------------------------------------------

void AudioDeviceLinuxPulse::PaSinkInfoCallback(pa_context* /*c*/,
                                               const pa_sink_info* i,
                                               int eol,
                                               void* pThis) {
  static_cast<AudioDeviceLinuxPulse*>(pThis)->PaSinkInfoCallbackHandler(i, eol);
}

void AudioDeviceLinuxPulse::PaSourceInfoCallback(pa_context* /*c*/,
                                                 const pa_source_info* i,
                                                 int eol,
                                                 void* pThis) {
  static_cast<AudioDeviceLinuxPulse*>(pThis)->PaSourceInfoCallbackHandler(i,
                                                                          eol);
}

void AudioDeviceLinuxPulse::PaServerInfoCallback(pa_context* /*c*/,
                                                 const pa_server_info* i,
                                                 void* pThis) {
  static_cast<AudioDeviceLinuxPulse*>(pThis)->PaServerInfoCallbackHandler(i);
}

void AudioDeviceLinuxPulse::PaStreamStateCallback(pa_stream* p, void* pThis) {
  static_cast<AudioDeviceLinuxPulse*>(pThis)->PaStreamStateCallbackHandler(p);
}

void AudioDeviceLinuxPulse::PaContextStateCallbackHandler(pa_context* c) {
  RTC_LOG(LS_VERBOSE) << "context state cb";

  pa_context_state_t state = LATE(pa_context_get_state)(c);
  switch (state) {
    case PA_CONTEXT_UNCONNECTED:
      RTC_LOG(LS_VERBOSE) << "unconnected";
      break;
    case PA_CONTEXT_CONNECTING:
    case PA_CONTEXT_AUTHORIZING:
    case PA_CONTEXT_SETTING_NAME:
      RTC_LOG(LS_VERBOSE) << "no state";
      break;
    case PA_CONTEXT_FAILED:
    case PA_CONTEXT_TERMINATED:
      RTC_LOG(LS_VERBOSE) << "failed";
      _paStateChanged = true;
      LATE(pa_threaded_mainloop_signal)(_paMainloop, 0);
      break;
    case PA_CONTEXT_READY:
      RTC_LOG(LS_VERBOSE) << "ready";
      _paStateChanged = true;
      LATE(pa_threaded_mainloop_signal)(_paMainloop, 0);
      break;
  }
}

void AudioDeviceLinuxPulse::PaSinkInfoCallbackHandler(const pa_sink_info* i,
                                                      int eol) {
  if (eol) {
    // Signal that we are done
    LATE(pa_threaded_mainloop_signal)(_paMainloop, 0);
    return;
  }

  if (_numPlayDevices == _deviceIndex) {
    // Convert the device index to the one of the sink
    _paDeviceIndex = i->index;

    if (_playDeviceName) {
      // Copy the sink name
      strncpy(_playDeviceName, i->name, kAdmMaxDeviceNameSize);
      _playDeviceName[kAdmMaxDeviceNameSize - 1] = '\0';
    }
    if (_playDisplayDeviceName) {
      // Copy the sink display name
      strncpy(_playDisplayDeviceName, i->description, kAdmMaxDeviceNameSize);
      _playDisplayDeviceName[kAdmMaxDeviceNameSize - 1] = '\0';
    }
  }

  _numPlayDevices++;
}

void AudioDeviceLinuxPulse::PaSourceInfoCallbackHandler(const pa_source_info* i,
                                                        int eol) {
  if (eol) {
    // Signal that we are done
    LATE(pa_threaded_mainloop_signal)(_paMainloop, 0);
    return;
  }

  // We don't want to list output devices
  if (i->monitor_of_sink == PA_INVALID_INDEX) {
    if (_numRecDevices == _deviceIndex) {
      // Convert the device index to the one of the source
      _paDeviceIndex = i->index;

      if (_recDeviceName) {
        // copy the source name
        strncpy(_recDeviceName, i->name, kAdmMaxDeviceNameSize);
        _recDeviceName[kAdmMaxDeviceNameSize - 1] = '\0';
      }
      if (_recDisplayDeviceName) {
        // Copy the source display name
        strncpy(_recDisplayDeviceName, i->description, kAdmMaxDeviceNameSize);
        _recDisplayDeviceName[kAdmMaxDeviceNameSize - 1] = '\0';
      }
    }

    _numRecDevices++;
  }
}

void AudioDeviceLinuxPulse::PaServerInfoCallbackHandler(
    const pa_server_info* i) {
  // Use PA native sampling rate
  sample_rate_hz_ = i->sample_spec.rate;

  // Copy the PA server version
  strncpy(_paServerVersion, i->server_version, 31);
  _paServerVersion[31] = '\0';

  if (_recDisplayDeviceName) {
    // Copy the source name
    strncpy(_recDisplayDeviceName, i->default_source_name,
            kAdmMaxDeviceNameSize);
    _recDisplayDeviceName[kAdmMaxDeviceNameSize - 1] = '\0';
  }

  if (_playDisplayDeviceName) {
    // Copy the sink name
    strncpy(_playDisplayDeviceName, i->default_sink_name,
            kAdmMaxDeviceNameSize);
    _playDisplayDeviceName[kAdmMaxDeviceNameSize - 1] = '\0';
  }

  LATE(pa_threaded_mainloop_signal)(_paMainloop, 0);
}

void AudioDeviceLinuxPulse::PaStreamStateCallbackHandler(pa_stream* p) {
  RTC_LOG(LS_VERBOSE) << "stream state cb";

  pa_stream_state_t state = LATE(pa_stream_get_state)(p);
  switch (state) {
    case PA_STREAM_UNCONNECTED:
      RTC_LOG(LS_VERBOSE) << "unconnected";
      break;
    case PA_STREAM_CREATING:
      RTC_LOG(LS_VERBOSE) << "creating";
      break;
    case PA_STREAM_FAILED:
    case PA_STREAM_TERMINATED:
      RTC_LOG(LS_VERBOSE) << "failed";
      break;
    case PA_STREAM_READY:
      RTC_LOG(LS_VERBOSE) << "ready";
      break;
  }

  LATE(pa_threaded_mainloop_signal)(_paMainloop, 0);
}

int32_t AudioDeviceLinuxPulse::CheckPulseAudioVersion() {
  PaLock();

  pa_operation* paOperation = NULL;

  // get the server info and update deviceName
  paOperation =
      LATE(pa_context_get_server_info)(_paContext, PaServerInfoCallback, this);

  WaitForOperationCompletion(paOperation);

  PaUnLock();

  RTC_LOG(LS_VERBOSE) << "checking PulseAudio version: " << _paServerVersion;

  return 0;
}

int32_t AudioDeviceLinuxPulse::InitSamplingFrequency() {
  PaLock();

  pa_operation* paOperation = NULL;

  // Get the server info and update sample_rate_hz_
  paOperation =
      LATE(pa_context_get_server_info)(_paContext, PaServerInfoCallback, this);

  WaitForOperationCompletion(paOperation);

  PaUnLock();

  return 0;
}

int32_t AudioDeviceLinuxPulse::GetDefaultDeviceInfo(bool recDevice,
                                                    char* name,
                                                    uint16_t& index) {
  char tmpName[kAdmMaxDeviceNameSize] = {0};
  // subtract length of "default: "
  uint16_t nameLen = kAdmMaxDeviceNameSize - 9;
  char* pName = NULL;

  if (name) {
    // Add "default: "
    strcpy(name, "default: ");
    pName = &name[9];
  }

  // Tell the callback that we want
  // the name for this device
  if (recDevice) {
    _recDisplayDeviceName = tmpName;
  } else {
    _playDisplayDeviceName = tmpName;
  }

  // Set members
  _paDeviceIndex = -1;
  _deviceIndex = 0;
  _numPlayDevices = 0;
  _numRecDevices = 0;

  PaLock();

  pa_operation* paOperation = NULL;

  // Get the server info and update deviceName
  paOperation =
      LATE(pa_context_get_server_info)(_paContext, PaServerInfoCallback, this);

  WaitForOperationCompletion(paOperation);

  // Get the device index
  if (recDevice) {
    paOperation = LATE(pa_context_get_source_info_by_name)(
        _paContext, (char*)tmpName, PaSourceInfoCallback, this);
  } else {
    paOperation = LATE(pa_context_get_sink_info_by_name)(
        _paContext, (char*)tmpName, PaSinkInfoCallback, this);
  }

  WaitForOperationCompletion(paOperation);

  PaUnLock();

  // Set the index
  index = _paDeviceIndex;

  if (name) {
    // Copy to name string
    strncpy(pName, tmpName, nameLen);
  }

  // Clear members
  _playDisplayDeviceName = NULL;
  _recDisplayDeviceName = NULL;
  _paDeviceIndex = -1;
  _deviceIndex = -1;
  _numPlayDevices = 0;
  _numRecDevices = 0;

  return 0;
}

int32_t AudioDeviceLinuxPulse::InitPulseAudio() {
  int retVal = 0;

  // Load libpulse
  if (!GetPulseSymbolTable()->Load()) {
    // Most likely the Pulse library and sound server are not installed on
    // this system
    RTC_LOG(LS_ERROR) << "failed to load symbol table";
    return -1;
  }

  // Create a mainloop API and connection to the default server
  // the mainloop is the internal asynchronous API event loop
  if (_paMainloop) {
    RTC_LOG(LS_ERROR) << "PA mainloop has already existed";
    return -1;
  }
  _paMainloop = LATE(pa_threaded_mainloop_new)();
  if (!_paMainloop) {
    RTC_LOG(LS_ERROR) << "could not create mainloop";
    return -1;
  }

  // Start the threaded main loop
  retVal = LATE(pa_threaded_mainloop_start)(_paMainloop);
  if (retVal != PA_OK) {
    RTC_LOG(LS_ERROR) << "failed to start main loop, error=" << retVal;
    return -1;
  }

  RTC_LOG(LS_VERBOSE) << "mainloop running!";

  PaLock();

  _paMainloopApi = LATE(pa_threaded_mainloop_get_api)(_paMainloop);
  if (!_paMainloopApi) {
    RTC_LOG(LS_ERROR) << "could not create mainloop API";
    PaUnLock();
    return -1;
  }

  // Create a new PulseAudio context
  if (_paContext) {
    RTC_LOG(LS_ERROR) << "PA context has already existed";
    PaUnLock();
    return -1;
  }
  _paContext = LATE(pa_context_new)(_paMainloopApi, "WEBRTC VoiceEngine");

  if (!_paContext) {
    RTC_LOG(LS_ERROR) << "could not create context";
    PaUnLock();
    return -1;
  }

  // Set state callback function
  LATE(pa_context_set_state_callback)(_paContext, PaContextStateCallback, this);

  // Connect the context to a server (default)
  _paStateChanged = false;
  retVal =
      LATE(pa_context_connect)(_paContext, NULL, PA_CONTEXT_NOAUTOSPAWN, NULL);

  if (retVal != PA_OK) {
    RTC_LOG(LS_ERROR) << "failed to connect context, error=" << retVal;
    PaUnLock();
    return -1;
  }

  // Wait for state change
  while (!_paStateChanged) {
    LATE(pa_threaded_mainloop_wait)(_paMainloop);
  }

  // Now check to see what final state we reached.
  pa_context_state_t state = LATE(pa_context_get_state)(_paContext);

  if (state != PA_CONTEXT_READY) {
    if (state == PA_CONTEXT_FAILED) {
      RTC_LOG(LS_ERROR) << "failed to connect to PulseAudio sound server";
    } else if (state == PA_CONTEXT_TERMINATED) {
      RTC_LOG(LS_ERROR) << "PulseAudio connection terminated early";
    } else {
      // Shouldn't happen, because we only signal on one of those three
      // states
      RTC_LOG(LS_ERROR) << "unknown problem connecting to PulseAudio";
    }
    PaUnLock();
    return -1;
  }

  PaUnLock();

  // Give the objects to the mixer manager
  _mixerManager.SetPulseAudioObjects(_paMainloop, _paContext);

  // Check the version
  if (CheckPulseAudioVersion() < 0) {
    RTC_LOG(LS_ERROR) << "PulseAudio version " << _paServerVersion
                      << " not supported";
    return -1;
  }

  // Initialize sampling frequency
  if (InitSamplingFrequency() < 0 || sample_rate_hz_ == 0) {
    RTC_LOG(LS_ERROR) << "failed to initialize sampling frequency, set to "
                      << sample_rate_hz_ << " Hz";
    return -1;
  }

  return 0;
}

int32_t AudioDeviceLinuxPulse::TerminatePulseAudio() {
  // Do nothing if the instance doesn't exist
  // likely GetPulseSymbolTable.Load() fails
  if (!_paMainloop) {
    return 0;
  }

  PaLock();

  // Disconnect the context
  if (_paContext) {
    LATE(pa_context_disconnect)(_paContext);
  }

  // Unreference the context
  if (_paContext) {
    LATE(pa_context_unref)(_paContext);
  }

  PaUnLock();
  _paContext = NULL;

  // Stop the threaded main loop
  if (_paMainloop) {
    LATE(pa_threaded_mainloop_stop)(_paMainloop);
  }

  // Free the mainloop
  if (_paMainloop) {
    LATE(pa_threaded_mainloop_free)(_paMainloop);
  }

  _paMainloop = NULL;

  RTC_LOG(LS_VERBOSE) << "PulseAudio terminated";

  return 0;
}

void AudioDeviceLinuxPulse::PaLock() {
  LATE(pa_threaded_mainloop_lock)(_paMainloop);
}

void AudioDeviceLinuxPulse::PaUnLock() {
  LATE(pa_threaded_mainloop_unlock)(_paMainloop);
}

void AudioDeviceLinuxPulse::WaitForOperationCompletion(
    pa_operation* paOperation) const {
  if (!paOperation) {
    RTC_LOG(LS_ERROR) << "paOperation NULL in WaitForOperationCompletion";
    return;
  }

  while (LATE(pa_operation_get_state)(paOperation) == PA_OPERATION_RUNNING) {
    LATE(pa_threaded_mainloop_wait)(_paMainloop);
  }

  LATE(pa_operation_unref)(paOperation);
}

// ============================================================================
//                                  Thread Methods
// ============================================================================

void AudioDeviceLinuxPulse::EnableWriteCallback() {
  if (LATE(pa_stream_get_state)(_playStream) == PA_STREAM_READY) {
    // May already have available space. Must check.
    _tempBufferSpace = LATE(pa_stream_writable_size)(_playStream);
    if (_tempBufferSpace > 0) {
      // Yup, there is already space available, so if we register a
      // write callback then it will not receive any event. So dispatch
      // one ourself instead.
      _timeEventPlay.Set();
      return;
    }
  }

  LATE(pa_stream_set_write_callback)(_playStream, &PaStreamWriteCallback, this);
}

void AudioDeviceLinuxPulse::DisableWriteCallback() {
  LATE(pa_stream_set_write_callback)(_playStream, NULL, NULL);
}

void AudioDeviceLinuxPulse::PaStreamWriteCallback(pa_stream* /*unused*/,
                                                  size_t buffer_space,
                                                  void* pThis) {
  static_cast<AudioDeviceLinuxPulse*>(pThis)->PaStreamWriteCallbackHandler(
      buffer_space);
}

void AudioDeviceLinuxPulse::PaStreamWriteCallbackHandler(size_t bufferSpace) {
  _tempBufferSpace = bufferSpace;

  // Since we write the data asynchronously on a different thread, we have
  // to temporarily disable the write callback or else Pulse will call it
  // continuously until we write the data. We re-enable it below.
  DisableWriteCallback();
  _timeEventPlay.Set();
}

void AudioDeviceLinuxPulse::PaStreamUnderflowCallback(pa_stream* /*unused*/,
                                                      void* pThis) {
  static_cast<AudioDeviceLinuxPulse*>(pThis)
      ->PaStreamUnderflowCallbackHandler();
}

void AudioDeviceLinuxPulse::PaStreamUnderflowCallbackHandler() {
  RTC_LOG(LS_WARNING) << "Playout underflow";

  if (_configuredLatencyPlay == WEBRTC_PA_NO_LATENCY_REQUIREMENTS) {
    // We didn't configure a pa_buffer_attr before, so switching to
    // one now would be questionable.
    return;
  }

  // Otherwise reconfigure the stream with a higher target latency.

  const pa_sample_spec* spec = LATE(pa_stream_get_sample_spec)(_playStream);
  if (!spec) {
    RTC_LOG(LS_ERROR) << "pa_stream_get_sample_spec()";
    return;
  }

  size_t bytesPerSec = LATE(pa_bytes_per_second)(spec);
  uint32_t newLatency =
      _configuredLatencyPlay + bytesPerSec *
                                   WEBRTC_PA_PLAYBACK_LATENCY_INCREMENT_MSECS /
                                   WEBRTC_PA_MSECS_PER_SEC;

  // Set the play buffer attributes
  _playBufferAttr.maxlength = newLatency;
  _playBufferAttr.tlength = newLatency;
  _playBufferAttr.minreq = newLatency / WEBRTC_PA_PLAYBACK_REQUEST_FACTOR;
  _playBufferAttr.prebuf = _playBufferAttr.tlength - _playBufferAttr.minreq;

  pa_operation* op = LATE(pa_stream_set_buffer_attr)(
      _playStream, &_playBufferAttr, NULL, NULL);
  if (!op) {
    RTC_LOG(LS_ERROR) << "pa_stream_set_buffer_attr()";
    return;
  }

  // Don't need to wait for this to complete.
  LATE(pa_operation_unref)(op);

  // Save the new latency in case we underflow again.
  _configuredLatencyPlay = newLatency;
}

void AudioDeviceLinuxPulse::EnableReadCallback() {
  LATE(pa_stream_set_read_callback)(_recStream, &PaStreamReadCallback, this);
}

void AudioDeviceLinuxPulse::DisableReadCallback() {
  LATE(pa_stream_set_read_callback)(_recStream, NULL, NULL);
}

void AudioDeviceLinuxPulse::PaStreamReadCallback(pa_stream* /*unused1*/,
                                                 size_t /*unused2*/,
                                                 void* pThis) {
  static_cast<AudioDeviceLinuxPulse*>(pThis)->PaStreamReadCallbackHandler();
}

void AudioDeviceLinuxPulse::PaStreamReadCallbackHandler() {
  // We get the data pointer and size now in order to save one Lock/Unlock
  // in the worker thread.
  if (LATE(pa_stream_peek)(_recStream, &_tempSampleData,
                           &_tempSampleDataSize) != 0) {
    RTC_LOG(LS_ERROR) << "Can't read data!";
    return;
  }

  // Since we consume the data asynchronously on a different thread, we have
  // to temporarily disable the read callback or else Pulse will call it
  // continuously until we consume the data. We re-enable it below.
  DisableReadCallback();
  _timeEventRec.Set();
}

void AudioDeviceLinuxPulse::PaStreamOverflowCallback(pa_stream* /*unused*/,
                                                     void* pThis) {
  static_cast<AudioDeviceLinuxPulse*>(pThis)->PaStreamOverflowCallbackHandler();
}

void AudioDeviceLinuxPulse::PaStreamOverflowCallbackHandler() {
  RTC_LOG(LS_WARNING) << "Recording overflow";
}

int32_t AudioDeviceLinuxPulse::LatencyUsecs(pa_stream* stream) {
  if (!WEBRTC_PA_REPORT_LATENCY) {
    return 0;
  }

  if (!stream) {
    return 0;
  }

  pa_usec_t latency;
  int negative;
  if (LATE(pa_stream_get_latency)(stream, &latency, &negative) != 0) {
    RTC_LOG(LS_ERROR) << "Can't query latency";
    // We'd rather continue playout/capture with an incorrect delay than
    // stop it altogether, so return a valid value.
    return 0;
  }

  if (negative) {
    RTC_LOG(LS_VERBOSE)
        << "warning: pa_stream_get_latency reported negative delay";

    // The delay can be negative for monitoring streams if the captured
    // samples haven't been played yet. In such a case, "latency"
    // contains the magnitude, so we must negate it to get the real value.
    int32_t tmpLatency = (int32_t)-latency;
    if (tmpLatency < 0) {
      // Make sure that we don't use a negative delay.
      tmpLatency = 0;
    }

    return tmpLatency;
  } else {
    return (int32_t)latency;
  }
}

int32_t AudioDeviceLinuxPulse::ReadRecordedData(const void* bufferData,
                                                size_t bufferSize)
    RTC_EXCLUSIVE_LOCKS_REQUIRED(mutex_) {
  size_t size = bufferSize;
  uint32_t numRecSamples = _recordBufferSize / (2 * _recChannels);

  // Account for the peeked data and the used data.
  uint32_t recDelay =
      (uint32_t)((LatencyUsecs(_recStream) / 1000) +
                 10 * ((size + _recordBufferUsed) / _recordBufferSize));

  if (_playStream) {
    // Get the playout delay.
    _sndCardPlayDelay = (uint32_t)(LatencyUsecs(_playStream) / 1000);
  }

  if (_recordBufferUsed > 0) {
    // Have to copy to the buffer until it is full.
    size_t copy = _recordBufferSize - _recordBufferUsed;
    if (size < copy) {
      copy = size;
    }

    memcpy(&_recBuffer[_recordBufferUsed], bufferData, copy);
    _recordBufferUsed += copy;
    bufferData = static_cast<const char*>(bufferData) + copy;
    size -= copy;

    if (_recordBufferUsed != _recordBufferSize) {
      // Not enough data yet to pass to VoE.
      return 0;
    }

    // Provide data to VoiceEngine.
    if (ProcessRecordedData(_recBuffer, numRecSamples, recDelay) == -1) {
      // We have stopped recording.
      return -1;
    }

    _recordBufferUsed = 0;
  }

  // Now process full 10ms sample sets directly from the input.
  while (size >= _recordBufferSize) {
    // Provide data to VoiceEngine.
    if (ProcessRecordedData(static_cast<int8_t*>(const_cast<void*>(bufferData)),
                            numRecSamples, recDelay) == -1) {
      // We have stopped recording.
      return -1;
    }

    bufferData = static_cast<const char*>(bufferData) + _recordBufferSize;
    size -= _recordBufferSize;

    // We have consumed 10ms of data.
    recDelay -= 10;
  }

  // Now save any leftovers for later.
  if (size > 0) {
    memcpy(_recBuffer, bufferData, size);
    _recordBufferUsed = size;
  }

  return 0;
}

int32_t AudioDeviceLinuxPulse::ProcessRecordedData(int8_t* bufferData,
                                                   uint32_t bufferSizeInSamples,
                                                   uint32_t recDelay)
    RTC_EXCLUSIVE_LOCKS_REQUIRED(mutex_) {
  _ptrAudioBuffer->SetRecordedBuffer(bufferData, bufferSizeInSamples);

  // TODO(andrew): this is a temporary hack, to avoid non-causal far- and
  // near-end signals at the AEC for PulseAudio. I think the system delay is
  // being correctly calculated here, but for legacy reasons we add +10 ms
  // to the value in the AEC. The real fix will be part of a larger
  // investigation into managing system delay in the AEC.
  if (recDelay > 10)
    recDelay -= 10;
  else
    recDelay = 0;
  _ptrAudioBuffer->SetVQEData(_sndCardPlayDelay, recDelay);
  _ptrAudioBuffer->SetTypingStatus(KeyPressed());
  // Deliver recorded samples at specified sample rate,
  // mic level etc. to the observer using callback.
  UnLock();
  _ptrAudioBuffer->DeliverRecordedData();
  Lock();

  // We have been unlocked - check the flag again.
  if (!_recording) {
    return -1;
  }

  return 0;
}

bool AudioDeviceLinuxPulse::PlayThreadProcess() {
  if (!_timeEventPlay.Wait(1000)) {
    return true;
  }

  MutexLock lock(&mutex_);

  if (quit_) {
    return false;
  }

  if (_startPlay) {
    RTC_LOG(LS_VERBOSE) << "_startPlay true, performing initial actions";

    _startPlay = false;
    _playDeviceName = NULL;

    // Set if not default device
    if (_outputDeviceIndex > 0) {
      // Get the playout device name
      _playDeviceName = new char[kAdmMaxDeviceNameSize];
      _deviceIndex = _outputDeviceIndex;
      PlayoutDevices();
    }

    // Start muted only supported on 0.9.11 and up
    if (LATE(pa_context_get_protocol_version)(_paContext) >=
        WEBRTC_PA_ADJUST_LATENCY_PROTOCOL_VERSION) {
      // Get the currently saved speaker mute status
      // and set the initial mute status accordingly
      bool enabled(false);
      _mixerManager.SpeakerMute(enabled);
      if (enabled) {
        _playStreamFlags |= PA_STREAM_START_MUTED;
      }
    }

    // Get the currently saved speaker volume
    uint32_t volume = 0;
    if (update_speaker_volume_at_startup_)
      _mixerManager.SpeakerVolume(volume);

    PaLock();

    // NULL gives PA the choice of startup volume.
    pa_cvolume* ptr_cvolume = NULL;
    if (update_speaker_volume_at_startup_) {
      pa_cvolume cVolumes;
      ptr_cvolume = &cVolumes;

      // Set the same volume for all channels
      const pa_sample_spec* spec = LATE(pa_stream_get_sample_spec)(_playStream);
      LATE(pa_cvolume_set)(&cVolumes, spec->channels, volume);
      update_speaker_volume_at_startup_ = false;
    }

    // Connect the stream to a sink
    if (LATE(pa_stream_connect_playback)(
            _playStream, _playDeviceName, &_playBufferAttr,
            (pa_stream_flags_t)_playStreamFlags, ptr_cvolume, NULL) != PA_OK) {
      RTC_LOG(LS_ERROR) << "failed to connect play stream, err="
                        << LATE(pa_context_errno)(_paContext);
    }

    RTC_LOG(LS_VERBOSE) << "play stream connected";

    // Wait for state change
    while (LATE(pa_stream_get_state)(_playStream) != PA_STREAM_READY) {
      LATE(pa_threaded_mainloop_wait)(_paMainloop);
    }

    RTC_LOG(LS_VERBOSE) << "play stream ready";

    // We can now handle write callbacks
    EnableWriteCallback();

    PaUnLock();

    // Clear device name
    if (_playDeviceName) {
      delete[] _playDeviceName;
      _playDeviceName = NULL;
    }

    _playing = true;
    _playStartEvent.Set();

    return true;
  }

  if (_playing) {
    if (!_recording) {
      // Update the playout delay
      _sndCardPlayDelay = (uint32_t)(LatencyUsecs(_playStream) / 1000);
    }

    if (_playbackBufferUnused < _playbackBufferSize) {
      size_t write = _playbackBufferSize - _playbackBufferUnused;
      if (_tempBufferSpace < write) {
        write = _tempBufferSpace;
      }

      PaLock();
      if (LATE(pa_stream_write)(
              _playStream, (void*)&_playBuffer[_playbackBufferUnused], write,
              NULL, (int64_t)0, PA_SEEK_RELATIVE) != PA_OK) {
        _writeErrors++;
        if (_writeErrors > 10) {
          RTC_LOG(LS_ERROR) << "Playout error: _writeErrors=" << _writeErrors
                            << ", error=" << LATE(pa_context_errno)(_paContext);
          _writeErrors = 0;
        }
      }
      PaUnLock();

      _playbackBufferUnused += write;
      _tempBufferSpace -= write;
    }

    uint32_t numPlaySamples = _playbackBufferSize / (2 * _playChannels);
    // Might have been reduced to zero by the above.
    if (_tempBufferSpace > 0) {
      // Ask for new PCM data to be played out using the
      // AudioDeviceBuffer ensure that this callback is executed
      // without taking the audio-thread lock.
      UnLock();
      RTC_LOG(LS_VERBOSE) << "requesting data";
      uint32_t nSamples = _ptrAudioBuffer->RequestPlayoutData(numPlaySamples);
      Lock();

      // We have been unlocked - check the flag again.
      if (!_playing) {
        return true;
      }

      nSamples = _ptrAudioBuffer->GetPlayoutData(_playBuffer);
      if (nSamples != numPlaySamples) {
        RTC_LOG(LS_ERROR) << "invalid number of output samples(" << nSamples
                          << ")";
      }

      size_t write = _playbackBufferSize;
      if (_tempBufferSpace < write) {
        write = _tempBufferSpace;
      }

      RTC_LOG(LS_VERBOSE) << "will write";
      PaLock();
      if (LATE(pa_stream_write)(_playStream, (void*)&_playBuffer[0], write,
                                NULL, (int64_t)0, PA_SEEK_RELATIVE) != PA_OK) {
        _writeErrors++;
        if (_writeErrors > 10) {
          RTC_LOG(LS_ERROR) << "Playout error: _writeErrors=" << _writeErrors
                            << ", error=" << LATE(pa_context_errno)(_paContext);
          _writeErrors = 0;
        }
      }
      PaUnLock();

      _playbackBufferUnused = write;
    }

    _tempBufferSpace = 0;
    PaLock();
    EnableWriteCallback();
    PaUnLock();

  }  // _playing

  return true;
}

bool AudioDeviceLinuxPulse::RecThreadProcess() {
  if (!_timeEventRec.Wait(1000)) {
    return true;
  }

  MutexLock lock(&mutex_);
  if (quit_) {
    return false;
  }
  if (_startRec) {
    RTC_LOG(LS_VERBOSE) << "_startRec true, performing initial actions";

    _recDeviceName = NULL;

    // Set if not default device
    if (_inputDeviceIndex > 0) {
      // Get the recording device name
      _recDeviceName = new char[kAdmMaxDeviceNameSize];
      _deviceIndex = _inputDeviceIndex;
      RecordingDevices();
    }

    PaLock();

    RTC_LOG(LS_VERBOSE) << "connecting stream";

    // Connect the stream to a source
    if (LATE(pa_stream_connect_record)(
            _recStream, _recDeviceName, &_recBufferAttr,
            (pa_stream_flags_t)_recStreamFlags) != PA_OK) {
      RTC_LOG(LS_ERROR) << "failed to connect rec stream, err="
                        << LATE(pa_context_errno)(_paContext);
    }

    RTC_LOG(LS_VERBOSE) << "connected";

    // Wait for state change
    while (LATE(pa_stream_get_state)(_recStream) != PA_STREAM_READY) {
      LATE(pa_threaded_mainloop_wait)(_paMainloop);
    }

    RTC_LOG(LS_VERBOSE) << "done";

    // We can now handle read callbacks
    EnableReadCallback();

    PaUnLock();

    // Clear device name
    if (_recDeviceName) {
      delete[] _recDeviceName;
      _recDeviceName = NULL;
    }

    _startRec = false;
    _recording = true;
    _recStartEvent.Set();

    return true;
  }

  if (_recording) {
    // Read data and provide it to VoiceEngine
    if (ReadRecordedData(_tempSampleData, _tempSampleDataSize) == -1) {
      return true;
    }

    _tempSampleData = NULL;
    _tempSampleDataSize = 0;

    PaLock();
    while (true) {
      // Ack the last thing we read
      if (LATE(pa_stream_drop)(_recStream) != 0) {
        RTC_LOG(LS_WARNING)
            << "failed to drop, err=" << LATE(pa_context_errno)(_paContext);
      }

      if (LATE(pa_stream_readable_size)(_recStream) <= 0) {
        // Then that was all the data
        break;
      }

      // Else more data.
      const void* sampleData;
      size_t sampleDataSize;

      if (LATE(pa_stream_peek)(_recStream, &sampleData, &sampleDataSize) != 0) {
        RTC_LOG(LS_ERROR) << "RECORD_ERROR, error = "
                          << LATE(pa_context_errno)(_paContext);
        break;
      }

      // Drop lock for sigslot dispatch, which could take a while.
      PaUnLock();
      // Read data and provide it to VoiceEngine
      if (ReadRecordedData(sampleData, sampleDataSize) == -1) {
        return true;
      }
      PaLock();

      // Return to top of loop for the ack and the check for more data.
    }

    EnableReadCallback();
    PaUnLock();

  }  // _recording

  return true;
}

bool AudioDeviceLinuxPulse::KeyPressed() const {
#if defined(WEBRTC_USE_X11)
  char szKey[32];
  unsigned int i = 0;
  char state = 0;

  if (!_XDisplay)
    return false;

  // Check key map status
  XQueryKeymap(_XDisplay, szKey);

  // A bit change in keymap means a key is pressed
  for (i = 0; i < sizeof(szKey); i++)
    state |= (szKey[i] ^ _oldKeyState[i]) & szKey[i];

  // Save old state
  memcpy((char*)_oldKeyState, (char*)szKey, sizeof(_oldKeyState));
  return (state != 0);
#else
  return false;
#endif
}
}  // namespace webrtc<|MERGE_RESOLUTION|>--- conflicted
+++ resolved
@@ -159,21 +159,6 @@
 #endif
 
   // RECORDING
-<<<<<<< HEAD
-  _ptrThreadRec.reset(new rtc::PlatformThread(
-      RecThreadFunc, this, "webrtc_audio_module_rec_thread",
-      // RingRTC change to update AsyncResolver.
-      rtc::ThreadAttributes().SetPriority(rtc::kRealtimePriority)));
-  _ptrThreadRec->Start();
-
-  // PLAYOUT
-  _ptrThreadPlay.reset(new rtc::PlatformThread(
-      PlayThreadFunc, this, "webrtc_audio_module_play_thread",
-      // RingRTC change to update AsyncResolver.
-      rtc::ThreadAttributes().SetPriority(rtc::kRealtimePriority)));
-  _ptrThreadPlay->Start();
-
-=======
   const auto attributes =
       rtc::ThreadAttributes().SetPriority(rtc::ThreadPriority::kRealtime);
   _ptrThreadRec = rtc::PlatformThread::SpawnJoinable(
@@ -190,7 +175,6 @@
         }
       },
       "webrtc_audio_module_play_thread", attributes);
->>>>>>> cbad18b1
   _initialized = true;
 
   return InitStatus::OK;
