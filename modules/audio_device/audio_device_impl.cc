/*
 *  Copyright (c) 2012 The WebRTC project authors. All Rights Reserved.
 *
 *  Use of this source code is governed by a BSD-style license
 *  that can be found in the LICENSE file in the root of the source
 *  tree. An additional intellectual property rights grant can be found
 *  in the file PATENTS.  All contributing project authors may
 *  be found in the AUTHORS file in the root of the source tree.
 */

#include "modules/audio_device/audio_device_impl.h"

#include <stddef.h>

#include "api/scoped_refptr.h"
#include "modules/audio_device/audio_device_config.h"  // IWYU pragma: keep
#include "modules/audio_device/audio_device_generic.h"
#include "rtc_base/checks.h"
#include "rtc_base/logging.h"
#include "rtc_base/ref_counted_object.h"
#include "system_wrappers/include/metrics.h"

#if defined(_WIN32)
#if defined(WEBRTC_WINDOWS_CORE_AUDIO_BUILD)
#include "modules/audio_device/win/audio_device_core_win.h"
#endif
#elif defined(WEBRTC_ANDROID)
#include <stdlib.h>
#if defined(WEBRTC_AUDIO_DEVICE_INCLUDE_ANDROID_AAUDIO)
#include "modules/audio_device/android/aaudio_player.h"
#include "modules/audio_device/android/aaudio_recorder.h"
#endif
#include "modules/audio_device/android/audio_device_template.h"
#include "modules/audio_device/android/audio_manager.h"
#include "modules/audio_device/android/audio_record_jni.h"
#include "modules/audio_device/android/audio_track_jni.h"
#include "modules/audio_device/android/opensles_player.h"
#include "modules/audio_device/android/opensles_recorder.h"
#elif defined(WEBRTC_LINUX)
#if defined(WEBRTC_ENABLE_LINUX_ALSA)
#include "modules/audio_device/linux/audio_device_alsa_linux.h"
#endif
#if defined(WEBRTC_ENABLE_LINUX_PULSE)
#include "modules/audio_device/linux/audio_device_pulse_linux.h"
#endif
#elif defined(WEBRTC_IOS)
#include "sdk/objc/native/src/audio/audio_device_ios.h"
#elif defined(WEBRTC_MAC)
#include "modules/audio_device/mac/audio_device_mac.h"
#endif
#if defined(WEBRTC_DUMMY_FILE_DEVICES)
#include "modules/audio_device/dummy/file_audio_device.h"
#include "modules/audio_device/dummy/file_audio_device_factory.h"
#endif
#include "modules/audio_device/dummy/audio_device_dummy.h"

#define CHECKinitialized_() \
  {                         \
    if (!initialized_) {    \
      return -1;            \
    }                       \
  }

#define CHECKinitialized__BOOL() \
  {                              \
    if (!initialized_) {         \
      return false;              \
    }                            \
  }

namespace webrtc {

rtc::scoped_refptr<AudioDeviceModule> AudioDeviceModule::Create(
    AudioLayer audio_layer,
    TaskQueueFactory* task_queue_factory) {
  RTC_DLOG(LS_INFO) << __FUNCTION__;
  return AudioDeviceModule::CreateForTest(audio_layer, task_queue_factory);
}

// static
rtc::scoped_refptr<AudioDeviceModuleForTest> AudioDeviceModule::CreateForTest(
    AudioLayer audio_layer,
    TaskQueueFactory* task_queue_factory) {
  RTC_DLOG(LS_INFO) << __FUNCTION__;

  // The "AudioDeviceModule::kWindowsCoreAudio2" audio layer has its own
  // dedicated factory method which should be used instead.
  if (audio_layer == AudioDeviceModule::kWindowsCoreAudio2) {
    RTC_LOG(LS_ERROR) << "Use the CreateWindowsCoreAudioAudioDeviceModule() "
                         "factory method instead for this option.";
    return nullptr;
  }

  // Create the generic reference counted (platform independent) implementation.
  auto audio_device = rtc::make_ref_counted<AudioDeviceModuleImpl>(
      audio_layer, task_queue_factory);

  // Ensure that the current platform is supported.
  if (audio_device->CheckPlatform() == -1) {
    return nullptr;
  }

  // Create the platform-dependent implementation.
  if (audio_device->CreatePlatformSpecificObjects() == -1) {
    return nullptr;
  }

  // Ensure that the generic audio buffer can communicate with the platform
  // specific parts.
  if (audio_device->AttachAudioBuffer() == -1) {
    return nullptr;
  }

  return audio_device;
}

AudioDeviceModuleImpl::AudioDeviceModuleImpl(
    AudioLayer audio_layer,
    TaskQueueFactory* task_queue_factory)
    : audio_layer_(audio_layer), audio_device_buffer_(task_queue_factory) {
  RTC_DLOG(LS_INFO) << __FUNCTION__;
}

int32_t AudioDeviceModuleImpl::CheckPlatform() {
  RTC_DLOG(LS_INFO) << __FUNCTION__;
  // Ensure that the current platform is supported
  PlatformType platform(kPlatformNotSupported);
#if defined(_WIN32)
  platform = kPlatformWin32;
  RTC_LOG(LS_INFO) << "current platform is Win32";
#elif defined(WEBRTC_ANDROID)
  platform = kPlatformAndroid;
  RTC_LOG(LS_INFO) << "current platform is Android";
#elif defined(WEBRTC_LINUX)
  platform = kPlatformLinux;
  RTC_LOG(LS_INFO) << "current platform is Linux";
#elif defined(WEBRTC_IOS)
  platform = kPlatformIOS;
  RTC_LOG(LS_INFO) << "current platform is IOS";
#elif defined(WEBRTC_MAC)
  platform = kPlatformMac;
  RTC_LOG(LS_INFO) << "current platform is Mac";
#endif
  if (platform == kPlatformNotSupported) {
    RTC_LOG(LS_ERROR)
        << "current platform is not supported => this module will self "
           "destruct!";
    return -1;
  }
  platform_type_ = platform;
  return 0;
}

int32_t AudioDeviceModuleImpl::CreatePlatformSpecificObjects() {
  RTC_LOG(LS_INFO) << __FUNCTION__;
// Dummy ADM implementations if build flags are set.
#if defined(WEBRTC_DUMMY_AUDIO_BUILD)
  audio_device_.reset(new AudioDeviceDummy());
  RTC_LOG(LS_INFO) << "Dummy Audio APIs will be utilized";
#elif defined(WEBRTC_DUMMY_FILE_DEVICES)
  audio_device_.reset(FileAudioDeviceFactory::CreateFileAudioDevice());
  if (audio_device_) {
    RTC_LOG(LS_INFO) << "Will use file-playing dummy device.";
  } else {
    // Create a dummy device instead.
    audio_device_.reset(new AudioDeviceDummy());
    RTC_LOG(LS_INFO) << "Dummy Audio APIs will be utilized";
  }

// Real (non-dummy) ADM implementations.
#else
  AudioLayer audio_layer(PlatformAudioLayer());
// Windows ADM implementation.
#if defined(WEBRTC_WINDOWS_CORE_AUDIO_BUILD)
  if ((audio_layer == kWindowsCoreAudio) ||
      (audio_layer == kPlatformDefaultAudio)) {
    RTC_LOG(LS_INFO) << "Attempting to use the Windows Core Audio APIs...";
    if (AudioDeviceWindowsCore::CoreAudioIsSupported()) {
      audio_device_.reset(new AudioDeviceWindowsCore());
      RTC_LOG(LS_INFO) << "Windows Core Audio APIs will be utilized";
    }
  }
#endif  // defined(WEBRTC_WINDOWS_CORE_AUDIO_BUILD)

#if defined(WEBRTC_ANDROID)
  // Create an Android audio manager.
  audio_manager_android_.reset(new AudioManager());
  // Select best possible combination of audio layers.
  if (audio_layer == kPlatformDefaultAudio) {
    if (audio_manager_android_->IsAAudioSupported()) {
      // Use of AAudio for both playout and recording has highest priority.
      audio_layer = kAndroidAAudioAudio;
    } else if (audio_manager_android_->IsLowLatencyPlayoutSupported() &&
               audio_manager_android_->IsLowLatencyRecordSupported()) {
      // Use OpenSL ES for both playout and recording.
      audio_layer = kAndroidOpenSLESAudio;
    } else if (audio_manager_android_->IsLowLatencyPlayoutSupported() &&
               !audio_manager_android_->IsLowLatencyRecordSupported()) {
      // Use OpenSL ES for output on devices that only supports the
      // low-latency output audio path.
      audio_layer = kAndroidJavaInputAndOpenSLESOutputAudio;
    } else {
      // Use Java-based audio in both directions when low-latency output is
      // not supported.
      audio_layer = kAndroidJavaAudio;
    }
  }
  AudioManager* audio_manager = audio_manager_android_.get();
  if (audio_layer == kAndroidJavaAudio) {
    // Java audio for both input and output audio.
    audio_device_.reset(new AudioDeviceTemplate<AudioRecordJni, AudioTrackJni>(
        audio_layer, audio_manager));
  } else if (audio_layer == kAndroidOpenSLESAudio) {
    // OpenSL ES based audio for both input and output audio.
    audio_device_.reset(
        new AudioDeviceTemplate<OpenSLESRecorder, OpenSLESPlayer>(
            audio_layer, audio_manager));
  } else if (audio_layer == kAndroidJavaInputAndOpenSLESOutputAudio) {
    // Java audio for input and OpenSL ES for output audio (i.e. mixed APIs).
    // This combination provides low-latency output audio and at the same
    // time support for HW AEC using the AudioRecord Java API.
    audio_device_.reset(new AudioDeviceTemplate<AudioRecordJni, OpenSLESPlayer>(
        audio_layer, audio_manager));
  } else if (audio_layer == kAndroidAAudioAudio) {
#if defined(WEBRTC_AUDIO_DEVICE_INCLUDE_ANDROID_AAUDIO)
    // AAudio based audio for both input and output.
    audio_device_.reset(new AudioDeviceTemplate<AAudioRecorder, AAudioPlayer>(
        audio_layer, audio_manager));
#endif
  } else if (audio_layer == kAndroidJavaInputAndAAudioOutputAudio) {
#if defined(WEBRTC_AUDIO_DEVICE_INCLUDE_ANDROID_AAUDIO)
    // Java audio for input and AAudio for output audio (i.e. mixed APIs).
    audio_device_.reset(new AudioDeviceTemplate<AudioRecordJni, AAudioPlayer>(
        audio_layer, audio_manager));
#endif
  } else {
    RTC_LOG(LS_ERROR) << "The requested audio layer is not supported";
    audio_device_.reset(nullptr);
  }
// END #if defined(WEBRTC_ANDROID)

// Linux ADM implementation.
// Note that, WEBRTC_ENABLE_LINUX_ALSA is always defined by default when
// WEBRTC_LINUX is defined. WEBRTC_ENABLE_LINUX_PULSE depends on the
// 'rtc_include_pulse_audio' build flag.
// TODO(bugs.webrtc.org/9127): improve support and make it more clear that
// PulseAudio is the default selection.
#elif defined(WEBRTC_LINUX)
#if !defined(WEBRTC_ENABLE_LINUX_PULSE)
  // Build flag 'rtc_include_pulse_audio' is set to false. In this mode:
  // - kPlatformDefaultAudio => ALSA, and
  // - kLinuxAlsaAudio => ALSA, and
  // - kLinuxPulseAudio => Invalid selection.
  RTC_LOG(LS_WARNING) << "PulseAudio is disabled using build flag.";
  if ((audio_layer == kLinuxAlsaAudio) ||
      (audio_layer == kPlatformDefaultAudio)) {
    audio_device_.reset(new AudioDeviceLinuxALSA());
    RTC_LOG(LS_INFO) << "Linux ALSA APIs will be utilized.";
  }
#else
  // Build flag 'rtc_include_pulse_audio' is set to true (default). In this
  // mode:
  // - kPlatformDefaultAudio => PulseAudio, and
  // - kLinuxPulseAudio => PulseAudio, and
  // - kLinuxAlsaAudio => ALSA (supported but not default).
  RTC_LOG(LS_INFO) << "PulseAudio support is enabled.";
  if ((audio_layer == kLinuxPulseAudio) ||
      (audio_layer == kPlatformDefaultAudio)) {
    // Linux PulseAudio implementation is default.
    audio_device_.reset(new AudioDeviceLinuxPulse());
    RTC_LOG(LS_INFO) << "Linux PulseAudio APIs will be utilized";
  } else if (audio_layer == kLinuxAlsaAudio) {
    audio_device_.reset(new AudioDeviceLinuxALSA());
    RTC_LOG(LS_WARNING) << "Linux ALSA APIs will be utilized.";
  }
#endif  // #if !defined(WEBRTC_ENABLE_LINUX_PULSE)
#endif  // #if defined(WEBRTC_LINUX)

// iOS ADM implementation.
#if defined(WEBRTC_IOS)
  if (audio_layer == kPlatformDefaultAudio) {
    audio_device_.reset(
        new ios_adm::AudioDeviceIOS(/*bypass_voice_processing=*/false));
    RTC_LOG(LS_INFO) << "iPhone Audio APIs will be utilized.";
  }
// END #if defined(WEBRTC_IOS)

// Mac OS X ADM implementation.
#elif defined(WEBRTC_MAC)
  if (audio_layer == kPlatformDefaultAudio) {
    audio_device_.reset(new AudioDeviceMac());
    RTC_LOG(LS_INFO) << "Mac OS X Audio APIs will be utilized.";
  }
#endif  // WEBRTC_MAC

  // Dummy ADM implementation.
  if (audio_layer == kDummyAudio) {
    audio_device_.reset(new AudioDeviceDummy());
    RTC_LOG(LS_INFO) << "Dummy Audio APIs will be utilized.";
  }
#endif  // if defined(WEBRTC_DUMMY_AUDIO_BUILD)

  if (!audio_device_) {
    RTC_LOG(LS_ERROR)
        << "Failed to create the platform specific ADM implementation.";
    return -1;
  }
  return 0;
}

int32_t AudioDeviceModuleImpl::AttachAudioBuffer() {
  RTC_LOG(LS_INFO) << __FUNCTION__;
  audio_device_->AttachAudioBuffer(&audio_device_buffer_);
  return 0;
}

AudioDeviceModuleImpl::~AudioDeviceModuleImpl() {
  RTC_LOG(LS_INFO) << __FUNCTION__;
}

int32_t AudioDeviceModuleImpl::ActiveAudioLayer(AudioLayer* audioLayer) const {
  RTC_LOG(LS_INFO) << __FUNCTION__;
  AudioLayer activeAudio;
  if (audio_device_->ActiveAudioLayer(activeAudio) == -1) {
    return -1;
  }
  *audioLayer = activeAudio;
  return 0;
}

int32_t AudioDeviceModuleImpl::Init() {
  RTC_LOG(LS_INFO) << __FUNCTION__;
  if (initialized_)
    return 0;
  RTC_CHECK(audio_device_);
  AudioDeviceGeneric::InitStatus status = audio_device_->Init();
  RTC_HISTOGRAM_ENUMERATION(
      "WebRTC.Audio.InitializationResult", static_cast<int>(status),
      static_cast<int>(AudioDeviceGeneric::InitStatus::NUM_STATUSES));
  if (status != AudioDeviceGeneric::InitStatus::OK) {
    RTC_LOG(LS_ERROR) << "Audio device initialization failed.";
    return -1;
  }
  initialized_ = true;
  return 0;
}

int32_t AudioDeviceModuleImpl::Terminate() {
  RTC_LOG(LS_INFO) << __FUNCTION__;
  if (!initialized_)
    return 0;
  if (audio_device_->Terminate() == -1) {
    return -1;
  }
  initialized_ = false;
  return 0;
}

bool AudioDeviceModuleImpl::Initialized() const {
  RTC_LOG(LS_INFO) << __FUNCTION__ << ": " << initialized_;
  return initialized_;
}

int32_t AudioDeviceModuleImpl::InitSpeaker() {
  RTC_LOG(LS_INFO) << __FUNCTION__;
  CHECKinitialized_();
  return audio_device_->InitSpeaker();
}

int32_t AudioDeviceModuleImpl::InitMicrophone() {
  RTC_LOG(LS_INFO) << __FUNCTION__;
  CHECKinitialized_();
  return audio_device_->InitMicrophone();
}

int32_t AudioDeviceModuleImpl::SpeakerVolumeIsAvailable(bool* available) {
  RTC_LOG(LS_INFO) << __FUNCTION__;
  CHECKinitialized_();
  bool isAvailable = false;
  if (audio_device_->SpeakerVolumeIsAvailable(isAvailable) == -1) {
    return -1;
  }
  *available = isAvailable;
  RTC_LOG(LS_INFO) << "output: " << isAvailable;
  return 0;
}

int32_t AudioDeviceModuleImpl::SetSpeakerVolume(uint32_t volume) {
  RTC_LOG(LS_INFO) << __FUNCTION__ << "(" << volume << ")";
  CHECKinitialized_();
  return audio_device_->SetSpeakerVolume(volume);
}

int32_t AudioDeviceModuleImpl::SpeakerVolume(uint32_t* volume) const {
  RTC_LOG(LS_INFO) << __FUNCTION__;
  CHECKinitialized_();
  uint32_t level = 0;
  if (audio_device_->SpeakerVolume(level) == -1) {
    return -1;
  }
  *volume = level;
  RTC_LOG(LS_INFO) << "output: " << *volume;
  return 0;
}

bool AudioDeviceModuleImpl::SpeakerIsInitialized() const {
  RTC_LOG(LS_INFO) << __FUNCTION__;
  CHECKinitialized__BOOL();
  bool isInitialized = audio_device_->SpeakerIsInitialized();
  RTC_LOG(LS_INFO) << "output: " << isInitialized;
  return isInitialized;
}

bool AudioDeviceModuleImpl::MicrophoneIsInitialized() const {
  RTC_LOG(LS_INFO) << __FUNCTION__;
  CHECKinitialized__BOOL();
  bool isInitialized = audio_device_->MicrophoneIsInitialized();
  RTC_LOG(LS_INFO) << "output: " << isInitialized;
  return isInitialized;
}

int32_t AudioDeviceModuleImpl::MaxSpeakerVolume(uint32_t* maxVolume) const {
  CHECKinitialized_();
  uint32_t maxVol = 0;
  if (audio_device_->MaxSpeakerVolume(maxVol) == -1) {
    return -1;
  }
  *maxVolume = maxVol;
  return 0;
}

int32_t AudioDeviceModuleImpl::MinSpeakerVolume(uint32_t* minVolume) const {
  CHECKinitialized_();
  uint32_t minVol = 0;
  if (audio_device_->MinSpeakerVolume(minVol) == -1) {
    return -1;
  }
  *minVolume = minVol;
  return 0;
}

int32_t AudioDeviceModuleImpl::SpeakerMuteIsAvailable(bool* available) {
  RTC_LOG(LS_INFO) << __FUNCTION__;
  CHECKinitialized_();
  bool isAvailable = false;
  if (audio_device_->SpeakerMuteIsAvailable(isAvailable) == -1) {
    return -1;
  }
  *available = isAvailable;
  RTC_LOG(LS_INFO) << "output: " << isAvailable;
  return 0;
}

int32_t AudioDeviceModuleImpl::SetSpeakerMute(bool enable) {
  RTC_LOG(LS_INFO) << __FUNCTION__ << "(" << enable << ")";
  CHECKinitialized_();
  return audio_device_->SetSpeakerMute(enable);
}

int32_t AudioDeviceModuleImpl::SpeakerMute(bool* enabled) const {
  RTC_LOG(LS_INFO) << __FUNCTION__;
  CHECKinitialized_();
  bool muted = false;
  if (audio_device_->SpeakerMute(muted) == -1) {
    return -1;
  }
  *enabled = muted;
  RTC_LOG(LS_INFO) << "output: " << muted;
  return 0;
}

int32_t AudioDeviceModuleImpl::MicrophoneMuteIsAvailable(bool* available) {
  RTC_LOG(LS_INFO) << __FUNCTION__;
  CHECKinitialized_();
  bool isAvailable = false;
  if (audio_device_->MicrophoneMuteIsAvailable(isAvailable) == -1) {
    return -1;
  }
  *available = isAvailable;
  RTC_LOG(LS_INFO) << "output: " << isAvailable;
  return 0;
}

int32_t AudioDeviceModuleImpl::SetMicrophoneMute(bool enable) {
  RTC_LOG(LS_INFO) << __FUNCTION__ << "(" << enable << ")";
  CHECKinitialized_();
  return (audio_device_->SetMicrophoneMute(enable));
}

int32_t AudioDeviceModuleImpl::MicrophoneMute(bool* enabled) const {
  RTC_LOG(LS_INFO) << __FUNCTION__;
  CHECKinitialized_();
  bool muted = false;
  if (audio_device_->MicrophoneMute(muted) == -1) {
    return -1;
  }
  *enabled = muted;
  RTC_LOG(LS_INFO) << "output: " << muted;
  return 0;
}

int32_t AudioDeviceModuleImpl::MicrophoneVolumeIsAvailable(bool* available) {
  RTC_LOG(LS_INFO) << __FUNCTION__;
  CHECKinitialized_();
  bool isAvailable = false;
  if (audio_device_->MicrophoneVolumeIsAvailable(isAvailable) == -1) {
    return -1;
  }
  *available = isAvailable;
  RTC_LOG(LS_INFO) << "output: " << isAvailable;
  return 0;
}

int32_t AudioDeviceModuleImpl::SetMicrophoneVolume(uint32_t volume) {
  RTC_LOG(LS_INFO) << __FUNCTION__ << "(" << volume << ")";
  CHECKinitialized_();
  return (audio_device_->SetMicrophoneVolume(volume));
}

int32_t AudioDeviceModuleImpl::MicrophoneVolume(uint32_t* volume) const {
  RTC_LOG(LS_INFO) << __FUNCTION__;
  CHECKinitialized_();
  uint32_t level = 0;
  if (audio_device_->MicrophoneVolume(level) == -1) {
    return -1;
  }
  *volume = level;
  RTC_LOG(LS_INFO) << "output: " << *volume;
  return 0;
}

int32_t AudioDeviceModuleImpl::StereoRecordingIsAvailable(
    bool* available) const {
  RTC_LOG(LS_INFO) << __FUNCTION__;
  CHECKinitialized_();
  bool isAvailable = false;
  if (audio_device_->StereoRecordingIsAvailable(isAvailable) == -1) {
    return -1;
  }
  *available = isAvailable;
  RTC_LOG(LS_INFO) << "output: " << isAvailable;
  return 0;
}

int32_t AudioDeviceModuleImpl::SetStereoRecording(bool enable) {
  RTC_LOG(LS_INFO) << __FUNCTION__ << "(" << enable << ")";
  CHECKinitialized_();
  if (audio_device_->RecordingIsInitialized()) {
    RTC_LOG(LS_ERROR)
        << "unable to set stereo mode after recording is initialized";
    return -1;
  }
  if (audio_device_->SetStereoRecording(enable) == -1) {
    if (enable) {
      RTC_LOG(LS_WARNING) << "failed to enable stereo recording";
    }
    return -1;
  }
  int8_t nChannels(1);
  if (enable) {
    nChannels = 2;
  }
  audio_device_buffer_.SetRecordingChannels(nChannels);
  return 0;
}

int32_t AudioDeviceModuleImpl::StereoRecording(bool* enabled) const {
  RTC_LOG(LS_INFO) << __FUNCTION__;
  CHECKinitialized_();
  bool stereo = false;
  if (audio_device_->StereoRecording(stereo) == -1) {
    return -1;
  }
  *enabled = stereo;
  RTC_LOG(LS_INFO) << "output: " << stereo;
  return 0;
}

int32_t AudioDeviceModuleImpl::StereoPlayoutIsAvailable(bool* available) const {
  RTC_LOG(LS_INFO) << __FUNCTION__;
  CHECKinitialized_();
  bool isAvailable = false;
  if (audio_device_->StereoPlayoutIsAvailable(isAvailable) == -1) {
    return -1;
  }
  *available = isAvailable;
  RTC_LOG(LS_INFO) << "output: " << isAvailable;
  return 0;
}

int32_t AudioDeviceModuleImpl::SetStereoPlayout(bool enable) {
  RTC_LOG(LS_INFO) << __FUNCTION__ << "(" << enable << ")";
  CHECKinitialized_();
  if (audio_device_->PlayoutIsInitialized()) {
    RTC_LOG(LS_ERROR)
        << "unable to set stereo mode while playing side is initialized";
    return -1;
  }
  if (audio_device_->SetStereoPlayout(enable)) {
    RTC_LOG(LS_WARNING) << "stereo playout is not supported";
    return -1;
  }
  int8_t nChannels(1);
  if (enable) {
    nChannels = 2;
  }
  audio_device_buffer_.SetPlayoutChannels(nChannels);
  return 0;
}

int32_t AudioDeviceModuleImpl::StereoPlayout(bool* enabled) const {
  RTC_LOG(LS_INFO) << __FUNCTION__;
  CHECKinitialized_();
  bool stereo = false;
  if (audio_device_->StereoPlayout(stereo) == -1) {
    return -1;
  }
  *enabled = stereo;
  RTC_LOG(LS_INFO) << "output: " << stereo;
  return 0;
}

int32_t AudioDeviceModuleImpl::PlayoutIsAvailable(bool* available) {
  RTC_LOG(LS_INFO) << __FUNCTION__;
  CHECKinitialized_();
  bool isAvailable = false;
  if (audio_device_->PlayoutIsAvailable(isAvailable) == -1) {
    return -1;
  }
  *available = isAvailable;
  RTC_LOG(LS_INFO) << "output: " << isAvailable;
  return 0;
}

int32_t AudioDeviceModuleImpl::RecordingIsAvailable(bool* available) {
  RTC_LOG(LS_INFO) << __FUNCTION__;
  CHECKinitialized_();
  bool isAvailable = false;
  if (audio_device_->RecordingIsAvailable(isAvailable) == -1) {
    return -1;
  }
  *available = isAvailable;
  RTC_LOG(LS_INFO) << "output: " << isAvailable;
  return 0;
}

int32_t AudioDeviceModuleImpl::MaxMicrophoneVolume(uint32_t* maxVolume) const {
  CHECKinitialized_();
  uint32_t maxVol(0);
  if (audio_device_->MaxMicrophoneVolume(maxVol) == -1) {
    return -1;
  }
  *maxVolume = maxVol;
  return 0;
}

int32_t AudioDeviceModuleImpl::MinMicrophoneVolume(uint32_t* minVolume) const {
  CHECKinitialized_();
  uint32_t minVol(0);
  if (audio_device_->MinMicrophoneVolume(minVol) == -1) {
    return -1;
  }
  *minVolume = minVol;
  return 0;
}

// RingRTC changes to add some useful logging
int16_t AudioDeviceModuleImpl::PlayoutDevices() {
<<<<<<< HEAD
  RTC_LOG(LS_VERBOSE) << __FUNCTION__;
  CHECKinitialized_();
  uint16_t nPlayoutDevices = audio_device_->PlayoutDevices();
  RTC_LOG(LS_VERBOSE) << "output: " << nPlayoutDevices;
=======
  RTC_LOG(LS_INFO) << __FUNCTION__;
  CHECKinitialized_();
  uint16_t nPlayoutDevices = audio_device_->PlayoutDevices();
  RTC_LOG(LS_INFO) << "output: " << nPlayoutDevices;
>>>>>>> bc8c0955
  return (int16_t)(nPlayoutDevices);
}

int32_t AudioDeviceModuleImpl::SetPlayoutDevice(uint16_t index) {
  RTC_LOG(LS_INFO) << __FUNCTION__ << "(" << index << ")";
  CHECKinitialized_();
  return audio_device_->SetPlayoutDevice(index);
}

int32_t AudioDeviceModuleImpl::SetPlayoutDevice(WindowsDeviceType device) {
  RTC_LOG(LS_INFO) << __FUNCTION__;
  CHECKinitialized_();
  return audio_device_->SetPlayoutDevice(device);
}

int32_t AudioDeviceModuleImpl::PlayoutDeviceName(
    uint16_t index,
    char name[kAdmMaxDeviceNameSize],
    char guid[kAdmMaxGuidSize]) {
<<<<<<< HEAD
  RTC_LOG(LS_VERBOSE) << __FUNCTION__ << "(" << index << ", ...)";
=======
  RTC_LOG(LS_INFO) << __FUNCTION__ << "(" << index << ", ...)";
>>>>>>> bc8c0955
  CHECKinitialized_();
  if (name == NULL) {
    return -1;
  }
  if (audio_device_->PlayoutDeviceName(index, name, guid) == -1) {
    return -1;
  }
  if (name != NULL) {
<<<<<<< HEAD
    RTC_LOG(LS_VERBOSE) << "output: name = " << name;
  }
  if (guid != NULL) {
    RTC_LOG(LS_VERBOSE) << "output: guid = " << guid;
=======
    RTC_LOG(LS_INFO) << "output: name = " << name;
  }
  if (guid != NULL) {
    RTC_LOG(LS_INFO) << "output: guid = " << guid;
>>>>>>> bc8c0955
  }
  return 0;
}

int32_t AudioDeviceModuleImpl::RecordingDeviceName(
    uint16_t index,
    char name[kAdmMaxDeviceNameSize],
    char guid[kAdmMaxGuidSize]) {
<<<<<<< HEAD
  RTC_LOG(LS_VERBOSE) << __FUNCTION__ << "(" << index << ", ...)";
=======
  RTC_LOG(LS_INFO) << __FUNCTION__ << "(" << index << ", ...)";
>>>>>>> bc8c0955
  CHECKinitialized_();
  if (name == NULL) {
    return -1;
  }
  if (audio_device_->RecordingDeviceName(index, name, guid) == -1) {
    return -1;
  }
  if (name != NULL) {
<<<<<<< HEAD
    RTC_LOG(LS_VERBOSE) << "output: name = " << name;
  }
  if (guid != NULL) {
    RTC_LOG(LS_VERBOSE) << "output: guid = " << guid;
=======
    RTC_LOG(LS_INFO) << "output: name = " << name;
  }
  if (guid != NULL) {
    RTC_LOG(LS_INFO) << "output: guid = " << guid;
>>>>>>> bc8c0955
  }
  return 0;
}

int16_t AudioDeviceModuleImpl::RecordingDevices() {
<<<<<<< HEAD
  RTC_LOG(LS_VERBOSE) << __FUNCTION__;
  CHECKinitialized_();
  uint16_t nRecordingDevices = audio_device_->RecordingDevices();
  RTC_LOG(LS_VERBOSE) << "output: " << nRecordingDevices;
=======
  RTC_LOG(LS_INFO) << __FUNCTION__;
  CHECKinitialized_();
  uint16_t nRecordingDevices = audio_device_->RecordingDevices();
  RTC_LOG(LS_INFO) << "output: " << nRecordingDevices;
>>>>>>> bc8c0955
  return (int16_t)nRecordingDevices;
}

int32_t AudioDeviceModuleImpl::SetRecordingDevice(uint16_t index) {
  RTC_LOG(LS_INFO) << __FUNCTION__ << "(" << index << ")";
  CHECKinitialized_();
  return audio_device_->SetRecordingDevice(index);
}

int32_t AudioDeviceModuleImpl::SetRecordingDevice(WindowsDeviceType device) {
  RTC_LOG(LS_INFO) << __FUNCTION__;
  CHECKinitialized_();
  return audio_device_->SetRecordingDevice(device);
}

int32_t AudioDeviceModuleImpl::InitPlayout() {
  RTC_LOG(LS_INFO) << __FUNCTION__;
  CHECKinitialized_();
  if (PlayoutIsInitialized()) {
    return 0;
  }
  int32_t result = audio_device_->InitPlayout();
  RTC_LOG(LS_INFO) << "output: " << result;
  RTC_HISTOGRAM_BOOLEAN("WebRTC.Audio.InitPlayoutSuccess",
                        static_cast<int>(result == 0));
  return result;
}

int32_t AudioDeviceModuleImpl::InitRecording() {
  RTC_LOG(LS_INFO) << __FUNCTION__;
  CHECKinitialized_();
  if (RecordingIsInitialized()) {
    return 0;
  }
  int32_t result = audio_device_->InitRecording();
  RTC_LOG(LS_INFO) << "output: " << result;
  RTC_HISTOGRAM_BOOLEAN("WebRTC.Audio.InitRecordingSuccess",
                        static_cast<int>(result == 0));
  return result;
}

bool AudioDeviceModuleImpl::PlayoutIsInitialized() const {
  RTC_LOG(LS_INFO) << __FUNCTION__;
  CHECKinitialized__BOOL();
  return audio_device_->PlayoutIsInitialized();
}

bool AudioDeviceModuleImpl::RecordingIsInitialized() const {
  RTC_LOG(LS_INFO) << __FUNCTION__;
  CHECKinitialized__BOOL();
  return audio_device_->RecordingIsInitialized();
}

int32_t AudioDeviceModuleImpl::StartPlayout() {
  RTC_LOG(LS_INFO) << __FUNCTION__;
  CHECKinitialized_();
  if (Playing()) {
    return 0;
  }
  audio_device_buffer_.StartPlayout();
  int32_t result = audio_device_->StartPlayout();
  RTC_LOG(LS_INFO) << "output: " << result;
  RTC_HISTOGRAM_BOOLEAN("WebRTC.Audio.StartPlayoutSuccess",
                        static_cast<int>(result == 0));
  return result;
}

int32_t AudioDeviceModuleImpl::StopPlayout() {
  RTC_LOG(LS_INFO) << __FUNCTION__;
  CHECKinitialized_();
  int32_t result = audio_device_->StopPlayout();
  audio_device_buffer_.StopPlayout();
  RTC_LOG(LS_INFO) << "output: " << result;
  RTC_HISTOGRAM_BOOLEAN("WebRTC.Audio.StopPlayoutSuccess",
                        static_cast<int>(result == 0));
  return result;
}

bool AudioDeviceModuleImpl::Playing() const {
  RTC_LOG(LS_INFO) << __FUNCTION__;
  CHECKinitialized__BOOL();
  return audio_device_->Playing();
}

int32_t AudioDeviceModuleImpl::StartRecording() {
  RTC_LOG(LS_INFO) << __FUNCTION__;
  CHECKinitialized_();
  if (Recording()) {
    return 0;
  }
  audio_device_buffer_.StartRecording();
  int32_t result = audio_device_->StartRecording();
  RTC_LOG(LS_INFO) << "output: " << result;
  RTC_HISTOGRAM_BOOLEAN("WebRTC.Audio.StartRecordingSuccess",
                        static_cast<int>(result == 0));
  return result;
}

int32_t AudioDeviceModuleImpl::StopRecording() {
  RTC_LOG(LS_INFO) << __FUNCTION__;
  CHECKinitialized_();
  int32_t result = audio_device_->StopRecording();
  audio_device_buffer_.StopRecording();
  RTC_LOG(LS_INFO) << "output: " << result;
  RTC_HISTOGRAM_BOOLEAN("WebRTC.Audio.StopRecordingSuccess",
                        static_cast<int>(result == 0));
  return result;
}

bool AudioDeviceModuleImpl::Recording() const {
  RTC_LOG(LS_INFO) << __FUNCTION__;
  CHECKinitialized__BOOL();
  return audio_device_->Recording();
}

int32_t AudioDeviceModuleImpl::RegisterAudioCallback(
    AudioTransport* audioCallback) {
  RTC_LOG(LS_INFO) << __FUNCTION__;
  return audio_device_buffer_.RegisterAudioCallback(audioCallback);
}

int32_t AudioDeviceModuleImpl::PlayoutDelay(uint16_t* delayMS) const {
  CHECKinitialized_();
  uint16_t delay = 0;
  if (audio_device_->PlayoutDelay(delay) == -1) {
    RTC_LOG(LS_ERROR) << "failed to retrieve the playout delay";
    return -1;
  }
  *delayMS = delay;
  return 0;
}

bool AudioDeviceModuleImpl::BuiltInAECIsAvailable() const {
  RTC_LOG(LS_INFO) << __FUNCTION__;
  CHECKinitialized__BOOL();
  bool isAvailable = audio_device_->BuiltInAECIsAvailable();
  RTC_LOG(LS_INFO) << "output: " << isAvailable;
  return isAvailable;
}

int32_t AudioDeviceModuleImpl::EnableBuiltInAEC(bool enable) {
  RTC_LOG(LS_INFO) << __FUNCTION__ << "(" << enable << ")";
  CHECKinitialized_();
  int32_t ok = audio_device_->EnableBuiltInAEC(enable);
  RTC_LOG(LS_INFO) << "output: " << ok;
  return ok;
}

bool AudioDeviceModuleImpl::BuiltInAGCIsAvailable() const {
  RTC_LOG(LS_INFO) << __FUNCTION__;
  CHECKinitialized__BOOL();
  bool isAvailable = audio_device_->BuiltInAGCIsAvailable();
  RTC_LOG(LS_INFO) << "output: " << isAvailable;
  return isAvailable;
}

int32_t AudioDeviceModuleImpl::EnableBuiltInAGC(bool enable) {
  RTC_LOG(LS_INFO) << __FUNCTION__ << "(" << enable << ")";
  CHECKinitialized_();
  int32_t ok = audio_device_->EnableBuiltInAGC(enable);
  RTC_LOG(LS_INFO) << "output: " << ok;
  return ok;
}

bool AudioDeviceModuleImpl::BuiltInNSIsAvailable() const {
  RTC_LOG(LS_INFO) << __FUNCTION__;
  CHECKinitialized__BOOL();
  bool isAvailable = audio_device_->BuiltInNSIsAvailable();
  RTC_LOG(LS_INFO) << "output: " << isAvailable;
  return isAvailable;
}

int32_t AudioDeviceModuleImpl::EnableBuiltInNS(bool enable) {
  RTC_LOG(LS_INFO) << __FUNCTION__ << "(" << enable << ")";
  CHECKinitialized_();
  int32_t ok = audio_device_->EnableBuiltInNS(enable);
  RTC_LOG(LS_INFO) << "output: " << ok;
  return ok;
}

int32_t AudioDeviceModuleImpl::GetPlayoutUnderrunCount() const {
  RTC_LOG(LS_INFO) << __FUNCTION__;
  CHECKinitialized_();
  int32_t underrunCount = audio_device_->GetPlayoutUnderrunCount();
  RTC_LOG(LS_INFO) << "output: " << underrunCount;
  return underrunCount;
}

#if defined(WEBRTC_IOS)
int AudioDeviceModuleImpl::GetPlayoutAudioParameters(
    AudioParameters* params) const {
  RTC_LOG(LS_INFO) << __FUNCTION__;
  int r = audio_device_->GetPlayoutAudioParameters(params);
  RTC_LOG(LS_INFO) << "output: " << r;
  return r;
}

int AudioDeviceModuleImpl::GetRecordAudioParameters(
    AudioParameters* params) const {
  RTC_LOG(LS_INFO) << __FUNCTION__;
  int r = audio_device_->GetRecordAudioParameters(params);
  RTC_LOG(LS_INFO) << "output: " << r;
  return r;
}
#endif  // WEBRTC_IOS

AudioDeviceModuleImpl::PlatformType AudioDeviceModuleImpl::Platform() const {
  RTC_LOG(LS_INFO) << __FUNCTION__;
  return platform_type_;
}

AudioDeviceModule::AudioLayer AudioDeviceModuleImpl::PlatformAudioLayer()
    const {
  RTC_LOG(LS_INFO) << __FUNCTION__;
  return audio_layer_;
}

}  // namespace webrtc<|MERGE_RESOLUTION|>--- conflicted
+++ resolved
@@ -666,17 +666,10 @@
 
 // RingRTC changes to add some useful logging
 int16_t AudioDeviceModuleImpl::PlayoutDevices() {
-<<<<<<< HEAD
-  RTC_LOG(LS_VERBOSE) << __FUNCTION__;
-  CHECKinitialized_();
-  uint16_t nPlayoutDevices = audio_device_->PlayoutDevices();
-  RTC_LOG(LS_VERBOSE) << "output: " << nPlayoutDevices;
-=======
   RTC_LOG(LS_INFO) << __FUNCTION__;
   CHECKinitialized_();
   uint16_t nPlayoutDevices = audio_device_->PlayoutDevices();
   RTC_LOG(LS_INFO) << "output: " << nPlayoutDevices;
->>>>>>> bc8c0955
   return (int16_t)(nPlayoutDevices);
 }
 
@@ -696,43 +689,18 @@
     uint16_t index,
     char name[kAdmMaxDeviceNameSize],
     char guid[kAdmMaxGuidSize]) {
-<<<<<<< HEAD
-  RTC_LOG(LS_VERBOSE) << __FUNCTION__ << "(" << index << ", ...)";
-=======
   RTC_LOG(LS_INFO) << __FUNCTION__ << "(" << index << ", ...)";
->>>>>>> bc8c0955
   CHECKinitialized_();
   if (name == NULL) {
     return -1;
-  }
-  if (audio_device_->PlayoutDeviceName(index, name, guid) == -1) {
-    return -1;
-  }
   if (name != NULL) {
-<<<<<<< HEAD
-    RTC_LOG(LS_VERBOSE) << "output: name = " << name;
-  }
-  if (guid != NULL) {
-    RTC_LOG(LS_VERBOSE) << "output: guid = " << guid;
-=======
     RTC_LOG(LS_INFO) << "output: name = " << name;
   }
   if (guid != NULL) {
     RTC_LOG(LS_INFO) << "output: guid = " << guid;
->>>>>>> bc8c0955
-  }
-  return 0;
-}
-
-int32_t AudioDeviceModuleImpl::RecordingDeviceName(
-    uint16_t index,
     char name[kAdmMaxDeviceNameSize],
     char guid[kAdmMaxGuidSize]) {
-<<<<<<< HEAD
-  RTC_LOG(LS_VERBOSE) << __FUNCTION__ << "(" << index << ", ...)";
-=======
   RTC_LOG(LS_INFO) << __FUNCTION__ << "(" << index << ", ...)";
->>>>>>> bc8c0955
   CHECKinitialized_();
   if (name == NULL) {
     return -1;
@@ -741,33 +709,19 @@
     return -1;
   }
   if (name != NULL) {
-<<<<<<< HEAD
-    RTC_LOG(LS_VERBOSE) << "output: name = " << name;
-  }
-  if (guid != NULL) {
-    RTC_LOG(LS_VERBOSE) << "output: guid = " << guid;
-=======
     RTC_LOG(LS_INFO) << "output: name = " << name;
   }
   if (guid != NULL) {
     RTC_LOG(LS_INFO) << "output: guid = " << guid;
->>>>>>> bc8c0955
   }
   return 0;
 }
 
 int16_t AudioDeviceModuleImpl::RecordingDevices() {
-<<<<<<< HEAD
-  RTC_LOG(LS_VERBOSE) << __FUNCTION__;
-  CHECKinitialized_();
-  uint16_t nRecordingDevices = audio_device_->RecordingDevices();
-  RTC_LOG(LS_VERBOSE) << "output: " << nRecordingDevices;
-=======
   RTC_LOG(LS_INFO) << __FUNCTION__;
   CHECKinitialized_();
   uint16_t nRecordingDevices = audio_device_->RecordingDevices();
   RTC_LOG(LS_INFO) << "output: " << nRecordingDevices;
->>>>>>> bc8c0955
   return (int16_t)nRecordingDevices;
 }
 
