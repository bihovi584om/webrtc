/*
 *  Copyright (c) 2012 The WebRTC project authors. All Rights Reserved.
 *
 *  Use of this source code is governed by a BSD-style license
 *  that can be found in the LICENSE file in the root of the source
 *  tree. An additional intellectual property rights grant can be found
 *  in the file PATENTS.  All contributing project authors may
 *  be found in the AUTHORS file in the root of the source tree.
 */

#include "modules/audio_device/mac/audio_device_mac.h"

#include <ApplicationServices/ApplicationServices.h>
#include <mach/mach.h>   // mach_task_self()
#include <sys/sysctl.h>  // sysctlbyname()

#include <memory>

#include "modules/audio_device/audio_device_config.h"
#include "modules/third_party/portaudio/pa_ringbuffer.h"
#include "rtc_base/arraysize.h"
#include "rtc_base/checks.h"
#include "rtc_base/platform_thread.h"
#include "rtc_base/system/arch.h"

namespace webrtc {

#define WEBRTC_CA_RETURN_ON_ERR(expr)                                \
  do {                                                               \
    err = expr;                                                      \
    if (err != noErr) {                                              \
      logCAMsg(rtc::LS_ERROR, "Error in " #expr, (const char*)&err); \
      return -1;                                                     \
    }                                                                \
  } while (0)

#define WEBRTC_CA_LOG_ERR(expr)                                      \
  do {                                                               \
    err = expr;                                                      \
    if (err != noErr) {                                              \
      logCAMsg(rtc::LS_ERROR, "Error in " #expr, (const char*)&err); \
    }                                                                \
  } while (0)

#define WEBRTC_CA_LOG_WARN(expr)                                       \
  do {                                                                 \
    err = expr;                                                        \
    if (err != noErr) {                                                \
      logCAMsg(rtc::LS_WARNING, "Error in " #expr, (const char*)&err); \
    }                                                                  \
  } while (0)

enum { MaxNumberDevices = 64 };

// CoreAudio errors are best interpreted as four character strings.
void AudioDeviceMac::logCAMsg(const rtc::LoggingSeverity sev,
                              const char* msg,
                              const char* err) {
  RTC_DCHECK(msg != NULL);
  RTC_DCHECK(err != NULL);

#ifdef WEBRTC_ARCH_BIG_ENDIAN
  switch (sev) {
    case rtc::LS_ERROR:
      RTC_LOG(LS_ERROR) << msg << ": " << err[0] << err[1] << err[2] << err[3];
      break;
    case rtc::LS_WARNING:
      RTC_LOG(LS_WARNING) << msg << ": " << err[0] << err[1] << err[2]
                          << err[3];
      break;
    case rtc::LS_VERBOSE:
      RTC_LOG(LS_VERBOSE) << msg << ": " << err[0] << err[1] << err[2]
                          << err[3];
      break;
    default:
      break;
  }
#else
  // We need to flip the characters in this case.
  switch (sev) {
    case rtc::LS_ERROR:
      RTC_LOG(LS_ERROR) << msg << ": " << err[3] << err[2] << err[1] << err[0];
      break;
    case rtc::LS_WARNING:
      RTC_LOG(LS_WARNING) << msg << ": " << err[3] << err[2] << err[1]
                          << err[0];
      break;
    case rtc::LS_VERBOSE:
      RTC_LOG(LS_VERBOSE) << msg << ": " << err[3] << err[2] << err[1]
                          << err[0];
      break;
    default:
      break;
  }
#endif
}

AudioDeviceMac::AudioDeviceMac()
    : _ptrAudioBuffer(NULL),
      _mixerManager(),
      _inputDeviceIndex(0),
      _outputDeviceIndex(0),
      _inputDeviceID(kAudioObjectUnknown),
      _outputDeviceID(kAudioObjectUnknown),
      _inputDeviceIsSpecified(false),
      _outputDeviceIsSpecified(false),
      _recChannels(N_REC_CHANNELS),
      _playChannels(N_PLAY_CHANNELS),
      _captureBufData(NULL),
      _renderBufData(NULL),
      _initialized(false),
      _isShutDown(false),
      _recording(false),
      _playing(false),
      _recIsInitialized(false),
      _playIsInitialized(false),
      _renderDeviceIsAlive(1),
      _captureDeviceIsAlive(1),
      _twoDevices(true),
      _doStop(false),
      _doStopRec(false),
      _captureLatencyUs(0),
      _renderLatencyUs(0),
      _captureDelayUs(0),
      _renderDelayUs(0),
      _renderDelayOffsetSamples(0),
      _paCaptureBuffer(NULL),
      _paRenderBuffer(NULL),
      _captureBufSizeSamples(0),
      _renderBufSizeSamples(0),
      prev_key_state_() {
  RTC_DLOG(LS_INFO) << __FUNCTION__ << " created";

  memset(_renderConvertData, 0, sizeof(_renderConvertData));
  memset(&_outStreamFormat, 0, sizeof(AudioStreamBasicDescription));
  memset(&_outDesiredFormat, 0, sizeof(AudioStreamBasicDescription));
  memset(&_inStreamFormat, 0, sizeof(AudioStreamBasicDescription));
  memset(&_inDesiredFormat, 0, sizeof(AudioStreamBasicDescription));
}

AudioDeviceMac::~AudioDeviceMac() {
  RTC_DLOG(LS_INFO) << __FUNCTION__ << " destroyed";

  if (!_isShutDown) {
    Terminate();
  }

  RTC_DCHECK(capture_worker_thread_.empty());
  RTC_DCHECK(render_worker_thread_.empty());

  if (_paRenderBuffer) {
    delete _paRenderBuffer;
    _paRenderBuffer = NULL;
  }

  if (_paCaptureBuffer) {
    delete _paCaptureBuffer;
    _paCaptureBuffer = NULL;
  }

  if (_renderBufData) {
    delete[] _renderBufData;
    _renderBufData = NULL;
  }

  if (_captureBufData) {
    delete[] _captureBufData;
    _captureBufData = NULL;
  }

  kern_return_t kernErr = KERN_SUCCESS;
  kernErr = semaphore_destroy(mach_task_self(), _renderSemaphore);
  if (kernErr != KERN_SUCCESS) {
    RTC_LOG(LS_ERROR) << "semaphore_destroy() error: " << kernErr;
  }

  kernErr = semaphore_destroy(mach_task_self(), _captureSemaphore);
  if (kernErr != KERN_SUCCESS) {
    RTC_LOG(LS_ERROR) << "semaphore_destroy() error: " << kernErr;
  }
}

// ============================================================================
//                                     API
// ============================================================================

void AudioDeviceMac::AttachAudioBuffer(AudioDeviceBuffer* audioBuffer) {
  MutexLock lock(&mutex_);

  _ptrAudioBuffer = audioBuffer;

  // inform the AudioBuffer about default settings for this implementation
  _ptrAudioBuffer->SetRecordingSampleRate(N_REC_SAMPLES_PER_SEC);
  _ptrAudioBuffer->SetPlayoutSampleRate(N_PLAY_SAMPLES_PER_SEC);
  _ptrAudioBuffer->SetRecordingChannels(N_REC_CHANNELS);
  _ptrAudioBuffer->SetPlayoutChannels(N_PLAY_CHANNELS);
}

int32_t AudioDeviceMac::ActiveAudioLayer(
    AudioDeviceModule::AudioLayer& audioLayer) const {
  audioLayer = AudioDeviceModule::kPlatformDefaultAudio;
  return 0;
}

AudioDeviceGeneric::InitStatus AudioDeviceMac::Init() {
  MutexLock lock(&mutex_);

  if (_initialized) {
    return InitStatus::OK;
  }

  OSStatus err = noErr;

  _isShutDown = false;

  // PortAudio ring buffers require an elementCount which is a power of two.
  if (_renderBufData == NULL) {
    UInt32 powerOfTwo = 1;
    while (powerOfTwo < PLAY_BUF_SIZE_IN_SAMPLES) {
      powerOfTwo <<= 1;
    }
    _renderBufSizeSamples = powerOfTwo;
    _renderBufData = new SInt16[_renderBufSizeSamples];
  }

  if (_paRenderBuffer == NULL) {
    _paRenderBuffer = new PaUtilRingBuffer;
    ring_buffer_size_t bufSize = -1;
    bufSize = PaUtil_InitializeRingBuffer(
        _paRenderBuffer, sizeof(SInt16), _renderBufSizeSamples, _renderBufData);
    if (bufSize == -1) {
      RTC_LOG(LS_ERROR) << "PaUtil_InitializeRingBuffer() error";
      return InitStatus::PLAYOUT_ERROR;
    }
  }

  if (_captureBufData == NULL) {
    UInt32 powerOfTwo = 1;
    while (powerOfTwo < REC_BUF_SIZE_IN_SAMPLES) {
      powerOfTwo <<= 1;
    }
    _captureBufSizeSamples = powerOfTwo;
    _captureBufData = new Float32[_captureBufSizeSamples];
  }

  if (_paCaptureBuffer == NULL) {
    _paCaptureBuffer = new PaUtilRingBuffer;
    ring_buffer_size_t bufSize = -1;
    bufSize =
        PaUtil_InitializeRingBuffer(_paCaptureBuffer, sizeof(Float32),
                                    _captureBufSizeSamples, _captureBufData);
    if (bufSize == -1) {
      RTC_LOG(LS_ERROR) << "PaUtil_InitializeRingBuffer() error";
      return InitStatus::RECORDING_ERROR;
    }
  }

  kern_return_t kernErr = KERN_SUCCESS;
  kernErr = semaphore_create(mach_task_self(), &_renderSemaphore,
                             SYNC_POLICY_FIFO, 0);
  if (kernErr != KERN_SUCCESS) {
    RTC_LOG(LS_ERROR) << "semaphore_create() error: " << kernErr;
    return InitStatus::OTHER_ERROR;
  }

  kernErr = semaphore_create(mach_task_self(), &_captureSemaphore,
                             SYNC_POLICY_FIFO, 0);
  if (kernErr != KERN_SUCCESS) {
    RTC_LOG(LS_ERROR) << "semaphore_create() error: " << kernErr;
    return InitStatus::OTHER_ERROR;
  }

  // Setting RunLoop to NULL here instructs HAL to manage its own thread for
  // notifications. This was the default behaviour on OS X 10.5 and earlier,
  // but now must be explicitly specified. HAL would otherwise try to use the
  // main thread to issue notifications.
  AudioObjectPropertyAddress propertyAddress = {
      kAudioHardwarePropertyRunLoop, kAudioObjectPropertyScopeGlobal,
      kAudioObjectPropertyElementMaster};
  CFRunLoopRef runLoop = NULL;
  UInt32 size = sizeof(CFRunLoopRef);
  int aoerr = AudioObjectSetPropertyData(
      kAudioObjectSystemObject, &propertyAddress, 0, NULL, size, &runLoop);
  if (aoerr != noErr) {
    RTC_LOG(LS_ERROR) << "Error in AudioObjectSetPropertyData: "
                      << (const char*)&aoerr;
    return InitStatus::OTHER_ERROR;
  }

  // Listen for any device changes.
  propertyAddress.mSelector = kAudioHardwarePropertyDevices;
  WEBRTC_CA_LOG_ERR(AudioObjectAddPropertyListener(
      kAudioObjectSystemObject, &propertyAddress, &objectListenerProc, this));

  // RingRTC changes (code removed) to avoid speaker panning

  _initialized = true;

  return InitStatus::OK;
}

int32_t AudioDeviceMac::Terminate() {
  if (!_initialized) {
    return 0;
  }

  if (_recording) {
    RTC_LOG(LS_ERROR) << "Recording must be stopped";
    return -1;
  }

  if (_playing) {
    RTC_LOG(LS_ERROR) << "Playback must be stopped";
    return -1;
  }

  MutexLock lock(&mutex_);
  _mixerManager.Close();

  OSStatus err = noErr;
  int retVal = 0;

  AudioObjectPropertyAddress propertyAddress = {
      kAudioHardwarePropertyDevices, kAudioObjectPropertyScopeGlobal,
      kAudioObjectPropertyElementMaster};
  WEBRTC_CA_LOG_WARN(AudioObjectRemovePropertyListener(
      kAudioObjectSystemObject, &propertyAddress, &objectListenerProc, this));

  err = AudioHardwareUnload();
  if (err != noErr) {
    logCAMsg(rtc::LS_ERROR, "Error in AudioHardwareUnload()",
             (const char*)&err);
    retVal = -1;
  }

  _isShutDown = true;
  _initialized = false;
  _outputDeviceIsSpecified = false;
  _inputDeviceIsSpecified = false;

  return retVal;
}

bool AudioDeviceMac::Initialized() const {
  return (_initialized);
}

int32_t AudioDeviceMac::SpeakerIsAvailable(bool& available) {
  MutexLock lock(&mutex_);
  return SpeakerIsAvailableLocked(available);
}

int32_t AudioDeviceMac::SpeakerIsAvailableLocked(bool& available) {
  bool wasInitialized = _mixerManager.SpeakerIsInitialized();

  // Make an attempt to open up the
  // output mixer corresponding to the currently selected output device.
  //
  if (!wasInitialized && InitSpeakerLocked() == -1) {
    available = false;
    return 0;
  }

  // Given that InitSpeaker was successful, we know that a valid speaker
  // exists.
  available = true;

  // Close the initialized output mixer
  //
  if (!wasInitialized) {
    _mixerManager.CloseSpeaker();
  }

  return 0;
}

int32_t AudioDeviceMac::InitSpeaker() {
  MutexLock lock(&mutex_);
  return InitSpeakerLocked();
}

int32_t AudioDeviceMac::InitSpeakerLocked() {
  if (_playing) {
    return -1;
  }

  if (InitDevice(_outputDeviceIndex, _outputDeviceID, false) == -1) {
    return -1;
  }

  if (_inputDeviceID == _outputDeviceID) {
    _twoDevices = false;
  } else {
    _twoDevices = true;
  }

  if (_mixerManager.OpenSpeaker(_outputDeviceID) == -1) {
    return -1;
  }

  return 0;
}

int32_t AudioDeviceMac::MicrophoneIsAvailable(bool& available) {
  MutexLock lock(&mutex_);
  return MicrophoneIsAvailableLocked(available);
}

int32_t AudioDeviceMac::MicrophoneIsAvailableLocked(bool& available) {
  bool wasInitialized = _mixerManager.MicrophoneIsInitialized();

  // Make an attempt to open up the
  // input mixer corresponding to the currently selected output device.
  //
  if (!wasInitialized && InitMicrophoneLocked() == -1) {
    available = false;
    return 0;
  }

  // Given that InitMicrophone was successful, we know that a valid microphone
  // exists.
  available = true;

  // Close the initialized input mixer
  //
  if (!wasInitialized) {
    _mixerManager.CloseMicrophone();
  }

  return 0;
}

int32_t AudioDeviceMac::InitMicrophone() {
  MutexLock lock(&mutex_);
  return InitMicrophoneLocked();
}

int32_t AudioDeviceMac::InitMicrophoneLocked() {
  if (_recording) {
    return -1;
  }

  if (InitDevice(_inputDeviceIndex, _inputDeviceID, true) == -1) {
    return -1;
  }

  if (_inputDeviceID == _outputDeviceID) {
    _twoDevices = false;
  } else {
    _twoDevices = true;
  }

  if (_mixerManager.OpenMicrophone(_inputDeviceID) == -1) {
    return -1;
  }

  return 0;
}

bool AudioDeviceMac::SpeakerIsInitialized() const {
  return (_mixerManager.SpeakerIsInitialized());
}

bool AudioDeviceMac::MicrophoneIsInitialized() const {
  return (_mixerManager.MicrophoneIsInitialized());
}

int32_t AudioDeviceMac::SpeakerVolumeIsAvailable(bool& available) {
  bool wasInitialized = _mixerManager.SpeakerIsInitialized();

  // Make an attempt to open up the
  // output mixer corresponding to the currently selected output device.
  //
  if (!wasInitialized && InitSpeaker() == -1) {
    // If we end up here it means that the selected speaker has no volume
    // control.
    available = false;
    return 0;
  }

  // Given that InitSpeaker was successful, we know that a volume control exists
  //
  available = true;

  // Close the initialized output mixer
  //
  if (!wasInitialized) {
    _mixerManager.CloseSpeaker();
  }

  return 0;
}

int32_t AudioDeviceMac::SetSpeakerVolume(uint32_t volume) {
  return (_mixerManager.SetSpeakerVolume(volume));
}

int32_t AudioDeviceMac::SpeakerVolume(uint32_t& volume) const {
  uint32_t level(0);

  if (_mixerManager.SpeakerVolume(level) == -1) {
    return -1;
  }

  volume = level;
  return 0;
}

int32_t AudioDeviceMac::MaxSpeakerVolume(uint32_t& maxVolume) const {
  uint32_t maxVol(0);

  if (_mixerManager.MaxSpeakerVolume(maxVol) == -1) {
    return -1;
  }

  maxVolume = maxVol;
  return 0;
}

int32_t AudioDeviceMac::MinSpeakerVolume(uint32_t& minVolume) const {
  uint32_t minVol(0);

  if (_mixerManager.MinSpeakerVolume(minVol) == -1) {
    return -1;
  }

  minVolume = minVol;
  return 0;
}

int32_t AudioDeviceMac::SpeakerMuteIsAvailable(bool& available) {
  bool isAvailable(false);
  bool wasInitialized = _mixerManager.SpeakerIsInitialized();

  // Make an attempt to open up the
  // output mixer corresponding to the currently selected output device.
  //
  if (!wasInitialized && InitSpeaker() == -1) {
    // If we end up here it means that the selected speaker has no volume
    // control, hence it is safe to state that there is no mute control
    // already at this stage.
    available = false;
    return 0;
  }

  // Check if the selected speaker has a mute control
  //
  _mixerManager.SpeakerMuteIsAvailable(isAvailable);

  available = isAvailable;

  // Close the initialized output mixer
  //
  if (!wasInitialized) {
    _mixerManager.CloseSpeaker();
  }

  return 0;
}

int32_t AudioDeviceMac::SetSpeakerMute(bool enable) {
  return (_mixerManager.SetSpeakerMute(enable));
}

int32_t AudioDeviceMac::SpeakerMute(bool& enabled) const {
  bool muted(0);

  if (_mixerManager.SpeakerMute(muted) == -1) {
    return -1;
  }

  enabled = muted;
  return 0;
}

int32_t AudioDeviceMac::MicrophoneMuteIsAvailable(bool& available) {
  bool isAvailable(false);
  bool wasInitialized = _mixerManager.MicrophoneIsInitialized();

  // Make an attempt to open up the
  // input mixer corresponding to the currently selected input device.
  //
  if (!wasInitialized && InitMicrophone() == -1) {
    // If we end up here it means that the selected microphone has no volume
    // control, hence it is safe to state that there is no boost control
    // already at this stage.
    available = false;
    return 0;
  }

  // Check if the selected microphone has a mute control
  //
  _mixerManager.MicrophoneMuteIsAvailable(isAvailable);
  available = isAvailable;

  // Close the initialized input mixer
  //
  if (!wasInitialized) {
    _mixerManager.CloseMicrophone();
  }

  return 0;
}

int32_t AudioDeviceMac::SetMicrophoneMute(bool enable) {
  return (_mixerManager.SetMicrophoneMute(enable));
}

int32_t AudioDeviceMac::MicrophoneMute(bool& enabled) const {
  bool muted(0);

  if (_mixerManager.MicrophoneMute(muted) == -1) {
    return -1;
  }

  enabled = muted;
  return 0;
}

int32_t AudioDeviceMac::StereoRecordingIsAvailable(bool& available) {
  bool isAvailable(false);
  bool wasInitialized = _mixerManager.MicrophoneIsInitialized();

  if (!wasInitialized && InitMicrophone() == -1) {
    // Cannot open the specified device
    available = false;
    return 0;
  }

  // Check if the selected microphone can record stereo
  //
  _mixerManager.StereoRecordingIsAvailable(isAvailable);
  available = isAvailable;

  // Close the initialized input mixer
  //
  if (!wasInitialized) {
    _mixerManager.CloseMicrophone();
  }

  return 0;
}

int32_t AudioDeviceMac::SetStereoRecording(bool enable) {
  if (enable)
    _recChannels = 2;
  else
    _recChannels = 1;

  return 0;
}

int32_t AudioDeviceMac::StereoRecording(bool& enabled) const {
  if (_recChannels == 2)
    enabled = true;
  else
    enabled = false;

  return 0;
}

int32_t AudioDeviceMac::StereoPlayoutIsAvailable(bool& available) {
  bool isAvailable(false);
  bool wasInitialized = _mixerManager.SpeakerIsInitialized();

  if (!wasInitialized && InitSpeaker() == -1) {
    // Cannot open the specified device
    available = false;
    return 0;
  }

  // Check if the selected microphone can record stereo
  //
  _mixerManager.StereoPlayoutIsAvailable(isAvailable);
  available = isAvailable;

  // Close the initialized input mixer
  //
  if (!wasInitialized) {
    _mixerManager.CloseSpeaker();
  }

  return 0;
}

int32_t AudioDeviceMac::SetStereoPlayout(bool enable) {
  if (enable)
    _playChannels = 2;
  else
    _playChannels = 1;

  return 0;
}

int32_t AudioDeviceMac::StereoPlayout(bool& enabled) const {
  if (_playChannels == 2)
    enabled = true;
  else
    enabled = false;

  return 0;
}

int32_t AudioDeviceMac::MicrophoneVolumeIsAvailable(bool& available) {
  bool wasInitialized = _mixerManager.MicrophoneIsInitialized();

  // Make an attempt to open up the
  // input mixer corresponding to the currently selected output device.
  //
  if (!wasInitialized && InitMicrophone() == -1) {
    // If we end up here it means that the selected microphone has no volume
    // control.
    available = false;
    return 0;
  }

  // Given that InitMicrophone was successful, we know that a volume control
  // exists
  //
  available = true;

  // Close the initialized input mixer
  //
  if (!wasInitialized) {
    _mixerManager.CloseMicrophone();
  }

  return 0;
}

int32_t AudioDeviceMac::SetMicrophoneVolume(uint32_t volume) {
  return (_mixerManager.SetMicrophoneVolume(volume));
}

int32_t AudioDeviceMac::MicrophoneVolume(uint32_t& volume) const {
  uint32_t level(0);

  if (_mixerManager.MicrophoneVolume(level) == -1) {
    RTC_LOG(LS_WARNING) << "failed to retrieve current microphone level";
    return -1;
  }

  volume = level;
  return 0;
}

int32_t AudioDeviceMac::MaxMicrophoneVolume(uint32_t& maxVolume) const {
  uint32_t maxVol(0);

  if (_mixerManager.MaxMicrophoneVolume(maxVol) == -1) {
    return -1;
  }

  maxVolume = maxVol;
  return 0;
}

int32_t AudioDeviceMac::MinMicrophoneVolume(uint32_t& minVolume) const {
  uint32_t minVol(0);

  if (_mixerManager.MinMicrophoneVolume(minVol) == -1) {
    return -1;
  }

  minVolume = minVol;
  return 0;
}

int16_t AudioDeviceMac::PlayoutDevices() {
  AudioDeviceID playDevices[MaxNumberDevices];
  return GetNumberDevices(kAudioDevicePropertyScopeOutput, playDevices,
                          MaxNumberDevices);
}

int32_t AudioDeviceMac::SetPlayoutDevice(uint16_t index) {
  MutexLock lock(&mutex_);

  if (_playIsInitialized) {
    return -1;
  }

  AudioDeviceID playDevices[MaxNumberDevices];
  uint32_t nDevices = GetNumberDevices(kAudioDevicePropertyScopeOutput,
                                       playDevices, MaxNumberDevices);
  RTC_LOG(LS_VERBOSE) << "number of available waveform-audio output devices is "
                      << nDevices;

  if (index > (nDevices - 1)) {
    RTC_LOG(LS_ERROR) << "device index is out of range [0," << (nDevices - 1)
                      << "]";
    return -1;
  }

  _outputDeviceIndex = index;
  _outputDeviceIsSpecified = true;

  return 0;
}

int32_t AudioDeviceMac::SetPlayoutDevice(
    AudioDeviceModule::WindowsDeviceType /*device*/) {
  RTC_LOG(LS_ERROR) << "WindowsDeviceType not supported";
  return -1;
}

int32_t AudioDeviceMac::PlayoutDeviceName(uint16_t index,
                                          char name[kAdmMaxDeviceNameSize],
                                          char guid[kAdmMaxGuidSize]) {
  const uint16_t nDevices(PlayoutDevices());

  if ((index > (nDevices - 1)) || (name == NULL)) {
    return -1;
  }

  memset(name, 0, kAdmMaxDeviceNameSize);

  if (guid != NULL) {
    memset(guid, 0, kAdmMaxGuidSize);
  }

  return GetDeviceName(kAudioDevicePropertyScopeOutput, index,
                       rtc::ArrayView<char>(name, kAdmMaxDeviceNameSize));
}

int32_t AudioDeviceMac::RecordingDeviceName(uint16_t index,
                                            char name[kAdmMaxDeviceNameSize],
                                            char guid[kAdmMaxGuidSize]) {
  const uint16_t nDevices(RecordingDevices());

  if ((index > (nDevices - 1)) || (name == NULL)) {
    return -1;
  }

  memset(name, 0, kAdmMaxDeviceNameSize);

  if (guid != NULL) {
    memset(guid, 0, kAdmMaxGuidSize);
  }

  return GetDeviceName(kAudioDevicePropertyScopeInput, index,
                       rtc::ArrayView<char>(name, kAdmMaxDeviceNameSize));
}

int16_t AudioDeviceMac::RecordingDevices() {
  AudioDeviceID recDevices[MaxNumberDevices];
  return GetNumberDevices(kAudioDevicePropertyScopeInput, recDevices,
                          MaxNumberDevices);
}

int32_t AudioDeviceMac::SetRecordingDevice(uint16_t index) {
  if (_recIsInitialized) {
    return -1;
  }

  AudioDeviceID recDevices[MaxNumberDevices];
  uint32_t nDevices = GetNumberDevices(kAudioDevicePropertyScopeInput,
                                       recDevices, MaxNumberDevices);
  RTC_LOG(LS_VERBOSE) << "number of available waveform-audio input devices is "
                      << nDevices;

  if (index > (nDevices - 1)) {
    RTC_LOG(LS_ERROR) << "device index is out of range [0," << (nDevices - 1)
                      << "]";
    return -1;
  }

  _inputDeviceIndex = index;
  _inputDeviceIsSpecified = true;

  return 0;
}

int32_t AudioDeviceMac::SetRecordingDevice(
    AudioDeviceModule::WindowsDeviceType /*device*/) {
  RTC_LOG(LS_ERROR) << "WindowsDeviceType not supported";
  return -1;
}

int32_t AudioDeviceMac::PlayoutIsAvailable(bool& available) {
  available = true;

  // Try to initialize the playout side
  if (InitPlayout() == -1) {
    available = false;
  }

  // We destroy the IOProc created by InitPlayout() in implDeviceIOProc().
  // We must actually start playout here in order to have the IOProc
  // deleted by calling StopPlayout().
  if (StartPlayout() == -1) {
    available = false;
  }

  // Cancel effect of initialization
  if (StopPlayout() == -1) {
    available = false;
  }

  return 0;
}

int32_t AudioDeviceMac::RecordingIsAvailable(bool& available) {
  available = true;

  // Try to initialize the recording side
  if (InitRecording() == -1) {
    available = false;
  }

  // We destroy the IOProc created by InitRecording() in implInDeviceIOProc().
  // We must actually start recording here in order to have the IOProc
  // deleted by calling StopRecording().
  if (StartRecording() == -1) {
    available = false;
  }

  // Cancel effect of initialization
  if (StopRecording() == -1) {
    available = false;
  }

  return 0;
}

int32_t AudioDeviceMac::InitPlayout() {
  RTC_LOG(LS_INFO) << "InitPlayout";
  MutexLock lock(&mutex_);

  if (_playing) {
    return -1;
  }

  if (!_outputDeviceIsSpecified) {
    return -1;
  }

  if (_playIsInitialized) {
    return 0;
  }

  // Initialize the speaker (devices might have been added or removed)
  if (InitSpeakerLocked() == -1) {
    RTC_LOG(LS_WARNING) << "InitSpeaker() failed";
  }

  if (!MicrophoneIsInitialized()) {
    // Make this call to check if we are using
    // one or two devices (_twoDevices)
    bool available = false;
    if (MicrophoneIsAvailableLocked(available) == -1) {
      RTC_LOG(LS_WARNING) << "MicrophoneIsAvailable() failed";
    }
  }

  PaUtil_FlushRingBuffer(_paRenderBuffer);

  OSStatus err = noErr;
  UInt32 size = 0;
  _renderDelayOffsetSamples = 0;
  _renderDelayUs = 0;
  _renderLatencyUs = 0;
  _renderDeviceIsAlive = 1;
  _doStop = false;

  // RingRTC changes (code removed) to avoid speaker panning
  AudioObjectPropertyAddress propertyAddress = {
      kAudioDevicePropertyDataSource, kAudioDevicePropertyScopeOutput, 0};

  // Get current stream description
  propertyAddress.mSelector = kAudioDevicePropertyStreamFormat;
  memset(&_outStreamFormat, 0, sizeof(_outStreamFormat));
  size = sizeof(_outStreamFormat);
  WEBRTC_CA_RETURN_ON_ERR(AudioObjectGetPropertyData(
      _outputDeviceID, &propertyAddress, 0, NULL, &size, &_outStreamFormat));

  if (_outStreamFormat.mFormatID != kAudioFormatLinearPCM) {
    logCAMsg(rtc::LS_ERROR, "Unacceptable output stream format -> mFormatID",
             (const char*)&_outStreamFormat.mFormatID);
    return -1;
  }

  if (_outStreamFormat.mChannelsPerFrame > N_DEVICE_CHANNELS) {
    RTC_LOG(LS_ERROR)
        << "Too many channels on output device (mChannelsPerFrame = "
        << _outStreamFormat.mChannelsPerFrame << ")";
    return -1;
  }

  if (_outStreamFormat.mFormatFlags & kAudioFormatFlagIsNonInterleaved) {
    RTC_LOG(LS_ERROR) << "Non-interleaved audio data is not supported."
                         "AudioHardware streams should not have this format.";
    return -1;
  }

  RTC_LOG(LS_VERBOSE) << "Ouput stream format:";
  RTC_LOG(LS_VERBOSE) << "mSampleRate = " << _outStreamFormat.mSampleRate
                      << ", mChannelsPerFrame = "
                      << _outStreamFormat.mChannelsPerFrame;
  RTC_LOG(LS_VERBOSE) << "mBytesPerPacket = "
                      << _outStreamFormat.mBytesPerPacket
                      << ", mFramesPerPacket = "
                      << _outStreamFormat.mFramesPerPacket;
  RTC_LOG(LS_VERBOSE) << "mBytesPerFrame = " << _outStreamFormat.mBytesPerFrame
                      << ", mBitsPerChannel = "
                      << _outStreamFormat.mBitsPerChannel;
  RTC_LOG(LS_VERBOSE) << "mFormatFlags = " << _outStreamFormat.mFormatFlags;
  logCAMsg(rtc::LS_VERBOSE, "mFormatID",
           (const char*)&_outStreamFormat.mFormatID);

  // Our preferred format to work with.
  if (_outStreamFormat.mChannelsPerFrame < 2) {
    // Disable stereo playout when we only have one channel on the device.
    _playChannels = 1;
    RTC_LOG(LS_VERBOSE) << "Stereo playout unavailable on this device";
  }
  WEBRTC_CA_RETURN_ON_ERR(SetDesiredPlayoutFormat());

  // Listen for format changes.
  propertyAddress.mSelector = kAudioDevicePropertyStreamFormat;
  WEBRTC_CA_LOG_WARN(AudioObjectAddPropertyListener(
      _outputDeviceID, &propertyAddress, &objectListenerProc, this));

  // Listen for processor overloads.
  propertyAddress.mSelector = kAudioDeviceProcessorOverload;
  WEBRTC_CA_LOG_WARN(AudioObjectAddPropertyListener(
      _outputDeviceID, &propertyAddress, &objectListenerProc, this));

  if (_twoDevices || !_recIsInitialized) {
    WEBRTC_CA_RETURN_ON_ERR(AudioDeviceCreateIOProcID(
        _outputDeviceID, deviceIOProc, this, &_deviceIOProcID));
  }

  _playIsInitialized = true;

  return 0;
}

int32_t AudioDeviceMac::InitRecording() {
  // RingRTC change to log more information around audio capture
  RTC_LOG(LS_WARNING) << "InitRecording";
  MutexLock lock(&mutex_);

  if (_recording) {
    return -1;
  }

  if (!_inputDeviceIsSpecified) {
    return -1;
  }

  if (_recIsInitialized) {
    return 0;
  }

  // Initialize the microphone (devices might have been added or removed)
  if (InitMicrophoneLocked() == -1) {
    RTC_LOG(LS_WARNING) << "InitMicrophone() failed";
  }

  if (!SpeakerIsInitialized()) {
    // Make this call to check if we are using
    // one or two devices (_twoDevices)
    bool available = false;
    if (SpeakerIsAvailableLocked(available) == -1) {
      RTC_LOG(LS_WARNING) << "SpeakerIsAvailable() failed";
    }
  }

  OSStatus err = noErr;
  UInt32 size = 0;

  PaUtil_FlushRingBuffer(_paCaptureBuffer);

  _captureDelayUs = 0;
  _captureLatencyUs = 0;
  _captureDeviceIsAlive = 1;
  _doStopRec = false;

  // Get current stream description
  AudioObjectPropertyAddress propertyAddress = {
      kAudioDevicePropertyStreamFormat, kAudioDevicePropertyScopeInput, 0};
  memset(&_inStreamFormat, 0, sizeof(_inStreamFormat));
  size = sizeof(_inStreamFormat);
  WEBRTC_CA_RETURN_ON_ERR(AudioObjectGetPropertyData(
      _inputDeviceID, &propertyAddress, 0, NULL, &size, &_inStreamFormat));

  if (_inStreamFormat.mFormatID != kAudioFormatLinearPCM) {
    logCAMsg(rtc::LS_ERROR, "Unacceptable input stream format -> mFormatID",
             (const char*)&_inStreamFormat.mFormatID);
    return -1;
  }

  if (_inStreamFormat.mChannelsPerFrame > N_DEVICE_CHANNELS) {
    RTC_LOG(LS_ERROR)
        << "Too many channels on input device (mChannelsPerFrame = "
        << _inStreamFormat.mChannelsPerFrame << ")";
    return -1;
  }

  const int io_block_size_samples = _inStreamFormat.mChannelsPerFrame *
                                    _inStreamFormat.mSampleRate / 100 *
                                    N_BLOCKS_IO;
  if (io_block_size_samples > _captureBufSizeSamples) {
    RTC_LOG(LS_ERROR) << "Input IO block size (" << io_block_size_samples
                      << ") is larger than ring buffer ("
                      << _captureBufSizeSamples << ")";
    return -1;
  }

  RTC_LOG(LS_VERBOSE) << "Input stream format:";
  RTC_LOG(LS_VERBOSE) << "mSampleRate = " << _inStreamFormat.mSampleRate
                      << ", mChannelsPerFrame = "
                      << _inStreamFormat.mChannelsPerFrame;
  RTC_LOG(LS_VERBOSE) << "mBytesPerPacket = " << _inStreamFormat.mBytesPerPacket
                      << ", mFramesPerPacket = "
                      << _inStreamFormat.mFramesPerPacket;
  RTC_LOG(LS_VERBOSE) << "mBytesPerFrame = " << _inStreamFormat.mBytesPerFrame
                      << ", mBitsPerChannel = "
                      << _inStreamFormat.mBitsPerChannel;
  RTC_LOG(LS_VERBOSE) << "mFormatFlags = " << _inStreamFormat.mFormatFlags;
  logCAMsg(rtc::LS_VERBOSE, "mFormatID",
           (const char*)&_inStreamFormat.mFormatID);

  // Our preferred format to work with
  if (_inStreamFormat.mChannelsPerFrame >= 2 && (_recChannels == 2)) {
    _inDesiredFormat.mChannelsPerFrame = 2;
  } else {
    // Disable stereo recording when we only have one channel on the device.
    _inDesiredFormat.mChannelsPerFrame = 1;
    _recChannels = 1;
    RTC_LOG(LS_VERBOSE) << "Stereo recording unavailable on this device";
  }

  if (_ptrAudioBuffer) {
    // Update audio buffer with the selected parameters
    _ptrAudioBuffer->SetRecordingSampleRate(N_REC_SAMPLES_PER_SEC);
    _ptrAudioBuffer->SetRecordingChannels((uint8_t)_recChannels);
  }

  _inDesiredFormat.mSampleRate = N_REC_SAMPLES_PER_SEC;
  _inDesiredFormat.mBytesPerPacket =
      _inDesiredFormat.mChannelsPerFrame * sizeof(SInt16);
  _inDesiredFormat.mFramesPerPacket = 1;
  _inDesiredFormat.mBytesPerFrame =
      _inDesiredFormat.mChannelsPerFrame * sizeof(SInt16);
  _inDesiredFormat.mBitsPerChannel = sizeof(SInt16) * 8;

  _inDesiredFormat.mFormatFlags =
      kLinearPCMFormatFlagIsSignedInteger | kLinearPCMFormatFlagIsPacked;
#ifdef WEBRTC_ARCH_BIG_ENDIAN
  _inDesiredFormat.mFormatFlags |= kLinearPCMFormatFlagIsBigEndian;
#endif
  _inDesiredFormat.mFormatID = kAudioFormatLinearPCM;

  WEBRTC_CA_RETURN_ON_ERR(AudioConverterNew(&_inStreamFormat, &_inDesiredFormat,
                                            &_captureConverter));

  // First try to set buffer size to desired value (10 ms * N_BLOCKS_IO)
  // TODO(xians): investigate this block.
  UInt32 bufByteCount =
      (UInt32)((_inStreamFormat.mSampleRate / 1000.0) * 10.0 * N_BLOCKS_IO *
               _inStreamFormat.mChannelsPerFrame * sizeof(Float32));
  if (_inStreamFormat.mFramesPerPacket != 0) {
    if (bufByteCount % _inStreamFormat.mFramesPerPacket != 0) {
      bufByteCount =
          ((UInt32)(bufByteCount / _inStreamFormat.mFramesPerPacket) + 1) *
          _inStreamFormat.mFramesPerPacket;
    }
  }

  // Ensure the buffer size is within the acceptable range provided by the
  // device.
  propertyAddress.mSelector = kAudioDevicePropertyBufferSizeRange;
  AudioValueRange range;
  size = sizeof(range);
  WEBRTC_CA_RETURN_ON_ERR(AudioObjectGetPropertyData(
      _inputDeviceID, &propertyAddress, 0, NULL, &size, &range));
  if (range.mMinimum > bufByteCount) {
    bufByteCount = range.mMinimum;
  } else if (range.mMaximum < bufByteCount) {
    bufByteCount = range.mMaximum;
  }

  propertyAddress.mSelector = kAudioDevicePropertyBufferSize;
  size = sizeof(bufByteCount);
  WEBRTC_CA_RETURN_ON_ERR(AudioObjectSetPropertyData(
      _inputDeviceID, &propertyAddress, 0, NULL, size, &bufByteCount));

  // Get capture device latency
  propertyAddress.mSelector = kAudioDevicePropertyLatency;
  UInt32 latency = 0;
  size = sizeof(UInt32);
  WEBRTC_CA_RETURN_ON_ERR(AudioObjectGetPropertyData(
      _inputDeviceID, &propertyAddress, 0, NULL, &size, &latency));
  _captureLatencyUs = (UInt32)((1.0e6 * latency) / _inStreamFormat.mSampleRate);

  // Get capture stream latency
  propertyAddress.mSelector = kAudioDevicePropertyStreams;
  AudioStreamID stream = 0;
  size = sizeof(AudioStreamID);
  WEBRTC_CA_RETURN_ON_ERR(AudioObjectGetPropertyData(
      _inputDeviceID, &propertyAddress, 0, NULL, &size, &stream));
  propertyAddress.mSelector = kAudioStreamPropertyLatency;
  size = sizeof(UInt32);
  latency = 0;
  WEBRTC_CA_RETURN_ON_ERR(AudioObjectGetPropertyData(
      _inputDeviceID, &propertyAddress, 0, NULL, &size, &latency));
  _captureLatencyUs +=
      (UInt32)((1.0e6 * latency) / _inStreamFormat.mSampleRate);

  // Listen for format changes
  // TODO(xians): should we be using kAudioDevicePropertyDeviceHasChanged?
  propertyAddress.mSelector = kAudioDevicePropertyStreamFormat;
  WEBRTC_CA_LOG_WARN(AudioObjectAddPropertyListener(
      _inputDeviceID, &propertyAddress, &objectListenerProc, this));

  // Listen for processor overloads
  propertyAddress.mSelector = kAudioDeviceProcessorOverload;
  WEBRTC_CA_LOG_WARN(AudioObjectAddPropertyListener(
      _inputDeviceID, &propertyAddress, &objectListenerProc, this));

  if (_twoDevices) {
    WEBRTC_CA_RETURN_ON_ERR(AudioDeviceCreateIOProcID(
        _inputDeviceID, inDeviceIOProc, this, &_inDeviceIOProcID));
  } else if (!_playIsInitialized) {
    WEBRTC_CA_RETURN_ON_ERR(AudioDeviceCreateIOProcID(
        _inputDeviceID, deviceIOProc, this, &_deviceIOProcID));
  }

  // Mark recording side as initialized
  _recIsInitialized = true;

  return 0;
}

int32_t AudioDeviceMac::StartRecording() {
  RTC_LOG(LS_INFO) << "StartRecording";
  MutexLock lock(&mutex_);

  if (!_recIsInitialized) {
    return -1;
  }

  if (_recording) {
    return 0;
  }

  if (!_initialized) {
    RTC_LOG(LS_ERROR) << "Recording worker thread has not been started";
    return -1;
  }

  RTC_DCHECK(capture_worker_thread_.empty());
  capture_worker_thread_ = rtc::PlatformThread::SpawnJoinable(
      [this] {
        while (CaptureWorkerThread()) {
        }
      },
      "CaptureWorkerThread",
      rtc::ThreadAttributes().SetPriority(rtc::ThreadPriority::kRealtime));

  OSStatus err = noErr;
  if (_twoDevices) {
    WEBRTC_CA_RETURN_ON_ERR(
        AudioDeviceStart(_inputDeviceID, _inDeviceIOProcID));
  } else if (!_playing) {
    WEBRTC_CA_RETURN_ON_ERR(AudioDeviceStart(_inputDeviceID, _deviceIOProcID));
  }

  _recording = true;
  // RingRTC change to log more information around audio capture
  RTC_LOG(LS_WARNING) << "Started recording";

  return 0;
}

int32_t AudioDeviceMac::StopRecording() {
  RTC_LOG(LS_INFO) << "StopRecording";
  MutexLock lock(&mutex_);

  if (!_recIsInitialized) {
    return 0;
  }

  OSStatus err = noErr;
  int32_t captureDeviceIsAlive = _captureDeviceIsAlive;
  if (_twoDevices && captureDeviceIsAlive == 1) {
    // Recording side uses its own dedicated device and IOProc.
    if (_recording) {
      _recording = false;
      // RingRTC change to log more information around audio capture
      RTC_LOG(LS_WARNING) << "Stopped recording";
      _doStopRec = true;  // Signal to io proc to stop audio device
      mutex_.Unlock();    // Cannot be under lock, risk of deadlock
      if (!_stopEventRec.Wait(TimeDelta::Seconds(2))) {
        MutexLock lockScoped(&mutex_);
        RTC_LOG(LS_WARNING) << "Timed out stopping the capture IOProc."
                               "We may have failed to detect a device removal.";
        WEBRTC_CA_LOG_WARN(AudioDeviceStop(_inputDeviceID, _inDeviceIOProcID));
        WEBRTC_CA_LOG_WARN(
            AudioDeviceDestroyIOProcID(_inputDeviceID, _inDeviceIOProcID));
      }
      mutex_.Lock();
      _doStopRec = false;
      RTC_LOG(LS_INFO) << "Recording stopped (input device)";
    } else if (_recIsInitialized) {
      WEBRTC_CA_LOG_WARN(
          AudioDeviceDestroyIOProcID(_inputDeviceID, _inDeviceIOProcID));
      RTC_LOG(LS_INFO) << "Recording uninitialized (input device)";
    }
  } else {
    // We signal a stop for a shared device even when rendering has
    // not yet ended. This is to ensure the IOProc will return early as
    // intended (by checking `_recording`) before accessing
    // resources we free below (e.g. the capture converter).
    //
    // In the case of a shared devcie, the IOProc will verify
    // rendering has ended before stopping itself.
    if (_recording && captureDeviceIsAlive == 1) {
      _recording = false;
<<<<<<< HEAD
      // RingRTC change to log more information around audio capture
      RTC_LOG(LS_WARNING) << "Stopped recording";
      _doStop = true;     // Signal to io proc to stop audio device
      mutex_.Unlock();    // Cannot be under lock, risk of deadlock
=======
      _doStop = true;   // Signal to io proc to stop audio device
      mutex_.Unlock();  // Cannot be under lock, risk of deadlock
>>>>>>> 44bc8e96
      if (!_stopEvent.Wait(TimeDelta::Seconds(2))) {
        MutexLock lockScoped(&mutex_);
        RTC_LOG(LS_WARNING) << "Timed out stopping the shared IOProc."
                               "We may have failed to detect a device removal.";
        // We assume rendering on a shared device has stopped as well if
        // the IOProc times out.
        WEBRTC_CA_LOG_WARN(AudioDeviceStop(_outputDeviceID, _deviceIOProcID));
        WEBRTC_CA_LOG_WARN(
            AudioDeviceDestroyIOProcID(_outputDeviceID, _deviceIOProcID));
      }
      mutex_.Lock();
      _doStop = false;
      RTC_LOG(LS_INFO) << "Recording stopped (shared device)";
    } else if (_recIsInitialized && !_playing && !_playIsInitialized) {
      WEBRTC_CA_LOG_WARN(
          AudioDeviceDestroyIOProcID(_outputDeviceID, _deviceIOProcID));
      RTC_LOG(LS_INFO) << "Recording uninitialized (shared device)";
    }
  }

  // Setting this signal will allow the worker thread to be stopped.
  _captureDeviceIsAlive = 0;

  if (!capture_worker_thread_.empty()) {
    mutex_.Unlock();
    capture_worker_thread_.Finalize();
    mutex_.Lock();
  }

  WEBRTC_CA_LOG_WARN(AudioConverterDispose(_captureConverter));

  // Remove listeners.
  AudioObjectPropertyAddress propertyAddress = {
      kAudioDevicePropertyStreamFormat, kAudioDevicePropertyScopeInput, 0};
  WEBRTC_CA_LOG_WARN(AudioObjectRemovePropertyListener(
      _inputDeviceID, &propertyAddress, &objectListenerProc, this));

  propertyAddress.mSelector = kAudioDeviceProcessorOverload;
  WEBRTC_CA_LOG_WARN(AudioObjectRemovePropertyListener(
      _inputDeviceID, &propertyAddress, &objectListenerProc, this));

  _recIsInitialized = false;
  _recording = false;
  // RingRTC change to log more information around audio capture
  RTC_LOG(LS_WARNING) << "Stopped recording";

  return 0;
}

bool AudioDeviceMac::RecordingIsInitialized() const {
  return (_recIsInitialized);
}

bool AudioDeviceMac::Recording() const {
  return (_recording);
}

bool AudioDeviceMac::PlayoutIsInitialized() const {
  return (_playIsInitialized);
}

int32_t AudioDeviceMac::StartPlayout() {
  RTC_LOG(LS_INFO) << "StartPlayout";
  MutexLock lock(&mutex_);

  if (!_playIsInitialized) {
    return -1;
  }

  if (_playing) {
    return 0;
  }

  RTC_DCHECK(render_worker_thread_.empty());
  render_worker_thread_ = rtc::PlatformThread::SpawnJoinable(
      [this] {
        while (RenderWorkerThread()) {
        }
      },
      "RenderWorkerThread",
      rtc::ThreadAttributes().SetPriority(rtc::ThreadPriority::kRealtime));

  if (_twoDevices || !_recording) {
    OSStatus err = noErr;
    WEBRTC_CA_RETURN_ON_ERR(AudioDeviceStart(_outputDeviceID, _deviceIOProcID));
  }
  _playing = true;

  return 0;
}

int32_t AudioDeviceMac::StopPlayout() {
  RTC_LOG(LS_INFO) << "StopPlayout";
  MutexLock lock(&mutex_);

  if (!_playIsInitialized) {
    return 0;
  }

  OSStatus err = noErr;
  int32_t renderDeviceIsAlive = _renderDeviceIsAlive;
  if (_playing && renderDeviceIsAlive == 1) {
    // We signal a stop for a shared device even when capturing has not
    // yet ended. This is to ensure the IOProc will return early as
    // intended (by checking `_playing`) before accessing resources we
    // free below (e.g. the render converter).
    //
    // In the case of a shared device, the IOProc will verify capturing
    // has ended before stopping itself.
    _playing = false;
    _doStop = true;   // Signal to io proc to stop audio device
    mutex_.Unlock();  // Cannot be under lock, risk of deadlock
    if (!_stopEvent.Wait(TimeDelta::Seconds(2))) {
      MutexLock lockScoped(&mutex_);
      RTC_LOG(LS_WARNING) << "Timed out stopping the render IOProc."
                             "We may have failed to detect a device removal.";

      // We assume capturing on a shared device has stopped as well if the
      // IOProc times out.
      WEBRTC_CA_LOG_WARN(AudioDeviceStop(_outputDeviceID, _deviceIOProcID));
      WEBRTC_CA_LOG_WARN(
          AudioDeviceDestroyIOProcID(_outputDeviceID, _deviceIOProcID));
    }
    mutex_.Lock();
    _doStop = false;
    RTC_LOG(LS_INFO) << "Playout stopped";
  } else if (_twoDevices && _playIsInitialized) {
    WEBRTC_CA_LOG_WARN(
        AudioDeviceDestroyIOProcID(_outputDeviceID, _deviceIOProcID));
    RTC_LOG(LS_INFO) << "Playout uninitialized (output device)";
  } else if (!_twoDevices && _playIsInitialized && !_recIsInitialized) {
    WEBRTC_CA_LOG_WARN(
        AudioDeviceDestroyIOProcID(_outputDeviceID, _deviceIOProcID));
    RTC_LOG(LS_INFO) << "Playout uninitialized (shared device)";
  }

  // Setting this signal will allow the worker thread to be stopped.
  _renderDeviceIsAlive = 0;
  if (!render_worker_thread_.empty()) {
    mutex_.Unlock();
    render_worker_thread_.Finalize();
    mutex_.Lock();
  }

  WEBRTC_CA_LOG_WARN(AudioConverterDispose(_renderConverter));

  // Remove listeners.
  AudioObjectPropertyAddress propertyAddress = {
      kAudioDevicePropertyStreamFormat, kAudioDevicePropertyScopeOutput, 0};
  WEBRTC_CA_LOG_WARN(AudioObjectRemovePropertyListener(
      _outputDeviceID, &propertyAddress, &objectListenerProc, this));

  propertyAddress.mSelector = kAudioDeviceProcessorOverload;
  WEBRTC_CA_LOG_WARN(AudioObjectRemovePropertyListener(
      _outputDeviceID, &propertyAddress, &objectListenerProc, this));

  _playIsInitialized = false;
  _playing = false;

  return 0;
}

int32_t AudioDeviceMac::PlayoutDelay(uint16_t& delayMS) const {
  int32_t renderDelayUs = _renderDelayUs;
  delayMS =
      static_cast<uint16_t>(1e-3 * (renderDelayUs + _renderLatencyUs) + 0.5);
  return 0;
}

bool AudioDeviceMac::Playing() const {
  return (_playing);
}

// ============================================================================
//                                 Private Methods
// ============================================================================

int32_t AudioDeviceMac::GetNumberDevices(const AudioObjectPropertyScope scope,
                                         AudioDeviceID scopedDeviceIds[],
                                         const uint32_t deviceListLength) {
  OSStatus err = noErr;

  AudioObjectPropertyAddress propertyAddress = {
      kAudioHardwarePropertyDevices, kAudioObjectPropertyScopeGlobal,
      kAudioObjectPropertyElementMaster};
  UInt32 size = 0;
  WEBRTC_CA_RETURN_ON_ERR(AudioObjectGetPropertyDataSize(
      kAudioObjectSystemObject, &propertyAddress, 0, NULL, &size));
  if (size == 0) {
    RTC_LOG(LS_WARNING) << "No devices";
    return 0;
  }

  UInt32 numberDevices = size / sizeof(AudioDeviceID);
  const auto deviceIds = std::make_unique<AudioDeviceID[]>(numberDevices);
  AudioBufferList* bufferList = NULL;
  UInt32 numberScopedDevices = 0;

  // First check if there is a default device and list it
  UInt32 hardwareProperty = 0;
  if (scope == kAudioDevicePropertyScopeOutput) {
    hardwareProperty = kAudioHardwarePropertyDefaultOutputDevice;
  } else {
    hardwareProperty = kAudioHardwarePropertyDefaultInputDevice;
  }

  AudioObjectPropertyAddress propertyAddressDefault = {
      hardwareProperty, kAudioObjectPropertyScopeGlobal,
      kAudioObjectPropertyElementMaster};

  AudioDeviceID usedID;
  UInt32 uintSize = sizeof(UInt32);
  WEBRTC_CA_RETURN_ON_ERR(AudioObjectGetPropertyData(kAudioObjectSystemObject,
                                                     &propertyAddressDefault, 0,
                                                     NULL, &uintSize, &usedID));
  if (usedID != kAudioDeviceUnknown) {
    scopedDeviceIds[numberScopedDevices] = usedID;
    numberScopedDevices++;
  } else {
    RTC_LOG(LS_WARNING) << "GetNumberDevices(): Default device unknown";
  }

  // Then list the rest of the devices
  bool listOK = true;

  WEBRTC_CA_LOG_ERR(AudioObjectGetPropertyData(kAudioObjectSystemObject,
                                               &propertyAddress, 0, NULL, &size,
                                               deviceIds.get()));
  if (err != noErr) {
    listOK = false;
  } else {
    propertyAddress.mSelector = kAudioDevicePropertyStreamConfiguration;
    propertyAddress.mScope = scope;
    propertyAddress.mElement = 0;
    for (UInt32 i = 0; i < numberDevices; i++) {
      // Check for input channels
      WEBRTC_CA_LOG_ERR(AudioObjectGetPropertyDataSize(
          deviceIds[i], &propertyAddress, 0, NULL, &size));
      if (err == kAudioHardwareBadDeviceError) {
        // This device doesn't actually exist; continue iterating.
        continue;
      } else if (err != noErr) {
        listOK = false;
        break;
      }

      bufferList = (AudioBufferList*)malloc(size);
      WEBRTC_CA_LOG_ERR(AudioObjectGetPropertyData(
          deviceIds[i], &propertyAddress, 0, NULL, &size, bufferList));
      if (err != noErr) {
        listOK = false;
        break;
      }

      if (bufferList->mNumberBuffers > 0) {
        if (numberScopedDevices >= deviceListLength) {
          RTC_LOG(LS_ERROR) << "Device list is not long enough";
          listOK = false;
          break;
        }

        scopedDeviceIds[numberScopedDevices] = deviceIds[i];
        numberScopedDevices++;
      }

      free(bufferList);
      bufferList = NULL;
    }  // for
  }

  if (!listOK) {
    if (bufferList) {
      free(bufferList);
      bufferList = NULL;
    }
    return -1;
  }

  return numberScopedDevices;
}

int32_t AudioDeviceMac::GetDeviceName(const AudioObjectPropertyScope scope,
                                      const uint16_t index,
                                      rtc::ArrayView<char> name) {
  OSStatus err = noErr;
  AudioDeviceID deviceIds[MaxNumberDevices];

  int numberDevices = GetNumberDevices(scope, deviceIds, MaxNumberDevices);
  if (numberDevices < 0) {
    return -1;
  } else if (numberDevices == 0) {
    RTC_LOG(LS_ERROR) << "No devices";
    return -1;
  }

  // If the number is below the number of devices, assume it's "WEBRTC ID"
  // otherwise assume it's a CoreAudio ID
  AudioDeviceID usedID;

  // Check if there is a default device
  bool isDefaultDevice = false;
  if (index == 0) {
    UInt32 hardwareProperty = 0;
    if (scope == kAudioDevicePropertyScopeOutput) {
      hardwareProperty = kAudioHardwarePropertyDefaultOutputDevice;
    } else {
      hardwareProperty = kAudioHardwarePropertyDefaultInputDevice;
    }
    AudioObjectPropertyAddress propertyAddress = {
        hardwareProperty, kAudioObjectPropertyScopeGlobal,
        kAudioObjectPropertyElementMaster};
    UInt32 size = sizeof(UInt32);
    WEBRTC_CA_RETURN_ON_ERR(AudioObjectGetPropertyData(
        kAudioObjectSystemObject, &propertyAddress, 0, NULL, &size, &usedID));
    if (usedID == kAudioDeviceUnknown) {
      RTC_LOG(LS_WARNING) << "GetDeviceName(): Default device unknown";
    } else {
      isDefaultDevice = true;
    }
  }

  AudioObjectPropertyAddress propertyAddress = {kAudioDevicePropertyDeviceName,
                                                scope, 0};

  if (isDefaultDevice) {
    std::array<char, kAdmMaxDeviceNameSize> devName;
    UInt32 len = devName.size();

    WEBRTC_CA_RETURN_ON_ERR(AudioObjectGetPropertyData(
        usedID, &propertyAddress, 0, NULL, &len, devName.data()));

    rtc::SimpleStringBuilder ss(name);
    ss.AppendFormat("default (%s)", devName.data());
  } else {
    if (index < numberDevices) {
      usedID = deviceIds[index];
    } else {
      usedID = index;
    }
    UInt32 len = name.size();

    WEBRTC_CA_RETURN_ON_ERR(AudioObjectGetPropertyData(
        usedID, &propertyAddress, 0, NULL, &len, name.data()));
  }

  return 0;
}

int32_t AudioDeviceMac::InitDevice(const uint16_t userDeviceIndex,
                                   AudioDeviceID& deviceId,
                                   const bool isInput) {
  OSStatus err = noErr;
  UInt32 size = 0;
  AudioObjectPropertyScope deviceScope;
  AudioObjectPropertySelector defaultDeviceSelector;
  AudioDeviceID deviceIds[MaxNumberDevices];

  if (isInput) {
    deviceScope = kAudioDevicePropertyScopeInput;
    defaultDeviceSelector = kAudioHardwarePropertyDefaultInputDevice;
  } else {
    deviceScope = kAudioDevicePropertyScopeOutput;
    defaultDeviceSelector = kAudioHardwarePropertyDefaultOutputDevice;
  }

  AudioObjectPropertyAddress propertyAddress = {
      defaultDeviceSelector, kAudioObjectPropertyScopeGlobal,
      kAudioObjectPropertyElementMaster};

  // Get the actual device IDs
  int numberDevices =
      GetNumberDevices(deviceScope, deviceIds, MaxNumberDevices);
  if (numberDevices < 0) {
    return -1;
  } else if (numberDevices == 0) {
    RTC_LOG(LS_ERROR) << "InitDevice(): No devices";
    return -1;
  }

  bool isDefaultDevice = false;
  deviceId = kAudioDeviceUnknown;
  if (userDeviceIndex == 0) {
    // Try to use default system device
    size = sizeof(AudioDeviceID);
    WEBRTC_CA_RETURN_ON_ERR(AudioObjectGetPropertyData(
        kAudioObjectSystemObject, &propertyAddress, 0, NULL, &size, &deviceId));
    if (deviceId == kAudioDeviceUnknown) {
      RTC_LOG(LS_WARNING) << "No default device exists";
    } else {
      isDefaultDevice = true;
    }
  }

  if (!isDefaultDevice) {
    deviceId = deviceIds[userDeviceIndex];
  }

  // Obtain device name and manufacturer for logging.
  // Also use this as a test to ensure a user-set device ID is valid.
  char devName[128];
  char devManf[128];
  memset(devName, 0, sizeof(devName));
  memset(devManf, 0, sizeof(devManf));

  propertyAddress.mSelector = kAudioDevicePropertyDeviceName;
  propertyAddress.mScope = deviceScope;
  propertyAddress.mElement = 0;
  size = sizeof(devName);
  WEBRTC_CA_RETURN_ON_ERR(AudioObjectGetPropertyData(deviceId, &propertyAddress,
                                                     0, NULL, &size, devName));

  propertyAddress.mSelector = kAudioDevicePropertyDeviceManufacturer;
  size = sizeof(devManf);
  WEBRTC_CA_RETURN_ON_ERR(AudioObjectGetPropertyData(deviceId, &propertyAddress,
                                                     0, NULL, &size, devManf));

  if (isInput) {
    RTC_LOG(LS_INFO) << "Input device: " << devManf << " " << devName;
  } else {
    RTC_LOG(LS_INFO) << "Output device: " << devManf << " " << devName;
  }

  return 0;
}

OSStatus AudioDeviceMac::SetDesiredPlayoutFormat() {
  // Our preferred format to work with.
  _outDesiredFormat.mSampleRate = N_PLAY_SAMPLES_PER_SEC;
  _outDesiredFormat.mChannelsPerFrame = _playChannels;

  if (_ptrAudioBuffer) {
    // Update audio buffer with the selected parameters.
    _ptrAudioBuffer->SetPlayoutSampleRate(N_PLAY_SAMPLES_PER_SEC);
    _ptrAudioBuffer->SetPlayoutChannels((uint8_t)_playChannels);
  }

  _renderDelayOffsetSamples =
      _renderBufSizeSamples - N_BUFFERS_OUT * ENGINE_PLAY_BUF_SIZE_IN_SAMPLES *
                                  _outDesiredFormat.mChannelsPerFrame;

  _outDesiredFormat.mBytesPerPacket =
      _outDesiredFormat.mChannelsPerFrame * sizeof(SInt16);
  // In uncompressed audio, a packet is one frame.
  _outDesiredFormat.mFramesPerPacket = 1;
  _outDesiredFormat.mBytesPerFrame =
      _outDesiredFormat.mChannelsPerFrame * sizeof(SInt16);
  _outDesiredFormat.mBitsPerChannel = sizeof(SInt16) * 8;

  _outDesiredFormat.mFormatFlags =
      kLinearPCMFormatFlagIsSignedInteger | kLinearPCMFormatFlagIsPacked;
#ifdef WEBRTC_ARCH_BIG_ENDIAN
  _outDesiredFormat.mFormatFlags |= kLinearPCMFormatFlagIsBigEndian;
#endif
  _outDesiredFormat.mFormatID = kAudioFormatLinearPCM;

  OSStatus err = noErr;
  WEBRTC_CA_RETURN_ON_ERR(AudioConverterNew(
      &_outDesiredFormat, &_outStreamFormat, &_renderConverter));

  // Try to set buffer size to desired value set to 20ms.
  const uint16_t kPlayBufDelayFixed = 20;
  UInt32 bufByteCount = static_cast<UInt32>(
      (_outStreamFormat.mSampleRate / 1000.0) * kPlayBufDelayFixed *
      _outStreamFormat.mChannelsPerFrame * sizeof(Float32));
  if (_outStreamFormat.mFramesPerPacket != 0) {
    if (bufByteCount % _outStreamFormat.mFramesPerPacket != 0) {
      bufByteCount = (static_cast<UInt32>(bufByteCount /
                                          _outStreamFormat.mFramesPerPacket) +
                      1) *
                     _outStreamFormat.mFramesPerPacket;
    }
  }

  // Ensure the buffer size is within the range provided by the device.
  AudioObjectPropertyAddress propertyAddress = {
      kAudioDevicePropertyDataSource, kAudioDevicePropertyScopeOutput, 0};
  propertyAddress.mSelector = kAudioDevicePropertyBufferSizeRange;
  AudioValueRange range;
  UInt32 size = sizeof(range);
  WEBRTC_CA_RETURN_ON_ERR(AudioObjectGetPropertyData(
      _outputDeviceID, &propertyAddress, 0, NULL, &size, &range));
  if (range.mMinimum > bufByteCount) {
    bufByteCount = range.mMinimum;
  } else if (range.mMaximum < bufByteCount) {
    bufByteCount = range.mMaximum;
  }

  propertyAddress.mSelector = kAudioDevicePropertyBufferSize;
  size = sizeof(bufByteCount);
  WEBRTC_CA_RETURN_ON_ERR(AudioObjectSetPropertyData(
      _outputDeviceID, &propertyAddress, 0, NULL, size, &bufByteCount));

  // Get render device latency.
  propertyAddress.mSelector = kAudioDevicePropertyLatency;
  UInt32 latency = 0;
  size = sizeof(UInt32);
  WEBRTC_CA_RETURN_ON_ERR(AudioObjectGetPropertyData(
      _outputDeviceID, &propertyAddress, 0, NULL, &size, &latency));
  _renderLatencyUs =
      static_cast<uint32_t>((1.0e6 * latency) / _outStreamFormat.mSampleRate);

  // Get render stream latency.
  propertyAddress.mSelector = kAudioDevicePropertyStreams;
  AudioStreamID stream = 0;
  size = sizeof(AudioStreamID);
  WEBRTC_CA_RETURN_ON_ERR(AudioObjectGetPropertyData(
      _outputDeviceID, &propertyAddress, 0, NULL, &size, &stream));
  propertyAddress.mSelector = kAudioStreamPropertyLatency;
  size = sizeof(UInt32);
  latency = 0;
  WEBRTC_CA_RETURN_ON_ERR(AudioObjectGetPropertyData(
      _outputDeviceID, &propertyAddress, 0, NULL, &size, &latency));
  _renderLatencyUs +=
      static_cast<uint32_t>((1.0e6 * latency) / _outStreamFormat.mSampleRate);

  RTC_LOG(LS_VERBOSE) << "initial playout status: _renderDelayOffsetSamples="
                      << _renderDelayOffsetSamples
                      << ", _renderDelayUs=" << _renderDelayUs
                      << ", _renderLatencyUs=" << _renderLatencyUs;
  return 0;
}

OSStatus AudioDeviceMac::objectListenerProc(
    AudioObjectID objectId,
    UInt32 numberAddresses,
    const AudioObjectPropertyAddress addresses[],
    void* clientData) {
  AudioDeviceMac* ptrThis = (AudioDeviceMac*)clientData;
  RTC_DCHECK(ptrThis != NULL);

  ptrThis->implObjectListenerProc(objectId, numberAddresses, addresses);

  // AudioObjectPropertyListenerProc functions are supposed to return 0
  return 0;
}

OSStatus AudioDeviceMac::implObjectListenerProc(
    const AudioObjectID objectId,
    const UInt32 numberAddresses,
    const AudioObjectPropertyAddress addresses[]) {
  RTC_LOG(LS_VERBOSE) << "AudioDeviceMac::implObjectListenerProc()";

  for (UInt32 i = 0; i < numberAddresses; i++) {
    if (addresses[i].mSelector == kAudioHardwarePropertyDevices) {
      HandleDeviceChange();
    } else if (addresses[i].mSelector == kAudioDevicePropertyStreamFormat) {
      HandleStreamFormatChange(objectId, addresses[i]);
    } else if (addresses[i].mSelector == kAudioDeviceProcessorOverload) {
      HandleProcessorOverload(addresses[i]);
    }
  }

  return 0;
}

int32_t AudioDeviceMac::HandleDeviceChange() {
  OSStatus err = noErr;

  RTC_LOG(LS_VERBOSE) << "kAudioHardwarePropertyDevices";

  // A device has changed. Check if our registered devices have been removed.
  // Ensure the devices have been initialized, meaning the IDs are valid.
  if (MicrophoneIsInitialized()) {
    AudioObjectPropertyAddress propertyAddress = {
        kAudioDevicePropertyDeviceIsAlive, kAudioDevicePropertyScopeInput, 0};
    UInt32 deviceIsAlive = 1;
    UInt32 size = sizeof(UInt32);
    err = AudioObjectGetPropertyData(_inputDeviceID, &propertyAddress, 0, NULL,
                                     &size, &deviceIsAlive);

    if (err == kAudioHardwareBadDeviceError || deviceIsAlive == 0) {
      RTC_LOG(LS_WARNING) << "Capture device is not alive (probably removed)";
      _captureDeviceIsAlive = 0;
      _mixerManager.CloseMicrophone();
    } else if (err != noErr) {
      logCAMsg(rtc::LS_ERROR, "Error in AudioDeviceGetProperty()",
               (const char*)&err);
      return -1;
    }
  }

  if (SpeakerIsInitialized()) {
    AudioObjectPropertyAddress propertyAddress = {
        kAudioDevicePropertyDeviceIsAlive, kAudioDevicePropertyScopeOutput, 0};
    UInt32 deviceIsAlive = 1;
    UInt32 size = sizeof(UInt32);
    err = AudioObjectGetPropertyData(_outputDeviceID, &propertyAddress, 0, NULL,
                                     &size, &deviceIsAlive);

    if (err == kAudioHardwareBadDeviceError || deviceIsAlive == 0) {
      RTC_LOG(LS_WARNING) << "Render device is not alive (probably removed)";
      _renderDeviceIsAlive = 0;
      _mixerManager.CloseSpeaker();
    } else if (err != noErr) {
      logCAMsg(rtc::LS_ERROR, "Error in AudioDeviceGetProperty()",
               (const char*)&err);
      return -1;
    }
  }

  return 0;
}

int32_t AudioDeviceMac::HandleStreamFormatChange(
    const AudioObjectID objectId,
    const AudioObjectPropertyAddress propertyAddress) {
  OSStatus err = noErr;

  RTC_LOG(LS_VERBOSE) << "Stream format changed";

  if (objectId != _inputDeviceID && objectId != _outputDeviceID) {
    return 0;
  }

  // Get the new device format
  AudioStreamBasicDescription streamFormat;
  UInt32 size = sizeof(streamFormat);
  WEBRTC_CA_RETURN_ON_ERR(AudioObjectGetPropertyData(
      objectId, &propertyAddress, 0, NULL, &size, &streamFormat));

  if (streamFormat.mFormatID != kAudioFormatLinearPCM) {
    logCAMsg(rtc::LS_ERROR, "Unacceptable input stream format -> mFormatID",
             (const char*)&streamFormat.mFormatID);
    return -1;
  }

  if (streamFormat.mChannelsPerFrame > N_DEVICE_CHANNELS) {
    RTC_LOG(LS_ERROR) << "Too many channels on device (mChannelsPerFrame = "
                      << streamFormat.mChannelsPerFrame << ")";
    return -1;
  }

  if (_ptrAudioBuffer && streamFormat.mChannelsPerFrame != _recChannels) {
    RTC_LOG(LS_ERROR) << "Changing channels not supported (mChannelsPerFrame = "
                      << streamFormat.mChannelsPerFrame << ")";
    return -1;
  }

  RTC_LOG(LS_VERBOSE) << "Stream format:";
  RTC_LOG(LS_VERBOSE) << "mSampleRate = " << streamFormat.mSampleRate
                      << ", mChannelsPerFrame = "
                      << streamFormat.mChannelsPerFrame;
  RTC_LOG(LS_VERBOSE) << "mBytesPerPacket = " << streamFormat.mBytesPerPacket
                      << ", mFramesPerPacket = "
                      << streamFormat.mFramesPerPacket;
  RTC_LOG(LS_VERBOSE) << "mBytesPerFrame = " << streamFormat.mBytesPerFrame
                      << ", mBitsPerChannel = " << streamFormat.mBitsPerChannel;
  RTC_LOG(LS_VERBOSE) << "mFormatFlags = " << streamFormat.mFormatFlags;
  logCAMsg(rtc::LS_VERBOSE, "mFormatID", (const char*)&streamFormat.mFormatID);

  if (propertyAddress.mScope == kAudioDevicePropertyScopeInput) {
    const int io_block_size_samples = streamFormat.mChannelsPerFrame *
                                      streamFormat.mSampleRate / 100 *
                                      N_BLOCKS_IO;
    if (io_block_size_samples > _captureBufSizeSamples) {
      RTC_LOG(LS_ERROR) << "Input IO block size (" << io_block_size_samples
                        << ") is larger than ring buffer ("
                        << _captureBufSizeSamples << ")";
      return -1;
    }

    memcpy(&_inStreamFormat, &streamFormat, sizeof(streamFormat));

    if (_inStreamFormat.mChannelsPerFrame >= 2 && (_recChannels == 2)) {
      _inDesiredFormat.mChannelsPerFrame = 2;
    } else {
      // Disable stereo recording when we only have one channel on the device.
      _inDesiredFormat.mChannelsPerFrame = 1;
      _recChannels = 1;
      RTC_LOG(LS_VERBOSE) << "Stereo recording unavailable on this device";
    }

    // Recreate the converter with the new format
    // TODO(xians): make this thread safe
    WEBRTC_CA_RETURN_ON_ERR(AudioConverterDispose(_captureConverter));

    WEBRTC_CA_RETURN_ON_ERR(AudioConverterNew(&streamFormat, &_inDesiredFormat,
                                              &_captureConverter));
  } else {
    memcpy(&_outStreamFormat, &streamFormat, sizeof(streamFormat));

    // Our preferred format to work with
    if (_outStreamFormat.mChannelsPerFrame < 2) {
      _playChannels = 1;
      RTC_LOG(LS_VERBOSE) << "Stereo playout unavailable on this device";
    }
    WEBRTC_CA_RETURN_ON_ERR(SetDesiredPlayoutFormat());
  }
  return 0;
}

  // RingRTC changes (code removed) to avoid speaker panning

int32_t AudioDeviceMac::HandleProcessorOverload(
    const AudioObjectPropertyAddress propertyAddress) {
  // TODO(xians): we probably want to notify the user in some way of the
  // overload. However, the Windows interpretations of these errors seem to
  // be more severe than what ProcessorOverload is thrown for.
  //
  // We don't log the notification, as it's sent from the HAL's IO thread. We
  // don't want to slow it down even further.
  if (propertyAddress.mScope == kAudioDevicePropertyScopeInput) {
    // RTC_LOG(LS_WARNING) << "Capture processor // overload";
    //_callback->ProblemIsReported(
    // SndCardStreamObserver::ERecordingProblem);
  } else {
    // RTC_LOG(LS_WARNING) << "Render processor overload";
    //_callback->ProblemIsReported(
    // SndCardStreamObserver::EPlaybackProblem);
  }

  return 0;
}

// ============================================================================
//                                  Thread Methods
// ============================================================================

OSStatus AudioDeviceMac::deviceIOProc(AudioDeviceID,
                                      const AudioTimeStamp*,
                                      const AudioBufferList* inputData,
                                      const AudioTimeStamp* inputTime,
                                      AudioBufferList* outputData,
                                      const AudioTimeStamp* outputTime,
                                      void* clientData) {
  AudioDeviceMac* ptrThis = (AudioDeviceMac*)clientData;
  RTC_DCHECK(ptrThis != NULL);

  ptrThis->implDeviceIOProc(inputData, inputTime, outputData, outputTime);

  // AudioDeviceIOProc functions are supposed to return 0
  return 0;
}

OSStatus AudioDeviceMac::outConverterProc(AudioConverterRef,
                                          UInt32* numberDataPackets,
                                          AudioBufferList* data,
                                          AudioStreamPacketDescription**,
                                          void* userData) {
  AudioDeviceMac* ptrThis = (AudioDeviceMac*)userData;
  RTC_DCHECK(ptrThis != NULL);

  return ptrThis->implOutConverterProc(numberDataPackets, data);
}

OSStatus AudioDeviceMac::inDeviceIOProc(AudioDeviceID,
                                        const AudioTimeStamp*,
                                        const AudioBufferList* inputData,
                                        const AudioTimeStamp* inputTime,
                                        AudioBufferList*,
                                        const AudioTimeStamp*,
                                        void* clientData) {
  AudioDeviceMac* ptrThis = (AudioDeviceMac*)clientData;
  RTC_DCHECK(ptrThis != NULL);

  ptrThis->implInDeviceIOProc(inputData, inputTime);

  // AudioDeviceIOProc functions are supposed to return 0
  return 0;
}

OSStatus AudioDeviceMac::inConverterProc(
    AudioConverterRef,
    UInt32* numberDataPackets,
    AudioBufferList* data,
    AudioStreamPacketDescription** /*dataPacketDescription*/,
    void* userData) {
  AudioDeviceMac* ptrThis = static_cast<AudioDeviceMac*>(userData);
  RTC_DCHECK(ptrThis != NULL);

  return ptrThis->implInConverterProc(numberDataPackets, data);
}

OSStatus AudioDeviceMac::implDeviceIOProc(const AudioBufferList* inputData,
                                          const AudioTimeStamp* inputTime,
                                          AudioBufferList* outputData,
                                          const AudioTimeStamp* outputTime) {
  OSStatus err = noErr;
  UInt64 outputTimeNs = AudioConvertHostTimeToNanos(outputTime->mHostTime);
  UInt64 nowNs = AudioConvertHostTimeToNanos(AudioGetCurrentHostTime());

  if (!_twoDevices && _recording) {
    implInDeviceIOProc(inputData, inputTime);
  }

  // Check if we should close down audio device
  // Double-checked locking optimization to remove locking overhead
  if (_doStop) {
    MutexLock lock(&mutex_);
    if (_doStop) {
      if (_twoDevices || (!_recording && !_playing)) {
        // In the case of a shared device, the single driving ioProc
        // is stopped here
        WEBRTC_CA_LOG_ERR(AudioDeviceStop(_outputDeviceID, _deviceIOProcID));
        WEBRTC_CA_LOG_WARN(
            AudioDeviceDestroyIOProcID(_outputDeviceID, _deviceIOProcID));
        if (err == noErr) {
          RTC_LOG(LS_VERBOSE) << "Playout or shared device stopped";
        }
      }

      _doStop = false;
      _stopEvent.Set();
      return 0;
    }
  }

  if (!_playing) {
    // This can be the case when a shared device is capturing but not
    // rendering. We allow the checks above before returning to avoid a
    // timeout when capturing is stopped.
    return 0;
  }

  RTC_DCHECK(_outStreamFormat.mBytesPerFrame != 0);
  UInt32 size =
      outputData->mBuffers->mDataByteSize / _outStreamFormat.mBytesPerFrame;

  // TODO(xians): signal an error somehow?
  err = AudioConverterFillComplexBuffer(_renderConverter, outConverterProc,
                                        this, &size, outputData, NULL);
  if (err != noErr) {
    if (err == 1) {
      // This is our own error.
      RTC_LOG(LS_ERROR) << "Error in AudioConverterFillComplexBuffer()";
      return 1;
    } else {
      logCAMsg(rtc::LS_ERROR, "Error in AudioConverterFillComplexBuffer()",
               (const char*)&err);
      return 1;
    }
  }

  ring_buffer_size_t bufSizeSamples =
      PaUtil_GetRingBufferReadAvailable(_paRenderBuffer);

  int32_t renderDelayUs =
      static_cast<int32_t>(1e-3 * (outputTimeNs - nowNs) + 0.5);
  renderDelayUs += static_cast<int32_t>(
      (1.0e6 * bufSizeSamples) / _outDesiredFormat.mChannelsPerFrame /
          _outDesiredFormat.mSampleRate +
      0.5);

  _renderDelayUs = renderDelayUs;

  return 0;
}

OSStatus AudioDeviceMac::implOutConverterProc(UInt32* numberDataPackets,
                                              AudioBufferList* data) {
  RTC_DCHECK(data->mNumberBuffers == 1);
  ring_buffer_size_t numSamples =
      *numberDataPackets * _outDesiredFormat.mChannelsPerFrame;

  data->mBuffers->mNumberChannels = _outDesiredFormat.mChannelsPerFrame;
  // Always give the converter as much as it wants, zero padding as required.
  data->mBuffers->mDataByteSize =
      *numberDataPackets * _outDesiredFormat.mBytesPerPacket;
  data->mBuffers->mData = _renderConvertData;
  memset(_renderConvertData, 0, sizeof(_renderConvertData));

  PaUtil_ReadRingBuffer(_paRenderBuffer, _renderConvertData, numSamples);

  kern_return_t kernErr = semaphore_signal_all(_renderSemaphore);
  if (kernErr != KERN_SUCCESS) {
    RTC_LOG(LS_ERROR) << "semaphore_signal_all() error: " << kernErr;
    return 1;
  }

  return 0;
}

OSStatus AudioDeviceMac::implInDeviceIOProc(const AudioBufferList* inputData,
                                            const AudioTimeStamp* inputTime) {
  OSStatus err = noErr;
  UInt64 inputTimeNs = AudioConvertHostTimeToNanos(inputTime->mHostTime);
  UInt64 nowNs = AudioConvertHostTimeToNanos(AudioGetCurrentHostTime());

  // Check if we should close down audio device
  // Double-checked locking optimization to remove locking overhead
  if (_doStopRec) {
    MutexLock lock(&mutex_);
    if (_doStopRec) {
      // This will be signalled only when a shared device is not in use.
      WEBRTC_CA_LOG_ERR(AudioDeviceStop(_inputDeviceID, _inDeviceIOProcID));
      WEBRTC_CA_LOG_WARN(
          AudioDeviceDestroyIOProcID(_inputDeviceID, _inDeviceIOProcID));
      if (err == noErr) {
        RTC_LOG(LS_VERBOSE) << "Recording device stopped";
      }

      _doStopRec = false;
      _stopEventRec.Set();
      return 0;
    }
  }

  if (!_recording) {
    // Allow above checks to avoid a timeout on stopping capture.
    return 0;
  }

  ring_buffer_size_t bufSizeSamples =
      PaUtil_GetRingBufferReadAvailable(_paCaptureBuffer);

  int32_t captureDelayUs =
      static_cast<int32_t>(1e-3 * (nowNs - inputTimeNs) + 0.5);
  captureDelayUs += static_cast<int32_t>((1.0e6 * bufSizeSamples) /
                                             _inStreamFormat.mChannelsPerFrame /
                                             _inStreamFormat.mSampleRate +
                                         0.5);

  _captureDelayUs = captureDelayUs;

  RTC_DCHECK(inputData->mNumberBuffers == 1);
  ring_buffer_size_t numSamples = inputData->mBuffers->mDataByteSize *
                                  _inStreamFormat.mChannelsPerFrame /
                                  _inStreamFormat.mBytesPerPacket;
  PaUtil_WriteRingBuffer(_paCaptureBuffer, inputData->mBuffers->mData,
                         numSamples);

  kern_return_t kernErr = semaphore_signal_all(_captureSemaphore);
  if (kernErr != KERN_SUCCESS) {
    RTC_LOG(LS_ERROR) << "semaphore_signal_all() error: " << kernErr;
  }

  return err;
}

OSStatus AudioDeviceMac::implInConverterProc(UInt32* numberDataPackets,
                                             AudioBufferList* data) {
  RTC_DCHECK(data->mNumberBuffers == 1);
  ring_buffer_size_t numSamples =
      *numberDataPackets * _inStreamFormat.mChannelsPerFrame;

  while (PaUtil_GetRingBufferReadAvailable(_paCaptureBuffer) < numSamples) {
    mach_timespec_t timeout;
    timeout.tv_sec = 0;
    timeout.tv_nsec = TIMER_PERIOD_MS;

    kern_return_t kernErr = semaphore_timedwait(_captureSemaphore, timeout);
    if (kernErr == KERN_OPERATION_TIMED_OUT) {
      int32_t signal = _captureDeviceIsAlive;
      if (signal == 0) {
        // The capture device is no longer alive; stop the worker thread.
        *numberDataPackets = 0;
        return 1;
      }
    } else if (kernErr != KERN_SUCCESS) {
      RTC_LOG(LS_ERROR) << "semaphore_wait() error: " << kernErr;
    }
  }

  // Pass the read pointer directly to the converter to avoid a memcpy.
  void* dummyPtr;
  ring_buffer_size_t dummySize;
  PaUtil_GetRingBufferReadRegions(_paCaptureBuffer, numSamples,
                                  &data->mBuffers->mData, &numSamples,
                                  &dummyPtr, &dummySize);
  PaUtil_AdvanceRingBufferReadIndex(_paCaptureBuffer, numSamples);

  data->mBuffers->mNumberChannels = _inStreamFormat.mChannelsPerFrame;
  *numberDataPackets = numSamples / _inStreamFormat.mChannelsPerFrame;
  data->mBuffers->mDataByteSize =
      *numberDataPackets * _inStreamFormat.mBytesPerPacket;

  return 0;
}

bool AudioDeviceMac::RenderWorkerThread() {
  ring_buffer_size_t numSamples =
      ENGINE_PLAY_BUF_SIZE_IN_SAMPLES * _outDesiredFormat.mChannelsPerFrame;
  while (PaUtil_GetRingBufferWriteAvailable(_paRenderBuffer) -
             _renderDelayOffsetSamples <
         numSamples) {
    mach_timespec_t timeout;
    timeout.tv_sec = 0;
    timeout.tv_nsec = TIMER_PERIOD_MS;

    kern_return_t kernErr = semaphore_timedwait(_renderSemaphore, timeout);
    if (kernErr == KERN_OPERATION_TIMED_OUT) {
      int32_t signal = _renderDeviceIsAlive;
      if (signal == 0) {
        // The render device is no longer alive; stop the worker thread.
        return false;
      }
    } else if (kernErr != KERN_SUCCESS) {
      RTC_LOG(LS_ERROR) << "semaphore_timedwait() error: " << kernErr;
    }
  }

  int8_t playBuffer[4 * ENGINE_PLAY_BUF_SIZE_IN_SAMPLES];

  if (!_ptrAudioBuffer) {
    RTC_LOG(LS_ERROR) << "capture AudioBuffer is invalid";
    return false;
  }

  // Ask for new PCM data to be played out using the AudioDeviceBuffer.
  uint32_t nSamples =
      _ptrAudioBuffer->RequestPlayoutData(ENGINE_PLAY_BUF_SIZE_IN_SAMPLES);

  nSamples = _ptrAudioBuffer->GetPlayoutData(playBuffer);
  if (nSamples != ENGINE_PLAY_BUF_SIZE_IN_SAMPLES) {
    RTC_LOG(LS_ERROR) << "invalid number of output samples(" << nSamples << ")";
  }

  uint32_t nOutSamples = nSamples * _outDesiredFormat.mChannelsPerFrame;

  SInt16* pPlayBuffer = (SInt16*)&playBuffer;
  // RingRTC changes (code removed) to avoid speaker panning

  PaUtil_WriteRingBuffer(_paRenderBuffer, pPlayBuffer, nOutSamples);

  return true;
}

bool AudioDeviceMac::CaptureWorkerThread() {
  OSStatus err = noErr;
  UInt32 noRecSamples =
      ENGINE_REC_BUF_SIZE_IN_SAMPLES * _inDesiredFormat.mChannelsPerFrame;
  SInt16 recordBuffer[noRecSamples];
  UInt32 size = ENGINE_REC_BUF_SIZE_IN_SAMPLES;

  AudioBufferList engineBuffer;
  engineBuffer.mNumberBuffers = 1;  // Interleaved channels.
  engineBuffer.mBuffers->mNumberChannels = _inDesiredFormat.mChannelsPerFrame;
  engineBuffer.mBuffers->mDataByteSize =
      _inDesiredFormat.mBytesPerPacket * noRecSamples;
  engineBuffer.mBuffers->mData = recordBuffer;

  err = AudioConverterFillComplexBuffer(_captureConverter, inConverterProc,
                                        this, &size, &engineBuffer, NULL);
  if (err != noErr) {
    if (err == 1) {
      // This is our own error.
      return false;
    } else {
      logCAMsg(rtc::LS_ERROR, "Error in AudioConverterFillComplexBuffer()",
               (const char*)&err);
      return false;
    }
  }

  // TODO(xians): what if the returned size is incorrect?
  if (size == ENGINE_REC_BUF_SIZE_IN_SAMPLES) {
    int32_t msecOnPlaySide;
    int32_t msecOnRecordSide;

    int32_t captureDelayUs = _captureDelayUs;
    int32_t renderDelayUs = _renderDelayUs;

    msecOnPlaySide =
        static_cast<int32_t>(1e-3 * (renderDelayUs + _renderLatencyUs) + 0.5);
    msecOnRecordSide =
        static_cast<int32_t>(1e-3 * (captureDelayUs + _captureLatencyUs) + 0.5);

    if (!_ptrAudioBuffer) {
      RTC_LOG(LS_ERROR) << "capture AudioBuffer is invalid";
      return false;
    }

    // store the recorded buffer (no action will be taken if the
    // #recorded samples is not a full buffer)
    _ptrAudioBuffer->SetRecordedBuffer((int8_t*)&recordBuffer, (uint32_t)size);
    _ptrAudioBuffer->SetVQEData(msecOnPlaySide, msecOnRecordSide);
    _ptrAudioBuffer->SetTypingStatus(KeyPressed());

    // deliver recorded samples at specified sample rate, mic level etc.
    // to the observer using callback
    _ptrAudioBuffer->DeliverRecordedData();
  } else {
    // RingRTC change to log more information around audio capture
    RTC_LOG(LS_ERROR) << "Ignoring captured audio samples for invalid size of " << size;
  }

  return true;
}

bool AudioDeviceMac::KeyPressed() {
  bool key_down = false;
  // Loop through all Mac virtual key constant values.
  for (unsigned int key_index = 0; key_index < arraysize(prev_key_state_);
       ++key_index) {
    bool keyState =
        CGEventSourceKeyState(kCGEventSourceStateHIDSystemState, key_index);
    // A false -> true change in keymap means a key is pressed.
    key_down |= (keyState && !prev_key_state_[key_index]);
    // Save current state.
    prev_key_state_[key_index] = keyState;
  }
  return key_down;
}
}  // namespace webrtc<|MERGE_RESOLUTION|>--- conflicted
+++ resolved
@@ -1318,15 +1318,10 @@
     // rendering has ended before stopping itself.
     if (_recording && captureDeviceIsAlive == 1) {
       _recording = false;
-<<<<<<< HEAD
       // RingRTC change to log more information around audio capture
       RTC_LOG(LS_WARNING) << "Stopped recording";
       _doStop = true;     // Signal to io proc to stop audio device
       mutex_.Unlock();    // Cannot be under lock, risk of deadlock
-=======
-      _doStop = true;   // Signal to io proc to stop audio device
-      mutex_.Unlock();  // Cannot be under lock, risk of deadlock
->>>>>>> 44bc8e96
       if (!_stopEvent.Wait(TimeDelta::Seconds(2))) {
         MutexLock lockScoped(&mutex_);
         RTC_LOG(LS_WARNING) << "Timed out stopping the shared IOProc."
