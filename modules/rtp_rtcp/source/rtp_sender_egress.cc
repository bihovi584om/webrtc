/*
 *  Copyright (c) 2019 The WebRTC project authors. All Rights Reserved.
 *
 *  Use of this source code is governed by a BSD-style license
 *  that can be found in the LICENSE file in the root of the source
 *  tree. An additional intellectual property rights grant can be found
 *  in the file PATENTS.  All contributing project authors may
 *  be found in the AUTHORS file in the root of the source tree.
 */

#include "modules/rtp_rtcp/source/rtp_sender_egress.h"

#include <algorithm>
#include <limits>
#include <memory>
#include <utility>

#include "absl/strings/match.h"
#include "api/transport/field_trial_based_config.h"
#include "logging/rtc_event_log/events/rtc_event_rtp_packet_outgoing.h"
#include "rtc_base/logging.h"
#include "rtc_base/task_utils/to_queued_task.h"

namespace webrtc {
namespace {
constexpr uint32_t kTimestampTicksPerMs = 90;
constexpr int kSendSideDelayWindowMs = 1000;
constexpr int kBitrateStatisticsWindowMs = 1000;
constexpr size_t kRtpSequenceNumberMapMaxEntries = 1 << 13;
constexpr TimeDelta kUpdateInterval =
    TimeDelta::Millis(kBitrateStatisticsWindowMs);

bool IsTrialSetTo(const WebRtcKeyValueConfig* field_trials,
                  absl::string_view name,
                  absl::string_view value) {
  FieldTrialBasedConfig default_trials;
  auto& trials = field_trials ? *field_trials : default_trials;
  return absl::StartsWith(trials.Lookup(name), value);
}
}  // namespace

RtpSenderEgress::NonPacedPacketSender::NonPacedPacketSender(
    RtpSenderEgress* sender,
<<<<<<< HEAD
    SequenceNumberAssigner* sequence_number_assigner)
    : transport_sequence_number_(0),
      sender_(sender),
      sequence_number_assigner_(sequence_number_assigner) {
  RTC_DCHECK(sequence_number_assigner_);
=======
    PacketSequencer* sequencer)
    : transport_sequence_number_(0), sender_(sender), sequencer_(sequencer) {
  RTC_DCHECK(sequencer);
>>>>>>> cbad18b1
}
RtpSenderEgress::NonPacedPacketSender::~NonPacedPacketSender() = default;

void RtpSenderEgress::NonPacedPacketSender::EnqueuePackets(
    std::vector<std::unique_ptr<RtpPacketToSend>> packets) {
  for (auto& packet : packets) {
    PrepareForSend(packet.get());
    sender_->SendPacket(packet.get(), PacedPacketInfo());
  }
  auto fec_packets = sender_->FetchFecPackets();
  if (!fec_packets.empty()) {
<<<<<<< HEAD
    // Don't generate sequence numbers for flexfec, they are already running on
    // an internally maintained sequence.
    const bool generate_sequence_numbers = !sender_->FlexFecSsrc().has_value();

    for (auto& packet : fec_packets) {
      if (generate_sequence_numbers) {
        sequence_number_assigner_->AssignSequenceNumber(packet.get());
      }
      PrepareForSend(packet.get());
    }
=======
>>>>>>> cbad18b1
    EnqueuePackets(std::move(fec_packets));
  }
}

void RtpSenderEgress::NonPacedPacketSender::PrepareForSend(
    RtpPacketToSend* packet) {
<<<<<<< HEAD
=======
  // Assign sequence numbers, but not for flexfec which is already running on
  // an internally maintained sequence number series.
  if (packet->Ssrc() != sender_->FlexFecSsrc()) {
    sequencer_->Sequence(*packet);
  }
>>>>>>> cbad18b1
  if (!packet->SetExtension<TransportSequenceNumber>(
          ++transport_sequence_number_)) {
    --transport_sequence_number_;
  }
  packet->ReserveExtension<TransmissionOffset>();
  packet->ReserveExtension<AbsoluteSendTime>();
}

RtpSenderEgress::RtpSenderEgress(const RtpRtcpInterface::Configuration& config,
                                 RtpPacketHistory* packet_history)
    : worker_queue_(TaskQueueBase::Current()),
      ssrc_(config.local_media_ssrc),
      rtx_ssrc_(config.rtx_send_ssrc),
      flexfec_ssrc_(config.fec_generator ? config.fec_generator->FecSsrc()
                                         : absl::nullopt),
      populate_network2_timestamp_(config.populate_network2_timestamp),
      send_side_bwe_with_overhead_(
          !IsTrialSetTo(config.field_trials,
                        "WebRTC-SendSideBwe-WithOverhead",
                        "Disabled")),
      clock_(config.clock),
      packet_history_(packet_history),
      transport_(config.outgoing_transport),
      event_log_(config.event_log),
#if BWE_TEST_LOGGING_COMPILE_TIME_ENABLE
      is_audio_(config.audio),
#endif
      need_rtp_packet_infos_(config.need_rtp_packet_infos),
      fec_generator_(config.fec_generator),
      transport_feedback_observer_(config.transport_feedback_callback),
      send_side_delay_observer_(config.send_side_delay_observer),
      send_packet_observer_(config.send_packet_observer),
      rtp_stats_callback_(config.rtp_stats_callback),
      bitrate_callback_(config.send_bitrate_observer),
      media_has_been_sent_(false),
      force_part_of_allocation_(false),
      timestamp_offset_(0),
      max_delay_it_(send_delays_.end()),
      sum_delays_ms_(0),
      total_packet_send_delay_ms_(0),
      send_rates_(kNumMediaTypes,
                  {kBitrateStatisticsWindowMs, RateStatistics::kBpsScale}),
      rtp_sequence_number_map_(need_rtp_packet_infos_
                                   ? std::make_unique<RtpSequenceNumberMap>(
                                         kRtpSequenceNumberMapMaxEntries)
                                   : nullptr) {
  RTC_DCHECK(worker_queue_);
  pacer_checker_.Detach();
  if (bitrate_callback_) {
    update_task_ = RepeatingTaskHandle::DelayedStart(worker_queue_,
                                                     kUpdateInterval, [this]() {
                                                       PeriodicUpdate();
                                                       return kUpdateInterval;
                                                     });
  }
}

RtpSenderEgress::~RtpSenderEgress() {
  RTC_DCHECK_RUN_ON(worker_queue_);
  update_task_.Stop();
}

void RtpSenderEgress::SendPacket(RtpPacketToSend* packet,
                                 const PacedPacketInfo& pacing_info) {
  RTC_DCHECK_RUN_ON(&pacer_checker_);
  RTC_DCHECK(packet);

<<<<<<< HEAD
  RTC_DCHECK(packet->packet_type().has_value());
  RTC_DCHECK(HasCorrectSsrc(*packet));

  const uint32_t packet_ssrc = packet->Ssrc();
  const int64_t now_ms = clock_->TimeInMilliseconds();

=======
  if (packet->Ssrc() == ssrc_ &&
      packet->packet_type() != RtpPacketMediaType::kRetransmission) {
    if (last_sent_seq_.has_value()) {
      RTC_DCHECK_EQ(static_cast<uint16_t>(*last_sent_seq_ + 1),
                    packet->SequenceNumber());
    }
    last_sent_seq_ = packet->SequenceNumber();
  } else if (packet->Ssrc() == rtx_ssrc_) {
    if (last_sent_rtx_seq_.has_value()) {
      RTC_DCHECK_EQ(static_cast<uint16_t>(*last_sent_rtx_seq_ + 1),
                    packet->SequenceNumber());
    }
    last_sent_rtx_seq_ = packet->SequenceNumber();
  }

  RTC_DCHECK(packet->packet_type().has_value());
  RTC_DCHECK(HasCorrectSsrc(*packet));
  if (packet->packet_type() == RtpPacketMediaType::kRetransmission) {
    RTC_DCHECK(packet->retransmitted_sequence_number().has_value());
  }

  const uint32_t packet_ssrc = packet->Ssrc();
  const int64_t now_ms = clock_->TimeInMilliseconds();

>>>>>>> cbad18b1
#if BWE_TEST_LOGGING_COMPILE_TIME_ENABLE
  worker_queue_->PostTask(
      ToQueuedTask(task_safety_, [this, now_ms, packet_ssrc]() {
        BweTestLoggingPlot(now_ms, packet_ssrc);
      }));
#endif

  if (need_rtp_packet_infos_ &&
      packet->packet_type() == RtpPacketToSend::Type::kVideo) {
    worker_queue_->PostTask(ToQueuedTask(
        task_safety_,
        [this, packet_timestamp = packet->Timestamp(),
         is_first_packet_of_frame = packet->is_first_packet_of_frame(),
         is_last_packet_of_frame = packet->Marker(),
         sequence_number = packet->SequenceNumber()]() {
          RTC_DCHECK_RUN_ON(worker_queue_);
          // Last packet of a frame, add it to sequence number info map.
          const uint32_t timestamp = packet_timestamp - timestamp_offset_;
          rtp_sequence_number_map_->InsertPacket(
              sequence_number,
              RtpSequenceNumberMap::Info(timestamp, is_first_packet_of_frame,
                                         is_last_packet_of_frame));
        }));
  }

  if (fec_generator_ && packet->fec_protect_packet()) {
    // This packet should be protected by FEC, add it to packet generator.
    RTC_DCHECK(fec_generator_);
    RTC_DCHECK(packet->packet_type() == RtpPacketMediaType::kVideo);
    absl::optional<std::pair<FecProtectionParams, FecProtectionParams>>
        new_fec_params;
    {
      MutexLock lock(&lock_);
      new_fec_params.swap(pending_fec_params_);
    }
    if (new_fec_params) {
      fec_generator_->SetProtectionParameters(new_fec_params->first,
                                              new_fec_params->second);
    }
    if (packet->is_red()) {
      RtpPacketToSend unpacked_packet(*packet);

      const rtc::CopyOnWriteBuffer buffer = packet->Buffer();
      // Grab media payload type from RED header.
      const size_t headers_size = packet->headers_size();
      unpacked_packet.SetPayloadType(buffer[headers_size]);

      // Copy the media payload into the unpacked buffer.
      uint8_t* payload_buffer =
          unpacked_packet.SetPayloadSize(packet->payload_size() - 1);
      std::copy(&packet->payload()[0] + 1,
                &packet->payload()[0] + packet->payload_size(), payload_buffer);

      fec_generator_->AddPacketAndGenerateFec(unpacked_packet);
    } else {
      // If not RED encapsulated - we can just insert packet directly.
      fec_generator_->AddPacketAndGenerateFec(*packet);
    }
  }

  // Bug webrtc:7859. While FEC is invoked from rtp_sender_video, and not after
  // the pacer, these modifications of the header below are happening after the
  // FEC protection packets are calculated. This will corrupt recovered packets
  // at the same place. It's not an issue for extensions, which are present in
  // all the packets (their content just may be incorrect on recovered packets).
  // In case of VideoTimingExtension, since it's present not in every packet,
  // data after rtp header may be corrupted if these packets are protected by
  // the FEC.
  int64_t diff_ms = now_ms - packet->capture_time_ms();
  if (packet->HasExtension<TransmissionOffset>()) {
    packet->SetExtension<TransmissionOffset>(kTimestampTicksPerMs * diff_ms);
  }
  if (packet->HasExtension<AbsoluteSendTime>()) {
    packet->SetExtension<AbsoluteSendTime>(
        AbsoluteSendTime::MsTo24Bits(now_ms));
  }

  if (packet->HasExtension<VideoTimingExtension>()) {
    if (populate_network2_timestamp_) {
      packet->set_network2_time_ms(now_ms);
    } else {
      packet->set_pacer_exit_time_ms(now_ms);
    }
  }

  const bool is_media = packet->packet_type() == RtpPacketMediaType::kAudio ||
                        packet->packet_type() == RtpPacketMediaType::kVideo;

  PacketOptions options;
  {
    MutexLock lock(&lock_);
    options.included_in_allocation = force_part_of_allocation_;
  }

  // Downstream code actually uses this flag to distinguish between media and
  // everything else.
  options.is_retransmit = !is_media;
  if (auto packet_id = packet->GetExtension<TransportSequenceNumber>()) {
    options.packet_id = *packet_id;
    options.included_in_feedback = true;
    options.included_in_allocation = true;
    AddPacketToTransportFeedback(*packet_id, *packet, pacing_info);
  }

  options.additional_data = packet->additional_data();

  if (packet->packet_type() != RtpPacketMediaType::kPadding &&
      packet->packet_type() != RtpPacketMediaType::kRetransmission) {
    UpdateDelayStatistics(packet->capture_time_ms(), now_ms, packet_ssrc);
    UpdateOnSendPacket(options.packet_id, packet->capture_time_ms(),
                       packet_ssrc);
  }

  const bool send_success = SendPacketToNetwork(*packet, options, pacing_info);

  // Put packet in retransmission history or update pending status even if
  // actual sending fails.
  if (is_media && packet->allow_retransmission()) {
    packet_history_->PutRtpPacket(std::make_unique<RtpPacketToSend>(*packet),
                                  now_ms);
  } else if (packet->retransmitted_sequence_number()) {
    packet_history_->MarkPacketAsSent(*packet->retransmitted_sequence_number());
  }

  if (send_success) {
<<<<<<< HEAD
    // |media_has_been_sent_| is used by RTPSender to figure out if it can send
=======
    // `media_has_been_sent_` is used by RTPSender to figure out if it can send
>>>>>>> cbad18b1
    // padding in the absence of transport-cc or abs-send-time.
    // In those cases media must be sent first to set a reference timestamp.
    media_has_been_sent_ = true;

    // TODO(sprang): Add support for FEC protecting all header extensions, add
    // media packet to generator here instead.

    RTC_DCHECK(packet->packet_type().has_value());
    RtpPacketMediaType packet_type = *packet->packet_type();
    RtpPacketCounter counter(*packet);
    size_t size = packet->size();
    worker_queue_->PostTask(
        ToQueuedTask(task_safety_, [this, now_ms, packet_ssrc, packet_type,
                                    counter = std::move(counter), size]() {
          RTC_DCHECK_RUN_ON(worker_queue_);
          UpdateRtpStats(now_ms, packet_ssrc, packet_type, std::move(counter),
                         size);
        }));
  }
}

RtpSendRates RtpSenderEgress::GetSendRates() const {
  MutexLock lock(&lock_);
  const int64_t now_ms = clock_->TimeInMilliseconds();
  return GetSendRatesLocked(now_ms);
}

RtpSendRates RtpSenderEgress::GetSendRatesLocked(int64_t now_ms) const {
  RtpSendRates current_rates;
  for (size_t i = 0; i < kNumMediaTypes; ++i) {
    RtpPacketMediaType type = static_cast<RtpPacketMediaType>(i);
    current_rates[type] =
        DataRate::BitsPerSec(send_rates_[i].Rate(now_ms).value_or(0));
  }
  return current_rates;
}

void RtpSenderEgress::GetDataCounters(StreamDataCounters* rtp_stats,
                                      StreamDataCounters* rtx_stats) const {
  // TODO(bugs.webrtc.org/11581): make sure rtx_rtp_stats_ and rtp_stats_ are
  // only touched on the worker thread.
  MutexLock lock(&lock_);
  *rtp_stats = rtp_stats_;
  *rtx_stats = rtx_rtp_stats_;
}

void RtpSenderEgress::ForceIncludeSendPacketsInAllocation(
    bool part_of_allocation) {
  MutexLock lock(&lock_);
  force_part_of_allocation_ = part_of_allocation;
}

bool RtpSenderEgress::MediaHasBeenSent() const {
  RTC_DCHECK_RUN_ON(&pacer_checker_);
  return media_has_been_sent_;
}

void RtpSenderEgress::SetMediaHasBeenSent(bool media_sent) {
  RTC_DCHECK_RUN_ON(&pacer_checker_);
  media_has_been_sent_ = media_sent;
}

void RtpSenderEgress::SetTimestampOffset(uint32_t timestamp) {
  RTC_DCHECK_RUN_ON(worker_queue_);
  timestamp_offset_ = timestamp;
}

std::vector<RtpSequenceNumberMap::Info> RtpSenderEgress::GetSentRtpPacketInfos(
    rtc::ArrayView<const uint16_t> sequence_numbers) const {
  RTC_DCHECK_RUN_ON(worker_queue_);
  RTC_DCHECK(!sequence_numbers.empty());
  if (!need_rtp_packet_infos_) {
    return std::vector<RtpSequenceNumberMap::Info>();
  }

  std::vector<RtpSequenceNumberMap::Info> results;
  results.reserve(sequence_numbers.size());

  for (uint16_t sequence_number : sequence_numbers) {
    const auto& info = rtp_sequence_number_map_->Get(sequence_number);
    if (!info) {
      // The empty vector will be returned. We can delay the clearing
      // of the vector until after we exit the critical section.
      return std::vector<RtpSequenceNumberMap::Info>();
    }
    results.push_back(*info);
  }

  return results;
}

void RtpSenderEgress::SetFecProtectionParameters(
    const FecProtectionParams& delta_params,
    const FecProtectionParams& key_params) {
  // TODO(sprang): Post task to pacer queue instead, one pacer is fully
  // migrated to a task queue.
  MutexLock lock(&lock_);
  pending_fec_params_.emplace(delta_params, key_params);
}

std::vector<std::unique_ptr<RtpPacketToSend>>
RtpSenderEgress::FetchFecPackets() {
  RTC_DCHECK_RUN_ON(&pacer_checker_);
  if (fec_generator_) {
    return fec_generator_->GetFecPackets();
  }
  return {};
}

bool RtpSenderEgress::HasCorrectSsrc(const RtpPacketToSend& packet) const {
  switch (*packet.packet_type()) {
    case RtpPacketMediaType::kAudio:
    case RtpPacketMediaType::kVideo:
      return packet.Ssrc() == ssrc_;
    case RtpPacketMediaType::kRetransmission:
    case RtpPacketMediaType::kPadding:
      // Both padding and retransmission must be on either the media or the
      // RTX stream.
      return packet.Ssrc() == rtx_ssrc_ || packet.Ssrc() == ssrc_;
    case RtpPacketMediaType::kForwardErrorCorrection:
      // FlexFEC is on separate SSRC, ULPFEC uses media SSRC.
      return packet.Ssrc() == ssrc_ || packet.Ssrc() == flexfec_ssrc_;
  }
  return false;
}

void RtpSenderEgress::AddPacketToTransportFeedback(
    uint16_t packet_id,
    const RtpPacketToSend& packet,
    const PacedPacketInfo& pacing_info) {
  if (transport_feedback_observer_) {
    size_t packet_size = packet.payload_size() + packet.padding_size();
    if (send_side_bwe_with_overhead_) {
      packet_size = packet.size();
    }

    RtpPacketSendInfo packet_info;
    packet_info.transport_sequence_number = packet_id;
<<<<<<< HEAD
    packet_info.rtp_sequence_number = packet.SequenceNumber();
    packet_info.length = packet_size;
    packet_info.pacing_info = pacing_info;
    packet_info.packet_type = packet.packet_type();
=======
    packet_info.rtp_timestamp = packet.Timestamp();
    packet_info.length = packet_size;
    packet_info.pacing_info = pacing_info;
    packet_info.packet_type = packet.packet_type();

    switch (*packet_info.packet_type) {
      case RtpPacketMediaType::kAudio:
      case RtpPacketMediaType::kVideo:
        packet_info.media_ssrc = ssrc_;
        packet_info.rtp_sequence_number = packet.SequenceNumber();
        break;
      case RtpPacketMediaType::kRetransmission:
        // For retransmissions, we're want to remove the original media packet
        // if the retransmit arrives - so populate that in the packet info.
        packet_info.media_ssrc = ssrc_;
        packet_info.rtp_sequence_number =
            *packet.retransmitted_sequence_number();
        break;
      case RtpPacketMediaType::kPadding:
      case RtpPacketMediaType::kForwardErrorCorrection:
        // We're not interested in feedback about these packets being received
        // or lost.
        break;
    }
    // TODO(bugs.webrtc.org/12713): Remove once downstream usage is gone.
    packet_info.ssrc = packet_info.media_ssrc.value_or(0);

>>>>>>> cbad18b1
    transport_feedback_observer_->OnAddPacket(packet_info);
  }
}

void RtpSenderEgress::UpdateDelayStatistics(int64_t capture_time_ms,
                                            int64_t now_ms,
                                            uint32_t ssrc) {
  if (!send_side_delay_observer_ || capture_time_ms <= 0)
    return;

  int avg_delay_ms = 0;
  int max_delay_ms = 0;
  uint64_t total_packet_send_delay_ms = 0;
  {
    MutexLock lock(&lock_);
    // Compute the max and average of the recent capture-to-send delays.
    // The time complexity of the current approach depends on the distribution
    // of the delay values. This could be done more efficiently.

    // Remove elements older than kSendSideDelayWindowMs.
    auto lower_bound =
        send_delays_.lower_bound(now_ms - kSendSideDelayWindowMs);
    for (auto it = send_delays_.begin(); it != lower_bound; ++it) {
      if (max_delay_it_ == it) {
        max_delay_it_ = send_delays_.end();
      }
      sum_delays_ms_ -= it->second;
    }
    send_delays_.erase(send_delays_.begin(), lower_bound);
    if (max_delay_it_ == send_delays_.end()) {
      // Removed the previous max. Need to recompute.
      RecomputeMaxSendDelay();
    }

    // Add the new element.
    RTC_DCHECK_GE(now_ms, 0);
    RTC_DCHECK_LE(now_ms, std::numeric_limits<int64_t>::max() / 2);
    RTC_DCHECK_GE(capture_time_ms, 0);
    RTC_DCHECK_LE(capture_time_ms, std::numeric_limits<int64_t>::max() / 2);
    int64_t diff_ms = now_ms - capture_time_ms;
    RTC_DCHECK_GE(diff_ms, static_cast<int64_t>(0));
    RTC_DCHECK_LE(diff_ms, std::numeric_limits<int>::max());
    int new_send_delay = rtc::dchecked_cast<int>(now_ms - capture_time_ms);
    SendDelayMap::iterator it;
    bool inserted;
    std::tie(it, inserted) =
        send_delays_.insert(std::make_pair(now_ms, new_send_delay));
    if (!inserted) {
      // TODO(terelius): If we have multiple delay measurements during the same
      // millisecond then we keep the most recent one. It is not clear that this
      // is the right decision, but it preserves an earlier behavior.
      int previous_send_delay = it->second;
      sum_delays_ms_ -= previous_send_delay;
      it->second = new_send_delay;
      if (max_delay_it_ == it && new_send_delay < previous_send_delay) {
        RecomputeMaxSendDelay();
      }
    }
    if (max_delay_it_ == send_delays_.end() ||
        it->second >= max_delay_it_->second) {
      max_delay_it_ = it;
    }
    sum_delays_ms_ += new_send_delay;
    total_packet_send_delay_ms_ += new_send_delay;
    total_packet_send_delay_ms = total_packet_send_delay_ms_;

    size_t num_delays = send_delays_.size();
    RTC_DCHECK(max_delay_it_ != send_delays_.end());
    max_delay_ms = rtc::dchecked_cast<int>(max_delay_it_->second);
    int64_t avg_ms = (sum_delays_ms_ + num_delays / 2) / num_delays;
    RTC_DCHECK_GE(avg_ms, static_cast<int64_t>(0));
    RTC_DCHECK_LE(avg_ms,
                  static_cast<int64_t>(std::numeric_limits<int>::max()));
    avg_delay_ms =
        rtc::dchecked_cast<int>((sum_delays_ms_ + num_delays / 2) / num_delays);
  }
  send_side_delay_observer_->SendSideDelayUpdated(
      avg_delay_ms, max_delay_ms, total_packet_send_delay_ms, ssrc);
}

void RtpSenderEgress::RecomputeMaxSendDelay() {
  max_delay_it_ = send_delays_.begin();
  for (auto it = send_delays_.begin(); it != send_delays_.end(); ++it) {
    if (it->second >= max_delay_it_->second) {
      max_delay_it_ = it;
    }
  }
}

void RtpSenderEgress::UpdateOnSendPacket(int packet_id,
                                         int64_t capture_time_ms,
                                         uint32_t ssrc) {
  if (!send_packet_observer_ || capture_time_ms <= 0 || packet_id == -1) {
    return;
  }

  send_packet_observer_->OnSendPacket(packet_id, capture_time_ms, ssrc);
}

bool RtpSenderEgress::SendPacketToNetwork(const RtpPacketToSend& packet,
                                          const PacketOptions& options,
                                          const PacedPacketInfo& pacing_info) {
  int bytes_sent = -1;
  if (transport_) {
    bytes_sent = transport_->SendRtp(packet.data(), packet.size(), options)
                     ? static_cast<int>(packet.size())
                     : -1;
    if (event_log_ && bytes_sent > 0) {
      event_log_->Log(std::make_unique<RtcEventRtpPacketOutgoing>(
          packet, pacing_info.probe_cluster_id));
    }
  }

  if (bytes_sent <= 0) {
    RTC_LOG(LS_WARNING) << "Transport failed to send packet.";
    return false;
  }
  return true;
}

void RtpSenderEgress::UpdateRtpStats(int64_t now_ms,
                                     uint32_t packet_ssrc,
                                     RtpPacketMediaType packet_type,
                                     RtpPacketCounter counter,
                                     size_t packet_size) {
  RTC_DCHECK_RUN_ON(worker_queue_);

  // TODO(bugs.webrtc.org/11581): send_rates_ should be touched only on the
  // worker thread.
  RtpSendRates send_rates;
  {
    MutexLock lock(&lock_);

    // TODO(bugs.webrtc.org/11581): make sure rtx_rtp_stats_ and rtp_stats_ are
    // only touched on the worker thread.
    StreamDataCounters* counters =
        packet_ssrc == rtx_ssrc_ ? &rtx_rtp_stats_ : &rtp_stats_;

    if (counters->first_packet_time_ms == -1) {
      counters->first_packet_time_ms = now_ms;
    }

    if (packet_type == RtpPacketMediaType::kForwardErrorCorrection) {
      counters->fec.Add(counter);
    } else if (packet_type == RtpPacketMediaType::kRetransmission) {
      counters->retransmitted.Add(counter);
    }
    counters->transmitted.Add(counter);

    send_rates_[static_cast<size_t>(packet_type)].Update(packet_size, now_ms);
    if (bitrate_callback_) {
      send_rates = GetSendRatesLocked(now_ms);
    }

    if (rtp_stats_callback_) {
      rtp_stats_callback_->DataCountersUpdated(*counters, packet_ssrc);
    }
  }

  // The bitrate_callback_ and rtp_stats_callback_ pointers in practice point
  // to the same object, so these callbacks could be consolidated into one.
  if (bitrate_callback_) {
    bitrate_callback_->Notify(
        send_rates.Sum().bps(),
        send_rates[RtpPacketMediaType::kRetransmission].bps(), ssrc_);
  }
}

void RtpSenderEgress::PeriodicUpdate() {
  RTC_DCHECK_RUN_ON(worker_queue_);
  RTC_DCHECK(bitrate_callback_);
  RtpSendRates send_rates = GetSendRates();
  bitrate_callback_->Notify(
      send_rates.Sum().bps(),
      send_rates[RtpPacketMediaType::kRetransmission].bps(), ssrc_);
}

#if BWE_TEST_LOGGING_COMPILE_TIME_ENABLE
void RtpSenderEgress::BweTestLoggingPlot(int64_t now_ms, uint32_t packet_ssrc) {
  RTC_DCHECK_RUN_ON(worker_queue_);

  const auto rates = GetSendRates();
  if (is_audio_) {
    BWE_TEST_LOGGING_PLOT_WITH_SSRC(1, "AudioTotBitrate_kbps", now_ms,
                                    rates.Sum().kbps(), packet_ssrc);
    BWE_TEST_LOGGING_PLOT_WITH_SSRC(
        1, "AudioNackBitrate_kbps", now_ms,
        rates[RtpPacketMediaType::kRetransmission].kbps(), packet_ssrc);
  } else {
    BWE_TEST_LOGGING_PLOT_WITH_SSRC(1, "VideoTotBitrate_kbps", now_ms,
                                    rates.Sum().kbps(), packet_ssrc);
    BWE_TEST_LOGGING_PLOT_WITH_SSRC(
        1, "VideoNackBitrate_kbps", now_ms,
        rates[RtpPacketMediaType::kRetransmission].kbps(), packet_ssrc);
  }
}
#endif  // BWE_TEST_LOGGING_COMPILE_TIME_ENABLE

}  // namespace webrtc<|MERGE_RESOLUTION|>--- conflicted
+++ resolved
@@ -41,17 +41,9 @@
 
 RtpSenderEgress::NonPacedPacketSender::NonPacedPacketSender(
     RtpSenderEgress* sender,
-<<<<<<< HEAD
-    SequenceNumberAssigner* sequence_number_assigner)
-    : transport_sequence_number_(0),
-      sender_(sender),
-      sequence_number_assigner_(sequence_number_assigner) {
-  RTC_DCHECK(sequence_number_assigner_);
-=======
     PacketSequencer* sequencer)
     : transport_sequence_number_(0), sender_(sender), sequencer_(sequencer) {
   RTC_DCHECK(sequencer);
->>>>>>> cbad18b1
 }
 RtpSenderEgress::NonPacedPacketSender::~NonPacedPacketSender() = default;
 
@@ -63,33 +55,17 @@
   }
   auto fec_packets = sender_->FetchFecPackets();
   if (!fec_packets.empty()) {
-<<<<<<< HEAD
-    // Don't generate sequence numbers for flexfec, they are already running on
-    // an internally maintained sequence.
-    const bool generate_sequence_numbers = !sender_->FlexFecSsrc().has_value();
-
-    for (auto& packet : fec_packets) {
-      if (generate_sequence_numbers) {
-        sequence_number_assigner_->AssignSequenceNumber(packet.get());
-      }
-      PrepareForSend(packet.get());
-    }
-=======
->>>>>>> cbad18b1
     EnqueuePackets(std::move(fec_packets));
   }
 }
 
 void RtpSenderEgress::NonPacedPacketSender::PrepareForSend(
     RtpPacketToSend* packet) {
-<<<<<<< HEAD
-=======
   // Assign sequence numbers, but not for flexfec which is already running on
   // an internally maintained sequence number series.
   if (packet->Ssrc() != sender_->FlexFecSsrc()) {
     sequencer_->Sequence(*packet);
   }
->>>>>>> cbad18b1
   if (!packet->SetExtension<TransportSequenceNumber>(
           ++transport_sequence_number_)) {
     --transport_sequence_number_;
@@ -157,14 +133,6 @@
   RTC_DCHECK_RUN_ON(&pacer_checker_);
   RTC_DCHECK(packet);
 
-<<<<<<< HEAD
-  RTC_DCHECK(packet->packet_type().has_value());
-  RTC_DCHECK(HasCorrectSsrc(*packet));
-
-  const uint32_t packet_ssrc = packet->Ssrc();
-  const int64_t now_ms = clock_->TimeInMilliseconds();
-
-=======
   if (packet->Ssrc() == ssrc_ &&
       packet->packet_type() != RtpPacketMediaType::kRetransmission) {
     if (last_sent_seq_.has_value()) {
@@ -189,7 +157,6 @@
   const uint32_t packet_ssrc = packet->Ssrc();
   const int64_t now_ms = clock_->TimeInMilliseconds();
 
->>>>>>> cbad18b1
 #if BWE_TEST_LOGGING_COMPILE_TIME_ENABLE
   worker_queue_->PostTask(
       ToQueuedTask(task_safety_, [this, now_ms, packet_ssrc]() {
@@ -315,11 +282,7 @@
   }
 
   if (send_success) {
-<<<<<<< HEAD
-    // |media_has_been_sent_| is used by RTPSender to figure out if it can send
-=======
     // `media_has_been_sent_` is used by RTPSender to figure out if it can send
->>>>>>> cbad18b1
     // padding in the absence of transport-cc or abs-send-time.
     // In those cases media must be sent first to set a reference timestamp.
     media_has_been_sent_ = true;
@@ -458,12 +421,6 @@
 
     RtpPacketSendInfo packet_info;
     packet_info.transport_sequence_number = packet_id;
-<<<<<<< HEAD
-    packet_info.rtp_sequence_number = packet.SequenceNumber();
-    packet_info.length = packet_size;
-    packet_info.pacing_info = pacing_info;
-    packet_info.packet_type = packet.packet_type();
-=======
     packet_info.rtp_timestamp = packet.Timestamp();
     packet_info.length = packet_size;
     packet_info.pacing_info = pacing_info;
@@ -491,7 +448,6 @@
     // TODO(bugs.webrtc.org/12713): Remove once downstream usage is gone.
     packet_info.ssrc = packet_info.media_ssrc.value_or(0);
 
->>>>>>> cbad18b1
     transport_feedback_observer_->OnAddPacket(packet_info);
   }
 }
