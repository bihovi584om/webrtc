/*
 *  Copyright (c) 2012 The WebRTC project authors. All Rights Reserved.
 *
 *  Use of this source code is governed by a BSD-style license
 *  that can be found in the LICENSE file in the root of the source
 *  tree. An additional intellectual property rights grant can be found
 *  in the file PATENTS.  All contributing project authors may
 *  be found in the AUTHORS file in the root of the source tree.
 */

#ifndef MODULES_RTP_RTCP_SOURCE_RTP_RTCP_IMPL_H_
#define MODULES_RTP_RTCP_SOURCE_RTP_RTCP_IMPL_H_

#include <stddef.h>
#include <stdint.h>

#include <memory>
#include <set>
#include <string>
#include <vector>

#include "absl/types/optional.h"
#include "api/rtp_headers.h"
#include "api/video/video_bitrate_allocation.h"
#include "modules/include/module_fec_types.h"
#include "modules/remote_bitrate_estimator/include/remote_bitrate_estimator.h"
#include "modules/rtp_rtcp/include/rtp_rtcp.h"
#include "modules/rtp_rtcp/include/rtp_rtcp_defines.h"  // RTCPPacketType
#include "modules/rtp_rtcp/source/deprecated/deprecated_rtp_sender_egress.h"
<<<<<<< HEAD
=======
#include "modules/rtp_rtcp/source/packet_sequencer.h"
>>>>>>> cbad18b1
#include "modules/rtp_rtcp/source/rtcp_packet/tmmb_item.h"
#include "modules/rtp_rtcp/source/rtcp_receiver.h"
#include "modules/rtp_rtcp/source/rtcp_sender.h"
#include "modules/rtp_rtcp/source/rtp_packet_history.h"
#include "modules/rtp_rtcp/source/rtp_packet_to_send.h"
#include "modules/rtp_rtcp/source/rtp_sender.h"
#include "rtc_base/gtest_prod_util.h"
#include "rtc_base/synchronization/mutex.h"

namespace webrtc {

class Clock;
struct PacedPacketInfo;
struct RTPVideoHeader;

// DEPRECATED.
class ModuleRtpRtcpImpl : public RtpRtcp, public RTCPReceiver::ModuleRtpRtcp {
 public:
  explicit ModuleRtpRtcpImpl(
      const RtpRtcpInterface::Configuration& configuration);
  ~ModuleRtpRtcpImpl() override;

  // Returns the number of milliseconds until the module want a worker thread to
  // call Process.
  int64_t TimeUntilNextProcess() override;

  // Process any pending tasks such as timeouts.
  void Process() override;

  // Receiver part.

  // Called when we receive an RTCP packet.
  void IncomingRtcpPacket(const uint8_t* incoming_packet,
                          size_t incoming_packet_length) override;

  void SetRemoteSSRC(uint32_t ssrc) override;
  void SetLocalSsrc(uint32_t ssrc) override;

  // Sender part.
  void RegisterSendPayloadFrequency(int payload_type,
                                    int payload_frequency) override;

  int32_t DeRegisterSendPayload(int8_t payload_type) override;

  void SetExtmapAllowMixed(bool extmap_allow_mixed) override;

  // Register RTP header extension.
  void RegisterRtpHeaderExtension(absl::string_view uri, int id) override;
  int32_t DeregisterSendRtpHeaderExtension(RTPExtensionType type) override;
  void DeregisterSendRtpHeaderExtension(absl::string_view uri) override;

  bool SupportsPadding() const override;
  bool SupportsRtxPayloadPadding() const override;

  // Get start timestamp.
  uint32_t StartTimestamp() const override;

  // Configure start timestamp, default is a random number.
  void SetStartTimestamp(uint32_t timestamp) override;

  uint16_t SequenceNumber() const override;

  // Set SequenceNumber, default is a random number.
  void SetSequenceNumber(uint16_t seq) override;

  void SetRtpState(const RtpState& rtp_state) override;
  void SetRtxState(const RtpState& rtp_state) override;
  RtpState GetRtpState() const override;
  RtpState GetRtxState() const override;

  void SetNonSenderRttMeasurement(bool enabled) override {}

  uint32_t SSRC() const override { return rtcp_sender_.SSRC(); }

  void SetRid(const std::string& rid) override;

  void SetMid(const std::string& mid) override;

  void SetCsrcs(const std::vector<uint32_t>& csrcs) override;

  RTCPSender::FeedbackState GetFeedbackState();

  void SetRtxSendStatus(int mode) override;
  int RtxSendStatus() const override;
  absl::optional<uint32_t> RtxSsrc() const override;

  void SetRtxSendPayloadType(int payload_type,
                             int associated_payload_type) override;

  absl::optional<uint32_t> FlexfecSsrc() const override;

  // Sends kRtcpByeCode when going from true to false.
  int32_t SetSendingStatus(bool sending) override;

  bool Sending() const override;

  // Drops or relays media packets.
  void SetSendingMediaStatus(bool sending) override;

  bool SendingMedia() const override;

  bool IsAudioConfigured() const override;

  void SetAsPartOfAllocation(bool part_of_allocation) override;

  bool OnSendingRtpFrame(uint32_t timestamp,
                         int64_t capture_time_ms,
                         int payload_type,
                         bool force_sender_report) override;

  bool TrySendPacket(RtpPacketToSend* packet,
                     const PacedPacketInfo& pacing_info) override;

  void SetFecProtectionParams(const FecProtectionParams& delta_params,
                              const FecProtectionParams& key_params) override;

  std::vector<std::unique_ptr<RtpPacketToSend>> FetchFecPackets() override;

  void OnPacketsAcknowledged(
      rtc::ArrayView<const uint16_t> sequence_numbers) override;

  std::vector<std::unique_ptr<RtpPacketToSend>> GeneratePadding(
      size_t target_size_bytes) override;

  std::vector<RtpSequenceNumberMap::Info> GetSentRtpPacketInfos(
      rtc::ArrayView<const uint16_t> sequence_numbers) const override;

  size_t ExpectedPerPacketOverhead() const override;

<<<<<<< HEAD
=======
  void OnPacketSendingThreadSwitched() override;

>>>>>>> cbad18b1
  // RTCP part.

  // Get RTCP status.
  RtcpMode RTCP() const override;

  // Configure RTCP status i.e on/off.
  void SetRTCPStatus(RtcpMode method) override;

  // Set RTCP CName.
  int32_t SetCNAME(const char* c_name) override;

  // Get remote NTP.
  int32_t RemoteNTP(uint32_t* received_ntp_secs,
                    uint32_t* received_ntp_frac,
                    uint32_t* rtcp_arrival_time_secs,
                    uint32_t* rtcp_arrival_time_frac,
                    uint32_t* rtcp_timestamp) const override;

  // Get RoundTripTime.
  int32_t RTT(uint32_t remote_ssrc,
              int64_t* rtt,
              int64_t* avg_rtt,
              int64_t* min_rtt,
              int64_t* max_rtt) const override;

  int64_t ExpectedRetransmissionTimeMs() const override;

  // Force a send of an RTCP packet.
  // Normal SR and RR are triggered via the process function.
  int32_t SendRTCP(RTCPPacketType rtcpPacketType) override;

  void GetSendStreamDataCounters(
      StreamDataCounters* rtp_counters,
      StreamDataCounters* rtx_counters) const override;

  // A snapshot of the most recent Report Block with additional data of
  // interest to statistics. Used to implement RTCRemoteInboundRtpStreamStats.
  // Within this list, the ReportBlockData::RTCPReportBlock::source_ssrc(),
  // which is the SSRC of the corresponding outbound RTP stream, is unique.
  std::vector<ReportBlockData> GetLatestReportBlockData() const override;
  absl::optional<SenderReportStats> GetSenderReportStats() const override;
  // Round trip time statistics computed from the XR block contained in the last
  // report.
  absl::optional<NonSenderRttStats> GetNonSenderRttStats() const override;

  // (REMB) Receiver Estimated Max Bitrate.
  void SetRemb(int64_t bitrate_bps, std::vector<uint32_t> ssrcs) override;
  void UnsetRemb() override;

  void SetTmmbn(std::vector<rtcp::TmmbItem> bounding_set) override;

  size_t MaxRtpPacketSize() const override;

  void SetMaxRtpPacketSize(size_t max_packet_size) override;

  // (NACK) Negative acknowledgment part.

  // Send a Negative acknowledgment packet.
  // TODO(philipel): Deprecate SendNACK and use SendNack instead.
  int32_t SendNACK(const uint16_t* nack_list, uint16_t size) override;

  void SendNack(const std::vector<uint16_t>& sequence_numbers) override;

  // Store the sent packets, needed to answer to a negative acknowledgment
  // requests.
  void SetStorePacketsStatus(bool enable, uint16_t number_to_store) override;

  void SendCombinedRtcpPacket(
      std::vector<std::unique_ptr<rtcp::RtcpPacket>> rtcp_packets) override;

<<<<<<< HEAD
  // (APP) Application specific data.
  int32_t SetRTCPApplicationSpecificData(uint8_t sub_type,
                                         uint32_t name,
                                         const uint8_t* data,
                                         uint16_t length) override;

=======
>>>>>>> cbad18b1
  // Video part.
  int32_t SendLossNotification(uint16_t last_decoded_seq_num,
                               uint16_t last_received_seq_num,
                               bool decodability_flag,
                               bool buffering_allowed) override;

<<<<<<< HEAD
  bool LastReceivedNTP(uint32_t* NTPsecs,
                       uint32_t* NTPfrac,
                       uint32_t* remote_sr) const;

=======
>>>>>>> cbad18b1
  RtpSendRates GetSendRates() const override;

  void OnReceivedNack(
      const std::vector<uint16_t>& nack_sequence_numbers) override;
  void OnReceivedRtcpReportBlocks(
      const ReportBlockList& report_blocks) override;
  void OnRequestSendReport() override;

  void SetVideoBitrateAllocation(
      const VideoBitrateAllocation& bitrate) override;

  RTPSender* RtpSender() override;
  const RTPSender* RtpSender() const override;

 protected:
  bool UpdateRTCPReceiveInformationTimers();

  RTPSender* rtp_sender() {
    return rtp_sender_ ? &rtp_sender_->packet_generator : nullptr;
  }
  const RTPSender* rtp_sender() const {
    return rtp_sender_ ? &rtp_sender_->packet_generator : nullptr;
  }

  RTCPSender* rtcp_sender() { return &rtcp_sender_; }
  const RTCPSender* rtcp_sender() const { return &rtcp_sender_; }

  RTCPReceiver* rtcp_receiver() { return &rtcp_receiver_; }
  const RTCPReceiver* rtcp_receiver() const { return &rtcp_receiver_; }

  void SetMediaHasBeenSent(bool media_has_been_sent) {
    rtp_sender_->packet_sender.SetMediaHasBeenSent(media_has_been_sent);
  }

  Clock* clock() const { return clock_; }

 private:
  FRIEND_TEST_ALL_PREFIXES(RtpRtcpImplTest, Rtt);
  FRIEND_TEST_ALL_PREFIXES(RtpRtcpImplTest, RttForReceiverOnly);

  struct RtpSenderContext {
    explicit RtpSenderContext(const RtpRtcpInterface::Configuration& config);
    // Storage of packets, for retransmissions and padding, if applicable.
    RtpPacketHistory packet_history;
    // Handles sequence number assignment and padding timestamp generation.
    mutable Mutex sequencer_mutex;
    PacketSequencer sequencer_ RTC_GUARDED_BY(sequencer_mutex);
    // Handles final time timestamping/stats/etc and handover to Transport.
    DEPRECATED_RtpSenderEgress packet_sender;
    // If no paced sender configured, this class will be used to pass packets
<<<<<<< HEAD
    // from |packet_generator_| to |packet_sender_|.
=======
    // from `packet_generator_` to `packet_sender_`.
>>>>>>> cbad18b1
    DEPRECATED_RtpSenderEgress::NonPacedPacketSender non_paced_sender;
    // Handles creation of RTP packets to be sent.
    RTPSender packet_generator;
  };

  void set_rtt_ms(int64_t rtt_ms);
  int64_t rtt_ms() const;

  bool TimeToSendFullNackList(int64_t now) const;

  // Returns true if the module is configured to store packets.
  bool StorePackets() const;

  // Returns current Receiver Reference Time Report (RTTR) status.
  bool RtcpXrRrtrStatus() const;

  std::unique_ptr<RtpSenderContext> rtp_sender_;

  RTCPSender rtcp_sender_;
  RTCPReceiver rtcp_receiver_;

  Clock* const clock_;

  int64_t last_bitrate_process_time_;
  int64_t last_rtt_process_time_;
  int64_t next_process_time_;
  uint16_t packet_overhead_;

  // Send side
  int64_t nack_last_time_sent_full_ms_;
  uint16_t nack_last_seq_number_sent_;

  RemoteBitrateEstimator* const remote_bitrate_;

  RtcpRttStats* const rtt_stats_;

  // The processed RTT from RtcpRttStats.
  mutable Mutex mutex_rtt_;
  int64_t rtt_ms_ RTC_GUARDED_BY(mutex_rtt_);
};

}  // namespace webrtc

#endif  // MODULES_RTP_RTCP_SOURCE_RTP_RTCP_IMPL_H_<|MERGE_RESOLUTION|>--- conflicted
+++ resolved
@@ -27,10 +27,7 @@
 #include "modules/rtp_rtcp/include/rtp_rtcp.h"
 #include "modules/rtp_rtcp/include/rtp_rtcp_defines.h"  // RTCPPacketType
 #include "modules/rtp_rtcp/source/deprecated/deprecated_rtp_sender_egress.h"
-<<<<<<< HEAD
-=======
 #include "modules/rtp_rtcp/source/packet_sequencer.h"
->>>>>>> cbad18b1
 #include "modules/rtp_rtcp/source/rtcp_packet/tmmb_item.h"
 #include "modules/rtp_rtcp/source/rtcp_receiver.h"
 #include "modules/rtp_rtcp/source/rtcp_sender.h"
@@ -160,11 +157,8 @@
 
   size_t ExpectedPerPacketOverhead() const override;
 
-<<<<<<< HEAD
-=======
   void OnPacketSendingThreadSwitched() override;
 
->>>>>>> cbad18b1
   // RTCP part.
 
   // Get RTCP status.
@@ -235,28 +229,12 @@
   void SendCombinedRtcpPacket(
       std::vector<std::unique_ptr<rtcp::RtcpPacket>> rtcp_packets) override;
 
-<<<<<<< HEAD
-  // (APP) Application specific data.
-  int32_t SetRTCPApplicationSpecificData(uint8_t sub_type,
-                                         uint32_t name,
-                                         const uint8_t* data,
-                                         uint16_t length) override;
-
-=======
->>>>>>> cbad18b1
   // Video part.
   int32_t SendLossNotification(uint16_t last_decoded_seq_num,
                                uint16_t last_received_seq_num,
                                bool decodability_flag,
                                bool buffering_allowed) override;
 
-<<<<<<< HEAD
-  bool LastReceivedNTP(uint32_t* NTPsecs,
-                       uint32_t* NTPfrac,
-                       uint32_t* remote_sr) const;
-
-=======
->>>>>>> cbad18b1
   RtpSendRates GetSendRates() const override;
 
   void OnReceivedNack(
@@ -307,11 +285,7 @@
     // Handles final time timestamping/stats/etc and handover to Transport.
     DEPRECATED_RtpSenderEgress packet_sender;
     // If no paced sender configured, this class will be used to pass packets
-<<<<<<< HEAD
-    // from |packet_generator_| to |packet_sender_|.
-=======
     // from `packet_generator_` to `packet_sender_`.
->>>>>>> cbad18b1
     DEPRECATED_RtpSenderEgress::NonPacedPacketSender non_paced_sender;
     // Handles creation of RTP packets to be sent.
     RTPSender packet_generator;
