--- conflicted
+++ resolved
@@ -129,11 +129,7 @@
   }
   const bool complete_frame = packet.Marker();
   if (media_packets_.size() < kUlpfecMaxMediaPackets) {
-<<<<<<< HEAD
-    // Our packet masks can only protect up to |kUlpfecMaxMediaPackets| packets.
-=======
     // Our packet masks can only protect up to `kUlpfecMaxMediaPackets` packets.
->>>>>>> cbad18b1
     auto fec_packet = std::make_unique<ForwardErrorCorrection::Packet>();
     fec_packet->data = packet.Buffer();
     media_packets_.push_back(std::move(fec_packet));
@@ -150,11 +146,7 @@
 
   auto params = CurrentParams();
 
-<<<<<<< HEAD
-  // Produce FEC over at most |params_.max_fec_frames| frames, or as soon as:
-=======
   // Produce FEC over at most `params_.max_fec_frames` frames, or as soon as:
->>>>>>> cbad18b1
   // (1) the excess overhead (actual overhead - requested/target overhead) is
   // less than `kMaxExcessOverhead`, and
   // (2) at least `min_num_media_packets_` media packets is reached.
@@ -211,11 +203,7 @@
   }
 
   // Wrap FEC packet (including FEC headers) in a RED packet. Since the
-<<<<<<< HEAD
-  // FEC packets in |generated_fec_packets_| don't have RTP headers, we
-=======
   // FEC packets in `generated_fec_packets_` don't have RTP headers, we
->>>>>>> cbad18b1
   // reuse the header from the last media packet.
   RTC_CHECK(last_media_packet_.has_value());
   last_media_packet_->SetPayloadSize(0);
