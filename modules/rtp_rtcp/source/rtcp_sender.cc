/*
 *  Copyright (c) 2012 The WebRTC project authors. All Rights Reserved.
 *
 *  Use of this source code is governed by a BSD-style license
 *  that can be found in the LICENSE file in the root of the source
 *  tree. An additional intellectual property rights grant can be found
 *  in the file PATENTS.  All contributing project authors may
 *  be found in the AUTHORS file in the root of the source tree.
 */

#include "modules/rtp_rtcp/source/rtcp_sender.h"

#include <string.h>  // memcpy

#include <algorithm>  // std::min
#include <memory>
#include <utility>

#include "absl/types/optional.h"
#include "api/rtc_event_log/rtc_event_log.h"
#include "api/rtp_headers.h"
#include "api/units/time_delta.h"
#include "api/units/timestamp.h"
#include "logging/rtc_event_log/events/rtc_event_rtcp_packet_outgoing.h"
#include "modules/rtp_rtcp/source/rtcp_packet/app.h"
#include "modules/rtp_rtcp/source/rtcp_packet/bye.h"
#include "modules/rtp_rtcp/source/rtcp_packet/compound_packet.h"
#include "modules/rtp_rtcp/source/rtcp_packet/extended_reports.h"
#include "modules/rtp_rtcp/source/rtcp_packet/fir.h"
#include "modules/rtp_rtcp/source/rtcp_packet/loss_notification.h"
#include "modules/rtp_rtcp/source/rtcp_packet/nack.h"
#include "modules/rtp_rtcp/source/rtcp_packet/pli.h"
#include "modules/rtp_rtcp/source/rtcp_packet/receiver_report.h"
#include "modules/rtp_rtcp/source/rtcp_packet/remb.h"
#include "modules/rtp_rtcp/source/rtcp_packet/sdes.h"
#include "modules/rtp_rtcp/source/rtcp_packet/sender_report.h"
#include "modules/rtp_rtcp/source/rtcp_packet/tmmbn.h"
#include "modules/rtp_rtcp/source/rtcp_packet/tmmbr.h"
#include "modules/rtp_rtcp/source/rtcp_packet/transport_feedback.h"
#include "modules/rtp_rtcp/source/rtp_rtcp_impl2.h"
<<<<<<< HEAD
=======
#include "modules/rtp_rtcp/source/rtp_rtcp_interface.h"
>>>>>>> cbad18b1
#include "modules/rtp_rtcp/source/time_util.h"
#include "modules/rtp_rtcp/source/tmmbr_help.h"
#include "rtc_base/checks.h"
#include "rtc_base/logging.h"
#include "rtc_base/numerics/safe_conversions.h"
#include "rtc_base/trace_event.h"

namespace webrtc {

namespace {
const uint32_t kRtcpAnyExtendedReports = kRtcpXrReceiverReferenceTime |
                                         kRtcpXrDlrrReportBlock |
                                         kRtcpXrTargetBitrate;
constexpr int32_t kDefaultVideoReportInterval = 1000;
constexpr int32_t kDefaultAudioReportInterval = 5000;
<<<<<<< HEAD

class PacketContainer : public rtcp::CompoundPacket {
 public:
  PacketContainer(Transport* transport, RtcEventLog* event_log)
      : transport_(transport), event_log_(event_log) {}

  PacketContainer() = delete;
  PacketContainer(const PacketContainer&) = delete;
  PacketContainer& operator=(const PacketContainer&) = delete;

  size_t SendPackets(size_t max_payload_length) {
    size_t bytes_sent = 0;
    Build(max_payload_length, [&](rtc::ArrayView<const uint8_t> packet) {
      if (transport_->SendRtcp(packet.data(), packet.size())) {
        bytes_sent += packet.size();
        if (event_log_) {
          event_log_->Log(std::make_unique<RtcEventRtcpPacketOutgoing>(packet));
        }
      }
    });
    return bytes_sent;
  }

 private:
  Transport* transport_;
  RtcEventLog* const event_log_;
};
=======
}  // namespace
>>>>>>> cbad18b1

// Helper to put several RTCP packets into lower layer datagram RTCP packet.
class RTCPSender::PacketSender {
 public:
  PacketSender(rtcp::RtcpPacket::PacketReadyCallback callback,
               size_t max_packet_size)
      : callback_(callback), max_packet_size_(max_packet_size) {
    RTC_CHECK_LE(max_packet_size, IP_PACKET_SIZE);
  }
  ~PacketSender() { RTC_DCHECK_EQ(index_, 0) << "Unsent rtcp packet."; }

  // Appends a packet to pending compound packet.
  // Sends rtcp packet if buffer is full and resets the buffer.
  void AppendPacket(const rtcp::RtcpPacket& packet) {
    packet.Create(buffer_, &index_, max_packet_size_, callback_);
  }

  // Sends pending rtcp packet.
  void Send() {
    if (index_ > 0) {
      callback_(rtc::ArrayView<const uint8_t>(buffer_, index_));
      index_ = 0;
    }
  }

 private:
  const rtcp::RtcpPacket::PacketReadyCallback callback_;
  const size_t max_packet_size_;
  size_t index_ = 0;
  uint8_t buffer_[IP_PACKET_SIZE];
};

RTCPSender::FeedbackState::FeedbackState()
    : packets_sent(0),
      media_bytes_sent(0),
      send_bitrate(0),
      last_rr_ntp_secs(0),
      last_rr_ntp_frac(0),
      remote_sr(0),
      receiver(nullptr) {}

RTCPSender::FeedbackState::FeedbackState(const FeedbackState&) = default;

RTCPSender::FeedbackState::FeedbackState(FeedbackState&&) = default;

RTCPSender::FeedbackState::~FeedbackState() = default;

class RTCPSender::RtcpContext {
 public:
  RtcpContext(const FeedbackState& feedback_state,
              int32_t nack_size,
              const uint16_t* nack_list,
              Timestamp now)
      : feedback_state_(feedback_state),
        nack_size_(nack_size),
        nack_list_(nack_list),
        now_(now) {}

  const FeedbackState& feedback_state_;
  const int32_t nack_size_;
  const uint16_t* nack_list_;
  const Timestamp now_;
};

<<<<<<< HEAD
RTCPSender::RTCPSender(const RtpRtcpInterface::Configuration& config)
=======
RTCPSender::Configuration RTCPSender::Configuration::FromRtpRtcpConfiguration(
    const RtpRtcpInterface::Configuration& configuration) {
  RTCPSender::Configuration result;
  result.audio = configuration.audio;
  result.local_media_ssrc = configuration.local_media_ssrc;
  result.clock = configuration.clock;
  result.outgoing_transport = configuration.outgoing_transport;
  result.non_sender_rtt_measurement = configuration.non_sender_rtt_measurement;
  result.event_log = configuration.event_log;
  if (configuration.rtcp_report_interval_ms) {
    result.rtcp_report_interval =
        TimeDelta::Millis(configuration.rtcp_report_interval_ms);
  }
  result.receive_statistics = configuration.receive_statistics;
  result.rtcp_packet_type_counter_observer =
      configuration.rtcp_packet_type_counter_observer;
  return result;
}

RTCPSender::RTCPSender(Configuration config)
>>>>>>> cbad18b1
    : audio_(config.audio),
      ssrc_(config.local_media_ssrc),
      clock_(config.clock),
      random_(clock_->TimeInMicroseconds()),
      method_(RtcpMode::kOff),
      event_log_(config.event_log),
      transport_(config.outgoing_transport),
      report_interval_(config.rtcp_report_interval.value_or(
          TimeDelta::Millis(config.audio ? kDefaultAudioReportInterval
                                         : kDefaultVideoReportInterval))),
      schedule_next_rtcp_send_evaluation_function_(
          std::move(config.schedule_next_rtcp_send_evaluation_function)),
      sending_(false),
      timestamp_offset_(0),
      last_rtp_timestamp_(0),
      remote_ssrc_(0),
      receive_statistics_(config.receive_statistics),

      sequence_number_fir_(0),

      remb_bitrate_(0),

      tmmbr_send_bps_(0),
      packet_oh_send_(0),
      max_packet_size_(IP_PACKET_SIZE - 28),  // IPv4 + UDP by default.

      xr_send_receiver_reference_time_enabled_(
          config.non_sender_rtt_measurement),
      packet_type_counter_observer_(config.rtcp_packet_type_counter_observer),
      send_video_bitrate_allocation_(false),
      last_payload_type_(-1) {
  RTC_DCHECK(transport_ != nullptr);

  builders_[kRtcpSr] = &RTCPSender::BuildSR;
  builders_[kRtcpRr] = &RTCPSender::BuildRR;
  builders_[kRtcpSdes] = &RTCPSender::BuildSDES;
  builders_[kRtcpPli] = &RTCPSender::BuildPLI;
  builders_[kRtcpFir] = &RTCPSender::BuildFIR;
  builders_[kRtcpRemb] = &RTCPSender::BuildREMB;
  builders_[kRtcpBye] = &RTCPSender::BuildBYE;
  builders_[kRtcpLossNotification] = &RTCPSender::BuildLossNotification;
  builders_[kRtcpTmmbr] = &RTCPSender::BuildTMMBR;
  builders_[kRtcpTmmbn] = &RTCPSender::BuildTMMBN;
  builders_[kRtcpNack] = &RTCPSender::BuildNACK;
  builders_[kRtcpAnyExtendedReports] = &RTCPSender::BuildExtendedReports;
}

RTCPSender::~RTCPSender() {}

RtcpMode RTCPSender::Status() const {
  MutexLock lock(&mutex_rtcp_sender_);
  return method_;
}

void RTCPSender::SetRTCPStatus(RtcpMode new_method) {
  MutexLock lock(&mutex_rtcp_sender_);

  if (new_method == RtcpMode::kOff) {
    next_time_to_send_rtcp_ = absl::nullopt;
  } else if (method_ == RtcpMode::kOff) {
    // When switching on, reschedule the next packet
    SetNextRtcpSendEvaluationDuration(report_interval_ / 2);
  }
  method_ = new_method;
}

bool RTCPSender::Sending() const {
  MutexLock lock(&mutex_rtcp_sender_);
  return sending_;
}

void RTCPSender::SetSendingStatus(const FeedbackState& feedback_state,
                                  bool sending) {
  bool sendRTCPBye = false;
  {
    MutexLock lock(&mutex_rtcp_sender_);

    if (method_ != RtcpMode::kOff) {
      if (sending == false && sending_ == true) {
        // Trigger RTCP bye
        sendRTCPBye = true;
      }
    }
    sending_ = sending;
  }
  if (sendRTCPBye) {
    if (SendRTCP(feedback_state, kRtcpBye) != 0) {
      RTC_LOG(LS_WARNING) << "Failed to send RTCP BYE";
    }
  }
}

void RTCPSender::SetNonSenderRttMeasurement(bool enabled) {
  MutexLock lock(&mutex_rtcp_sender_);
  xr_send_receiver_reference_time_enabled_ = enabled;
}

int32_t RTCPSender::SendLossNotification(const FeedbackState& feedback_state,
                                         uint16_t last_decoded_seq_num,
                                         uint16_t last_received_seq_num,
                                         bool decodability_flag,
                                         bool buffering_allowed) {
<<<<<<< HEAD
  MutexLock lock(&mutex_rtcp_sender_);
=======
  int32_t error_code = -1;
  auto callback = [&](rtc::ArrayView<const uint8_t> packet) {
    transport_->SendRtcp(packet.data(), packet.size());
    error_code = 0;
    if (event_log_) {
      event_log_->Log(std::make_unique<RtcEventRtcpPacketOutgoing>(packet));
    }
  };
  absl::optional<PacketSender> sender;
  {
    MutexLock lock(&mutex_rtcp_sender_);
>>>>>>> cbad18b1

    if (!loss_notification_.Set(last_decoded_seq_num, last_received_seq_num,
                                decodability_flag)) {
      return -1;
    }

    SetFlag(kRtcpLossNotification, /*is_volatile=*/true);

    if (buffering_allowed) {
      // The loss notification will be batched with additional feedback
      // messages.
      return 0;
    }

    sender.emplace(callback, max_packet_size_);
    auto result = ComputeCompoundRTCPPacket(
        feedback_state, RTCPPacketType::kRtcpLossNotification, 0, nullptr,
        *sender);
    if (result) {
      return *result;
    }
  }
  sender->Send();

<<<<<<< HEAD
  return SendCompoundRTCPLocked(
      feedback_state, {RTCPPacketType::kRtcpLossNotification}, 0, nullptr);
=======
  return error_code;
>>>>>>> cbad18b1
}

void RTCPSender::SetRemb(int64_t bitrate_bps, std::vector<uint32_t> ssrcs) {
  RTC_CHECK_GE(bitrate_bps, 0);
  MutexLock lock(&mutex_rtcp_sender_);
<<<<<<< HEAD
=======
  if (method_ == RtcpMode::kOff) {
    RTC_LOG(LS_WARNING) << "Can't send rtcp if it is disabled.";
    return;
  }
>>>>>>> cbad18b1
  remb_bitrate_ = bitrate_bps;
  remb_ssrcs_ = std::move(ssrcs);

  SetFlag(kRtcpRemb, /*is_volatile=*/false);
  // Send a REMB immediately if we have a new REMB. The frequency of REMBs is
  // throttled by the caller.
  SetNextRtcpSendEvaluationDuration(TimeDelta::Zero());
}

void RTCPSender::UnsetRemb() {
  MutexLock lock(&mutex_rtcp_sender_);
  // Stop sending REMB each report until it is reenabled and REMB data set.
  ConsumeFlag(kRtcpRemb, /*forced=*/true);
}

bool RTCPSender::TMMBR() const {
  MutexLock lock(&mutex_rtcp_sender_);
  return IsFlagPresent(RTCPPacketType::kRtcpTmmbr);
}

<<<<<<< HEAD
void RTCPSender::SetTMMBRStatus(bool enable) {
  MutexLock lock(&mutex_rtcp_sender_);
  if (enable) {
    SetFlag(RTCPPacketType::kRtcpTmmbr, false);
  } else {
    ConsumeFlag(RTCPPacketType::kRtcpTmmbr, true);
  }
}

=======
>>>>>>> cbad18b1
void RTCPSender::SetMaxRtpPacketSize(size_t max_packet_size) {
  MutexLock lock(&mutex_rtcp_sender_);
  max_packet_size_ = max_packet_size;
}

void RTCPSender::SetTimestampOffset(uint32_t timestamp_offset) {
  MutexLock lock(&mutex_rtcp_sender_);
  timestamp_offset_ = timestamp_offset;
}

void RTCPSender::SetLastRtpTime(uint32_t rtp_timestamp,
<<<<<<< HEAD
                                int64_t capture_time_ms,
                                int8_t payload_type) {
=======
                                absl::optional<Timestamp> capture_time,
                                absl::optional<int8_t> payload_type) {
>>>>>>> cbad18b1
  MutexLock lock(&mutex_rtcp_sender_);
  // For compatibility with clients who don't set payload type correctly on all
  // calls.
  if (payload_type.has_value()) {
    last_payload_type_ = *payload_type;
  }
  last_rtp_timestamp_ = rtp_timestamp;
  if (!capture_time.has_value()) {
    // We don't currently get a capture time from VoiceEngine.
    last_frame_capture_time_ = clock_->CurrentTime();
  } else {
    last_frame_capture_time_ = *capture_time;
  }
}

void RTCPSender::SetRtpClockRate(int8_t payload_type, int rtp_clock_rate_hz) {
  MutexLock lock(&mutex_rtcp_sender_);
  rtp_clock_rates_khz_[payload_type] = rtp_clock_rate_hz / 1000;
}

uint32_t RTCPSender::SSRC() const {
  MutexLock lock(&mutex_rtcp_sender_);
  return ssrc_;
}

void RTCPSender::SetSsrc(uint32_t ssrc) {
  MutexLock lock(&mutex_rtcp_sender_);
  ssrc_ = ssrc;
}

void RTCPSender::SetRemoteSSRC(uint32_t ssrc) {
  MutexLock lock(&mutex_rtcp_sender_);
  remote_ssrc_ = ssrc;
}

int32_t RTCPSender::SetCNAME(const char* c_name) {
  if (!c_name)
    return -1;

  RTC_DCHECK_LT(strlen(c_name), RTCP_CNAME_SIZE);
  MutexLock lock(&mutex_rtcp_sender_);
  cname_ = c_name;
  return 0;
}

<<<<<<< HEAD
int32_t RTCPSender::AddMixedCNAME(uint32_t SSRC, const char* c_name) {
  RTC_DCHECK(c_name);
  RTC_DCHECK_LT(strlen(c_name), RTCP_CNAME_SIZE);
  MutexLock lock(&mutex_rtcp_sender_);
  // One spot is reserved for ssrc_/cname_.
  // TODO(danilchap): Add support for more than 30 contributes by sending
  // several sdes packets.
  if (csrc_cnames_.size() >= rtcp::Sdes::kMaxNumberOfChunks - 1)
    return -1;

  csrc_cnames_[SSRC] = c_name;
  return 0;
}

int32_t RTCPSender::RemoveMixedCNAME(uint32_t SSRC) {
  MutexLock lock(&mutex_rtcp_sender_);
  auto it = csrc_cnames_.find(SSRC);

  if (it == csrc_cnames_.end())
    return -1;

  csrc_cnames_.erase(it);
  return 0;
}

=======
>>>>>>> cbad18b1
bool RTCPSender::TimeToSendRTCPReport(bool sendKeyframeBeforeRTP) const {
  /*
      For audio we use a configurable interval (default: 5 seconds)

      For video we use a configurable interval (default: 1 second) for a BW
          smaller than 360 kbit/s, technicaly we break the max 5% RTCP BW for
          video below 10 kbit/s but that should be extremely rare


  From RFC 3550

      MAX RTCP BW is 5% if the session BW
          A send report is approximately 65 bytes inc CNAME
          A receiver report is approximately 28 bytes

      The RECOMMENDED value for the reduced minimum in seconds is 360
        divided by the session bandwidth in kilobits/second.  This minimum
        is smaller than 5 seconds for bandwidths greater than 72 kb/s.

      If the participant has not yet sent an RTCP packet (the variable
        initial is true), the constant Tmin is set to half of the configured
        interval.

      The interval between RTCP packets is varied randomly over the
        range [0.5,1.5] times the calculated interval to avoid unintended
        synchronization of all participants

      if we send
      If the participant is a sender (we_sent true), the constant C is
        set to the average RTCP packet size (avg_rtcp_size) divided by 25%
        of the RTCP bandwidth (rtcp_bw), and the constant n is set to the
        number of senders.

      if we receive only
        If we_sent is not true, the constant C is set
        to the average RTCP packet size divided by 75% of the RTCP
        bandwidth.  The constant n is set to the number of receivers
        (members - senders).  If the number of senders is greater than
        25%, senders and receivers are treated together.

      reconsideration NOT required for peer-to-peer
        "timer reconsideration" is
        employed.  This algorithm implements a simple back-off mechanism
        which causes users to hold back RTCP packet transmission if the
        group sizes are increasing.

        n = number of members
        C = avg_size/(rtcpBW/4)

     3. The deterministic calculated interval Td is set to max(Tmin, n*C).

     4. The calculated interval T is set to a number uniformly distributed
        between 0.5 and 1.5 times the deterministic calculated interval.

     5. The resulting value of T is divided by e-3/2=1.21828 to compensate
        for the fact that the timer reconsideration algorithm converges to
        a value of the RTCP bandwidth below the intended average
  */

<<<<<<< HEAD
  int64_t now = clock_->TimeInMilliseconds();

  MutexLock lock(&mutex_rtcp_sender_);
=======
  Timestamp now = clock_->CurrentTime();
>>>>>>> cbad18b1

  MutexLock lock(&mutex_rtcp_sender_);
  RTC_DCHECK(
      (method_ == RtcpMode::kOff && !next_time_to_send_rtcp_.has_value()) ||
      (method_ != RtcpMode::kOff && next_time_to_send_rtcp_.has_value()));
  if (method_ == RtcpMode::kOff)
    return false;

  if (!audio_ && sendKeyframeBeforeRTP) {
    // for video key-frames we want to send the RTCP before the large key-frame
    // if we have a 100 ms margin
    now += RTCP_SEND_BEFORE_KEY_FRAME;
  }

<<<<<<< HEAD
  return now >= next_time_to_send_rtcp_;
=======
  return now >= *next_time_to_send_rtcp_;
>>>>>>> cbad18b1
}

void RTCPSender::BuildSR(const RtcpContext& ctx, PacketSender& sender) {
  // Timestamp shouldn't be estimated before first media frame.
  RTC_DCHECK(last_frame_capture_time_.has_value());
  // The timestamp of this RTCP packet should be estimated as the timestamp of
  // the frame being captured at this moment. We are calculating that
  // timestamp as the last frame's timestamp + the time since the last frame
  // was captured.
  int rtp_rate = rtp_clock_rates_khz_[last_payload_type_];
  if (rtp_rate <= 0) {
    rtp_rate =
        (audio_ ? kBogusRtpRateForAudioRtcp : kVideoPayloadTypeFrequency) /
        1000;
  }
  // Round now_us_ to the closest millisecond, because Ntp time is rounded
  // when converted to milliseconds,
  uint32_t rtp_timestamp =
      timestamp_offset_ + last_rtp_timestamp_ +
      ((ctx.now_.us() + 500) / 1000 - last_frame_capture_time_->ms()) *
          rtp_rate;

  rtcp::SenderReport report;
  report.SetSenderSsrc(ssrc_);
  report.SetNtp(clock_->ConvertTimestampToNtpTime(ctx.now_));
  report.SetRtpTimestamp(rtp_timestamp);
  report.SetPacketCount(ctx.feedback_state_.packets_sent);
  report.SetOctetCount(ctx.feedback_state_.media_bytes_sent);
  report.SetReportBlocks(CreateReportBlocks(ctx.feedback_state_));
  sender.AppendPacket(report);
}

void RTCPSender::BuildSDES(const RtcpContext& ctx, PacketSender& sender) {
  size_t length_cname = cname_.length();
  RTC_CHECK_LT(length_cname, RTCP_CNAME_SIZE);

  rtcp::Sdes sdes;
  sdes.AddCName(ssrc_, cname_);
  sender.AppendPacket(sdes);
}

void RTCPSender::BuildRR(const RtcpContext& ctx, PacketSender& sender) {
  rtcp::ReceiverReport report;
  report.SetSenderSsrc(ssrc_);
  report.SetReportBlocks(CreateReportBlocks(ctx.feedback_state_));
  sender.AppendPacket(report);
}

void RTCPSender::BuildPLI(const RtcpContext& ctx, PacketSender& sender) {
  rtcp::Pli pli;
  pli.SetSenderSsrc(ssrc_);
  pli.SetMediaSsrc(remote_ssrc_);

  ++packet_type_counter_.pli_packets;
  sender.AppendPacket(pli);
}

void RTCPSender::BuildFIR(const RtcpContext& ctx, PacketSender& sender) {
  ++sequence_number_fir_;

  rtcp::Fir fir;
  fir.SetSenderSsrc(ssrc_);
  fir.AddRequestTo(remote_ssrc_, sequence_number_fir_);

  ++packet_type_counter_.fir_packets;
  sender.AppendPacket(fir);
}

void RTCPSender::BuildREMB(const RtcpContext& ctx, PacketSender& sender) {
  rtcp::Remb remb;
  remb.SetSenderSsrc(ssrc_);
  remb.SetBitrateBps(remb_bitrate_);
  remb.SetSsrcs(remb_ssrcs_);
  sender.AppendPacket(remb);
}

void RTCPSender::SetTargetBitrate(unsigned int target_bitrate) {
  MutexLock lock(&mutex_rtcp_sender_);
  tmmbr_send_bps_ = target_bitrate;
}

<<<<<<< HEAD
std::unique_ptr<rtcp::RtcpPacket> RTCPSender::BuildTMMBR(
    const RtcpContext& ctx) {
  if (ctx.feedback_state_.receiver == nullptr)
    return nullptr;
=======
void RTCPSender::BuildTMMBR(const RtcpContext& ctx, PacketSender& sender) {
  if (ctx.feedback_state_.receiver == nullptr)
    return;
>>>>>>> cbad18b1
  // Before sending the TMMBR check the received TMMBN, only an owner is
  // allowed to raise the bitrate:
  // * If the sender is an owner of the TMMBN -> send TMMBR
  // * If not an owner but the TMMBR would enter the TMMBN -> send TMMBR

  // get current bounding set from RTCP receiver
  bool tmmbr_owner = false;

  // holding mutex_rtcp_sender_ while calling RTCPreceiver which
  // will accuire criticalSectionRTCPReceiver_ is a potental deadlock but
  // since RTCPreceiver is not doing the reverse we should be fine
  std::vector<rtcp::TmmbItem> candidates =
      ctx.feedback_state_.receiver->BoundingSet(&tmmbr_owner);

  if (!candidates.empty()) {
    for (const auto& candidate : candidates) {
      if (candidate.bitrate_bps() == tmmbr_send_bps_ &&
          candidate.packet_overhead() == packet_oh_send_) {
        // Do not send the same tuple.
        return;
      }
    }
    if (!tmmbr_owner) {
      // Use received bounding set as candidate set.
      // Add current tuple.
      candidates.emplace_back(ssrc_, tmmbr_send_bps_, packet_oh_send_);

      // Find bounding set.
      std::vector<rtcp::TmmbItem> bounding =
          TMMBRHelp::FindBoundingSet(std::move(candidates));
      tmmbr_owner = TMMBRHelp::IsOwner(bounding, ssrc_);
      if (!tmmbr_owner) {
        // Did not enter bounding set, no meaning to send this request.
        return;
      }
    }
  }

  if (!tmmbr_send_bps_)
    return;

  rtcp::Tmmbr tmmbr;
  tmmbr.SetSenderSsrc(ssrc_);
  rtcp::TmmbItem request;
  request.set_ssrc(remote_ssrc_);
  request.set_bitrate_bps(tmmbr_send_bps_);
  request.set_packet_overhead(packet_oh_send_);
  tmmbr.AddTmmbr(request);
  sender.AppendPacket(tmmbr);
}

void RTCPSender::BuildTMMBN(const RtcpContext& ctx, PacketSender& sender) {
  rtcp::Tmmbn tmmbn;
  tmmbn.SetSenderSsrc(ssrc_);
  for (const rtcp::TmmbItem& tmmbr : tmmbn_to_send_) {
    if (tmmbr.bitrate_bps() > 0) {
      tmmbn.AddTmmbr(tmmbr);
    }
  }
  sender.AppendPacket(tmmbn);
}

<<<<<<< HEAD
std::unique_ptr<rtcp::RtcpPacket> RTCPSender::BuildAPP(const RtcpContext& ctx) {
  rtcp::App* app = new rtcp::App();
  app->SetSenderSsrc(ssrc_);

  return std::unique_ptr<rtcp::RtcpPacket>(app);
=======
void RTCPSender::BuildAPP(const RtcpContext& ctx, PacketSender& sender) {
  rtcp::App app;
  app.SetSenderSsrc(ssrc_);
  sender.AppendPacket(app);
>>>>>>> cbad18b1
}

void RTCPSender::BuildLossNotification(const RtcpContext& ctx,
                                       PacketSender& sender) {
  loss_notification_.SetSenderSsrc(ssrc_);
  loss_notification_.SetMediaSsrc(remote_ssrc_);
  sender.AppendPacket(loss_notification_);
}

void RTCPSender::BuildNACK(const RtcpContext& ctx, PacketSender& sender) {
  rtcp::Nack nack;
  nack.SetSenderSsrc(ssrc_);
  nack.SetMediaSsrc(remote_ssrc_);
  nack.SetPacketIds(ctx.nack_list_, ctx.nack_size_);

  // Report stats.
  for (int idx = 0; idx < ctx.nack_size_; ++idx) {
    nack_stats_.ReportRequest(ctx.nack_list_[idx]);
  }
  packet_type_counter_.nack_requests = nack_stats_.requests();
  packet_type_counter_.unique_nack_requests = nack_stats_.unique_requests();

  ++packet_type_counter_.nack_packets;
  sender.AppendPacket(nack);
}

void RTCPSender::BuildBYE(const RtcpContext& ctx, PacketSender& sender) {
  rtcp::Bye bye;
  bye.SetSenderSsrc(ssrc_);
  bye.SetCsrcs(csrcs_);
  sender.AppendPacket(bye);
}

void RTCPSender::BuildExtendedReports(const RtcpContext& ctx,
                                      PacketSender& sender) {
  rtcp::ExtendedReports xr;
  xr.SetSenderSsrc(ssrc_);

  if (!sending_ && xr_send_receiver_reference_time_enabled_) {
    rtcp::Rrtr rrtr;
    rrtr.SetNtp(clock_->ConvertTimestampToNtpTime(ctx.now_));
    xr.SetRrtr(rrtr);
  }

  for (const rtcp::ReceiveTimeInfo& rti : ctx.feedback_state_.last_xr_rtis) {
    xr.AddDlrrItem(rti);
  }

  if (send_video_bitrate_allocation_) {
    rtcp::TargetBitrate target_bitrate;

    for (int sl = 0; sl < kMaxSpatialLayers; ++sl) {
      for (int tl = 0; tl < kMaxTemporalStreams; ++tl) {
        if (video_bitrate_allocation_.HasBitrate(sl, tl)) {
          target_bitrate.AddTargetBitrate(
              sl, tl, video_bitrate_allocation_.GetBitrate(sl, tl) / 1000);
        }
      }
    }

    xr.SetTargetBitrate(target_bitrate);
    send_video_bitrate_allocation_ = false;
  }
  sender.AppendPacket(xr);
}

int32_t RTCPSender::SendRTCP(const FeedbackState& feedback_state,
                             RTCPPacketType packet_type,
                             int32_t nack_size,
                             const uint16_t* nack_list) {
  int32_t error_code = -1;
  auto callback = [&](rtc::ArrayView<const uint8_t> packet) {
    if (transport_->SendRtcp(packet.data(), packet.size())) {
      error_code = 0;
      if (event_log_) {
        event_log_->Log(std::make_unique<RtcEventRtcpPacketOutgoing>(packet));
      }
    }
  };
  absl::optional<PacketSender> sender;
  {
    MutexLock lock(&mutex_rtcp_sender_);
    sender.emplace(callback, max_packet_size_);
    auto result = ComputeCompoundRTCPPacket(feedback_state, packet_type,
                                            nack_size, nack_list, *sender);
    if (result) {
      return *result;
    }
  }
  sender->Send();

  return error_code;
}

absl::optional<int32_t> RTCPSender::ComputeCompoundRTCPPacket(
    const FeedbackState& feedback_state,
    RTCPPacketType packet_type,
    int32_t nack_size,
<<<<<<< HEAD
    const uint16_t* nack_list) {
  PacketContainer container(transport_, event_log_);
  size_t max_packet_size;

  {
    MutexLock lock(&mutex_rtcp_sender_);
    auto result = ComputeCompoundRTCPPacket(feedback_state, packet_types,
                                            nack_size, nack_list, &container);
    if (result) {
      return *result;
    }
    max_packet_size = max_packet_size_;
  }

  size_t bytes_sent = container.SendPackets(max_packet_size);
  return bytes_sent == 0 ? -1 : 0;
}

int32_t RTCPSender::SendCompoundRTCPLocked(
    const FeedbackState& feedback_state,
    const std::set<RTCPPacketType>& packet_types,
    int32_t nack_size,
    const uint16_t* nack_list) {
  PacketContainer container(transport_, event_log_);
  auto result = ComputeCompoundRTCPPacket(feedback_state, packet_types,
                                          nack_size, nack_list, &container);
  if (result) {
    return *result;
  }
  size_t bytes_sent = container.SendPackets(max_packet_size_);
  return bytes_sent == 0 ? -1 : 0;
}

absl::optional<int32_t> RTCPSender::ComputeCompoundRTCPPacket(
    const FeedbackState& feedback_state,
    const std::set<RTCPPacketType>& packet_types,
    int32_t nack_size,
    const uint16_t* nack_list,
    rtcp::CompoundPacket* out_packet) {
  if (method_ == RtcpMode::kOff) {
    RTC_LOG(LS_WARNING) << "Can't send rtcp if it is disabled.";
    return -1;
  }
  // Add all flags as volatile. Non volatile entries will not be overwritten.
  // All new volatile flags added will be consumed by the end of this call.
  SetFlags(packet_types, true);

  // Prevent sending streams to send SR before any media has been sent.
  const bool can_calculate_rtp_timestamp = (last_frame_capture_time_ms_ >= 0);
  if (!can_calculate_rtp_timestamp) {
    bool consumed_sr_flag = ConsumeFlag(kRtcpSr);
    bool consumed_report_flag = sending_ && ConsumeFlag(kRtcpReport);
    bool sender_report = consumed_report_flag || consumed_sr_flag;
    if (sender_report && AllVolatileFlagsConsumed()) {
      // This call was for Sender Report and nothing else.
      return 0;
    }
    if (sending_ && method_ == RtcpMode::kCompound) {
      // Not allowed to send any RTCP packet without sender report.
      return -1;
    }
=======
    const uint16_t* nack_list,
    PacketSender& sender) {
  if (method_ == RtcpMode::kOff) {
    RTC_LOG(LS_WARNING) << "Can't send rtcp if it is disabled.";
    return -1;
  }
  // Add the flag as volatile. Non volatile entries will not be overwritten.
  // The new volatile flag will be consumed by the end of this call.
  SetFlag(packet_type, true);

  // Prevent sending streams to send SR before any media has been sent.
  const bool can_calculate_rtp_timestamp = last_frame_capture_time_.has_value();
  if (!can_calculate_rtp_timestamp) {
    bool consumed_sr_flag = ConsumeFlag(kRtcpSr);
    bool consumed_report_flag = sending_ && ConsumeFlag(kRtcpReport);
    bool sender_report = consumed_report_flag || consumed_sr_flag;
    if (sender_report && AllVolatileFlagsConsumed()) {
      // This call was for Sender Report and nothing else.
      return 0;
    }
    if (sending_ && method_ == RtcpMode::kCompound) {
      // Not allowed to send any RTCP packet without sender report.
      return -1;
    }
>>>>>>> cbad18b1
  }

  if (packet_type_counter_.first_packet_time_ms == -1)
    packet_type_counter_.first_packet_time_ms = clock_->TimeInMilliseconds();

  // We need to send our NTP even if we haven't received any reports.
  RtcpContext context(feedback_state, nack_size, nack_list,
<<<<<<< HEAD
                      clock_->TimeInMicroseconds());

  PrepareReport(feedback_state);

  std::unique_ptr<rtcp::RtcpPacket> packet_bye;

  auto it = report_flags_.begin();
  while (it != report_flags_.end()) {
    auto builder_it = builders_.find(it->type);
    if (it->is_volatile) {
      report_flags_.erase(it++);
    } else {
      ++it;
    }

    if (builder_it == builders_.end()) {
      RTC_NOTREACHED() << "Could not find builder for packet type " << it->type;
    } else {
      BuilderFunc func = builder_it->second;
      std::unique_ptr<rtcp::RtcpPacket> packet = (this->*func)(context);
      if (packet == nullptr)
        return -1;
      // If there is a BYE, don't append now - save it and append it
      // at the end later.
      if (builder_it->first == kRtcpBye) {
        packet_bye = std::move(packet);
      } else {
        out_packet->Append(std::move(packet));
      }
=======
                      clock_->CurrentTime());

  PrepareReport(feedback_state);

  bool create_bye = false;

  auto it = report_flags_.begin();
  while (it != report_flags_.end()) {
    uint32_t rtcp_packet_type = it->type;

    if (it->is_volatile) {
      report_flags_.erase(it++);
    } else {
      ++it;
>>>>>>> cbad18b1
    }
  }

<<<<<<< HEAD
  // Append the BYE now at the end
  if (packet_bye) {
    out_packet->Append(std::move(packet_bye));
  }

=======
    // If there is a BYE, don't append now - save it and append it
    // at the end later.
    if (rtcp_packet_type == kRtcpBye) {
      create_bye = true;
      continue;
    }
    auto builder_it = builders_.find(rtcp_packet_type);
    if (builder_it == builders_.end()) {
      RTC_NOTREACHED() << "Could not find builder for packet type "
                       << rtcp_packet_type;
    } else {
      BuilderFunc func = builder_it->second;
      (this->*func)(context, sender);
    }
  }

  // Append the BYE now at the end
  if (create_bye) {
    BuildBYE(context, sender);
  }

>>>>>>> cbad18b1
  if (packet_type_counter_observer_ != nullptr) {
    packet_type_counter_observer_->RtcpPacketTypesCounterUpdated(
        remote_ssrc_, packet_type_counter_);
  }

  RTC_DCHECK(AllVolatileFlagsConsumed());
  return absl::nullopt;
}

void RTCPSender::PrepareReport(const FeedbackState& feedback_state) {
  bool generate_report;
  if (IsFlagPresent(kRtcpSr) || IsFlagPresent(kRtcpRr)) {
    // Report type already explicitly set, don't automatically populate.
    generate_report = true;
    RTC_DCHECK(ConsumeFlag(kRtcpReport) == false);
  } else {
    generate_report =
        (ConsumeFlag(kRtcpReport) && method_ == RtcpMode::kReducedSize) ||
        method_ == RtcpMode::kCompound;
    if (generate_report)
      SetFlag(sending_ ? kRtcpSr : kRtcpRr, true);
  }

  if (IsFlagPresent(kRtcpSr) || (IsFlagPresent(kRtcpRr) && !cname_.empty()))
    SetFlag(kRtcpSdes, true);

  if (generate_report) {
    if ((!sending_ && xr_send_receiver_reference_time_enabled_) ||
        !feedback_state.last_xr_rtis.empty() ||
        send_video_bitrate_allocation_) {
      SetFlag(kRtcpAnyExtendedReports, true);
    }

    // generate next time to send an RTCP report
    TimeDelta min_interval = report_interval_;

    if (!audio_ && sending_) {
      // Calculate bandwidth for video; 360 / send bandwidth in kbit/s.
      int send_bitrate_kbit = feedback_state.send_bitrate / 1000;
      if (send_bitrate_kbit != 0) {
        min_interval = std::min(TimeDelta::Millis(360000 / send_bitrate_kbit),
                                report_interval_);
      }
    }

    // The interval between RTCP packets is varied randomly over the
    // range [1/2,3/2] times the calculated interval.
    int min_interval_int = rtc::dchecked_cast<int>(min_interval.ms());
    TimeDelta time_to_next = TimeDelta::Millis(
        random_.Rand(min_interval_int * 1 / 2, min_interval_int * 3 / 2));

    RTC_DCHECK(!time_to_next.IsZero());
    SetNextRtcpSendEvaluationDuration(time_to_next);

    // RtcpSender expected to be used for sending either just sender reports
    // or just receiver reports.
    RTC_DCHECK(!(IsFlagPresent(kRtcpSr) && IsFlagPresent(kRtcpRr)));
  }
}

std::vector<rtcp::ReportBlock> RTCPSender::CreateReportBlocks(
    const FeedbackState& feedback_state) {
  std::vector<rtcp::ReportBlock> result;
  if (!receive_statistics_)
    return result;

  // TODO(danilchap): Support sending more than `RTCP_MAX_REPORT_BLOCKS` per
  // compound rtcp packet when single rtcp module is used for multiple media
  // streams.
  result = receive_statistics_->RtcpReportBlocks(RTCP_MAX_REPORT_BLOCKS);

  if (!result.empty() && ((feedback_state.last_rr_ntp_secs != 0) ||
                          (feedback_state.last_rr_ntp_frac != 0))) {
    // Get our NTP as late as possible to avoid a race.
    uint32_t now = CompactNtp(clock_->CurrentNtpTime());

    uint32_t receive_time = feedback_state.last_rr_ntp_secs & 0x0000FFFF;
    receive_time <<= 16;
    receive_time += (feedback_state.last_rr_ntp_frac & 0xffff0000) >> 16;

    uint32_t delay_since_last_sr = now - receive_time;
    // TODO(danilchap): Instead of setting same value on all report blocks,
    // set only when media_ssrc match sender ssrc of the sender report
    // remote times were taken from.
    for (auto& report_block : result) {
      report_block.SetLastSr(feedback_state.remote_sr);
      report_block.SetDelayLastSr(delay_since_last_sr);
    }
  }
  return result;
}

void RTCPSender::SetCsrcs(const std::vector<uint32_t>& csrcs) {
  RTC_DCHECK_LE(csrcs.size(), kRtpCsrcSize);
  MutexLock lock(&mutex_rtcp_sender_);
  csrcs_ = csrcs;
}

void RTCPSender::SetTmmbn(std::vector<rtcp::TmmbItem> bounding_set) {
  MutexLock lock(&mutex_rtcp_sender_);
  tmmbn_to_send_ = std::move(bounding_set);
  SetFlag(kRtcpTmmbn, true);
}

void RTCPSender::SetFlag(uint32_t type, bool is_volatile) {
  if (type & kRtcpAnyExtendedReports) {
    report_flags_.insert(ReportFlag(kRtcpAnyExtendedReports, is_volatile));
  } else {
    report_flags_.insert(ReportFlag(type, is_volatile));
  }
}

bool RTCPSender::IsFlagPresent(uint32_t type) const {
  return report_flags_.find(ReportFlag(type, false)) != report_flags_.end();
}

bool RTCPSender::ConsumeFlag(uint32_t type, bool forced) {
  auto it = report_flags_.find(ReportFlag(type, false));
  if (it == report_flags_.end())
    return false;
  if (it->is_volatile || forced)
    report_flags_.erase((it));
  return true;
}

bool RTCPSender::AllVolatileFlagsConsumed() const {
  for (const ReportFlag& flag : report_flags_) {
    if (flag.is_volatile)
      return false;
  }
  return true;
}

void RTCPSender::SetVideoBitrateAllocation(
    const VideoBitrateAllocation& bitrate) {
  MutexLock lock(&mutex_rtcp_sender_);
<<<<<<< HEAD
=======
  if (method_ == RtcpMode::kOff) {
    RTC_LOG(LS_WARNING) << "Can't send rtcp if it is disabled.";
    return;
  }
>>>>>>> cbad18b1
  // Check if this allocation is first ever, or has a different set of
  // spatial/temporal layers signaled and enabled, if so trigger an rtcp report
  // as soon as possible.
  absl::optional<VideoBitrateAllocation> new_bitrate =
      CheckAndUpdateLayerStructure(bitrate);
  if (new_bitrate) {
    video_bitrate_allocation_ = *new_bitrate;
    RTC_LOG(LS_INFO) << "Emitting TargetBitrate XR for SSRC " << ssrc_
                     << " with new layers enabled/disabled: "
                     << video_bitrate_allocation_.ToString();
    SetNextRtcpSendEvaluationDuration(TimeDelta::Zero());
  } else {
    video_bitrate_allocation_ = bitrate;
  }

  send_video_bitrate_allocation_ = true;
  SetFlag(kRtcpAnyExtendedReports, true);
}

absl::optional<VideoBitrateAllocation> RTCPSender::CheckAndUpdateLayerStructure(
    const VideoBitrateAllocation& bitrate) const {
  absl::optional<VideoBitrateAllocation> updated_bitrate;
  for (size_t si = 0; si < kMaxSpatialLayers; ++si) {
    for (size_t ti = 0; ti < kMaxTemporalStreams; ++ti) {
      if (!updated_bitrate &&
          (bitrate.HasBitrate(si, ti) !=
               video_bitrate_allocation_.HasBitrate(si, ti) ||
           (bitrate.GetBitrate(si, ti) == 0) !=
               (video_bitrate_allocation_.GetBitrate(si, ti) == 0))) {
        updated_bitrate = bitrate;
      }
      if (video_bitrate_allocation_.GetBitrate(si, ti) > 0 &&
          bitrate.GetBitrate(si, ti) == 0) {
        // Make sure this stream disabling is explicitly signaled.
        updated_bitrate->SetBitrate(si, ti, 0);
      }
    }
  }

  return updated_bitrate;
}

void RTCPSender::SendCombinedRtcpPacket(
    std::vector<std::unique_ptr<rtcp::RtcpPacket>> rtcp_packets) {
  size_t max_packet_size;
  uint32_t ssrc;
  {
    MutexLock lock(&mutex_rtcp_sender_);
    if (method_ == RtcpMode::kOff) {
      RTC_LOG(LS_WARNING) << "Can't send rtcp if it is disabled.";
      return;
    }

    max_packet_size = max_packet_size_;
    ssrc = ssrc_;
  }
  RTC_DCHECK_LE(max_packet_size, IP_PACKET_SIZE);
  auto callback = [&](rtc::ArrayView<const uint8_t> packet) {
    if (transport_->SendRtcp(packet.data(), packet.size())) {
      if (event_log_)
        event_log_->Log(std::make_unique<RtcEventRtcpPacketOutgoing>(packet));
    }
  };
  PacketSender sender(callback, max_packet_size);
  for (auto& rtcp_packet : rtcp_packets) {
    rtcp_packet->SetSenderSsrc(ssrc);
    sender.AppendPacket(*rtcp_packet);
  }
  sender.Send();
}

void RTCPSender::SetNextRtcpSendEvaluationDuration(TimeDelta duration) {
  next_time_to_send_rtcp_ = clock_->CurrentTime() + duration;
  // TODO(bugs.webrtc.org/11581): make unconditional once downstream consumers
  // are using the callback method.
  if (schedule_next_rtcp_send_evaluation_function_)
    schedule_next_rtcp_send_evaluation_function_(duration);
}

}  // namespace webrtc<|MERGE_RESOLUTION|>--- conflicted
+++ resolved
@@ -38,10 +38,7 @@
 #include "modules/rtp_rtcp/source/rtcp_packet/tmmbr.h"
 #include "modules/rtp_rtcp/source/rtcp_packet/transport_feedback.h"
 #include "modules/rtp_rtcp/source/rtp_rtcp_impl2.h"
-<<<<<<< HEAD
-=======
 #include "modules/rtp_rtcp/source/rtp_rtcp_interface.h"
->>>>>>> cbad18b1
 #include "modules/rtp_rtcp/source/time_util.h"
 #include "modules/rtp_rtcp/source/tmmbr_help.h"
 #include "rtc_base/checks.h"
@@ -57,37 +54,7 @@
                                          kRtcpXrTargetBitrate;
 constexpr int32_t kDefaultVideoReportInterval = 1000;
 constexpr int32_t kDefaultAudioReportInterval = 5000;
-<<<<<<< HEAD
-
-class PacketContainer : public rtcp::CompoundPacket {
- public:
-  PacketContainer(Transport* transport, RtcEventLog* event_log)
-      : transport_(transport), event_log_(event_log) {}
-
-  PacketContainer() = delete;
-  PacketContainer(const PacketContainer&) = delete;
-  PacketContainer& operator=(const PacketContainer&) = delete;
-
-  size_t SendPackets(size_t max_payload_length) {
-    size_t bytes_sent = 0;
-    Build(max_payload_length, [&](rtc::ArrayView<const uint8_t> packet) {
-      if (transport_->SendRtcp(packet.data(), packet.size())) {
-        bytes_sent += packet.size();
-        if (event_log_) {
-          event_log_->Log(std::make_unique<RtcEventRtcpPacketOutgoing>(packet));
-        }
-      }
-    });
-    return bytes_sent;
-  }
-
- private:
-  Transport* transport_;
-  RtcEventLog* const event_log_;
-};
-=======
 }  // namespace
->>>>>>> cbad18b1
 
 // Helper to put several RTCP packets into lower layer datagram RTCP packet.
 class RTCPSender::PacketSender {
@@ -152,9 +119,6 @@
   const Timestamp now_;
 };
 
-<<<<<<< HEAD
-RTCPSender::RTCPSender(const RtpRtcpInterface::Configuration& config)
-=======
 RTCPSender::Configuration RTCPSender::Configuration::FromRtpRtcpConfiguration(
     const RtpRtcpInterface::Configuration& configuration) {
   RTCPSender::Configuration result;
@@ -175,7 +139,6 @@
 }
 
 RTCPSender::RTCPSender(Configuration config)
->>>>>>> cbad18b1
     : audio_(config.audio),
       ssrc_(config.local_media_ssrc),
       clock_(config.clock),
@@ -278,9 +241,6 @@
                                          uint16_t last_received_seq_num,
                                          bool decodability_flag,
                                          bool buffering_allowed) {
-<<<<<<< HEAD
-  MutexLock lock(&mutex_rtcp_sender_);
-=======
   int32_t error_code = -1;
   auto callback = [&](rtc::ArrayView<const uint8_t> packet) {
     transport_->SendRtcp(packet.data(), packet.size());
@@ -292,7 +252,6 @@
   absl::optional<PacketSender> sender;
   {
     MutexLock lock(&mutex_rtcp_sender_);
->>>>>>> cbad18b1
 
     if (!loss_notification_.Set(last_decoded_seq_num, last_received_seq_num,
                                 decodability_flag)) {
@@ -317,24 +276,16 @@
   }
   sender->Send();
 
-<<<<<<< HEAD
-  return SendCompoundRTCPLocked(
-      feedback_state, {RTCPPacketType::kRtcpLossNotification}, 0, nullptr);
-=======
   return error_code;
->>>>>>> cbad18b1
 }
 
 void RTCPSender::SetRemb(int64_t bitrate_bps, std::vector<uint32_t> ssrcs) {
   RTC_CHECK_GE(bitrate_bps, 0);
   MutexLock lock(&mutex_rtcp_sender_);
-<<<<<<< HEAD
-=======
   if (method_ == RtcpMode::kOff) {
     RTC_LOG(LS_WARNING) << "Can't send rtcp if it is disabled.";
     return;
   }
->>>>>>> cbad18b1
   remb_bitrate_ = bitrate_bps;
   remb_ssrcs_ = std::move(ssrcs);
 
@@ -355,18 +306,6 @@
   return IsFlagPresent(RTCPPacketType::kRtcpTmmbr);
 }
 
-<<<<<<< HEAD
-void RTCPSender::SetTMMBRStatus(bool enable) {
-  MutexLock lock(&mutex_rtcp_sender_);
-  if (enable) {
-    SetFlag(RTCPPacketType::kRtcpTmmbr, false);
-  } else {
-    ConsumeFlag(RTCPPacketType::kRtcpTmmbr, true);
-  }
-}
-
-=======
->>>>>>> cbad18b1
 void RTCPSender::SetMaxRtpPacketSize(size_t max_packet_size) {
   MutexLock lock(&mutex_rtcp_sender_);
   max_packet_size_ = max_packet_size;
@@ -378,13 +317,8 @@
 }
 
 void RTCPSender::SetLastRtpTime(uint32_t rtp_timestamp,
-<<<<<<< HEAD
-                                int64_t capture_time_ms,
-                                int8_t payload_type) {
-=======
                                 absl::optional<Timestamp> capture_time,
                                 absl::optional<int8_t> payload_type) {
->>>>>>> cbad18b1
   MutexLock lock(&mutex_rtcp_sender_);
   // For compatibility with clients who don't set payload type correctly on all
   // calls.
@@ -430,34 +364,6 @@
   return 0;
 }
 
-<<<<<<< HEAD
-int32_t RTCPSender::AddMixedCNAME(uint32_t SSRC, const char* c_name) {
-  RTC_DCHECK(c_name);
-  RTC_DCHECK_LT(strlen(c_name), RTCP_CNAME_SIZE);
-  MutexLock lock(&mutex_rtcp_sender_);
-  // One spot is reserved for ssrc_/cname_.
-  // TODO(danilchap): Add support for more than 30 contributes by sending
-  // several sdes packets.
-  if (csrc_cnames_.size() >= rtcp::Sdes::kMaxNumberOfChunks - 1)
-    return -1;
-
-  csrc_cnames_[SSRC] = c_name;
-  return 0;
-}
-
-int32_t RTCPSender::RemoveMixedCNAME(uint32_t SSRC) {
-  MutexLock lock(&mutex_rtcp_sender_);
-  auto it = csrc_cnames_.find(SSRC);
-
-  if (it == csrc_cnames_.end())
-    return -1;
-
-  csrc_cnames_.erase(it);
-  return 0;
-}
-
-=======
->>>>>>> cbad18b1
 bool RTCPSender::TimeToSendRTCPReport(bool sendKeyframeBeforeRTP) const {
   /*
       For audio we use a configurable interval (default: 5 seconds)
@@ -517,13 +423,7 @@
         a value of the RTCP bandwidth below the intended average
   */
 
-<<<<<<< HEAD
-  int64_t now = clock_->TimeInMilliseconds();
-
-  MutexLock lock(&mutex_rtcp_sender_);
-=======
   Timestamp now = clock_->CurrentTime();
->>>>>>> cbad18b1
 
   MutexLock lock(&mutex_rtcp_sender_);
   RTC_DCHECK(
@@ -538,11 +438,7 @@
     now += RTCP_SEND_BEFORE_KEY_FRAME;
   }
 
-<<<<<<< HEAD
-  return now >= next_time_to_send_rtcp_;
-=======
   return now >= *next_time_to_send_rtcp_;
->>>>>>> cbad18b1
 }
 
 void RTCPSender::BuildSR(const RtcpContext& ctx, PacketSender& sender) {
@@ -624,16 +520,9 @@
   tmmbr_send_bps_ = target_bitrate;
 }
 
-<<<<<<< HEAD
-std::unique_ptr<rtcp::RtcpPacket> RTCPSender::BuildTMMBR(
-    const RtcpContext& ctx) {
-  if (ctx.feedback_state_.receiver == nullptr)
-    return nullptr;
-=======
 void RTCPSender::BuildTMMBR(const RtcpContext& ctx, PacketSender& sender) {
   if (ctx.feedback_state_.receiver == nullptr)
     return;
->>>>>>> cbad18b1
   // Before sending the TMMBR check the received TMMBN, only an owner is
   // allowed to raise the bitrate:
   // * If the sender is an owner of the TMMBN -> send TMMBR
@@ -696,18 +585,10 @@
   sender.AppendPacket(tmmbn);
 }
 
-<<<<<<< HEAD
-std::unique_ptr<rtcp::RtcpPacket> RTCPSender::BuildAPP(const RtcpContext& ctx) {
-  rtcp::App* app = new rtcp::App();
-  app->SetSenderSsrc(ssrc_);
-
-  return std::unique_ptr<rtcp::RtcpPacket>(app);
-=======
 void RTCPSender::BuildAPP(const RtcpContext& ctx, PacketSender& sender) {
   rtcp::App app;
   app.SetSenderSsrc(ssrc_);
   sender.AppendPacket(app);
->>>>>>> cbad18b1
 }
 
 void RTCPSender::BuildLossNotification(const RtcpContext& ctx,
@@ -806,69 +687,6 @@
     const FeedbackState& feedback_state,
     RTCPPacketType packet_type,
     int32_t nack_size,
-<<<<<<< HEAD
-    const uint16_t* nack_list) {
-  PacketContainer container(transport_, event_log_);
-  size_t max_packet_size;
-
-  {
-    MutexLock lock(&mutex_rtcp_sender_);
-    auto result = ComputeCompoundRTCPPacket(feedback_state, packet_types,
-                                            nack_size, nack_list, &container);
-    if (result) {
-      return *result;
-    }
-    max_packet_size = max_packet_size_;
-  }
-
-  size_t bytes_sent = container.SendPackets(max_packet_size);
-  return bytes_sent == 0 ? -1 : 0;
-}
-
-int32_t RTCPSender::SendCompoundRTCPLocked(
-    const FeedbackState& feedback_state,
-    const std::set<RTCPPacketType>& packet_types,
-    int32_t nack_size,
-    const uint16_t* nack_list) {
-  PacketContainer container(transport_, event_log_);
-  auto result = ComputeCompoundRTCPPacket(feedback_state, packet_types,
-                                          nack_size, nack_list, &container);
-  if (result) {
-    return *result;
-  }
-  size_t bytes_sent = container.SendPackets(max_packet_size_);
-  return bytes_sent == 0 ? -1 : 0;
-}
-
-absl::optional<int32_t> RTCPSender::ComputeCompoundRTCPPacket(
-    const FeedbackState& feedback_state,
-    const std::set<RTCPPacketType>& packet_types,
-    int32_t nack_size,
-    const uint16_t* nack_list,
-    rtcp::CompoundPacket* out_packet) {
-  if (method_ == RtcpMode::kOff) {
-    RTC_LOG(LS_WARNING) << "Can't send rtcp if it is disabled.";
-    return -1;
-  }
-  // Add all flags as volatile. Non volatile entries will not be overwritten.
-  // All new volatile flags added will be consumed by the end of this call.
-  SetFlags(packet_types, true);
-
-  // Prevent sending streams to send SR before any media has been sent.
-  const bool can_calculate_rtp_timestamp = (last_frame_capture_time_ms_ >= 0);
-  if (!can_calculate_rtp_timestamp) {
-    bool consumed_sr_flag = ConsumeFlag(kRtcpSr);
-    bool consumed_report_flag = sending_ && ConsumeFlag(kRtcpReport);
-    bool sender_report = consumed_report_flag || consumed_sr_flag;
-    if (sender_report && AllVolatileFlagsConsumed()) {
-      // This call was for Sender Report and nothing else.
-      return 0;
-    }
-    if (sending_ && method_ == RtcpMode::kCompound) {
-      // Not allowed to send any RTCP packet without sender report.
-      return -1;
-    }
-=======
     const uint16_t* nack_list,
     PacketSender& sender) {
   if (method_ == RtcpMode::kOff) {
@@ -893,7 +711,6 @@
       // Not allowed to send any RTCP packet without sender report.
       return -1;
     }
->>>>>>> cbad18b1
   }
 
   if (packet_type_counter_.first_packet_time_ms == -1)
@@ -901,62 +718,22 @@
 
   // We need to send our NTP even if we haven't received any reports.
   RtcpContext context(feedback_state, nack_size, nack_list,
-<<<<<<< HEAD
-                      clock_->TimeInMicroseconds());
+                      clock_->CurrentTime());
 
   PrepareReport(feedback_state);
 
-  std::unique_ptr<rtcp::RtcpPacket> packet_bye;
+  bool create_bye = false;
 
   auto it = report_flags_.begin();
   while (it != report_flags_.end()) {
-    auto builder_it = builders_.find(it->type);
+    uint32_t rtcp_packet_type = it->type;
+
     if (it->is_volatile) {
       report_flags_.erase(it++);
     } else {
       ++it;
     }
 
-    if (builder_it == builders_.end()) {
-      RTC_NOTREACHED() << "Could not find builder for packet type " << it->type;
-    } else {
-      BuilderFunc func = builder_it->second;
-      std::unique_ptr<rtcp::RtcpPacket> packet = (this->*func)(context);
-      if (packet == nullptr)
-        return -1;
-      // If there is a BYE, don't append now - save it and append it
-      // at the end later.
-      if (builder_it->first == kRtcpBye) {
-        packet_bye = std::move(packet);
-      } else {
-        out_packet->Append(std::move(packet));
-      }
-=======
-                      clock_->CurrentTime());
-
-  PrepareReport(feedback_state);
-
-  bool create_bye = false;
-
-  auto it = report_flags_.begin();
-  while (it != report_flags_.end()) {
-    uint32_t rtcp_packet_type = it->type;
-
-    if (it->is_volatile) {
-      report_flags_.erase(it++);
-    } else {
-      ++it;
->>>>>>> cbad18b1
-    }
-  }
-
-<<<<<<< HEAD
-  // Append the BYE now at the end
-  if (packet_bye) {
-    out_packet->Append(std::move(packet_bye));
-  }
-
-=======
     // If there is a BYE, don't append now - save it and append it
     // at the end later.
     if (rtcp_packet_type == kRtcpBye) {
@@ -978,7 +755,6 @@
     BuildBYE(context, sender);
   }
 
->>>>>>> cbad18b1
   if (packet_type_counter_observer_ != nullptr) {
     packet_type_counter_observer_->RtcpPacketTypesCounterUpdated(
         remote_ssrc_, packet_type_counter_);
@@ -1115,13 +891,10 @@
 void RTCPSender::SetVideoBitrateAllocation(
     const VideoBitrateAllocation& bitrate) {
   MutexLock lock(&mutex_rtcp_sender_);
-<<<<<<< HEAD
-=======
   if (method_ == RtcpMode::kOff) {
     RTC_LOG(LS_WARNING) << "Can't send rtcp if it is disabled.";
     return;
   }
->>>>>>> cbad18b1
   // Check if this allocation is first ever, or has a different set of
   // spatial/temporal layers signaled and enabled, if so trigger an rtcp report
   // as soon as possible.
