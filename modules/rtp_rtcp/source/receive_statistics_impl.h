/*
 *  Copyright (c) 2013 The WebRTC project authors. All Rights Reserved.
 *
 *  Use of this source code is governed by a BSD-style license
 *  that can be found in the LICENSE file in the root of the source
 *  tree. An additional intellectual property rights grant can be found
 *  in the file PATENTS.  All contributing project authors may
 *  be found in the AUTHORS file in the root of the source tree.
 */

#ifndef MODULES_RTP_RTCP_SOURCE_RECEIVE_STATISTICS_IMPL_H_
#define MODULES_RTP_RTCP_SOURCE_RECEIVE_STATISTICS_IMPL_H_

#include <algorithm>
#include <functional>
#include <memory>
#include <utility>
#include <vector>

#include "absl/types/optional.h"
#include "modules/include/module_common_types_public.h"
#include "modules/rtp_rtcp/include/receive_statistics.h"
<<<<<<< HEAD
=======
#include "modules/rtp_rtcp/source/rtcp_packet/report_block.h"
#include "rtc_base/containers/flat_map.h"
>>>>>>> cbad18b1
#include "rtc_base/rate_statistics.h"
#include "rtc_base/synchronization/mutex.h"
#include "rtc_base/thread_annotations.h"

namespace webrtc {

// Extends StreamStatistician with methods needed by the implementation.
class StreamStatisticianImplInterface : public StreamStatistician {
 public:
  virtual ~StreamStatisticianImplInterface() = default;
  virtual void MaybeAppendReportBlockAndReset(
      std::vector<rtcp::ReportBlock>& report_blocks) = 0;
  virtual void SetMaxReorderingThreshold(int max_reordering_threshold) = 0;
  virtual void EnableRetransmitDetection(bool enable) = 0;
  virtual void UpdateCounters(const RtpPacketReceived& packet) = 0;
};

// Thread-compatible implementation of StreamStatisticianImplInterface.
class StreamStatisticianImpl : public StreamStatisticianImplInterface {
 public:
  StreamStatisticianImpl(uint32_t ssrc,
                         Clock* clock,
                         int max_reordering_threshold);
  ~StreamStatisticianImpl() override;

  // Implements StreamStatistician
  RtpReceiveStats GetStats() const override;
  absl::optional<int> GetFractionLostInPercent() const override;
  StreamDataCounters GetReceiveStreamDataCounters() const override;
  uint32_t BitrateReceived() const override;

  // Implements StreamStatisticianImplInterface
  void MaybeAppendReportBlockAndReset(
      std::vector<rtcp::ReportBlock>& report_blocks) override;
  void SetMaxReorderingThreshold(int max_reordering_threshold) override;
  void EnableRetransmitDetection(bool enable) override;
  // Updates StreamStatistician for incoming packets.
  void UpdateCounters(const RtpPacketReceived& packet) override;

 private:
  bool IsRetransmitOfOldPacket(const RtpPacketReceived& packet,
                               int64_t now_ms) const;
  void UpdateJitter(const RtpPacketReceived& packet, int64_t receive_time_ms);
  // Updates StreamStatistician for out of order packets.
  // Returns true if packet considered to be out of order.
  bool UpdateOutOfOrder(const RtpPacketReceived& packet,
                        int64_t sequence_number,
                        int64_t now_ms);
  // Checks if this StreamStatistician received any rtp packets.
  bool ReceivedRtpPacket() const { return received_seq_first_ >= 0; }

  const uint32_t ssrc_;
  Clock* const clock_;
<<<<<<< HEAD
  mutable Mutex stream_lock_;
  RateStatistics incoming_bitrate_ RTC_GUARDED_BY(&stream_lock_);
=======
  // Delta used to map internal timestamps to Unix epoch ones.
  const int64_t delta_internal_unix_epoch_ms_;
  RateStatistics incoming_bitrate_;
>>>>>>> cbad18b1
  // In number of packets or sequence numbers.
  int max_reordering_threshold_;
  bool enable_retransmit_detection_;
  bool cumulative_loss_is_capped_;

  // Stats on received RTP packets.
  uint32_t jitter_q4_;
  // Cumulative loss according to RFC 3550, which may be negative (and often is,
  // if packets are reordered and there are non-RTX retransmissions).
  int32_t cumulative_loss_;
  // Offset added to outgoing rtcp reports, to make ensure that the reported
  // cumulative loss is non-negative. Reports with negative values confuse some
  // senders, in particular, our own loss-based bandwidth estimator.
  int32_t cumulative_loss_rtcp_offset_;

  int64_t last_receive_time_ms_;
  uint32_t last_received_timestamp_;
  SequenceNumberUnwrapper seq_unwrapper_;
  int64_t received_seq_first_;
  int64_t received_seq_max_;
  // Assume that the other side restarted when there are two sequential packets
  // with large jump from received_seq_max_.
  absl::optional<uint16_t> received_seq_out_of_order_;

  // Current counter values.
  StreamDataCounters receive_counters_;

  // Counter values when we sent the last report.
  int32_t last_report_cumulative_loss_;
  int64_t last_report_seq_max_;
};

// Thread-safe implementation of StreamStatisticianImplInterface.
class StreamStatisticianLocked : public StreamStatisticianImplInterface {
 public:
  StreamStatisticianLocked(uint32_t ssrc,
                           Clock* clock,
                           int max_reordering_threshold)
      : impl_(ssrc, clock, max_reordering_threshold) {}
  ~StreamStatisticianLocked() override = default;

  RtpReceiveStats GetStats() const override {
    MutexLock lock(&stream_lock_);
    return impl_.GetStats();
  }
  absl::optional<int> GetFractionLostInPercent() const override {
    MutexLock lock(&stream_lock_);
    return impl_.GetFractionLostInPercent();
  }
  StreamDataCounters GetReceiveStreamDataCounters() const override {
    MutexLock lock(&stream_lock_);
    return impl_.GetReceiveStreamDataCounters();
  }
  uint32_t BitrateReceived() const override {
    MutexLock lock(&stream_lock_);
    return impl_.BitrateReceived();
  }
  void MaybeAppendReportBlockAndReset(
      std::vector<rtcp::ReportBlock>& report_blocks) override {
    MutexLock lock(&stream_lock_);
    impl_.MaybeAppendReportBlockAndReset(report_blocks);
  }
  void SetMaxReorderingThreshold(int max_reordering_threshold) override {
    MutexLock lock(&stream_lock_);
    return impl_.SetMaxReorderingThreshold(max_reordering_threshold);
  }
  void EnableRetransmitDetection(bool enable) override {
    MutexLock lock(&stream_lock_);
    return impl_.EnableRetransmitDetection(enable);
  }
  void UpdateCounters(const RtpPacketReceived& packet) override {
    MutexLock lock(&stream_lock_);
    return impl_.UpdateCounters(packet);
  }

 private:
  mutable Mutex stream_lock_;
  StreamStatisticianImpl impl_ RTC_GUARDED_BY(&stream_lock_);
};

// Thread-compatible implementation.
class ReceiveStatisticsImpl : public ReceiveStatistics {
 public:
  ReceiveStatisticsImpl(
      Clock* clock,
      std::function<std::unique_ptr<StreamStatisticianImplInterface>(
          uint32_t ssrc,
          Clock* clock,
          int max_reordering_threshold)> stream_statistician_factory);
  ~ReceiveStatisticsImpl() override = default;

  // Implements ReceiveStatisticsProvider.
  std::vector<rtcp::ReportBlock> RtcpReportBlocks(size_t max_blocks) override;

  // Implements RtpPacketSinkInterface
  void OnRtpPacket(const RtpPacketReceived& packet) override;

  // Implements ReceiveStatistics.
  StreamStatistician* GetStatistician(uint32_t ssrc) const override;
  void SetMaxReorderingThreshold(int max_reordering_threshold) override;
  void SetMaxReorderingThreshold(uint32_t ssrc,
                                 int max_reordering_threshold) override;
  void EnableRetransmitDetection(uint32_t ssrc, bool enable) override;

 private:
  StreamStatisticianImplInterface* GetOrCreateStatistician(uint32_t ssrc);

  Clock* const clock_;
<<<<<<< HEAD
  mutable Mutex receive_statistics_lock_;
  uint32_t last_returned_ssrc_;
  int max_reordering_threshold_ RTC_GUARDED_BY(receive_statistics_lock_);
  std::map<uint32_t, StreamStatisticianImpl*> statisticians_
      RTC_GUARDED_BY(receive_statistics_lock_);
=======
  std::function<std::unique_ptr<StreamStatisticianImplInterface>(
      uint32_t ssrc,
      Clock* clock,
      int max_reordering_threshold)>
      stream_statistician_factory_;
  // The index within `all_ssrcs_` that was last returned.
  size_t last_returned_ssrc_idx_;
  std::vector<uint32_t> all_ssrcs_;
  int max_reordering_threshold_;
  flat_map<uint32_t /*ssrc*/, std::unique_ptr<StreamStatisticianImplInterface>>
      statisticians_;
>>>>>>> cbad18b1
};

// Thread-safe implementation wrapping access to ReceiveStatisticsImpl with a
// mutex.
class ReceiveStatisticsLocked : public ReceiveStatistics {
 public:
  explicit ReceiveStatisticsLocked(
      Clock* clock,
      std::function<std::unique_ptr<StreamStatisticianImplInterface>(
          uint32_t ssrc,
          Clock* clock,
          int max_reordering_threshold)> stream_statitician_factory)
      : impl_(clock, std::move(stream_statitician_factory)) {}
  ~ReceiveStatisticsLocked() override = default;
  std::vector<rtcp::ReportBlock> RtcpReportBlocks(size_t max_blocks) override {
    MutexLock lock(&receive_statistics_lock_);
    return impl_.RtcpReportBlocks(max_blocks);
  }
  void OnRtpPacket(const RtpPacketReceived& packet) override {
    MutexLock lock(&receive_statistics_lock_);
    return impl_.OnRtpPacket(packet);
  }
  StreamStatistician* GetStatistician(uint32_t ssrc) const override {
    MutexLock lock(&receive_statistics_lock_);
    return impl_.GetStatistician(ssrc);
  }
  void SetMaxReorderingThreshold(int max_reordering_threshold) override {
    MutexLock lock(&receive_statistics_lock_);
    return impl_.SetMaxReorderingThreshold(max_reordering_threshold);
  }
  void SetMaxReorderingThreshold(uint32_t ssrc,
                                 int max_reordering_threshold) override {
    MutexLock lock(&receive_statistics_lock_);
    return impl_.SetMaxReorderingThreshold(ssrc, max_reordering_threshold);
  }
  void EnableRetransmitDetection(uint32_t ssrc, bool enable) override {
    MutexLock lock(&receive_statistics_lock_);
    return impl_.EnableRetransmitDetection(ssrc, enable);
  }

 private:
  mutable Mutex receive_statistics_lock_;
  ReceiveStatisticsImpl impl_ RTC_GUARDED_BY(&receive_statistics_lock_);
};

}  // namespace webrtc
#endif  // MODULES_RTP_RTCP_SOURCE_RECEIVE_STATISTICS_IMPL_H_<|MERGE_RESOLUTION|>--- conflicted
+++ resolved
@@ -20,11 +20,8 @@
 #include "absl/types/optional.h"
 #include "modules/include/module_common_types_public.h"
 #include "modules/rtp_rtcp/include/receive_statistics.h"
-<<<<<<< HEAD
-=======
 #include "modules/rtp_rtcp/source/rtcp_packet/report_block.h"
 #include "rtc_base/containers/flat_map.h"
->>>>>>> cbad18b1
 #include "rtc_base/rate_statistics.h"
 #include "rtc_base/synchronization/mutex.h"
 #include "rtc_base/thread_annotations.h"
@@ -78,14 +75,9 @@
 
   const uint32_t ssrc_;
   Clock* const clock_;
-<<<<<<< HEAD
-  mutable Mutex stream_lock_;
-  RateStatistics incoming_bitrate_ RTC_GUARDED_BY(&stream_lock_);
-=======
   // Delta used to map internal timestamps to Unix epoch ones.
   const int64_t delta_internal_unix_epoch_ms_;
   RateStatistics incoming_bitrate_;
->>>>>>> cbad18b1
   // In number of packets or sequence numbers.
   int max_reordering_threshold_;
   bool enable_retransmit_detection_;
@@ -194,13 +186,6 @@
   StreamStatisticianImplInterface* GetOrCreateStatistician(uint32_t ssrc);
 
   Clock* const clock_;
-<<<<<<< HEAD
-  mutable Mutex receive_statistics_lock_;
-  uint32_t last_returned_ssrc_;
-  int max_reordering_threshold_ RTC_GUARDED_BY(receive_statistics_lock_);
-  std::map<uint32_t, StreamStatisticianImpl*> statisticians_
-      RTC_GUARDED_BY(receive_statistics_lock_);
-=======
   std::function<std::unique_ptr<StreamStatisticianImplInterface>(
       uint32_t ssrc,
       Clock* clock,
@@ -212,7 +197,6 @@
   int max_reordering_threshold_;
   flat_map<uint32_t /*ssrc*/, std::unique_ptr<StreamStatisticianImplInterface>>
       statisticians_;
->>>>>>> cbad18b1
 };
 
 // Thread-safe implementation wrapping access to ReceiveStatisticsImpl with a
