--- conflicted
+++ resolved
@@ -92,13 +92,7 @@
     : config_(config), ready_to_send_(config.initial_ready_to_send) {
   RTC_CHECK(config_.Validate());
   if (ready_to_send_ && config_.schedule_periodic_compound_packets) {
-<<<<<<< HEAD
-    config_.task_queue->PostTask(ToQueuedTask([this] {
-      SchedulePeriodicCompoundPackets(config_.initial_report_delay_ms);
-    }));
-=======
     SchedulePeriodicCompoundPackets(config_.initial_report_delay_ms);
->>>>>>> cbad18b1
   }
 }
 
