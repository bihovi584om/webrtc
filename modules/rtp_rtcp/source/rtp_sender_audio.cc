/*
 *  Copyright (c) 2012 The WebRTC project authors. All Rights Reserved.
 *
 *  Use of this source code is governed by a BSD-style license
 *  that can be found in the LICENSE file in the root of the source
 *  tree. An additional intellectual property rights grant can be found
 *  in the file PATENTS.  All contributing project authors may
 *  be found in the AUTHORS file in the root of the source tree.
 */

#include "modules/rtp_rtcp/source/rtp_sender_audio.h"

#include <string.h>

#include <memory>
#include <utility>

#include "absl/strings/match.h"
#include "absl/types/optional.h"
#include "api/audio_codecs/audio_format.h"
#include "api/rtp_headers.h"
#include "modules/audio_coding/include/audio_coding_module_typedefs.h"
#include "modules/rtp_rtcp/include/rtp_rtcp_defines.h"
#include "modules/rtp_rtcp/source/absolute_capture_time_sender.h"
#include "modules/rtp_rtcp/source/byte_io.h"
#include "modules/rtp_rtcp/source/rtp_header_extensions.h"
#include "modules/rtp_rtcp/source/rtp_packet.h"
#include "modules/rtp_rtcp/source/rtp_packet_to_send.h"
#include "modules/rtp_rtcp/source/time_util.h"
#include "rtc_base/checks.h"
#include "rtc_base/logging.h"
#include "rtc_base/trace_event.h"
#include "system_wrappers/include/ntp_time.h"

namespace webrtc {

namespace {

#if RTC_TRACE_EVENTS_ENABLED
const char* FrameTypeToString(AudioFrameType frame_type) {
  switch (frame_type) {
    case AudioFrameType::kEmptyFrame:
      return "empty";
    case AudioFrameType::kAudioFrameSpeech:
      return "audio_speech";
    case AudioFrameType::kAudioFrameCN:
      return "audio_cn";
  }
  RTC_CHECK_NOTREACHED();
}
#endif

constexpr char kIncludeCaptureClockOffset[] =
    "WebRTC-IncludeCaptureClockOffset";

}  // namespace

RTPSenderAudio::RTPSenderAudio(Clock* clock, RTPSender* rtp_sender)
    : clock_(clock),
      rtp_sender_(rtp_sender),
      absolute_capture_time_sender_(clock),
      include_capture_clock_offset_(
          absl::StartsWith(field_trials_.Lookup(kIncludeCaptureClockOffset),
                           "Enabled")) {
  RTC_DCHECK(clock_);
}

RTPSenderAudio::~RTPSenderAudio() {}

int32_t RTPSenderAudio::RegisterAudioPayload(absl::string_view payload_name,
                                             const int8_t payload_type,
                                             const uint32_t frequency,
                                             const size_t channels,
                                             const uint32_t rate) {
  if (absl::EqualsIgnoreCase(payload_name, "cn")) {
    MutexLock lock(&send_audio_mutex_);
    //  we can have multiple CNG payload types
    switch (frequency) {
      case 8000:
        cngnb_payload_type_ = payload_type;
        break;
      case 16000:
        cngwb_payload_type_ = payload_type;
        break;
      case 32000:
        cngswb_payload_type_ = payload_type;
        break;
      case 48000:
        cngfb_payload_type_ = payload_type;
        break;
      default:
        return -1;
    }
  } else if (absl::EqualsIgnoreCase(payload_name, "telephone-event")) {
    MutexLock lock(&send_audio_mutex_);
    // Don't add it to the list
    // we dont want to allow send with a DTMF payloadtype
    dtmf_payload_type_ = payload_type;
    dtmf_payload_freq_ = frequency;
    return 0;
  } else if (payload_name == "audio") {
    MutexLock lock(&send_audio_mutex_);
    encoder_rtp_timestamp_frequency_ = frequency;
    return 0;
  }
  return 0;
}

bool RTPSenderAudio::MarkerBit(AudioFrameType frame_type, int8_t payload_type) {
  MutexLock lock(&send_audio_mutex_);
  // for audio true for first packet in a speech burst
  bool marker_bit = false;
  if (last_payload_type_ != payload_type) {
    if (payload_type != -1 && (cngnb_payload_type_ == payload_type ||
                               cngwb_payload_type_ == payload_type ||
                               cngswb_payload_type_ == payload_type ||
                               cngfb_payload_type_ == payload_type)) {
      // Only set a marker bit when we change payload type to a non CNG
      return false;
    }

    // payload_type differ
    if (last_payload_type_ == -1) {
      if (frame_type != AudioFrameType::kAudioFrameCN) {
        // first packet and NOT CNG
        return true;
      } else {
        // first packet and CNG
        inband_vad_active_ = true;
        return false;
      }
    }

    // not first packet AND
    // not CNG AND
    // payload_type changed

    // set a marker bit when we change payload type
    marker_bit = true;
  }

  // For G.723 G.729, AMR etc we can have inband VAD
  if (frame_type == AudioFrameType::kAudioFrameCN) {
    inband_vad_active_ = true;
  } else if (inband_vad_active_) {
    inband_vad_active_ = false;
    marker_bit = true;
  }
  return marker_bit;
}

bool RTPSenderAudio::SendAudio(AudioFrameType frame_type,
                               int8_t payload_type,
                               uint32_t rtp_timestamp,
                               const uint8_t* payload_data,
                               size_t payload_size) {
  return SendAudio(frame_type, payload_type, rtp_timestamp, payload_data,
                   payload_size,
                   // TODO(bugs.webrtc.org/10739) replace once plumbed.
                   /*absolute_capture_timestamp_ms=*/-1);
}

bool RTPSenderAudio::SendAudio(AudioFrameType frame_type,
                               int8_t payload_type,
                               uint32_t rtp_timestamp,
                               const uint8_t* payload_data,
                               size_t payload_size,
                               int64_t absolute_capture_timestamp_ms) {
#if RTC_TRACE_EVENTS_ENABLED
  TRACE_EVENT_ASYNC_STEP1("webrtc", "Audio", rtp_timestamp, "Send", "type",
                          FrameTypeToString(frame_type));
  #endif

  // From RFC 4733:
  // A source has wide latitude as to how often it sends event updates. A
  // natural interval is the spacing between non-event audio packets. [...]
  // Alternatively, a source MAY decide to use a different spacing for event
  // updates, with a value of 50 ms RECOMMENDED.
  constexpr int kDtmfIntervalTimeMs = 50;
  uint8_t audio_level_dbov = 0;
  uint32_t dtmf_payload_freq = 0;
  absl::optional<uint32_t> encoder_rtp_timestamp_frequency;
  {
    MutexLock lock(&send_audio_mutex_);
    audio_level_dbov = audio_level_dbov_;
    dtmf_payload_freq = dtmf_payload_freq_;
    encoder_rtp_timestamp_frequency = encoder_rtp_timestamp_frequency_;
  }

  // Check if we have pending DTMFs to send
  if (!dtmf_event_is_on_ && dtmf_queue_.PendingDtmf()) {
    if ((clock_->TimeInMilliseconds() - dtmf_time_last_sent_) >
        kDtmfIntervalTimeMs) {
      // New tone to play
      dtmf_timestamp_ = rtp_timestamp;
      if (dtmf_queue_.NextDtmf(&dtmf_current_event_)) {
        dtmf_event_first_packet_sent_ = false;
        dtmf_length_samples_ =
            dtmf_current_event_.duration_ms * (dtmf_payload_freq / 1000);
        dtmf_event_is_on_ = true;
      }
    }
  }

  // A source MAY send events and coded audio packets for the same time
  // but we don't support it
  if (dtmf_event_is_on_) {
    if (frame_type == AudioFrameType::kEmptyFrame) {
      // kEmptyFrame is used to drive the DTMF when in CN mode
      // it can be triggered more frequently than we want to send the
      // DTMF packets.
      const unsigned int dtmf_interval_time_rtp =
          dtmf_payload_freq * kDtmfIntervalTimeMs / 1000;
      if ((rtp_timestamp - dtmf_timestamp_last_sent_) <
          dtmf_interval_time_rtp) {
        // not time to send yet
        return true;
      }
    }
    dtmf_timestamp_last_sent_ = rtp_timestamp;
    uint32_t dtmf_duration_samples = rtp_timestamp - dtmf_timestamp_;
    bool ended = false;
    bool send = true;

    if (dtmf_length_samples_ > dtmf_duration_samples) {
      if (dtmf_duration_samples <= 0) {
        // Skip send packet at start, since we shouldn't use duration 0
        send = false;
      }
    } else {
      ended = true;
      dtmf_event_is_on_ = false;
      dtmf_time_last_sent_ = clock_->TimeInMilliseconds();
    }
    if (send) {
      if (dtmf_duration_samples > 0xffff) {
        // RFC 4733 2.5.2.3 Long-Duration Events
        SendTelephoneEventPacket(ended, dtmf_timestamp_,
                                 static_cast<uint16_t>(0xffff), false);

        // set new timestap for this segment
        dtmf_timestamp_ = rtp_timestamp;
        dtmf_duration_samples -= 0xffff;
        dtmf_length_samples_ -= 0xffff;

        return SendTelephoneEventPacket(
            ended, dtmf_timestamp_,
            static_cast<uint16_t>(dtmf_duration_samples), false);
      } else {
        if (!SendTelephoneEventPacket(ended, dtmf_timestamp_,
                                      dtmf_duration_samples,
                                      !dtmf_event_first_packet_sent_)) {
          return false;
        }
        dtmf_event_first_packet_sent_ = true;
        return true;
      }
    }
    return true;
  }
  if (payload_size == 0 || payload_data == NULL) {
    if (frame_type == AudioFrameType::kEmptyFrame) {
      // we don't send empty audio RTP packets
      // no error since we use it to either drive DTMF when we use VAD, or
      // enter DTX.
      return true;
    }
    return false;
  }

  std::unique_ptr<RtpPacketToSend> packet = rtp_sender_->AllocatePacket();
  packet->SetMarker(MarkerBit(frame_type, payload_type));
  packet->SetPayloadType(payload_type);
  packet->SetTimestamp(rtp_timestamp);
  packet->set_capture_time_ms(clock_->TimeInMilliseconds());
  // RingRTC change to reduce unneeded information on the wire
  // Make the audio level less precise (0, 10, 20, 30, ...).
  audio_level_dbov -= (audio_level_dbov % 10);

  // Update audio level extension, if included.
  packet->SetExtension<AudioLevel>(
      frame_type == AudioFrameType::kAudioFrameSpeech, audio_level_dbov);

<<<<<<< HEAD
  // Send absolute capture time periodically in order to optimize and save
  // network traffic. Missing absolute capture times can be interpolated on the
  // receiving end if sending intervals are small enough.
  auto absolute_capture_time = absolute_capture_time_sender_.OnSendPacket(
      AbsoluteCaptureTimeSender::GetSource(packet->Ssrc(), packet->Csrcs()),
      packet->Timestamp(),
      // Replace missing value with 0 (invalid frequency), this will trigger
      // absolute capture time sending.
      encoder_rtp_timestamp_frequency.value_or(0),
      Int64MsToUQ32x32(absolute_capture_timestamp_ms + NtpOffsetMs()),
      /*estimated_capture_clock_offset=*/
      include_capture_clock_offset_ ? absl::make_optional(0) : absl::nullopt);
  if (absolute_capture_time) {
    // It also checks that extension was registered during SDP negotiation. If
    // not then setter won't do anything.
    packet->SetExtension<AbsoluteCaptureTimeExtension>(*absolute_capture_time);
=======
  if (absolute_capture_timestamp_ms > 0) {
    // Send absolute capture time periodically in order to optimize and save
    // network traffic. Missing absolute capture times can be interpolated on
    // the receiving end if sending intervals are small enough.
    auto absolute_capture_time = absolute_capture_time_sender_.OnSendPacket(
        AbsoluteCaptureTimeSender::GetSource(packet->Ssrc(), packet->Csrcs()),
        packet->Timestamp(),
        // Replace missing value with 0 (invalid frequency), this will trigger
        // absolute capture time sending.
        encoder_rtp_timestamp_frequency.value_or(0),
        Int64MsToUQ32x32(clock_->ConvertTimestampToNtpTimeInMilliseconds(
            absolute_capture_timestamp_ms)),
        /*estimated_capture_clock_offset=*/
        include_capture_clock_offset_ ? absl::make_optional(0) : absl::nullopt);
    if (absolute_capture_time) {
      // It also checks that extension was registered during SDP negotiation. If
      // not then setter won't do anything.
      packet->SetExtension<AbsoluteCaptureTimeExtension>(
          *absolute_capture_time);
    }
>>>>>>> cbad18b1
  }

  uint8_t* payload = packet->AllocatePayload(payload_size);
  if (!payload)  // Too large payload buffer.
    return false;
  memcpy(payload, payload_data, payload_size);

  {
    MutexLock lock(&send_audio_mutex_);
    last_payload_type_ = payload_type;
  }
  TRACE_EVENT_ASYNC_END2("webrtc", "Audio", rtp_timestamp, "timestamp",
                         packet->Timestamp(), "seqnum",
                         packet->SequenceNumber());
  packet->set_packet_type(RtpPacketMediaType::kAudio);
  packet->set_allow_retransmission(true);
  bool send_result = rtp_sender_->SendToNetwork(std::move(packet));
  if (first_packet_sent_()) {
    RTC_LOG(LS_INFO) << "First audio RTP packet sent to pacer";
  }
  return send_result;
}

// Audio level magnitude and voice activity flag are set for each RTP packet
int32_t RTPSenderAudio::SetAudioLevel(uint8_t level_dbov) {
  if (level_dbov > 127) {
    return -1;
  }
  MutexLock lock(&send_audio_mutex_);
  audio_level_dbov_ = level_dbov;
  return 0;
}

// Send a TelephoneEvent tone using RFC 2833 (4733)
int32_t RTPSenderAudio::SendTelephoneEvent(uint8_t key,
                                           uint16_t time_ms,
                                           uint8_t level) {
  DtmfQueue::Event event;
  {
    MutexLock lock(&send_audio_mutex_);
    if (dtmf_payload_type_ < 0) {
      // TelephoneEvent payloadtype not configured
      return -1;
    }
    event.payload_type = dtmf_payload_type_;
  }
  event.key = key;
  event.duration_ms = time_ms;
  event.level = level;
  return dtmf_queue_.AddDtmf(event) ? 0 : -1;
}

bool RTPSenderAudio::SendTelephoneEventPacket(bool ended,
                                              uint32_t dtmf_timestamp,
                                              uint16_t duration,
                                              bool marker_bit) {
  uint8_t send_count = 1;
  bool result = true;

  if (ended) {
    // resend last packet in an event 3 times
    send_count = 3;
  }
  do {
    // Send DTMF data.
    constexpr RtpPacketToSend::ExtensionManager* kNoExtensions = nullptr;
    constexpr size_t kDtmfSize = 4;
    std::unique_ptr<RtpPacketToSend> packet(
        new RtpPacketToSend(kNoExtensions, kRtpHeaderSize + kDtmfSize));
    packet->SetPayloadType(dtmf_current_event_.payload_type);
    packet->SetMarker(marker_bit);
    packet->SetSsrc(rtp_sender_->SSRC());
    packet->SetTimestamp(dtmf_timestamp);
    packet->set_capture_time_ms(clock_->TimeInMilliseconds());

    // Create DTMF data.
    uint8_t* dtmfbuffer = packet->AllocatePayload(kDtmfSize);
    RTC_DCHECK(dtmfbuffer);
    /*    From RFC 2833:
     0                   1                   2                   3
     0 1 2 3 4 5 6 7 8 9 0 1 2 3 4 5 6 7 8 9 0 1 2 3 4 5 6 7 8 9 0 1
    +-+-+-+-+-+-+-+-+-+-+-+-+-+-+-+-+-+-+-+-+-+-+-+-+-+-+-+-+-+-+-+-+
    |     event     |E|R| volume    |          duration             |
    +-+-+-+-+-+-+-+-+-+-+-+-+-+-+-+-+-+-+-+-+-+-+-+-+-+-+-+-+-+-+-+-+
    */
    // R bit always cleared
    uint8_t R = 0x00;
    uint8_t volume = dtmf_current_event_.level;

    // First packet un-ended
    uint8_t E = ended ? 0x80 : 0x00;

    // First byte is Event number, equals key number
    dtmfbuffer[0] = dtmf_current_event_.key;
    dtmfbuffer[1] = E | R | volume;
    ByteWriter<uint16_t>::WriteBigEndian(dtmfbuffer + 2, duration);

    packet->set_packet_type(RtpPacketMediaType::kAudio);
    packet->set_allow_retransmission(true);
    result = rtp_sender_->SendToNetwork(std::move(packet));
    send_count--;
  } while (send_count > 0 && result);

  return result;
}
}  // namespace webrtc<|MERGE_RESOLUTION|>--- conflicted
+++ resolved
@@ -281,24 +281,6 @@
   packet->SetExtension<AudioLevel>(
       frame_type == AudioFrameType::kAudioFrameSpeech, audio_level_dbov);
 
-<<<<<<< HEAD
-  // Send absolute capture time periodically in order to optimize and save
-  // network traffic. Missing absolute capture times can be interpolated on the
-  // receiving end if sending intervals are small enough.
-  auto absolute_capture_time = absolute_capture_time_sender_.OnSendPacket(
-      AbsoluteCaptureTimeSender::GetSource(packet->Ssrc(), packet->Csrcs()),
-      packet->Timestamp(),
-      // Replace missing value with 0 (invalid frequency), this will trigger
-      // absolute capture time sending.
-      encoder_rtp_timestamp_frequency.value_or(0),
-      Int64MsToUQ32x32(absolute_capture_timestamp_ms + NtpOffsetMs()),
-      /*estimated_capture_clock_offset=*/
-      include_capture_clock_offset_ ? absl::make_optional(0) : absl::nullopt);
-  if (absolute_capture_time) {
-    // It also checks that extension was registered during SDP negotiation. If
-    // not then setter won't do anything.
-    packet->SetExtension<AbsoluteCaptureTimeExtension>(*absolute_capture_time);
-=======
   if (absolute_capture_timestamp_ms > 0) {
     // Send absolute capture time periodically in order to optimize and save
     // network traffic. Missing absolute capture times can be interpolated on
@@ -319,7 +301,6 @@
       packet->SetExtension<AbsoluteCaptureTimeExtension>(
           *absolute_capture_time);
     }
->>>>>>> cbad18b1
   }
 
   uint8_t* payload = packet->AllocatePayload(payload_size);
