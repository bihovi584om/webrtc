--- conflicted
+++ resolved
@@ -16,29 +16,20 @@
 #include <string>
 #include <vector>
 
-<<<<<<< HEAD
-#include "api/array_view.h"
-=======
 #include "absl/types/optional.h"
 #include "api/array_view.h"
 #include "api/sequence_checker.h"
 #include "api/units/time_delta.h"
->>>>>>> cbad18b1
 #include "modules/rtp_rtcp/include/report_block_data.h"
 #include "modules/rtp_rtcp/include/rtcp_statistics.h"
 #include "modules/rtp_rtcp/include/rtp_rtcp_defines.h"
 #include "modules/rtp_rtcp/source/rtcp_nack_stats.h"
 #include "modules/rtp_rtcp/source/rtcp_packet/dlrr.h"
-<<<<<<< HEAD
-#include "modules/rtp_rtcp/source/rtp_rtcp_interface.h"
-#include "rtc_base/synchronization/mutex.h"
-=======
 #include "modules/rtp_rtcp/source/rtcp_packet/tmmb_item.h"
 #include "modules/rtp_rtcp/source/rtp_rtcp_interface.h"
 #include "rtc_base/containers/flat_map.h"
 #include "rtc_base/synchronization/mutex.h"
 #include "rtc_base/system/no_unique_address.h"
->>>>>>> cbad18b1
 #include "rtc_base/thread_annotations.h"
 #include "system_wrappers/include/ntp_time.h"
 
@@ -103,16 +94,10 @@
                ModuleRtpRtcp* owner);
 
   RTCPReceiver(const RtpRtcpInterface::Configuration& config,
-<<<<<<< HEAD
-               ModuleRtpRtcp* owner);
+               ModuleRtpRtcpImpl2* owner);
+
   ~RTCPReceiver();
 
-=======
-               ModuleRtpRtcpImpl2* owner);
-
-  ~RTCPReceiver();
-
->>>>>>> cbad18b1
   void IncomingPacket(const uint8_t* packet, size_t packet_size) {
     IncomingPacket(rtc::MakeArrayView(packet, packet_size));
   }
@@ -154,13 +139,10 @@
               int64_t* min_rtt_ms,
               int64_t* max_rtt_ms) const;
 
-<<<<<<< HEAD
-=======
   // Returns non-sender RTT metrics for the remote SSRC.
   NonSenderRttStats GetNonSenderRTT() const;
 
   void SetNonSenderRttMeasurement(bool enabled);
->>>>>>> cbad18b1
   bool GetAndResetXrRrRtt(int64_t* rtt_ms);
 
   // Called once per second on the worker thread to do rtt calculations.
@@ -168,11 +150,6 @@
   absl::optional<TimeDelta> OnPeriodicRttUpdate(Timestamp newer_than,
                                                 bool sending);
 
-<<<<<<< HEAD
-  // Get statistics.
-  int32_t StatisticsReceived(std::vector<RTCPReportBlock>* receiveBlocks) const;
-=======
->>>>>>> cbad18b1
   // A snapshot of Report Blocks with additional data of interest to statistics.
   // Within this list, the source SSRC is unique and ReportBlockData represents
   // the latest Report Block that was received for that SSRC.
@@ -241,15 +218,6 @@
   };
 
   struct PacketInformation;
-<<<<<<< HEAD
-  struct TmmbrInformation;
-  struct RrtrInformation;
-  struct LastFirStatus;
-  // RTCP report blocks mapped by remote SSRC.
-  using ReportBlockDataMap = std::map<uint32_t, ReportBlockData>;
-  // RTCP report blocks map mapped by source SSRC.
-  using ReportBlockMap = std::map<uint32_t, ReportBlockDataMap>;
-=======
 
   // Structure for handing TMMBR and TMMBN rtcp messages (RFC5104,
   // section 3.5.4).
@@ -310,7 +278,6 @@
     TimeDelta sum_rtt_ = TimeDelta::Zero();
     size_t num_rtts_ = 0;
   };
->>>>>>> cbad18b1
 
   bool ParseCompoundPacket(rtc::ArrayView<const uint8_t> packet,
                            PacketInformation* packet_information);
@@ -441,7 +408,7 @@
       received_rrtrs_ssrc_it_ RTC_GUARDED_BY(rtcp_receiver_lock_);
 
   // Estimated rtt, zero when there is no valid estimate.
-  const bool xr_rrtr_status_;
+  bool xr_rrtr_status_ RTC_GUARDED_BY(rtcp_receiver_lock_);
   int64_t xr_rr_rtt_ms_;
 
   int64_t oldest_tmmbr_info_ms_ RTC_GUARDED_BY(rtcp_receiver_lock_);
@@ -469,15 +436,7 @@
   // delivered RTP packet to the remote side.
   Timestamp last_increased_sequence_number_ = Timestamp::PlusInfinity();
 
-<<<<<<< HEAD
-  RtcpStatisticsCallback* const stats_callback_;
   RtcpCnameCallback* const cname_callback_;
-  // TODO(hbos): Remove RtcpStatisticsCallback in favor of
-  // ReportBlockDataObserver; the ReportBlockData contains a superset of the
-  // RtcpStatistics data.
-=======
-  RtcpCnameCallback* const cname_callback_;
->>>>>>> cbad18b1
   ReportBlockDataObserver* const report_block_data_observer_;
 
   RtcpPacketTypeCounterObserver* const packet_type_counter_observer_;
