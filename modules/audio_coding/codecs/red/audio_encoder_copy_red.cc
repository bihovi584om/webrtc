/*
 *  Copyright (c) 2014 The WebRTC project authors. All Rights Reserved.
 *
 *  Use of this source code is governed by a BSD-style license
 *  that can be found in the LICENSE file in the root of the source
 *  tree. An additional intellectual property rights grant can be found
 *  in the file PATENTS.  All contributing project authors may
 *  be found in the AUTHORS file in the root of the source tree.
 */

#include "modules/audio_coding/codecs/red/audio_encoder_copy_red.h"

#include <string.h>

#include <utility>
#include <vector>

#include "rtc_base/byte_order.h"
#include "rtc_base/checks.h"
#include "rtc_base/logging.h"
#include "system_wrappers/include/field_trial.h"

namespace webrtc {
<<<<<<< HEAD
// RED packets must be less than 1024 bytes to fit the 10 bit block length.
static constexpr const int kRedMaxPacketSize = 1 << 10;
// The typical MTU is 1200 bytes.
static constexpr const size_t kAudioMaxRtpPacketLen = 1200;
=======
static constexpr const int kRedMaxPacketSize =
    1 << 10;  // RED packets must be less than 1024 bytes to fit the 10 bit
              // block length.
static constexpr const size_t kAudioMaxRtpPacketLen =
    1200;  // The typical MTU is 1200 bytes.

static constexpr size_t kRedHeaderLength = 4;  // 4 bytes RED header.
static constexpr size_t kRedLastHeaderLength =
    1;  // reduced size for last RED header.

static constexpr size_t kRedNumberOfRedundantEncodings =
    1;  // The level of redundancy we support.
>>>>>>> cbad18b1

AudioEncoderCopyRed::Config::Config() = default;
AudioEncoderCopyRed::Config::Config(Config&&) = default;
AudioEncoderCopyRed::Config::~Config() = default;

size_t GetMaxRedundancyFromFieldTrial() {
  const std::string red_trial =
      webrtc::field_trial::FindFullName("WebRTC-Audio-Red-For-Opus");
  size_t redundancy = 0;
  if (sscanf(red_trial.c_str(), "Enabled-%zu", &redundancy) != 1 ||
      redundancy < 1 || redundancy > 9) {
    return kRedNumberOfRedundantEncodings;
  }
  return redundancy;
}

AudioEncoderCopyRed::AudioEncoderCopyRed(Config&& config)
    : speech_encoder_(std::move(config.speech_encoder)),
<<<<<<< HEAD
=======
      primary_encoded_(0, kAudioMaxRtpPacketLen),
>>>>>>> cbad18b1
      max_packet_length_(kAudioMaxRtpPacketLen),
      red_payload_type_(config.payload_type) {
  RTC_CHECK(speech_encoder_) << "Speech encoder not provided.";

  auto number_of_redundant_encodings = GetMaxRedundancyFromFieldTrial();
  for (size_t i = 0; i < number_of_redundant_encodings; i++) {
    std::pair<EncodedInfo, rtc::Buffer> redundant;
    redundant.second.EnsureCapacity(kAudioMaxRtpPacketLen);
    redundant_encodings_.push_front(std::move(redundant));
  }
}

AudioEncoderCopyRed::~AudioEncoderCopyRed() = default;

int AudioEncoderCopyRed::SampleRateHz() const {
  return speech_encoder_->SampleRateHz();
}

size_t AudioEncoderCopyRed::NumChannels() const {
  return speech_encoder_->NumChannels();
}

int AudioEncoderCopyRed::RtpTimestampRateHz() const {
  return speech_encoder_->RtpTimestampRateHz();
}

size_t AudioEncoderCopyRed::Num10MsFramesInNextPacket() const {
  return speech_encoder_->Num10MsFramesInNextPacket();
}

size_t AudioEncoderCopyRed::Max10MsFramesInAPacket() const {
  return speech_encoder_->Max10MsFramesInAPacket();
}

int AudioEncoderCopyRed::GetTargetBitrate() const {
  return speech_encoder_->GetTargetBitrate();
}

size_t AudioEncoderCopyRed::CalculateHeaderLength(size_t encoded_bytes) const {
  size_t header_size = 1;
  size_t bytes_available = max_packet_length_ - encoded_bytes;
  if (secondary_info_.encoded_bytes > 0 &&
      secondary_info_.encoded_bytes < bytes_available) {
    header_size += 4;
    bytes_available -= secondary_info_.encoded_bytes;
  }
  if (tertiary_info_.encoded_bytes > 0 &&
      tertiary_info_.encoded_bytes < bytes_available) {
    header_size += 4;
  }
  return header_size > 1 ? header_size : 0;
}

AudioEncoder::EncodedInfo AudioEncoderCopyRed::EncodeImpl(
    uint32_t rtp_timestamp,
    rtc::ArrayView<const int16_t> audio,
    rtc::Buffer* encoded) {
<<<<<<< HEAD
  rtc::Buffer primary_encoded;
  EncodedInfo info =
      speech_encoder_->Encode(rtp_timestamp, audio, &primary_encoded);
  RTC_CHECK(info.redundant.empty()) << "Cannot use nested redundant encoders.";
  RTC_DCHECK_EQ(primary_encoded.size(), info.encoded_bytes);

  if (info.encoded_bytes == 0 || info.encoded_bytes > kRedMaxPacketSize) {
    return info;
  }
  RTC_DCHECK_GT(max_packet_length_, info.encoded_bytes);

  // Allocate room for RFC 2198 header if there is redundant data.
  // Otherwise this will send the primary payload type without
  // wrapping in RED.
  const size_t header_length_bytes = CalculateHeaderLength(info.encoded_bytes);
  encoded->SetSize(header_length_bytes);

  size_t header_offset = 0;
  size_t bytes_available = max_packet_length_ - info.encoded_bytes;
  if (tertiary_info_.encoded_bytes > 0 &&
      tertiary_info_.encoded_bytes + secondary_info_.encoded_bytes <
          bytes_available) {
    encoded->AppendData(tertiary_encoded_);

    const uint32_t timestamp_delta =
        info.encoded_timestamp - tertiary_info_.encoded_timestamp;

    encoded->data()[header_offset] = tertiary_info_.payload_type | 0x80;
    rtc::SetBE16(static_cast<uint8_t*>(encoded->data()) + header_offset + 1,
                 (timestamp_delta << 2) | (tertiary_info_.encoded_bytes >> 8));
    encoded->data()[header_offset + 3] = tertiary_info_.encoded_bytes & 0xff;
    header_offset += 4;
    bytes_available -= tertiary_info_.encoded_bytes;
  }

  if (secondary_info_.encoded_bytes > 0 &&
      secondary_info_.encoded_bytes < bytes_available) {
    encoded->AppendData(secondary_encoded_);

    const uint32_t timestamp_delta =
        info.encoded_timestamp - secondary_info_.encoded_timestamp;

    encoded->data()[header_offset] = secondary_info_.payload_type | 0x80;
    rtc::SetBE16(static_cast<uint8_t*>(encoded->data()) + header_offset + 1,
                 (timestamp_delta << 2) | (secondary_info_.encoded_bytes >> 8));
    encoded->data()[header_offset + 3] = secondary_info_.encoded_bytes & 0xff;
    header_offset += 4;
    bytes_available -= secondary_info_.encoded_bytes;
  }

  encoded->AppendData(primary_encoded);
  if (header_length_bytes > 0) {
    RTC_DCHECK_EQ(header_offset, header_length_bytes - 1);
    encoded->data()[header_offset] = info.payload_type;
  }

  // |info| will be implicitly cast to an EncodedInfoLeaf struct, effectively
  // discarding the (empty) vector of redundant information. This is
  // intentional.
  info.redundant.push_back(info);
  RTC_DCHECK_EQ(info.redundant.size(), 1);
  RTC_DCHECK_EQ(info.speech, info.redundant[0].speech);
  if (secondary_info_.encoded_bytes > 0) {
    info.redundant.push_back(secondary_info_);
    RTC_DCHECK_EQ(info.redundant.size(), 2);
  }
  if (tertiary_info_.encoded_bytes > 0) {
    info.redundant.push_back(tertiary_info_);
    RTC_DCHECK_EQ(info.redundant.size(),
                  2 + (secondary_info_.encoded_bytes > 0 ? 1 : 0));
  }

  // Save secondary to tertiary.
  tertiary_encoded_.SetData(secondary_encoded_);
  tertiary_info_ = secondary_info_;

  // Save primary to secondary.
  secondary_encoded_.SetData(primary_encoded);
  secondary_info_ = info;

  // Update main EncodedInfo.
  if (header_length_bytes > 0) {
    info.payload_type = red_payload_type_;
  }
=======
  primary_encoded_.Clear();
  EncodedInfo info =
      speech_encoder_->Encode(rtp_timestamp, audio, &primary_encoded_);
  RTC_CHECK(info.redundant.empty()) << "Cannot use nested redundant encoders.";
  RTC_DCHECK_EQ(primary_encoded_.size(), info.encoded_bytes);

  if (info.encoded_bytes == 0 || info.encoded_bytes > kRedMaxPacketSize) {
    return info;
  }
  RTC_DCHECK_GT(max_packet_length_, info.encoded_bytes);

  size_t header_length_bytes = kRedLastHeaderLength;
  size_t bytes_available = max_packet_length_ - info.encoded_bytes;
  auto it = redundant_encodings_.begin();

  // Determine how much redundancy we can fit into our packet by
  // iterating forward.
  for (; it != redundant_encodings_.end(); it++) {
    if (bytes_available < kRedHeaderLength + it->first.encoded_bytes) {
      break;
    }
    if (it->first.encoded_bytes == 0) {
      break;
    }
    bytes_available -= kRedHeaderLength + it->first.encoded_bytes;
    header_length_bytes += kRedHeaderLength;
  }

  // Allocate room for RFC 2198 header.
  encoded->SetSize(header_length_bytes);

  // Iterate backwards and append the data.
  size_t header_offset = 0;
  while (it-- != redundant_encodings_.begin()) {
    encoded->AppendData(it->second);

    const uint32_t timestamp_delta =
        info.encoded_timestamp - it->first.encoded_timestamp;
    encoded->data()[header_offset] = it->first.payload_type | 0x80;
    rtc::SetBE16(static_cast<uint8_t*>(encoded->data()) + header_offset + 1,
                 (timestamp_delta << 2) | (it->first.encoded_bytes >> 8));
    encoded->data()[header_offset + 3] = it->first.encoded_bytes & 0xff;
    header_offset += kRedHeaderLength;
    info.redundant.push_back(it->first);
  }

  // `info` will be implicitly cast to an EncodedInfoLeaf struct, effectively
  // discarding the (empty) vector of redundant information. This is
  // intentional.
  if (header_length_bytes > kRedHeaderLength) {
    info.redundant.push_back(info);
    RTC_DCHECK_EQ(info.speech,
                  info.redundant[info.redundant.size() - 1].speech);
  }

  encoded->AppendData(primary_encoded_);
  RTC_DCHECK_EQ(header_offset, header_length_bytes - 1);
  encoded->data()[header_offset] = info.payload_type;

  // Shift the redundant encodings.
  auto rit = redundant_encodings_.rbegin();
  for (auto next = std::next(rit); next != redundant_encodings_.rend();
       rit++, next = std::next(rit)) {
    rit->first = next->first;
    rit->second.SetData(next->second);
  }
  it = redundant_encodings_.begin();
  it->first = info;
  it->second.SetData(primary_encoded_);

  // Update main EncodedInfo.
  info.payload_type = red_payload_type_;
>>>>>>> cbad18b1
  info.encoded_bytes = encoded->size();
  return info;
}

void AudioEncoderCopyRed::Reset() {
  speech_encoder_->Reset();
  auto number_of_redundant_encodings = redundant_encodings_.size();
  redundant_encodings_.clear();
  for (size_t i = 0; i < number_of_redundant_encodings; i++) {
    std::pair<EncodedInfo, rtc::Buffer> redundant;
    redundant.second.EnsureCapacity(kAudioMaxRtpPacketLen);
    redundant_encodings_.push_front(std::move(redundant));
  }
}

bool AudioEncoderCopyRed::SetFec(bool enable) {
  return speech_encoder_->SetFec(enable);
}

bool AudioEncoderCopyRed::SetDtx(bool enable) {
  return speech_encoder_->SetDtx(enable);
}

bool AudioEncoderCopyRed::GetDtx() const {
  return speech_encoder_->GetDtx();
}

bool AudioEncoderCopyRed::SetApplication(Application application) {
  return speech_encoder_->SetApplication(application);
}

void AudioEncoderCopyRed::SetMaxPlaybackRate(int frequency_hz) {
  speech_encoder_->SetMaxPlaybackRate(frequency_hz);
}

bool AudioEncoderCopyRed::EnableAudioNetworkAdaptor(
    const std::string& config_string,
    RtcEventLog* event_log) {
  return speech_encoder_->EnableAudioNetworkAdaptor(config_string, event_log);
}

void AudioEncoderCopyRed::DisableAudioNetworkAdaptor() {
  speech_encoder_->DisableAudioNetworkAdaptor();
}

void AudioEncoderCopyRed::OnReceivedUplinkPacketLossFraction(
    float uplink_packet_loss_fraction) {
  speech_encoder_->OnReceivedUplinkPacketLossFraction(
      uplink_packet_loss_fraction);
}

void AudioEncoderCopyRed::OnReceivedUplinkBandwidth(
    int target_audio_bitrate_bps,
    absl::optional<int64_t> bwe_period_ms) {
  speech_encoder_->OnReceivedUplinkBandwidth(target_audio_bitrate_bps,
                                             bwe_period_ms);
}

<<<<<<< HEAD
=======
void AudioEncoderCopyRed::OnReceivedUplinkAllocation(
    BitrateAllocationUpdate update) {
  speech_encoder_->OnReceivedUplinkAllocation(update);
}

>>>>>>> cbad18b1
absl::optional<std::pair<TimeDelta, TimeDelta>>
AudioEncoderCopyRed::GetFrameLengthRange() const {
  return speech_encoder_->GetFrameLengthRange();
}

<<<<<<< HEAD
=======
void AudioEncoderCopyRed::OnReceivedRtt(int rtt_ms) {
  speech_encoder_->OnReceivedRtt(rtt_ms);
}

>>>>>>> cbad18b1
void AudioEncoderCopyRed::OnReceivedOverhead(size_t overhead_bytes_per_packet) {
  max_packet_length_ = kAudioMaxRtpPacketLen - overhead_bytes_per_packet;
  return speech_encoder_->OnReceivedOverhead(overhead_bytes_per_packet);
}

<<<<<<< HEAD
=======
void AudioEncoderCopyRed::SetReceiverFrameLengthRange(int min_frame_length_ms,
                                                      int max_frame_length_ms) {
  return speech_encoder_->SetReceiverFrameLengthRange(min_frame_length_ms,
                                                      max_frame_length_ms);
}

ANAStats AudioEncoderCopyRed::GetANAStats() const {
  return speech_encoder_->GetANAStats();
}

rtc::ArrayView<std::unique_ptr<AudioEncoder>>
AudioEncoderCopyRed::ReclaimContainedEncoders() {
  return rtc::ArrayView<std::unique_ptr<AudioEncoder>>(&speech_encoder_, 1);
}

>>>>>>> cbad18b1
}  // namespace webrtc<|MERGE_RESOLUTION|>--- conflicted
+++ resolved
@@ -21,12 +21,6 @@
 #include "system_wrappers/include/field_trial.h"
 
 namespace webrtc {
-<<<<<<< HEAD
-// RED packets must be less than 1024 bytes to fit the 10 bit block length.
-static constexpr const int kRedMaxPacketSize = 1 << 10;
-// The typical MTU is 1200 bytes.
-static constexpr const size_t kAudioMaxRtpPacketLen = 1200;
-=======
 static constexpr const int kRedMaxPacketSize =
     1 << 10;  // RED packets must be less than 1024 bytes to fit the 10 bit
               // block length.
@@ -39,7 +33,6 @@
 
 static constexpr size_t kRedNumberOfRedundantEncodings =
     1;  // The level of redundancy we support.
->>>>>>> cbad18b1
 
 AudioEncoderCopyRed::Config::Config() = default;
 AudioEncoderCopyRed::Config::Config(Config&&) = default;
@@ -58,10 +51,7 @@
 
 AudioEncoderCopyRed::AudioEncoderCopyRed(Config&& config)
     : speech_encoder_(std::move(config.speech_encoder)),
-<<<<<<< HEAD
-=======
       primary_encoded_(0, kAudioMaxRtpPacketLen),
->>>>>>> cbad18b1
       max_packet_length_(kAudioMaxRtpPacketLen),
       red_payload_type_(config.payload_type) {
   RTC_CHECK(speech_encoder_) << "Speech encoder not provided.";
@@ -100,111 +90,10 @@
   return speech_encoder_->GetTargetBitrate();
 }
 
-size_t AudioEncoderCopyRed::CalculateHeaderLength(size_t encoded_bytes) const {
-  size_t header_size = 1;
-  size_t bytes_available = max_packet_length_ - encoded_bytes;
-  if (secondary_info_.encoded_bytes > 0 &&
-      secondary_info_.encoded_bytes < bytes_available) {
-    header_size += 4;
-    bytes_available -= secondary_info_.encoded_bytes;
-  }
-  if (tertiary_info_.encoded_bytes > 0 &&
-      tertiary_info_.encoded_bytes < bytes_available) {
-    header_size += 4;
-  }
-  return header_size > 1 ? header_size : 0;
-}
-
 AudioEncoder::EncodedInfo AudioEncoderCopyRed::EncodeImpl(
     uint32_t rtp_timestamp,
     rtc::ArrayView<const int16_t> audio,
     rtc::Buffer* encoded) {
-<<<<<<< HEAD
-  rtc::Buffer primary_encoded;
-  EncodedInfo info =
-      speech_encoder_->Encode(rtp_timestamp, audio, &primary_encoded);
-  RTC_CHECK(info.redundant.empty()) << "Cannot use nested redundant encoders.";
-  RTC_DCHECK_EQ(primary_encoded.size(), info.encoded_bytes);
-
-  if (info.encoded_bytes == 0 || info.encoded_bytes > kRedMaxPacketSize) {
-    return info;
-  }
-  RTC_DCHECK_GT(max_packet_length_, info.encoded_bytes);
-
-  // Allocate room for RFC 2198 header if there is redundant data.
-  // Otherwise this will send the primary payload type without
-  // wrapping in RED.
-  const size_t header_length_bytes = CalculateHeaderLength(info.encoded_bytes);
-  encoded->SetSize(header_length_bytes);
-
-  size_t header_offset = 0;
-  size_t bytes_available = max_packet_length_ - info.encoded_bytes;
-  if (tertiary_info_.encoded_bytes > 0 &&
-      tertiary_info_.encoded_bytes + secondary_info_.encoded_bytes <
-          bytes_available) {
-    encoded->AppendData(tertiary_encoded_);
-
-    const uint32_t timestamp_delta =
-        info.encoded_timestamp - tertiary_info_.encoded_timestamp;
-
-    encoded->data()[header_offset] = tertiary_info_.payload_type | 0x80;
-    rtc::SetBE16(static_cast<uint8_t*>(encoded->data()) + header_offset + 1,
-                 (timestamp_delta << 2) | (tertiary_info_.encoded_bytes >> 8));
-    encoded->data()[header_offset + 3] = tertiary_info_.encoded_bytes & 0xff;
-    header_offset += 4;
-    bytes_available -= tertiary_info_.encoded_bytes;
-  }
-
-  if (secondary_info_.encoded_bytes > 0 &&
-      secondary_info_.encoded_bytes < bytes_available) {
-    encoded->AppendData(secondary_encoded_);
-
-    const uint32_t timestamp_delta =
-        info.encoded_timestamp - secondary_info_.encoded_timestamp;
-
-    encoded->data()[header_offset] = secondary_info_.payload_type | 0x80;
-    rtc::SetBE16(static_cast<uint8_t*>(encoded->data()) + header_offset + 1,
-                 (timestamp_delta << 2) | (secondary_info_.encoded_bytes >> 8));
-    encoded->data()[header_offset + 3] = secondary_info_.encoded_bytes & 0xff;
-    header_offset += 4;
-    bytes_available -= secondary_info_.encoded_bytes;
-  }
-
-  encoded->AppendData(primary_encoded);
-  if (header_length_bytes > 0) {
-    RTC_DCHECK_EQ(header_offset, header_length_bytes - 1);
-    encoded->data()[header_offset] = info.payload_type;
-  }
-
-  // |info| will be implicitly cast to an EncodedInfoLeaf struct, effectively
-  // discarding the (empty) vector of redundant information. This is
-  // intentional.
-  info.redundant.push_back(info);
-  RTC_DCHECK_EQ(info.redundant.size(), 1);
-  RTC_DCHECK_EQ(info.speech, info.redundant[0].speech);
-  if (secondary_info_.encoded_bytes > 0) {
-    info.redundant.push_back(secondary_info_);
-    RTC_DCHECK_EQ(info.redundant.size(), 2);
-  }
-  if (tertiary_info_.encoded_bytes > 0) {
-    info.redundant.push_back(tertiary_info_);
-    RTC_DCHECK_EQ(info.redundant.size(),
-                  2 + (secondary_info_.encoded_bytes > 0 ? 1 : 0));
-  }
-
-  // Save secondary to tertiary.
-  tertiary_encoded_.SetData(secondary_encoded_);
-  tertiary_info_ = secondary_info_;
-
-  // Save primary to secondary.
-  secondary_encoded_.SetData(primary_encoded);
-  secondary_info_ = info;
-
-  // Update main EncodedInfo.
-  if (header_length_bytes > 0) {
-    info.payload_type = red_payload_type_;
-  }
-=======
   primary_encoded_.Clear();
   EncodedInfo info =
       speech_encoder_->Encode(rtp_timestamp, audio, &primary_encoded_);
@@ -277,7 +166,6 @@
 
   // Update main EncodedInfo.
   info.payload_type = red_payload_type_;
->>>>>>> cbad18b1
   info.encoded_bytes = encoded->size();
   return info;
 }
@@ -336,33 +224,25 @@
                                              bwe_period_ms);
 }
 
-<<<<<<< HEAD
-=======
 void AudioEncoderCopyRed::OnReceivedUplinkAllocation(
     BitrateAllocationUpdate update) {
   speech_encoder_->OnReceivedUplinkAllocation(update);
 }
 
->>>>>>> cbad18b1
 absl::optional<std::pair<TimeDelta, TimeDelta>>
 AudioEncoderCopyRed::GetFrameLengthRange() const {
   return speech_encoder_->GetFrameLengthRange();
 }
 
-<<<<<<< HEAD
-=======
 void AudioEncoderCopyRed::OnReceivedRtt(int rtt_ms) {
   speech_encoder_->OnReceivedRtt(rtt_ms);
 }
 
->>>>>>> cbad18b1
 void AudioEncoderCopyRed::OnReceivedOverhead(size_t overhead_bytes_per_packet) {
   max_packet_length_ = kAudioMaxRtpPacketLen - overhead_bytes_per_packet;
   return speech_encoder_->OnReceivedOverhead(overhead_bytes_per_packet);
 }
 
-<<<<<<< HEAD
-=======
 void AudioEncoderCopyRed::SetReceiverFrameLengthRange(int min_frame_length_ms,
                                                       int max_frame_length_ms) {
   return speech_encoder_->SetReceiverFrameLengthRange(min_frame_length_ms,
@@ -378,5 +258,4 @@
   return rtc::ArrayView<std::unique_ptr<AudioEncoder>>(&speech_encoder_, 1);
 }
 
->>>>>>> cbad18b1
 }  // namespace webrtc