--- conflicted
+++ resolved
@@ -182,7 +182,6 @@
   RTC_CHECK(info.redundant.empty()) << "Cannot use nested redundant encoders.";
   RTC_DCHECK_EQ(primary_encoded_.size(), info.encoded_bytes);
 
-<<<<<<< HEAD
   // RingRTC change to add low bitrate redundancy
   bool use_secondary = false;
 
@@ -240,8 +239,6 @@
     }
   }
 
-  if (info.encoded_bytes == 0 || info.encoded_bytes >= kRedMaxPacketSize) {
-=======
   if (info.encoded_bytes == 0) {
     return info;
   }
@@ -250,7 +247,6 @@
     // what RED can encode as redundancy (1024 bytes). This can happen with
     // Opus stereo at the highest bitrate which consumes up to 1276 bytes.
     encoded->AppendData(primary_encoded_);
->>>>>>> d8f2b038
     return info;
   }
   RTC_DCHECK_GT(max_packet_length_, info.encoded_bytes);
