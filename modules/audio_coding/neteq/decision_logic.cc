--- conflicted
+++ resolved
@@ -29,8 +29,6 @@
 constexpr int kPostponeDecodingLevel = 50;
 constexpr int kDefaultTargetLevelWindowMs = 100;
 constexpr int kDecelerationTargetLevelOffsetMs = 85;
-<<<<<<< HEAD
-=======
 
 std::unique_ptr<DelayManager> CreateDelayManager(
     const NetEqController::Config& neteq_config) {
@@ -40,19 +38,12 @@
   config.Log();
   return std::make_unique<DelayManager>(config, neteq_config.tick_timer);
 }
->>>>>>> cbad18b1
 
 }  // namespace
 
 DecisionLogic::DecisionLogic(NetEqController::Config config)
     : DecisionLogic(config,
-<<<<<<< HEAD
-                    DelayManager::Create(config.max_packets_in_buffer,
-                                         config.base_min_delay_ms,
-                                         config.tick_timer),
-=======
                     CreateDelayManager(config),
->>>>>>> cbad18b1
                     std::make_unique<BufferLevelFilter>()) {}
 
 DecisionLogic::DecisionLogic(
@@ -234,21 +225,12 @@
   }
   if (!should_update_stats) {
     return absl::nullopt;
-<<<<<<< HEAD
   }
   if (info.packet_length_samples > 0 && fs_hz > 0 &&
       info.packet_length_samples != packet_length_samples_) {
     packet_length_samples_ = info.packet_length_samples;
     delay_manager_->SetPacketAudioLength(packet_length_samples_ * 1000 / fs_hz);
   }
-=======
-  }
-  if (info.packet_length_samples > 0 && fs_hz > 0 &&
-      info.packet_length_samples != packet_length_samples_) {
-    packet_length_samples_ = info.packet_length_samples;
-    delay_manager_->SetPacketAudioLength(packet_length_samples_ * 1000 / fs_hz);
-  }
->>>>>>> cbad18b1
   auto relative_delay = delay_manager_->Update(
       info.main_timestamp, fs_hz, /*reset=*/last_pack_cng_or_dtmf_);
   last_pack_cng_or_dtmf_ = false;
@@ -334,13 +316,8 @@
         std::max(target_level_samples * 3 / 4,
                  target_level_samples -
                      kDecelerationTargetLevelOffsetMs * samples_per_ms);
-<<<<<<< HEAD
-    // |higher_limit| is equal to |target_level|, but should at
-    // least be 20 ms higher than |lower_limit|.
-=======
     // `higher_limit` is equal to `target_level`, but should at
     // least be 20 ms higher than `lower_limit`.
->>>>>>> cbad18b1
     const int high_limit =
         std::max(target_level_samples, low_limit + 20 * samples_per_ms);
 
