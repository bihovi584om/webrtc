/*
 *  Copyright (c) 2012 The WebRTC project authors. All Rights Reserved.
 *
 *  Use of this source code is governed by a BSD-style license
 *  that can be found in the LICENSE file in the root of the source
 *  tree. An additional intellectual property rights grant can be found
 *  in the file PATENTS.  All contributing project authors may
 *  be found in the AUTHORS file in the root of the source tree.
 */

#ifndef MODULES_AUDIO_CODING_NETEQ_NETEQ_IMPL_H_
#define MODULES_AUDIO_CODING_NETEQ_NETEQ_IMPL_H_

#include <map>
#include <memory>
#include <string>
#include <utility>
#include <vector>

#include "absl/types/optional.h"
#include "api/audio/audio_frame.h"
#include "api/neteq/neteq.h"
#include "api/neteq/neteq_controller.h"
#include "api/neteq/neteq_controller_factory.h"
#include "api/neteq/tick_timer.h"
#include "api/rtp_packet_info.h"
#include "modules/audio_coding/neteq/audio_multi_vector.h"
#include "modules/audio_coding/neteq/expand_uma_logger.h"
#include "modules/audio_coding/neteq/packet.h"
#include "modules/audio_coding/neteq/random_vector.h"
#include "modules/audio_coding/neteq/statistics_calculator.h"
#include "rtc_base/constructor_magic.h"
#include "rtc_base/synchronization/mutex.h"
#include "rtc_base/thread_annotations.h"

namespace webrtc {

// Forward declarations.
class Accelerate;
class BackgroundNoise;
class Clock;
class ComfortNoise;
class DecoderDatabase;
class DtmfBuffer;
class DtmfToneGenerator;
class Expand;
class Merge;
class NackTracker;
class Normal;
class PacketBuffer;
class RedPayloadSplitter;
class PostDecodeVad;
class PreemptiveExpand;
class RandomVector;
class SyncBuffer;
class TimestampScaler;
struct AccelerateFactory;
struct DtmfEvent;
struct ExpandFactory;
struct PreemptiveExpandFactory;

class NetEqImpl : public webrtc::NetEq {
 public:
  enum class OutputType {
    kNormalSpeech,
    kPLC,
    kCNG,
    kPLCCNG,
    kVadPassive,
    kCodecPLC
  };

  enum ErrorCodes {
    kNoError = 0,
    kOtherError,
    kUnknownRtpPayloadType,
    kDecoderNotFound,
    kInvalidPointer,
    kAccelerateError,
    kPreemptiveExpandError,
    kComfortNoiseErrorCode,
    kDecoderErrorCode,
    kOtherDecoderError,
    kInvalidOperation,
    kDtmfParsingError,
    kDtmfInsertError,
    kSampleUnderrun,
    kDecodedTooMuch,
    kRedundancySplitError,
    kPacketBufferCorruption
  };

  struct Dependencies {
    // The constructor populates the Dependencies struct with the default
    // implementations of the objects. They can all be replaced by the user
    // before sending the struct to the NetEqImpl constructor. However, there
    // are dependencies between some of the classes inside the struct, so
    // swapping out one may make it necessary to re-create another one.
    Dependencies(const NetEq::Config& config,
                 Clock* clock,
                 const rtc::scoped_refptr<AudioDecoderFactory>& decoder_factory,
                 const NetEqControllerFactory& controller_factory);
    ~Dependencies();

    Clock* const clock;
    std::unique_ptr<TickTimer> tick_timer;
    std::unique_ptr<StatisticsCalculator> stats;
    std::unique_ptr<DecoderDatabase> decoder_database;
    std::unique_ptr<DtmfBuffer> dtmf_buffer;
    std::unique_ptr<DtmfToneGenerator> dtmf_tone_generator;
    std::unique_ptr<PacketBuffer> packet_buffer;
    std::unique_ptr<NetEqController> neteq_controller;
    std::unique_ptr<RedPayloadSplitter> red_payload_splitter;
    std::unique_ptr<TimestampScaler> timestamp_scaler;
    std::unique_ptr<AccelerateFactory> accelerate_factory;
    std::unique_ptr<ExpandFactory> expand_factory;
    std::unique_ptr<PreemptiveExpandFactory> preemptive_expand_factory;
  };

  // Creates a new NetEqImpl object.
  NetEqImpl(const NetEq::Config& config,
            Dependencies&& deps,
            bool create_components = true);

  ~NetEqImpl() override;

  // Inserts a new packet into NetEq. Returns 0 on success, -1 on failure.
  int InsertPacket(const RTPHeader& rtp_header,
                   rtc::ArrayView<const uint8_t> payload) override;

  void InsertEmptyPacket(const RTPHeader& rtp_header) override;

  int GetAudio(
      AudioFrame* audio_frame,
      bool* muted,
      int* current_sample_rate_hz = nullptr,
      absl::optional<Operation> action_override = absl::nullopt) override;

  void SetCodecs(const std::map<int, SdpAudioFormat>& codecs) override;

  bool RegisterPayloadType(int rtp_payload_type,
                           const SdpAudioFormat& audio_format) override;

  // Removes `rtp_payload_type` from the codec database. Returns 0 on success,
  // -1 on failure.
  int RemovePayloadType(uint8_t rtp_payload_type) override;

  void RemoveAllPayloadTypes() override;

  bool SetMinimumDelay(int delay_ms) override;

  bool SetMaximumDelay(int delay_ms) override;

  bool SetBaseMinimumDelayMs(int delay_ms) override;

  int GetBaseMinimumDelayMs() const override;

  int TargetDelayMs() const override;

  int FilteredCurrentDelayMs() const override;

  // Writes the current network statistics to `stats`. The statistics are reset
  // after the call.
  int NetworkStatistics(NetEqNetworkStatistics* stats) override;

  NetEqNetworkStatistics CurrentNetworkStatistics() const override;

  NetEqLifetimeStatistics GetLifetimeStatistics() const override;

  NetEqOperationsAndState GetOperationsAndState() const override;

  // Enables post-decode VAD. When enabled, GetAudio() will return
  // kOutputVADPassive when the signal contains no speech.
  void EnableVad() override;

  // Disables post-decode VAD.
  void DisableVad() override;

  absl::optional<uint32_t> GetPlayoutTimestamp() const override;

  int last_output_sample_rate_hz() const override;

  absl::optional<DecoderFormat> GetDecoderFormat(
      int payload_type) const override;

  // Flushes both the packet buffer and the sync buffer.
  void FlushBuffers() override;

  void EnableNack(size_t max_nack_list_size) override;

  void DisableNack() override;

  std::vector<uint16_t> GetNackList(int64_t round_trip_time_ms) const override;

  std::vector<uint32_t> LastDecodedTimestamps() const override;

  int SyncBufferSizeMs() const override;

  // This accessor method is only intended for testing purposes.
  const SyncBuffer* sync_buffer_for_test() const;
  Operation last_operation_for_test() const;

 protected:
  static const int kOutputSizeMs = 10;
  static const size_t kMaxFrameSize = 5760;  // 120 ms @ 48 kHz.
  // TODO(hlundin): Provide a better value for kSyncBufferSize.
  // Current value is kMaxFrameSize + 60 ms * 48 kHz, which is enough for
  // calculating correlations of current frame against history.
  static const size_t kSyncBufferSize = kMaxFrameSize + 60 * 48;

  // Inserts a new packet into NetEq. This is used by the InsertPacket method
  // above. Returns 0 on success, otherwise an error code.
  // TODO(hlundin): Merge this with InsertPacket above?
  int InsertPacketInternal(const RTPHeader& rtp_header,
                           rtc::ArrayView<const uint8_t> payload)
      RTC_EXCLUSIVE_LOCKS_REQUIRED(mutex_);

  // Delivers 10 ms of audio data. The data is written to `audio_frame`.
  // Returns 0 on success, otherwise an error code.
  int GetAudioInternal(AudioFrame* audio_frame,
                       bool* muted,
                       absl::optional<Operation> action_override)
      RTC_EXCLUSIVE_LOCKS_REQUIRED(mutex_);

  // Provides a decision to the GetAudioInternal method. The decision what to
  // do is written to `operation`. Packets to decode are written to
  // `packet_list`, and a DTMF event to play is written to `dtmf_event`. When
  // DTMF should be played, `play_dtmf` is set to true by the method.
  // Returns 0 on success, otherwise an error code.
  int GetDecision(Operation* operation,
                  PacketList* packet_list,
                  DtmfEvent* dtmf_event,
                  bool* play_dtmf,
                  absl::optional<Operation> action_override)
      RTC_EXCLUSIVE_LOCKS_REQUIRED(mutex_);

  // Decodes the speech packets in `packet_list`, and writes the results to
  // `decoded_buffer`, which is allocated to hold `decoded_buffer_length`
  // elements. The length of the decoded data is written to `decoded_length`.
  // The speech type -- speech or (codec-internal) comfort noise -- is written
  // to `speech_type`. If `packet_list` contains any SID frames for RFC 3389
  // comfort noise, those are not decoded.
  int Decode(PacketList* packet_list,
             Operation* operation,
             int* decoded_length,
             AudioDecoder::SpeechType* speech_type)
      RTC_EXCLUSIVE_LOCKS_REQUIRED(mutex_);

  // Sub-method to Decode(). Performs codec internal CNG.
  int DecodeCng(AudioDecoder* decoder,
                int* decoded_length,
                AudioDecoder::SpeechType* speech_type)
      RTC_EXCLUSIVE_LOCKS_REQUIRED(mutex_);

  // Sub-method to Decode(). Performs the actual decoding.
  int DecodeLoop(PacketList* packet_list,
                 const Operation& operation,
                 AudioDecoder* decoder,
                 int* decoded_length,
                 AudioDecoder::SpeechType* speech_type)
      RTC_EXCLUSIVE_LOCKS_REQUIRED(mutex_);

  // Sub-method which calls the Normal class to perform the normal operation.
  void DoNormal(const int16_t* decoded_buffer,
                size_t decoded_length,
                AudioDecoder::SpeechType speech_type,
                bool play_dtmf) RTC_EXCLUSIVE_LOCKS_REQUIRED(mutex_);

  // Sub-method which calls the Merge class to perform the merge operation.
  void DoMerge(int16_t* decoded_buffer,
               size_t decoded_length,
               AudioDecoder::SpeechType speech_type,
               bool play_dtmf) RTC_EXCLUSIVE_LOCKS_REQUIRED(mutex_);

  bool DoCodecPlc() RTC_EXCLUSIVE_LOCKS_REQUIRED(mutex_);

  // Sub-method which calls the Expand class to perform the expand operation.
  int DoExpand(bool play_dtmf) RTC_EXCLUSIVE_LOCKS_REQUIRED(mutex_);

  // Sub-method which calls the Accelerate class to perform the accelerate
  // operation.
  int DoAccelerate(int16_t* decoded_buffer,
                   size_t decoded_length,
                   AudioDecoder::SpeechType speech_type,
                   bool play_dtmf,
                   bool fast_accelerate) RTC_EXCLUSIVE_LOCKS_REQUIRED(mutex_);

  // Sub-method which calls the PreemptiveExpand class to perform the
  // preemtive expand operation.
  int DoPreemptiveExpand(int16_t* decoded_buffer,
                         size_t decoded_length,
                         AudioDecoder::SpeechType speech_type,
                         bool play_dtmf) RTC_EXCLUSIVE_LOCKS_REQUIRED(mutex_);

  // Sub-method which calls the ComfortNoise class to generate RFC 3389 comfort
  // noise. `packet_list` can either contain one SID frame to update the
  // noise parameters, or no payload at all, in which case the previously
  // received parameters are used.
  int DoRfc3389Cng(PacketList* packet_list, bool play_dtmf)
      RTC_EXCLUSIVE_LOCKS_REQUIRED(mutex_);

  // Calls the audio decoder to generate codec-internal comfort noise when
  // no packet was received.
  void DoCodecInternalCng(const int16_t* decoded_buffer, size_t decoded_length)
      RTC_EXCLUSIVE_LOCKS_REQUIRED(mutex_);

  // Calls the DtmfToneGenerator class to generate DTMF tones.
  int DoDtmf(const DtmfEvent& dtmf_event, bool* play_dtmf)
      RTC_EXCLUSIVE_LOCKS_REQUIRED(mutex_);

  // Overdub DTMF on top of `output`.
  int DtmfOverdub(const DtmfEvent& dtmf_event,
                  size_t num_channels,
                  int16_t* output) const RTC_EXCLUSIVE_LOCKS_REQUIRED(mutex_);

  // Extracts packets from `packet_buffer_` to produce at least
  // `required_samples` samples. The packets are inserted into `packet_list`.
  // Returns the number of samples that the packets in the list will produce, or
  // -1 in case of an error.
  int ExtractPackets(size_t required_samples, PacketList* packet_list)
      RTC_EXCLUSIVE_LOCKS_REQUIRED(mutex_);

  // Resets various variables and objects to new values based on the sample rate
  // `fs_hz` and `channels` number audio channels.
  void SetSampleRateAndChannels(int fs_hz, size_t channels)
      RTC_EXCLUSIVE_LOCKS_REQUIRED(mutex_);

  // Returns the output type for the audio produced by the latest call to
  // GetAudio().
  OutputType LastOutputType() RTC_EXCLUSIVE_LOCKS_REQUIRED(mutex_);

  // Updates Expand and Merge.
  virtual void UpdatePlcComponents(int fs_hz, size_t channels)
      RTC_EXCLUSIVE_LOCKS_REQUIRED(mutex_);

  NetEqNetworkStatistics CurrentNetworkStatisticsInternal() const
      RTC_EXCLUSIVE_LOCKS_REQUIRED(mutex_);

  Clock* const clock_;

  mutable Mutex mutex_;
  const std::unique_ptr<TickTimer> tick_timer_ RTC_GUARDED_BY(mutex_);
  const std::unique_ptr<DecoderDatabase> decoder_database_
      RTC_GUARDED_BY(mutex_);
  const std::unique_ptr<DtmfBuffer> dtmf_buffer_ RTC_GUARDED_BY(mutex_);
  const std::unique_ptr<DtmfToneGenerator> dtmf_tone_generator_
      RTC_GUARDED_BY(mutex_);
  const std::unique_ptr<PacketBuffer> packet_buffer_ RTC_GUARDED_BY(mutex_);
  const std::unique_ptr<RedPayloadSplitter> red_payload_splitter_
      RTC_GUARDED_BY(mutex_);
  const std::unique_ptr<TimestampScaler> timestamp_scaler_
      RTC_GUARDED_BY(mutex_);
  const std::unique_ptr<PostDecodeVad> vad_ RTC_GUARDED_BY(mutex_);
  const std::unique_ptr<ExpandFactory> expand_factory_ RTC_GUARDED_BY(mutex_);
  const std::unique_ptr<AccelerateFactory> accelerate_factory_
      RTC_GUARDED_BY(mutex_);
  const std::unique_ptr<PreemptiveExpandFactory> preemptive_expand_factory_
      RTC_GUARDED_BY(mutex_);
  const std::unique_ptr<StatisticsCalculator> stats_ RTC_GUARDED_BY(mutex_);

  std::unique_ptr<BackgroundNoise> background_noise_ RTC_GUARDED_BY(mutex_);
  std::unique_ptr<NetEqController> controller_ RTC_GUARDED_BY(mutex_);
  std::unique_ptr<AudioMultiVector> algorithm_buffer_ RTC_GUARDED_BY(mutex_);
  std::unique_ptr<SyncBuffer> sync_buffer_ RTC_GUARDED_BY(mutex_);
  std::unique_ptr<Expand> expand_ RTC_GUARDED_BY(mutex_);
  std::unique_ptr<Normal> normal_ RTC_GUARDED_BY(mutex_);
  std::unique_ptr<Merge> merge_ RTC_GUARDED_BY(mutex_);
  std::unique_ptr<Accelerate> accelerate_ RTC_GUARDED_BY(mutex_);
  std::unique_ptr<PreemptiveExpand> preemptive_expand_ RTC_GUARDED_BY(mutex_);
  RandomVector random_vector_ RTC_GUARDED_BY(mutex_);
  std::unique_ptr<ComfortNoise> comfort_noise_ RTC_GUARDED_BY(mutex_);
  int fs_hz_ RTC_GUARDED_BY(mutex_);
  int fs_mult_ RTC_GUARDED_BY(mutex_);
  int last_output_sample_rate_hz_ RTC_GUARDED_BY(mutex_);
  size_t output_size_samples_ RTC_GUARDED_BY(mutex_);
  size_t decoder_frame_length_ RTC_GUARDED_BY(mutex_);
  Mode last_mode_ RTC_GUARDED_BY(mutex_);
  Operation last_operation_ RTC_GUARDED_BY(mutex_);
  size_t decoded_buffer_length_ RTC_GUARDED_BY(mutex_);
  std::unique_ptr<int16_t[]> decoded_buffer_ RTC_GUARDED_BY(mutex_);
  uint32_t playout_timestamp_ RTC_GUARDED_BY(mutex_);
  bool new_codec_ RTC_GUARDED_BY(mutex_);
  uint32_t timestamp_ RTC_GUARDED_BY(mutex_);
  bool reset_decoder_ RTC_GUARDED_BY(mutex_);
  absl::optional<uint8_t> current_rtp_payload_type_ RTC_GUARDED_BY(mutex_);
  absl::optional<uint8_t> current_cng_rtp_payload_type_ RTC_GUARDED_BY(mutex_);
  bool first_packet_ RTC_GUARDED_BY(mutex_);
  bool enable_fast_accelerate_ RTC_GUARDED_BY(mutex_);
  std::unique_ptr<NackTracker> nack_ RTC_GUARDED_BY(mutex_);
  bool nack_enabled_ RTC_GUARDED_BY(mutex_);
  const bool enable_muted_state_ RTC_GUARDED_BY(mutex_);
  AudioFrame::VADActivity last_vad_activity_ RTC_GUARDED_BY(mutex_) =
      AudioFrame::kVadPassive;
  std::unique_ptr<TickTimer::Stopwatch> generated_noise_stopwatch_
      RTC_GUARDED_BY(mutex_);
  std::vector<uint32_t> last_decoded_timestamps_ RTC_GUARDED_BY(mutex_);
  std::vector<RtpPacketInfo> last_decoded_packet_infos_ RTC_GUARDED_BY(mutex_);
  ExpandUmaLogger expand_uma_logger_ RTC_GUARDED_BY(mutex_);
  ExpandUmaLogger speech_expand_uma_logger_ RTC_GUARDED_BY(mutex_);
  bool no_time_stretching_ RTC_GUARDED_BY(mutex_);  // Only used for test.
  rtc::BufferT<int16_t> concealment_audio_ RTC_GUARDED_BY(mutex_);
<<<<<<< HEAD
  const bool enable_rtx_handling_ RTC_GUARDED_BY(mutex_);
=======
>>>>>>> cbad18b1
  // Data members used for adding extra delay to the output of NetEq.
  // The delay in ms (which is 10 times the number of elements in
  // output_delay_chain_).
  const int output_delay_chain_ms_ RTC_GUARDED_BY(mutex_);
  // Vector of AudioFrames which contains the delayed audio. Accessed as a
  // circular buffer.
  std::vector<AudioFrame> output_delay_chain_ RTC_GUARDED_BY(mutex_);
  // Index into output_delay_chain_.
  size_t output_delay_chain_ix_ RTC_GUARDED_BY(mutex_) = 0;
  // Did output_delay_chain_ get populated yet?
  bool output_delay_chain_empty_ RTC_GUARDED_BY(mutex_) = true;
  // Contains the sample rate of the AudioFrame last emitted from the delay
  // chain. If the extra output delay chain is not used, or if no audio has been
  // emitted yet, the variable is empty.
  absl::optional<int> delayed_last_output_sample_rate_hz_
      RTC_GUARDED_BY(mutex_);

 private:
  RTC_DISALLOW_COPY_AND_ASSIGN(NetEqImpl);
};

}  // namespace webrtc
#endif  // MODULES_AUDIO_CODING_NETEQ_NETEQ_IMPL_H_<|MERGE_RESOLUTION|>--- conflicted
+++ resolved
@@ -399,10 +399,6 @@
   ExpandUmaLogger speech_expand_uma_logger_ RTC_GUARDED_BY(mutex_);
   bool no_time_stretching_ RTC_GUARDED_BY(mutex_);  // Only used for test.
   rtc::BufferT<int16_t> concealment_audio_ RTC_GUARDED_BY(mutex_);
-<<<<<<< HEAD
-  const bool enable_rtx_handling_ RTC_GUARDED_BY(mutex_);
-=======
->>>>>>> cbad18b1
   // Data members used for adding extra delay to the output of NetEq.
   // The delay in ms (which is 10 times the number of elements in
   // output_delay_chain_).
