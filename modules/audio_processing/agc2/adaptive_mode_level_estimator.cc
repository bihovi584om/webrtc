/*
 *  Copyright (c) 2018 The WebRTC project authors. All Rights Reserved.
 *
 *  Use of this source code is governed by a BSD-style license
 *  that can be found in the LICENSE file in the root of the source
 *  tree. An additional intellectual property rights grant can be found
 *  in the file PATENTS.  All contributing project authors may
 *  be found in the AUTHORS file in the root of the source tree.
 */

#include "modules/audio_processing/agc2/adaptive_mode_level_estimator.h"

#include "modules/audio_processing/agc2/agc2_common.h"
#include "modules/audio_processing/logging/apm_data_dumper.h"
#include "rtc_base/checks.h"
#include "rtc_base/logging.h"
#include "rtc_base/numerics/safe_minmax.h"

namespace webrtc {
namespace {

using LevelEstimatorType =
    AudioProcessing::Config::GainController2::LevelEstimator;

<<<<<<< HEAD
// Combines a level estimation with the saturation protector margins.
float ComputeLevelEstimateDbfs(float level_estimate_dbfs,
                               float saturation_margin_db,
                               float extra_saturation_margin_db) {
  return rtc::SafeClamp<float>(
      level_estimate_dbfs + saturation_margin_db + extra_saturation_margin_db,
      -90.f, 30.f);
}

// Returns the level of given type from `vad_level`.
float GetLevel(const VadLevelAnalyzer::Result& vad_level,
               LevelEstimatorType type) {
  switch (type) {
    case LevelEstimatorType::kRms:
      return vad_level.rms_dbfs;
      break;
    case LevelEstimatorType::kPeak:
      return vad_level.peak_dbfs;
      break;
  }
  RTC_CHECK_NOTREACHED();
=======
float ClampLevelEstimateDbfs(float level_estimate_dbfs) {
  return rtc::SafeClamp<float>(level_estimate_dbfs, -90.f, 30.f);
>>>>>>> cbad18b1
}

}  // namespace

bool AdaptiveModeLevelEstimator::LevelEstimatorState::operator==(
    const AdaptiveModeLevelEstimator::LevelEstimatorState& b) const {
<<<<<<< HEAD
  return time_to_full_buffer_ms == b.time_to_full_buffer_ms &&
         level_dbfs.numerator == b.level_dbfs.numerator &&
         level_dbfs.denominator == b.level_dbfs.denominator &&
         saturation_protector == b.saturation_protector;
=======
  return time_to_confidence_ms == b.time_to_confidence_ms &&
         level_dbfs.numerator == b.level_dbfs.numerator &&
         level_dbfs.denominator == b.level_dbfs.denominator;
>>>>>>> cbad18b1
}

float AdaptiveModeLevelEstimator::LevelEstimatorState::Ratio::GetRatio() const {
  RTC_DCHECK_NE(denominator, 0.f);
  return numerator / denominator;
}

AdaptiveModeLevelEstimator::AdaptiveModeLevelEstimator(
    ApmDataDumper* apm_data_dumper)
    : AdaptiveModeLevelEstimator(
          apm_data_dumper,
<<<<<<< HEAD
          AudioProcessing::Config::GainController2::LevelEstimator::kRms,
          kDefaultLevelEstimatorAdjacentSpeechFramesThreshold,
          kDefaultInitialSaturationMarginDb,
          kDefaultExtraSaturationMarginDb) {}

AdaptiveModeLevelEstimator::AdaptiveModeLevelEstimator(
    ApmDataDumper* apm_data_dumper,
    AudioProcessing::Config::GainController2::LevelEstimator level_estimator,
    int adjacent_speech_frames_threshold,
    float initial_saturation_margin_db,
    float extra_saturation_margin_db)
    : apm_data_dumper_(apm_data_dumper),
      level_estimator_type_(level_estimator),
      adjacent_speech_frames_threshold_(adjacent_speech_frames_threshold),
      initial_saturation_margin_db_(initial_saturation_margin_db),
      extra_saturation_margin_db_(extra_saturation_margin_db),
      level_dbfs_(ComputeLevelEstimateDbfs(kInitialSpeechLevelEstimateDbfs,
                                           initial_saturation_margin_db_,
                                           extra_saturation_margin_db_)) {
=======
          kDefaultLevelEstimatorAdjacentSpeechFramesThreshold) {}

AdaptiveModeLevelEstimator::AdaptiveModeLevelEstimator(
    ApmDataDumper* apm_data_dumper,
    int adjacent_speech_frames_threshold)
    : apm_data_dumper_(apm_data_dumper),
      adjacent_speech_frames_threshold_(adjacent_speech_frames_threshold),
      level_dbfs_(ClampLevelEstimateDbfs(kInitialSpeechLevelEstimateDbfs)) {
>>>>>>> cbad18b1
  RTC_DCHECK(apm_data_dumper_);
  RTC_DCHECK_GE(adjacent_speech_frames_threshold_, 1);
  Reset();
}
<<<<<<< HEAD

void AdaptiveModeLevelEstimator::Update(
    const VadLevelAnalyzer::Result& vad_level) {
  RTC_DCHECK_GT(vad_level.rms_dbfs, -150.f);
  RTC_DCHECK_LT(vad_level.rms_dbfs, 50.f);
  RTC_DCHECK_GT(vad_level.peak_dbfs, -150.f);
  RTC_DCHECK_LT(vad_level.peak_dbfs, 50.f);
  RTC_DCHECK_GE(vad_level.speech_probability, 0.f);
  RTC_DCHECK_LE(vad_level.speech_probability, 1.f);
  DumpDebugData();

  if (vad_level.speech_probability < kVadConfidenceThreshold) {
    // Not a speech frame.
    if (adjacent_speech_frames_threshold_ > 1) {
      // When two or more adjacent speech frames are required in order to update
      // the state, we need to decide whether to discard or confirm the updates
      // based on the speech sequence length.
      if (num_adjacent_speech_frames_ >= adjacent_speech_frames_threshold_) {
        // First non-speech frame after a long enough sequence of speech frames.
        // Update the reliable state.
        reliable_state_ = preliminary_state_;
      } else if (num_adjacent_speech_frames_ > 0) {
        // First non-speech frame after a too short sequence of speech frames.
        // Reset to the last reliable state.
        preliminary_state_ = reliable_state_;
      }
    }
    num_adjacent_speech_frames_ = 0;
    return;
  }

  // Speech frame observed.
  num_adjacent_speech_frames_++;

  // Update preliminary level estimate.
  RTC_DCHECK_GE(preliminary_state_.time_to_full_buffer_ms, 0);
  const bool buffer_is_full = preliminary_state_.time_to_full_buffer_ms == 0;
  if (!buffer_is_full) {
    preliminary_state_.time_to_full_buffer_ms -= kFrameDurationMs;
  }
  // Weighted average of levels with speech probability as weight.
  RTC_DCHECK_GT(vad_level.speech_probability, 0.f);
  const float leak_factor = buffer_is_full ? kFullBufferLeakFactor : 1.f;
  preliminary_state_.level_dbfs.numerator =
      preliminary_state_.level_dbfs.numerator * leak_factor +
      GetLevel(vad_level, level_estimator_type_) * vad_level.speech_probability;
  preliminary_state_.level_dbfs.denominator =
      preliminary_state_.level_dbfs.denominator * leak_factor +
      vad_level.speech_probability;

  const float level_dbfs = preliminary_state_.level_dbfs.GetRatio();

  UpdateSaturationProtectorState(vad_level.peak_dbfs, level_dbfs,
                                 preliminary_state_.saturation_protector);

  if (num_adjacent_speech_frames_ >= adjacent_speech_frames_threshold_) {
    // `preliminary_state_` is now reliable. Update the last level estimation.
    level_dbfs_ = ComputeLevelEstimateDbfs(
        level_dbfs, preliminary_state_.saturation_protector.margin_db,
        extra_saturation_margin_db_);
=======

void AdaptiveModeLevelEstimator::Update(
    const VadLevelAnalyzer::Result& vad_level) {
  RTC_DCHECK_GT(vad_level.rms_dbfs, -150.f);
  RTC_DCHECK_LT(vad_level.rms_dbfs, 50.f);
  RTC_DCHECK_GT(vad_level.peak_dbfs, -150.f);
  RTC_DCHECK_LT(vad_level.peak_dbfs, 50.f);
  RTC_DCHECK_GE(vad_level.speech_probability, 0.f);
  RTC_DCHECK_LE(vad_level.speech_probability, 1.f);
  if (vad_level.speech_probability < kVadConfidenceThreshold) {
    // Not a speech frame.
    if (adjacent_speech_frames_threshold_ > 1) {
      // When two or more adjacent speech frames are required in order to update
      // the state, we need to decide whether to discard or confirm the updates
      // based on the speech sequence length.
      if (num_adjacent_speech_frames_ >= adjacent_speech_frames_threshold_) {
        // First non-speech frame after a long enough sequence of speech frames.
        // Update the reliable state.
        reliable_state_ = preliminary_state_;
      } else if (num_adjacent_speech_frames_ > 0) {
        // First non-speech frame after a too short sequence of speech frames.
        // Reset to the last reliable state.
        preliminary_state_ = reliable_state_;
      }
    }
    num_adjacent_speech_frames_ = 0;
  } else {
    // Speech frame observed.
    num_adjacent_speech_frames_++;

    // Update preliminary level estimate.
    RTC_DCHECK_GE(preliminary_state_.time_to_confidence_ms, 0);
    const bool buffer_is_full = preliminary_state_.time_to_confidence_ms == 0;
    if (!buffer_is_full) {
      preliminary_state_.time_to_confidence_ms -= kFrameDurationMs;
    }
    // Weighted average of levels with speech probability as weight.
    RTC_DCHECK_GT(vad_level.speech_probability, 0.f);
    const float leak_factor = buffer_is_full ? kLevelEstimatorLeakFactor : 1.f;
    preliminary_state_.level_dbfs.numerator =
        preliminary_state_.level_dbfs.numerator * leak_factor +
        vad_level.rms_dbfs * vad_level.speech_probability;
    preliminary_state_.level_dbfs.denominator =
        preliminary_state_.level_dbfs.denominator * leak_factor +
        vad_level.speech_probability;

    const float level_dbfs = preliminary_state_.level_dbfs.GetRatio();

    if (num_adjacent_speech_frames_ >= adjacent_speech_frames_threshold_) {
      // `preliminary_state_` is now reliable. Update the last level estimation.
      level_dbfs_ = ClampLevelEstimateDbfs(level_dbfs);
    }
>>>>>>> cbad18b1
  }
  DumpDebugData();
}

bool AdaptiveModeLevelEstimator::IsConfident() const {
  if (adjacent_speech_frames_threshold_ == 1) {
    // Ignore `reliable_state_` when a single frame is enough to update the
    // level estimate (because it is not used).
<<<<<<< HEAD
    return preliminary_state_.time_to_full_buffer_ms == 0;
  }
  // Once confident, it remains confident.
  RTC_DCHECK(reliable_state_.time_to_full_buffer_ms != 0 ||
             preliminary_state_.time_to_full_buffer_ms == 0);
  // During the first long enough speech sequence, `reliable_state_` must be
  // ignored since `preliminary_state_` is used.
  return reliable_state_.time_to_full_buffer_ms == 0 ||
         (num_adjacent_speech_frames_ >= adjacent_speech_frames_threshold_ &&
          preliminary_state_.time_to_full_buffer_ms == 0);
=======
    return preliminary_state_.time_to_confidence_ms == 0;
  }
  // Once confident, it remains confident.
  RTC_DCHECK(reliable_state_.time_to_confidence_ms != 0 ||
             preliminary_state_.time_to_confidence_ms == 0);
  // During the first long enough speech sequence, `reliable_state_` must be
  // ignored since `preliminary_state_` is used.
  return reliable_state_.time_to_confidence_ms == 0 ||
         (num_adjacent_speech_frames_ >= adjacent_speech_frames_threshold_ &&
          preliminary_state_.time_to_confidence_ms == 0);
>>>>>>> cbad18b1
}

void AdaptiveModeLevelEstimator::Reset() {
  ResetLevelEstimatorState(preliminary_state_);
  ResetLevelEstimatorState(reliable_state_);
<<<<<<< HEAD
  level_dbfs_ = ComputeLevelEstimateDbfs(kInitialSpeechLevelEstimateDbfs,
                                         initial_saturation_margin_db_,
                                         extra_saturation_margin_db_);
=======
  level_dbfs_ = ClampLevelEstimateDbfs(kInitialSpeechLevelEstimateDbfs);
>>>>>>> cbad18b1
  num_adjacent_speech_frames_ = 0;
}

void AdaptiveModeLevelEstimator::ResetLevelEstimatorState(
    LevelEstimatorState& state) const {
<<<<<<< HEAD
  state.time_to_full_buffer_ms = kFullBufferSizeMs;
  state.level_dbfs.numerator = 0.f;
  state.level_dbfs.denominator = 0.f;
  ResetSaturationProtectorState(initial_saturation_margin_db_,
                                state.saturation_protector);
}

void AdaptiveModeLevelEstimator::DumpDebugData() const {
  apm_data_dumper_->DumpRaw("agc2_adaptive_level_estimate_dbfs", level_dbfs_);
  apm_data_dumper_->DumpRaw("agc2_adaptive_num_adjacent_speech_frames_",
                            num_adjacent_speech_frames_);
  apm_data_dumper_->DumpRaw("agc2_adaptive_preliminary_level_estimate_num",
                            preliminary_state_.level_dbfs.numerator);
  apm_data_dumper_->DumpRaw("agc2_adaptive_preliminary_level_estimate_den",
                            preliminary_state_.level_dbfs.denominator);
  apm_data_dumper_->DumpRaw("agc2_adaptive_preliminary_saturation_margin_db",
                            preliminary_state_.saturation_protector.margin_db);
=======
  state.time_to_confidence_ms = kLevelEstimatorTimeToConfidenceMs;
  state.level_dbfs.numerator = kInitialSpeechLevelEstimateDbfs;
  state.level_dbfs.denominator = 1.0f;
}

void AdaptiveModeLevelEstimator::DumpDebugData() const {
  apm_data_dumper_->DumpRaw(
      "agc2_adaptive_level_estimator_num_adjacent_speech_frames",
      num_adjacent_speech_frames_);
  apm_data_dumper_->DumpRaw(
      "agc2_adaptive_level_estimator_preliminary_level_estimate_num",
      preliminary_state_.level_dbfs.numerator);
  apm_data_dumper_->DumpRaw(
      "agc2_adaptive_level_estimator_preliminary_level_estimate_den",
      preliminary_state_.level_dbfs.denominator);
  apm_data_dumper_->DumpRaw(
      "agc2_adaptive_level_estimator_preliminary_time_to_confidence_ms",
      preliminary_state_.time_to_confidence_ms);
  apm_data_dumper_->DumpRaw(
      "agc2_adaptive_level_estimator_reliable_time_to_confidence_ms",
      reliable_state_.time_to_confidence_ms);
>>>>>>> cbad18b1
}

}  // namespace webrtc<|MERGE_RESOLUTION|>--- conflicted
+++ resolved
@@ -22,48 +22,17 @@
 using LevelEstimatorType =
     AudioProcessing::Config::GainController2::LevelEstimator;
 
-<<<<<<< HEAD
-// Combines a level estimation with the saturation protector margins.
-float ComputeLevelEstimateDbfs(float level_estimate_dbfs,
-                               float saturation_margin_db,
-                               float extra_saturation_margin_db) {
-  return rtc::SafeClamp<float>(
-      level_estimate_dbfs + saturation_margin_db + extra_saturation_margin_db,
-      -90.f, 30.f);
-}
-
-// Returns the level of given type from `vad_level`.
-float GetLevel(const VadLevelAnalyzer::Result& vad_level,
-               LevelEstimatorType type) {
-  switch (type) {
-    case LevelEstimatorType::kRms:
-      return vad_level.rms_dbfs;
-      break;
-    case LevelEstimatorType::kPeak:
-      return vad_level.peak_dbfs;
-      break;
-  }
-  RTC_CHECK_NOTREACHED();
-=======
 float ClampLevelEstimateDbfs(float level_estimate_dbfs) {
   return rtc::SafeClamp<float>(level_estimate_dbfs, -90.f, 30.f);
->>>>>>> cbad18b1
 }
 
 }  // namespace
 
 bool AdaptiveModeLevelEstimator::LevelEstimatorState::operator==(
     const AdaptiveModeLevelEstimator::LevelEstimatorState& b) const {
-<<<<<<< HEAD
-  return time_to_full_buffer_ms == b.time_to_full_buffer_ms &&
-         level_dbfs.numerator == b.level_dbfs.numerator &&
-         level_dbfs.denominator == b.level_dbfs.denominator &&
-         saturation_protector == b.saturation_protector;
-=======
   return time_to_confidence_ms == b.time_to_confidence_ms &&
          level_dbfs.numerator == b.level_dbfs.numerator &&
          level_dbfs.denominator == b.level_dbfs.denominator;
->>>>>>> cbad18b1
 }
 
 float AdaptiveModeLevelEstimator::LevelEstimatorState::Ratio::GetRatio() const {
@@ -75,27 +44,6 @@
     ApmDataDumper* apm_data_dumper)
     : AdaptiveModeLevelEstimator(
           apm_data_dumper,
-<<<<<<< HEAD
-          AudioProcessing::Config::GainController2::LevelEstimator::kRms,
-          kDefaultLevelEstimatorAdjacentSpeechFramesThreshold,
-          kDefaultInitialSaturationMarginDb,
-          kDefaultExtraSaturationMarginDb) {}
-
-AdaptiveModeLevelEstimator::AdaptiveModeLevelEstimator(
-    ApmDataDumper* apm_data_dumper,
-    AudioProcessing::Config::GainController2::LevelEstimator level_estimator,
-    int adjacent_speech_frames_threshold,
-    float initial_saturation_margin_db,
-    float extra_saturation_margin_db)
-    : apm_data_dumper_(apm_data_dumper),
-      level_estimator_type_(level_estimator),
-      adjacent_speech_frames_threshold_(adjacent_speech_frames_threshold),
-      initial_saturation_margin_db_(initial_saturation_margin_db),
-      extra_saturation_margin_db_(extra_saturation_margin_db),
-      level_dbfs_(ComputeLevelEstimateDbfs(kInitialSpeechLevelEstimateDbfs,
-                                           initial_saturation_margin_db_,
-                                           extra_saturation_margin_db_)) {
-=======
           kDefaultLevelEstimatorAdjacentSpeechFramesThreshold) {}
 
 AdaptiveModeLevelEstimator::AdaptiveModeLevelEstimator(
@@ -104,73 +52,10 @@
     : apm_data_dumper_(apm_data_dumper),
       adjacent_speech_frames_threshold_(adjacent_speech_frames_threshold),
       level_dbfs_(ClampLevelEstimateDbfs(kInitialSpeechLevelEstimateDbfs)) {
->>>>>>> cbad18b1
   RTC_DCHECK(apm_data_dumper_);
   RTC_DCHECK_GE(adjacent_speech_frames_threshold_, 1);
   Reset();
 }
-<<<<<<< HEAD
-
-void AdaptiveModeLevelEstimator::Update(
-    const VadLevelAnalyzer::Result& vad_level) {
-  RTC_DCHECK_GT(vad_level.rms_dbfs, -150.f);
-  RTC_DCHECK_LT(vad_level.rms_dbfs, 50.f);
-  RTC_DCHECK_GT(vad_level.peak_dbfs, -150.f);
-  RTC_DCHECK_LT(vad_level.peak_dbfs, 50.f);
-  RTC_DCHECK_GE(vad_level.speech_probability, 0.f);
-  RTC_DCHECK_LE(vad_level.speech_probability, 1.f);
-  DumpDebugData();
-
-  if (vad_level.speech_probability < kVadConfidenceThreshold) {
-    // Not a speech frame.
-    if (adjacent_speech_frames_threshold_ > 1) {
-      // When two or more adjacent speech frames are required in order to update
-      // the state, we need to decide whether to discard or confirm the updates
-      // based on the speech sequence length.
-      if (num_adjacent_speech_frames_ >= adjacent_speech_frames_threshold_) {
-        // First non-speech frame after a long enough sequence of speech frames.
-        // Update the reliable state.
-        reliable_state_ = preliminary_state_;
-      } else if (num_adjacent_speech_frames_ > 0) {
-        // First non-speech frame after a too short sequence of speech frames.
-        // Reset to the last reliable state.
-        preliminary_state_ = reliable_state_;
-      }
-    }
-    num_adjacent_speech_frames_ = 0;
-    return;
-  }
-
-  // Speech frame observed.
-  num_adjacent_speech_frames_++;
-
-  // Update preliminary level estimate.
-  RTC_DCHECK_GE(preliminary_state_.time_to_full_buffer_ms, 0);
-  const bool buffer_is_full = preliminary_state_.time_to_full_buffer_ms == 0;
-  if (!buffer_is_full) {
-    preliminary_state_.time_to_full_buffer_ms -= kFrameDurationMs;
-  }
-  // Weighted average of levels with speech probability as weight.
-  RTC_DCHECK_GT(vad_level.speech_probability, 0.f);
-  const float leak_factor = buffer_is_full ? kFullBufferLeakFactor : 1.f;
-  preliminary_state_.level_dbfs.numerator =
-      preliminary_state_.level_dbfs.numerator * leak_factor +
-      GetLevel(vad_level, level_estimator_type_) * vad_level.speech_probability;
-  preliminary_state_.level_dbfs.denominator =
-      preliminary_state_.level_dbfs.denominator * leak_factor +
-      vad_level.speech_probability;
-
-  const float level_dbfs = preliminary_state_.level_dbfs.GetRatio();
-
-  UpdateSaturationProtectorState(vad_level.peak_dbfs, level_dbfs,
-                                 preliminary_state_.saturation_protector);
-
-  if (num_adjacent_speech_frames_ >= adjacent_speech_frames_threshold_) {
-    // `preliminary_state_` is now reliable. Update the last level estimation.
-    level_dbfs_ = ComputeLevelEstimateDbfs(
-        level_dbfs, preliminary_state_.saturation_protector.margin_db,
-        extra_saturation_margin_db_);
-=======
 
 void AdaptiveModeLevelEstimator::Update(
     const VadLevelAnalyzer::Result& vad_level) {
@@ -223,7 +108,6 @@
       // `preliminary_state_` is now reliable. Update the last level estimation.
       level_dbfs_ = ClampLevelEstimateDbfs(level_dbfs);
     }
->>>>>>> cbad18b1
   }
   DumpDebugData();
 }
@@ -232,18 +116,6 @@
   if (adjacent_speech_frames_threshold_ == 1) {
     // Ignore `reliable_state_` when a single frame is enough to update the
     // level estimate (because it is not used).
-<<<<<<< HEAD
-    return preliminary_state_.time_to_full_buffer_ms == 0;
-  }
-  // Once confident, it remains confident.
-  RTC_DCHECK(reliable_state_.time_to_full_buffer_ms != 0 ||
-             preliminary_state_.time_to_full_buffer_ms == 0);
-  // During the first long enough speech sequence, `reliable_state_` must be
-  // ignored since `preliminary_state_` is used.
-  return reliable_state_.time_to_full_buffer_ms == 0 ||
-         (num_adjacent_speech_frames_ >= adjacent_speech_frames_threshold_ &&
-          preliminary_state_.time_to_full_buffer_ms == 0);
-=======
     return preliminary_state_.time_to_confidence_ms == 0;
   }
   // Once confident, it remains confident.
@@ -254,43 +126,17 @@
   return reliable_state_.time_to_confidence_ms == 0 ||
          (num_adjacent_speech_frames_ >= adjacent_speech_frames_threshold_ &&
           preliminary_state_.time_to_confidence_ms == 0);
->>>>>>> cbad18b1
 }
 
 void AdaptiveModeLevelEstimator::Reset() {
   ResetLevelEstimatorState(preliminary_state_);
   ResetLevelEstimatorState(reliable_state_);
-<<<<<<< HEAD
-  level_dbfs_ = ComputeLevelEstimateDbfs(kInitialSpeechLevelEstimateDbfs,
-                                         initial_saturation_margin_db_,
-                                         extra_saturation_margin_db_);
-=======
   level_dbfs_ = ClampLevelEstimateDbfs(kInitialSpeechLevelEstimateDbfs);
->>>>>>> cbad18b1
   num_adjacent_speech_frames_ = 0;
 }
 
 void AdaptiveModeLevelEstimator::ResetLevelEstimatorState(
     LevelEstimatorState& state) const {
-<<<<<<< HEAD
-  state.time_to_full_buffer_ms = kFullBufferSizeMs;
-  state.level_dbfs.numerator = 0.f;
-  state.level_dbfs.denominator = 0.f;
-  ResetSaturationProtectorState(initial_saturation_margin_db_,
-                                state.saturation_protector);
-}
-
-void AdaptiveModeLevelEstimator::DumpDebugData() const {
-  apm_data_dumper_->DumpRaw("agc2_adaptive_level_estimate_dbfs", level_dbfs_);
-  apm_data_dumper_->DumpRaw("agc2_adaptive_num_adjacent_speech_frames_",
-                            num_adjacent_speech_frames_);
-  apm_data_dumper_->DumpRaw("agc2_adaptive_preliminary_level_estimate_num",
-                            preliminary_state_.level_dbfs.numerator);
-  apm_data_dumper_->DumpRaw("agc2_adaptive_preliminary_level_estimate_den",
-                            preliminary_state_.level_dbfs.denominator);
-  apm_data_dumper_->DumpRaw("agc2_adaptive_preliminary_saturation_margin_db",
-                            preliminary_state_.saturation_protector.margin_db);
-=======
   state.time_to_confidence_ms = kLevelEstimatorTimeToConfidenceMs;
   state.level_dbfs.numerator = kInitialSpeechLevelEstimateDbfs;
   state.level_dbfs.denominator = 1.0f;
@@ -312,7 +158,6 @@
   apm_data_dumper_->DumpRaw(
       "agc2_adaptive_level_estimator_reliable_time_to_confidence_ms",
       reliable_state_.time_to_confidence_ms);
->>>>>>> cbad18b1
 }
 
 }  // namespace webrtc