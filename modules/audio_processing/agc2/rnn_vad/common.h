/*
 *  Copyright (c) 2018 The WebRTC project authors. All Rights Reserved.
 *
 *  Use of this source code is governed by a BSD-style license
 *  that can be found in the LICENSE file in the root of the source
 *  tree. An additional intellectual property rights grant can be found
 *  in the file PATENTS.  All contributing project authors may
 *  be found in the AUTHORS file in the root of the source tree.
 */

#ifndef MODULES_AUDIO_PROCESSING_AGC2_RNN_VAD_COMMON_H_
#define MODULES_AUDIO_PROCESSING_AGC2_RNN_VAD_COMMON_H_

#include <stddef.h>

namespace webrtc {
namespace rnn_vad {

constexpr double kPi = 3.14159265358979323846;

constexpr int kSampleRate24kHz = 24000;
constexpr int kFrameSize10ms24kHz = kSampleRate24kHz / 100;
constexpr int kFrameSize20ms24kHz = kFrameSize10ms24kHz * 2;

// Pitch buffer.
constexpr int kMinPitch24kHz = kSampleRate24kHz / 800;   // 0.00125 s.
constexpr int kMaxPitch24kHz = kSampleRate24kHz / 62.5;  // 0.016 s.
constexpr int kBufSize24kHz = kMaxPitch24kHz + kFrameSize20ms24kHz;
static_assert((kBufSize24kHz & 1) == 0, "The buffer size must be even.");

// 24 kHz analysis.
// Define a higher minimum pitch period for the initial search. This is used to
// avoid searching for very short periods, for which a refinement step is
// responsible.
constexpr int kInitialMinPitch24kHz = 3 * kMinPitch24kHz;
static_assert(kMinPitch24kHz < kInitialMinPitch24kHz, "");
static_assert(kInitialMinPitch24kHz < kMaxPitch24kHz, "");
static_assert(kMaxPitch24kHz > kInitialMinPitch24kHz, "");
// Number of (inverted) lags during the initial pitch search phase at 24 kHz.
constexpr int kInitialNumLags24kHz = kMaxPitch24kHz - kInitialMinPitch24kHz;
// Number of (inverted) lags during the pitch search refinement phase at 24 kHz.
constexpr int kRefineNumLags24kHz = kMaxPitch24kHz + 1;
static_assert(
    kRefineNumLags24kHz > kInitialNumLags24kHz,
    "The refinement step must search the pitch in an extended pitch range.");

// 12 kHz analysis.
constexpr int kSampleRate12kHz = 12000;
constexpr int kFrameSize10ms12kHz = kSampleRate12kHz / 100;
constexpr int kFrameSize20ms12kHz = kFrameSize10ms12kHz * 2;
constexpr int kBufSize12kHz = kBufSize24kHz / 2;
constexpr int kInitialMinPitch12kHz = kInitialMinPitch24kHz / 2;
constexpr int kMaxPitch12kHz = kMaxPitch24kHz / 2;
static_assert(kMaxPitch12kHz > kInitialMinPitch12kHz, "");
<<<<<<< HEAD
// The inverted lags for the pitch interval [|kInitialMinPitch12kHz|,
// |kMaxPitch12kHz|] are in the range [0, |kNumLags12kHz|].
=======
// The inverted lags for the pitch interval [`kInitialMinPitch12kHz`,
// `kMaxPitch12kHz`] are in the range [0, `kNumLags12kHz`].
>>>>>>> cbad18b1
constexpr int kNumLags12kHz = kMaxPitch12kHz - kInitialMinPitch12kHz;

// 48 kHz constants.
constexpr int kMinPitch48kHz = kMinPitch24kHz * 2;
constexpr int kMaxPitch48kHz = kMaxPitch24kHz * 2;

// Spectral features.
constexpr int kNumBands = 22;
constexpr int kNumLowerBands = 6;
static_assert((0 < kNumLowerBands) && (kNumLowerBands < kNumBands), "");
constexpr int kCepstralCoeffsHistorySize = 8;
static_assert(kCepstralCoeffsHistorySize > 2,
              "The history size must at least be 3 to compute first and second "
              "derivatives.");

constexpr int kFeatureVectorSize = 42;

}  // namespace rnn_vad
}  // namespace webrtc

#endif  // MODULES_AUDIO_PROCESSING_AGC2_RNN_VAD_COMMON_H_<|MERGE_RESOLUTION|>--- conflicted
+++ resolved
@@ -52,13 +52,8 @@
 constexpr int kInitialMinPitch12kHz = kInitialMinPitch24kHz / 2;
 constexpr int kMaxPitch12kHz = kMaxPitch24kHz / 2;
 static_assert(kMaxPitch12kHz > kInitialMinPitch12kHz, "");
-<<<<<<< HEAD
-// The inverted lags for the pitch interval [|kInitialMinPitch12kHz|,
-// |kMaxPitch12kHz|] are in the range [0, |kNumLags12kHz|].
-=======
 // The inverted lags for the pitch interval [`kInitialMinPitch12kHz`,
 // `kMaxPitch12kHz`] are in the range [0, `kNumLags12kHz`].
->>>>>>> cbad18b1
 constexpr int kNumLags12kHz = kMaxPitch12kHz - kInitialMinPitch12kHz;
 
 // 48 kHz constants.
