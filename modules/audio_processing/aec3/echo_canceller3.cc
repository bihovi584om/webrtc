--- conflicted
+++ resolved
@@ -290,14 +290,11 @@
     adjusted_cfg.ep_strength.use_conservative_tail_frequency_response = true;
   }
 
-<<<<<<< HEAD
-=======
   if (field_trial::IsDisabled("WebRTC-Aec3ConservativeTailFreqResponse")) {
     adjusted_cfg.ep_strength.use_conservative_tail_frequency_response = false;
   }
 
 
->>>>>>> bc8c0955
   if (field_trial::IsEnabled("WebRTC-Aec3ShortHeadroomKillSwitch")) {
     // Two blocks headroom.
     adjusted_cfg.delay.delay_headroom_samples = kBlockSize * 2;
