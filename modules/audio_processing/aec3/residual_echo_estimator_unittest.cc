--- conflicted
+++ resolved
@@ -140,61 +140,10 @@
   const size_t num_capture_channels = std::get<1>(GetParam());
 
   EchoCanceller3Config config;
-<<<<<<< HEAD
-  ResidualEchoEstimator estimator(config, num_render_channels);
-  AecState aec_state(config, num_capture_channels);
-  std::unique_ptr<RenderDelayBuffer> render_delay_buffer(
-      RenderDelayBuffer::Create(config, kSampleRateHz, num_render_channels));
-
-  std::vector<std::array<float, kFftLengthBy2Plus1>> E2_refined(
-      num_capture_channels);
-  std::vector<std::array<float, kFftLengthBy2Plus1>> S2_linear(
-      num_capture_channels);
-  std::vector<std::array<float, kFftLengthBy2Plus1>> Y2(num_capture_channels);
-  std::vector<std::array<float, kFftLengthBy2Plus1>> R2(num_capture_channels);
-  std::vector<std::vector<std::vector<float>>> x(
-      kNumBands, std::vector<std::vector<float>>(
-                     num_render_channels, std::vector<float>(kBlockSize, 0.f)));
-  std::vector<std::vector<std::array<float, kFftLengthBy2Plus1>>> H2(
-      num_capture_channels,
-      std::vector<std::array<float, kFftLengthBy2Plus1>>(10));
-  Random random_generator(42U);
-  std::vector<SubtractorOutput> output(num_capture_channels);
-  std::array<float, kBlockSize> y;
-  absl::optional<DelayEstimate> delay_estimate;
-
-  for (auto& H2_ch : H2) {
-    for (auto& H2_k : H2_ch) {
-      H2_k.fill(0.01f);
-    }
-    H2_ch[2].fill(10.f);
-    H2_ch[2][0] = 0.1f;
-  }
-
-  std::vector<std::vector<float>> h(
-      num_capture_channels,
-      std::vector<float>(
-          GetTimeDomainLength(config.filter.refined.length_blocks), 0.f));
-
-  for (auto& subtractor_output : output) {
-    subtractor_output.Reset();
-    subtractor_output.s_refined.fill(100.f);
-  }
-  y.fill(0.f);
-
-  constexpr float kLevel = 10.f;
-  for (auto& E2_refined_ch : E2_refined) {
-    E2_refined_ch.fill(kLevel);
-  }
-  S2_linear[0].fill(kLevel);
-  for (auto& Y2_ch : Y2) {
-    Y2_ch.fill(kLevel);
-=======
   ResidualEchoEstimatorTest residual_echo_estimator_test(
       num_render_channels, num_capture_channels, config);
   for (int k = 0; k < 1993; ++k) {
     residual_echo_estimator_test.RunOneFrame(/*dominant_nearend=*/false);
->>>>>>> cbad18b1
   }
 }
 
@@ -246,17 +195,6 @@
         }
       }
     }
-<<<<<<< HEAD
-    render_delay_buffer->PrepareCaptureProcessing();
-
-    aec_state.Update(delay_estimate, H2, h,
-                     *render_delay_buffer->GetRenderBuffer(), E2_refined, Y2,
-                     output);
-
-    estimator.Estimate(aec_state, *render_delay_buffer->GetRenderBuffer(),
-                       S2_linear, Y2, R2);
-=======
->>>>>>> cbad18b1
   }
 }
 
