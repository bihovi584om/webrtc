/*
 *  Copyright (c) 2018 The WebRTC project authors. All Rights Reserved.
 *
 *  Use of this source code is governed by a BSD-style license
 *  that can be found in the LICENSE file in the root of the source
 *  tree. An additional intellectual property rights grant can be found
 *  in the file PATENTS.  All contributing project authors may
 *  be found in the AUTHORS file in the root of the source tree.
 */

#include "modules/audio_processing/aec3/reverb_decay_estimator.h"

#include <stddef.h>

#include <algorithm>
#include <cmath>
#include <numeric>

#include "api/array_view.h"
#include "api/audio/echo_canceller3_config.h"
#include "modules/audio_processing/logging/apm_data_dumper.h"
#include "rtc_base/checks.h"

namespace webrtc {

namespace {

constexpr int kEarlyReverbMinSizeBlocks = 3;
constexpr int kBlocksPerSection = 6;
// Linear regression approach assumes symmetric index around 0.
constexpr float kEarlyReverbFirstPointAtLinearRegressors =
    -0.5f * kBlocksPerSection * kFftLengthBy2 + 0.5f;

// Averages the values in a block of size kFftLengthBy2;
float BlockAverage(rtc::ArrayView<const float> v, size_t block_index) {
  constexpr float kOneByFftLengthBy2 = 1.f / kFftLengthBy2;
  const int i = block_index * kFftLengthBy2;
  RTC_DCHECK_GE(v.size(), i + kFftLengthBy2);
  const float sum =
      std::accumulate(v.begin() + i, v.begin() + i + kFftLengthBy2, 0.f);
  return sum * kOneByFftLengthBy2;
}

// Analyzes the gain in a block.
void AnalyzeBlockGain(const std::array<float, kFftLengthBy2>& h2,
                      float floor_gain,
                      float* previous_gain,
                      bool* block_adapting,
                      bool* decaying_gain) {
  float gain = std::max(BlockAverage(h2, 0), 1e-32f);
  *block_adapting =
      *previous_gain > 1.1f * gain || *previous_gain < 0.9f * gain;
  *decaying_gain = gain > floor_gain;
  *previous_gain = gain;
}

// Arithmetic sum of $2 \sum_{i=0.5}^{(N-1)/2}i^2$ calculated directly.
constexpr float SymmetricArithmetricSum(int N) {
  return N * (N * N - 1.0f) * (1.f / 12.f);
}

// Returns the peak energy of an impulse response.
float BlockEnergyPeak(rtc::ArrayView<const float> h, int peak_block) {
  RTC_DCHECK_LE((peak_block + 1) * kFftLengthBy2, h.size());
  RTC_DCHECK_GE(peak_block, 0);
  float peak_value =
      *std::max_element(h.begin() + peak_block * kFftLengthBy2,
                        h.begin() + (peak_block + 1) * kFftLengthBy2,
                        [](float a, float b) { return a * a < b * b; });
  return peak_value * peak_value;
}

// Returns the average energy of an impulse response block.
float BlockEnergyAverage(rtc::ArrayView<const float> h, int block_index) {
  RTC_DCHECK_LE((block_index + 1) * kFftLengthBy2, h.size());
  RTC_DCHECK_GE(block_index, 0);
  constexpr float kOneByFftLengthBy2 = 1.f / kFftLengthBy2;
  const auto sum_of_squares = [](float a, float b) { return a + b * b; };
  return std::accumulate(h.begin() + block_index * kFftLengthBy2,
                         h.begin() + (block_index + 1) * kFftLengthBy2, 0.f,
                         sum_of_squares) *
         kOneByFftLengthBy2;
}

}  // namespace

ReverbDecayEstimator::ReverbDecayEstimator(const EchoCanceller3Config& config)
    : filter_length_blocks_(config.filter.refined.length_blocks),
      filter_length_coefficients_(GetTimeDomainLength(filter_length_blocks_)),
      use_adaptive_echo_decay_(config.ep_strength.default_len < 0.f),
      early_reverb_estimator_(config.filter.refined.length_blocks -
                              kEarlyReverbMinSizeBlocks),
      late_reverb_start_(kEarlyReverbMinSizeBlocks),
      late_reverb_end_(kEarlyReverbMinSizeBlocks),
      previous_gains_(config.filter.refined.length_blocks, 0.f),
<<<<<<< HEAD
      decay_(std::fabs(config.ep_strength.default_len)) {
=======
      decay_(std::fabs(config.ep_strength.default_len)),
      mild_decay_(std::fabs(config.ep_strength.nearend_len)) {
>>>>>>> cbad18b1
  RTC_DCHECK_GT(config.filter.refined.length_blocks,
                static_cast<size_t>(kEarlyReverbMinSizeBlocks));
}

ReverbDecayEstimator::~ReverbDecayEstimator() = default;

void ReverbDecayEstimator::Update(rtc::ArrayView<const float> filter,
                                  const absl::optional<float>& filter_quality,
                                  int filter_delay_blocks,
                                  bool usable_linear_filter,
                                  bool stationary_signal) {
  const int filter_size = static_cast<int>(filter.size());

  if (stationary_signal) {
    return;
  }

  bool estimation_feasible =
      filter_delay_blocks <=
      filter_length_blocks_ - kEarlyReverbMinSizeBlocks - 1;
  estimation_feasible =
      estimation_feasible && filter_size == filter_length_coefficients_;
  estimation_feasible = estimation_feasible && filter_delay_blocks > 0;
  estimation_feasible = estimation_feasible && usable_linear_filter;

  if (!estimation_feasible) {
    ResetDecayEstimation();
    return;
  }

  if (!use_adaptive_echo_decay_) {
    return;
  }

  const float new_smoothing = filter_quality ? *filter_quality * 0.2f : 0.f;
  smoothing_constant_ = std::max(new_smoothing, smoothing_constant_);
  if (smoothing_constant_ == 0.f) {
    return;
  }

  if (block_to_analyze_ < filter_length_blocks_) {
    // Analyze the filter and accumulate data for reverb estimation.
    AnalyzeFilter(filter);
    ++block_to_analyze_;
  } else {
    // When the filter is fully analyzed, estimate the reverb decay and reset
    // the block_to_analyze_ counter.
    EstimateDecay(filter, filter_delay_blocks);
  }
}

void ReverbDecayEstimator::ResetDecayEstimation() {
  early_reverb_estimator_.Reset();
  late_reverb_decay_estimator_.Reset(0);
  block_to_analyze_ = 0;
  estimation_region_candidate_size_ = 0;
  estimation_region_identified_ = false;
  smoothing_constant_ = 0.f;
  late_reverb_start_ = 0;
  late_reverb_end_ = 0;
}

void ReverbDecayEstimator::EstimateDecay(rtc::ArrayView<const float> filter,
                                         int peak_block) {
  auto& h = filter;
  RTC_DCHECK_EQ(0, h.size() % kFftLengthBy2);

  // Reset the block analysis counter.
  block_to_analyze_ =
      std::min(peak_block + kEarlyReverbMinSizeBlocks, filter_length_blocks_);

  // To estimate the reverb decay, the energy of the first filter section must
  // be substantially larger than the last. Also, the first filter section
  // energy must not deviate too much from the max peak.
  const float first_reverb_gain = BlockEnergyAverage(h, block_to_analyze_);
  const size_t h_size_blocks = h.size() >> kFftLengthBy2Log2;
  tail_gain_ = BlockEnergyAverage(h, h_size_blocks - 1);
  float peak_energy = BlockEnergyPeak(h, peak_block);
  const bool sufficient_reverb_decay = first_reverb_gain > 4.f * tail_gain_;
  const bool valid_filter =
      first_reverb_gain > 2.f * tail_gain_ && peak_energy < 100.f;

  // Estimate the size of the regions with early and late reflections.
  const int size_early_reverb = early_reverb_estimator_.Estimate();
  const int size_late_reverb =
      std::max(estimation_region_candidate_size_ - size_early_reverb, 0);

  // Only update the reverb decay estimate if the size of the identified late
  // reverb is sufficiently large.
  if (size_late_reverb >= 5) {
    if (valid_filter && late_reverb_decay_estimator_.EstimateAvailable()) {
      float decay = std::pow(
          2.0f, late_reverb_decay_estimator_.Estimate() * kFftLengthBy2);
      constexpr float kMaxDecay = 0.95f;  // ~1 sec min RT60.
      constexpr float kMinDecay = 0.02f;  // ~15 ms max RT60.
      decay = std::max(.97f * decay_, decay);
      decay = std::min(decay, kMaxDecay);
      decay = std::max(decay, kMinDecay);
      decay_ += smoothing_constant_ * (decay - decay_);
    }

    // Update length of decay. Must have enough data (number of sections) in
    // order to estimate decay rate.
    late_reverb_decay_estimator_.Reset(size_late_reverb * kFftLengthBy2);
    late_reverb_start_ =
        peak_block + kEarlyReverbMinSizeBlocks + size_early_reverb;
    late_reverb_end_ =
        block_to_analyze_ + estimation_region_candidate_size_ - 1;
  } else {
    late_reverb_decay_estimator_.Reset(0);
    late_reverb_start_ = 0;
    late_reverb_end_ = 0;
  }

  // Reset variables for the identification of the region for reverb decay
  // estimation.
  estimation_region_identified_ = !(valid_filter && sufficient_reverb_decay);
  estimation_region_candidate_size_ = 0;

  // Stop estimation of the decay until another good filter is received.
  smoothing_constant_ = 0.f;

  // Reset early reflections detector.
  early_reverb_estimator_.Reset();
}

void ReverbDecayEstimator::AnalyzeFilter(rtc::ArrayView<const float> filter) {
  auto h = rtc::ArrayView<const float>(
      filter.begin() + block_to_analyze_ * kFftLengthBy2, kFftLengthBy2);

  // Compute squared filter coeffiecients for the block to analyze_;
  std::array<float, kFftLengthBy2> h2;
  std::transform(h.begin(), h.end(), h2.begin(), [](float a) { return a * a; });

  // Map out the region for estimating the reverb decay.
  bool adapting;
  bool above_noise_floor;
  AnalyzeBlockGain(h2, tail_gain_, &previous_gains_[block_to_analyze_],
                   &adapting, &above_noise_floor);

  // Count consecutive number of "good" filter sections, where "good" means:
  // 1) energy is above noise floor.
  // 2) energy of current section has not changed too much from last check.
  estimation_region_identified_ =
      estimation_region_identified_ || adapting || !above_noise_floor;
  if (!estimation_region_identified_) {
    ++estimation_region_candidate_size_;
  }

  // Accumulate data for reverb decay estimation and for the estimation of early
  // reflections.
  if (block_to_analyze_ <= late_reverb_end_) {
    if (block_to_analyze_ >= late_reverb_start_) {
      for (float h2_k : h2) {
        float h2_log2 = FastApproxLog2f(h2_k + 1e-10);
        late_reverb_decay_estimator_.Accumulate(h2_log2);
        early_reverb_estimator_.Accumulate(h2_log2, smoothing_constant_);
      }
    } else {
      for (float h2_k : h2) {
        float h2_log2 = FastApproxLog2f(h2_k + 1e-10);
        early_reverb_estimator_.Accumulate(h2_log2, smoothing_constant_);
      }
    }
  }
}

void ReverbDecayEstimator::Dump(ApmDataDumper* data_dumper) const {
  data_dumper->DumpRaw("aec3_reverb_decay", decay_);
  data_dumper->DumpRaw("aec3_reverb_tail_energy", tail_gain_);
  data_dumper->DumpRaw("aec3_reverb_alpha", smoothing_constant_);
  data_dumper->DumpRaw("aec3_num_reverb_decay_blocks",
                       late_reverb_end_ - late_reverb_start_);
  data_dumper->DumpRaw("aec3_late_reverb_start", late_reverb_start_);
  data_dumper->DumpRaw("aec3_late_reverb_end", late_reverb_end_);
  early_reverb_estimator_.Dump(data_dumper);
}

void ReverbDecayEstimator::LateReverbLinearRegressor::Reset(
    int num_data_points) {
  RTC_DCHECK_LE(0, num_data_points);
  RTC_DCHECK_EQ(0, num_data_points % 2);
  const int N = num_data_points;
  nz_ = 0.f;
  // Arithmetic sum of $2 \sum_{i=0.5}^{(N-1)/2}i^2$ calculated directly.
  nn_ = SymmetricArithmetricSum(N);
  // The linear regression approach assumes symmetric index around 0.
  count_ = N > 0 ? -N * 0.5f + 0.5f : 0.f;
  N_ = N;
  n_ = 0;
}

void ReverbDecayEstimator::LateReverbLinearRegressor::Accumulate(float z) {
  nz_ += count_ * z;
  ++count_;
  ++n_;
}

float ReverbDecayEstimator::LateReverbLinearRegressor::Estimate() {
  RTC_DCHECK(EstimateAvailable());
  if (nn_ == 0.f) {
    RTC_NOTREACHED();
    return 0.f;
  }
  return nz_ / nn_;
}

ReverbDecayEstimator::EarlyReverbLengthEstimator::EarlyReverbLengthEstimator(
    int max_blocks)
    : numerators_smooth_(max_blocks - kBlocksPerSection, 0.f),
      numerators_(numerators_smooth_.size(), 0.f),
      coefficients_counter_(0) {
  RTC_DCHECK_LE(0, max_blocks);
}

ReverbDecayEstimator::EarlyReverbLengthEstimator::
    ~EarlyReverbLengthEstimator() = default;

void ReverbDecayEstimator::EarlyReverbLengthEstimator::Reset() {
  coefficients_counter_ = 0;
  std::fill(numerators_.begin(), numerators_.end(), 0.f);
  block_counter_ = 0;
}

void ReverbDecayEstimator::EarlyReverbLengthEstimator::Accumulate(
    float value,
    float smoothing) {
  // Each section is composed by kBlocksPerSection blocks and each section
  // overlaps with the next one in (kBlocksPerSection - 1) blocks. For example,
  // the first section covers the blocks [0:5], the second covers the blocks
  // [1:6] and so on. As a result, for each value, kBlocksPerSection sections
  // need to be updated.
  int first_section_index = std::max(block_counter_ - kBlocksPerSection + 1, 0);
  int last_section_index =
      std::min(block_counter_, static_cast<int>(numerators_.size() - 1));
  float x_value = static_cast<float>(coefficients_counter_) +
                  kEarlyReverbFirstPointAtLinearRegressors;
  const float value_to_inc = kFftLengthBy2 * value;
  float value_to_add =
      x_value * value + (block_counter_ - last_section_index) * value_to_inc;
  for (int section = last_section_index; section >= first_section_index;
       --section, value_to_add += value_to_inc) {
    numerators_[section] += value_to_add;
  }

  // Check if this update was the last coefficient of the current block. In that
  // case, check if we are at the end of one of the sections and update the
  // numerator of the linear regressor that is computed in such section.
  if (++coefficients_counter_ == kFftLengthBy2) {
    if (block_counter_ >= (kBlocksPerSection - 1)) {
      size_t section = block_counter_ - (kBlocksPerSection - 1);
      RTC_DCHECK_GT(numerators_.size(), section);
      RTC_DCHECK_GT(numerators_smooth_.size(), section);
      numerators_smooth_[section] +=
          smoothing * (numerators_[section] - numerators_smooth_[section]);
      n_sections_ = section + 1;
    }
    ++block_counter_;
    coefficients_counter_ = 0;
  }
}

// Estimates the size in blocks of the early reverb. The estimation is done by
// comparing the tilt that is estimated in each section. As an optimization
// detail and due to the fact that all the linear regressors that are computed
// shared the same denominator, the comparison of the tilts is done by a
// comparison of the numerator of the linear regressors.
int ReverbDecayEstimator::EarlyReverbLengthEstimator::Estimate() {
  constexpr float N = kBlocksPerSection * kFftLengthBy2;
  constexpr float nn = SymmetricArithmetricSum(N);
  // numerator_11 refers to the quantity that the linear regressor needs in the
  // numerator for getting a decay equal to 1.1 (which is not a decay).
  // log2(1.1) * nn / kFftLengthBy2.
  constexpr float numerator_11 = 0.13750352374993502f * nn / kFftLengthBy2;
  // log2(0.8) *  nn / kFftLengthBy2.
  constexpr float numerator_08 = -0.32192809488736229f * nn / kFftLengthBy2;
  constexpr int kNumSectionsToAnalyze = 9;

  if (n_sections_ < kNumSectionsToAnalyze) {
    return 0;
  }

  // Estimation of the blocks that correspond to early reverberations. The
  // estimation is done by analyzing the impulse response. The portions of the
  // impulse response whose energy is not decreasing over its coefficients are
  // considered to be part of the early reverberations. Furthermore, the blocks
  // where the energy is decreasing faster than what it does at the end of the
  // impulse response are also considered to be part of the early
  // reverberations. The estimation is limited to the first
  // kNumSectionsToAnalyze sections.

  RTC_DCHECK_LE(n_sections_, numerators_smooth_.size());
  const float min_numerator_tail =
      *std::min_element(numerators_smooth_.begin() + kNumSectionsToAnalyze,
                        numerators_smooth_.begin() + n_sections_);
  int early_reverb_size_minus_1 = 0;
  for (int k = 0; k < kNumSectionsToAnalyze; ++k) {
    if ((numerators_smooth_[k] > numerator_11) ||
        (numerators_smooth_[k] < numerator_08 &&
         numerators_smooth_[k] < 0.9f * min_numerator_tail)) {
      early_reverb_size_minus_1 = k;
    }
  }

  return early_reverb_size_minus_1 == 0 ? 0 : early_reverb_size_minus_1 + 1;
}

void ReverbDecayEstimator::EarlyReverbLengthEstimator::Dump(
    ApmDataDumper* data_dumper) const {
  data_dumper->DumpRaw("aec3_er_acum_numerator", numerators_smooth_);
}

}  // namespace webrtc<|MERGE_RESOLUTION|>--- conflicted
+++ resolved
@@ -93,12 +93,8 @@
       late_reverb_start_(kEarlyReverbMinSizeBlocks),
       late_reverb_end_(kEarlyReverbMinSizeBlocks),
       previous_gains_(config.filter.refined.length_blocks, 0.f),
-<<<<<<< HEAD
-      decay_(std::fabs(config.ep_strength.default_len)) {
-=======
       decay_(std::fabs(config.ep_strength.default_len)),
       mild_decay_(std::fabs(config.ep_strength.nearend_len)) {
->>>>>>> cbad18b1
   RTC_DCHECK_GT(config.filter.refined.length_blocks,
                 static_cast<size_t>(kEarlyReverbMinSizeBlocks));
 }
