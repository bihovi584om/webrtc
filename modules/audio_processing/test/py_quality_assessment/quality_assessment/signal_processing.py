# Copyright (c) 2017 The WebRTC project authors. All Rights Reserved.
#
# Use of this source code is governed by a BSD-style license
# that can be found in the LICENSE file in the root of the source
# tree. An additional intellectual property rights grant can be found
# in the file PATENTS.  All contributing project authors may
# be found in the AUTHORS file in the root of the source tree.
"""Signal processing utility module.
"""

import array
import logging
import os
import sys
import enum

try:
    import numpy as np
except ImportError:
    logging.critical('Cannot import the third-party Python package numpy')
    sys.exit(1)

try:
    import pydub
    import pydub.generators
except ImportError:
    logging.critical('Cannot import the third-party Python package pydub')
    sys.exit(1)

try:
    import scipy.signal
    import scipy.fftpack
except ImportError:
    logging.critical('Cannot import the third-party Python package scipy')
    sys.exit(1)

from . import exceptions


class SignalProcessingUtils(object):
    """Collection of signal processing utilities.
  """

    @enum.unique
    class MixPadding(enum.Enum):
        NO_PADDING = 0
        ZERO_PADDING = 1
        LOOP = 2

    def __init__(self):
        pass

    @classmethod
    def LoadWav(cls, filepath, channels=1):
        """Loads wav file.

    Args:
      filepath: path to the wav audio track file to load.
      channels: number of channels (downmixing to mono by default).

    Returns:
      AudioSegment instance.
    """
        if not os.path.exists(filepath):
            logging.error('cannot find the <%s> audio track file', filepath)
            raise exceptions.FileNotFoundError()
        return pydub.AudioSegment.from_file(filepath,
                                            format='wav',
                                            channels=channels)

    @classmethod
    def SaveWav(cls, output_filepath, signal):
        """Saves wav file.

    Args:
      output_filepath: path to the wav audio track file to save.
      signal: AudioSegment instance.
    """
        return signal.export(output_filepath, format='wav')

    @classmethod
    def CountSamples(cls, signal):
        """Number of samples per channel.

    Args:
      signal: AudioSegment instance.

    Returns:
      An integer.
    """
        number_of_samples = len(signal.get_array_of_samples())
        assert signal.channels > 0
        assert number_of_samples % signal.channels == 0
        return number_of_samples / signal.channels

    @classmethod
    def GenerateSilence(cls, duration=1000, sample_rate=48000):
        """Generates silence.

    This method can also be used to create a template AudioSegment instance.
    A template can then be used with other Generate*() methods accepting an
    AudioSegment instance as argument.

    Args:
      duration: duration in ms.
      sample_rate: sample rate.

    Returns:
      AudioSegment instance.
    """
        return pydub.AudioSegment.silent(duration, sample_rate)

    @classmethod
    def GeneratePureTone(cls, template, frequency=440.0):
        """Generates a pure tone.

    The pure tone is generated with the same duration and in the same format of
    the given template signal.

    Args:
      template: AudioSegment instance.
      frequency: Frequency of the pure tone in Hz.

    Return:
      AudioSegment instance.
    """
        if frequency > template.frame_rate >> 1:
            raise exceptions.SignalProcessingException('Invalid frequency')

        generator = pydub.generators.Sine(sample_rate=template.frame_rate,
                                          bit_depth=template.sample_width * 8,
                                          freq=frequency)

        return generator.to_audio_segment(duration=len(template), volume=0.0)

    @classmethod
    def GenerateWhiteNoise(cls, template):
        """Generates white noise.

    The white noise is generated with the same duration and in the same format
    of the given template signal.

    Args:
      template: AudioSegment instance.

    Return:
      AudioSegment instance.
    """
        generator = pydub.generators.WhiteNoise(
            sample_rate=template.frame_rate,
            bit_depth=template.sample_width * 8)
        return generator.to_audio_segment(duration=len(template), volume=0.0)

    @classmethod
    def AudioSegmentToRawData(cls, signal):
        samples = signal.get_array_of_samples()
        if samples.typecode != 'h':
            raise exceptions.SignalProcessingException(
                'Unsupported samples type')
        return np.array(signal.get_array_of_samples(), np.int16)

    @classmethod
    def Fft(cls, signal, normalize=True):
        if signal.channels != 1:
            raise NotImplementedError('multiple-channel FFT not implemented')
        x = cls.AudioSegmentToRawData(signal).astype(np.float32)
        if normalize:
            x /= max(abs(np.max(x)), 1.0)
        y = scipy.fftpack.fft(x)
        return y[:len(y) / 2]

    @classmethod
    def DetectHardClipping(cls, signal, threshold=2):
        """Detects hard clipping.

    Hard clipping is simply detected by counting samples that touch either the
    lower or upper bound too many times in a row (according to `threshold`).
    The presence of a single sequence of samples meeting such property is enough
    to label the signal as hard clipped.

    Args:
      signal: AudioSegment instance.
      threshold: minimum number of samples at full-scale in a row.

    Returns:
      True if hard clipping is detect, False otherwise.
    """
        if signal.channels != 1:
            raise NotImplementedError(
                'multiple-channel clipping not implemented')
        if signal.sample_width != 2:  # Note that signal.sample_width is in bytes.
            raise exceptions.SignalProcessingException(
                'hard-clipping detection only supported for 16 bit samples')
        samples = cls.AudioSegmentToRawData(signal)

        # Detect adjacent clipped samples.
        samples_type_info = np.iinfo(samples.dtype)
        mask_min = samples == samples_type_info.min
        mask_max = samples == samples_type_info.max

        def HasLongSequence(vector, min_legth=threshold):
            """Returns True if there are one or more long sequences of True flags."""
            seq_length = 0
            for b in vector:
                seq_length = seq_length + 1 if b else 0
                if seq_length >= min_legth:
                    return True
            return False

        return HasLongSequence(mask_min) or HasLongSequence(mask_max)

    @classmethod
    def ApplyImpulseResponse(cls, signal, impulse_response):
        """Applies an impulse response to a signal.

    Args:
      signal: AudioSegment instance.
      impulse_response: list or numpy vector of float values.

    Returns:
      AudioSegment instance.
    """
        # Get samples.
        assert signal.channels == 1, (
            'multiple-channel recordings not supported')
        samples = signal.get_array_of_samples()

        # Convolve.
        logging.info(
            'applying %d order impulse response to a signal lasting %d ms',
            len(impulse_response), len(signal))
        convolved_samples = scipy.signal.fftconvolve(in1=samples,
                                                     in2=impulse_response,
                                                     mode='full').astype(
                                                         np.int16)
        logging.info('convolution computed')

        # Cast.
        convolved_samples = array.array(signal.array_type, convolved_samples)

        # Verify.
        logging.debug('signal length: %d samples', len(samples))
        logging.debug('convolved signal length: %d samples',
                      len(convolved_samples))
        assert len(convolved_samples) > len(samples)

        # Generate convolved signal AudioSegment instance.
        convolved_signal = pydub.AudioSegment(data=convolved_samples,
                                              metadata={
                                                  'sample_width':
                                                  signal.sample_width,
                                                  'frame_rate':
                                                  signal.frame_rate,
                                                  'frame_width':
                                                  signal.frame_width,
                                                  'channels': signal.channels,
                                              })
        assert len(convolved_signal) > len(signal)

        return convolved_signal

    @classmethod
    def Normalize(cls, signal):
        """Normalizes a signal.

    Args:
      signal: AudioSegment instance.

    Returns:
      An AudioSegment instance.
    """
        return signal.apply_gain(-signal.max_dBFS)

    @classmethod
    def Copy(cls, signal):
        """Makes a copy os a signal.

    Args:
      signal: AudioSegment instance.

    Returns:
      An AudioSegment instance.
    """
        return pydub.AudioSegment(data=signal.get_array_of_samples(),
                                  metadata={
                                      'sample_width': signal.sample_width,
                                      'frame_rate': signal.frame_rate,
                                      'frame_width': signal.frame_width,
                                      'channels': signal.channels,
                                  })

    @classmethod
    def MixSignals(cls,
                   signal,
                   noise,
                   target_snr=0.0,
                   pad_noise=MixPadding.NO_PADDING):
<<<<<<< HEAD
        """Mixes |signal| and |noise| with a target SNR.

    Mix |signal| and |noise| with a desired SNR by scaling |noise|.
=======
        """Mixes `signal` and `noise` with a target SNR.

    Mix `signal` and `noise` with a desired SNR by scaling `noise`.
>>>>>>> cbad18b1
    If the target SNR is +/- infinite, a copy of signal/noise is returned.
    If `signal` is shorter than `noise`, the length of the mix equals that of
    `signal`. Otherwise, the mix length depends on whether padding is applied.
    When padding is not applied, that is `pad_noise` is set to NO_PADDING
    (default), the mix length equals that of `noise` - i.e., `signal` is
    truncated. Otherwise, `noise` is extended and the resulting mix has the same
    length of `signal`.

    Args:
      signal: AudioSegment instance (signal).
      noise: AudioSegment instance (noise).
      target_snr: float, numpy.Inf or -numpy.Inf (dB).
      pad_noise: SignalProcessingUtils.MixPadding, default: NO_PADDING.

    Returns:
      An AudioSegment instance.
    """
        # Handle infinite target SNR.
        if target_snr == -np.Inf:
            # Return a copy of noise.
            logging.warning('SNR = -Inf, returning noise')
            return cls.Copy(noise)
        elif target_snr == np.Inf:
            # Return a copy of signal.
            logging.warning('SNR = +Inf, returning signal')
            return cls.Copy(signal)

        # Check signal and noise power.
        signal_power = float(signal.dBFS)
        noise_power = float(noise.dBFS)
        if signal_power == -np.Inf:
            logging.error('signal has -Inf power, cannot mix')
            raise exceptions.SignalProcessingException(
                'cannot mix a signal with -Inf power')
        if noise_power == -np.Inf:
            logging.error('noise has -Inf power, cannot mix')
            raise exceptions.SignalProcessingException(
                'cannot mix a signal with -Inf power')

        # Mix.
        gain_db = signal_power - noise_power - target_snr
        signal_duration = len(signal)
        noise_duration = len(noise)
        if signal_duration <= noise_duration:
<<<<<<< HEAD
            # Ignore |pad_noise|, |noise| is truncated if longer that |signal|, the
            # mix will have the same length of |signal|.
            return signal.overlay(noise.apply_gain(gain_db))
        elif pad_noise == cls.MixPadding.NO_PADDING:
            # |signal| is longer than |noise|, but no padding is applied to |noise|.
            # Truncate |signal|.
=======
            # Ignore `pad_noise`, `noise` is truncated if longer that `signal`, the
            # mix will have the same length of `signal`.
            return signal.overlay(noise.apply_gain(gain_db))
        elif pad_noise == cls.MixPadding.NO_PADDING:
            # `signal` is longer than `noise`, but no padding is applied to `noise`.
            # Truncate `signal`.
>>>>>>> cbad18b1
            return noise.overlay(signal, gain_during_overlay=gain_db)
        elif pad_noise == cls.MixPadding.ZERO_PADDING:
            # TODO(alessiob): Check that this works as expected.
            return signal.overlay(noise.apply_gain(gain_db))
        elif pad_noise == cls.MixPadding.LOOP:
<<<<<<< HEAD
            # |signal| is longer than |noise|, extend |noise| by looping.
=======
            # `signal` is longer than `noise`, extend `noise` by looping.
>>>>>>> cbad18b1
            return signal.overlay(noise.apply_gain(gain_db), loop=True)
        else:
            raise exceptions.SignalProcessingException('invalid padding type')<|MERGE_RESOLUTION|>--- conflicted
+++ resolved
@@ -295,15 +295,9 @@
                    noise,
                    target_snr=0.0,
                    pad_noise=MixPadding.NO_PADDING):
-<<<<<<< HEAD
-        """Mixes |signal| and |noise| with a target SNR.
-
-    Mix |signal| and |noise| with a desired SNR by scaling |noise|.
-=======
         """Mixes `signal` and `noise` with a target SNR.
 
     Mix `signal` and `noise` with a desired SNR by scaling `noise`.
->>>>>>> cbad18b1
     If the target SNR is +/- infinite, a copy of signal/noise is returned.
     If `signal` is shorter than `noise`, the length of the mix equals that of
     `signal`. Otherwise, the mix length depends on whether padding is applied.
@@ -348,31 +342,18 @@
         signal_duration = len(signal)
         noise_duration = len(noise)
         if signal_duration <= noise_duration:
-<<<<<<< HEAD
-            # Ignore |pad_noise|, |noise| is truncated if longer that |signal|, the
-            # mix will have the same length of |signal|.
-            return signal.overlay(noise.apply_gain(gain_db))
-        elif pad_noise == cls.MixPadding.NO_PADDING:
-            # |signal| is longer than |noise|, but no padding is applied to |noise|.
-            # Truncate |signal|.
-=======
             # Ignore `pad_noise`, `noise` is truncated if longer that `signal`, the
             # mix will have the same length of `signal`.
             return signal.overlay(noise.apply_gain(gain_db))
         elif pad_noise == cls.MixPadding.NO_PADDING:
             # `signal` is longer than `noise`, but no padding is applied to `noise`.
             # Truncate `signal`.
->>>>>>> cbad18b1
             return noise.overlay(signal, gain_during_overlay=gain_db)
         elif pad_noise == cls.MixPadding.ZERO_PADDING:
             # TODO(alessiob): Check that this works as expected.
             return signal.overlay(noise.apply_gain(gain_db))
         elif pad_noise == cls.MixPadding.LOOP:
-<<<<<<< HEAD
-            # |signal| is longer than |noise|, extend |noise| by looping.
-=======
             # `signal` is longer than `noise`, extend `noise` by looping.
->>>>>>> cbad18b1
             return signal.overlay(noise.apply_gain(gain_db), loop=True)
         else:
             raise exceptions.SignalProcessingException('invalid padding type')