/*
 *  Copyright (c) 2016 The WebRTC project authors. All Rights Reserved.
 *
 *  Use of this source code is governed by a BSD-style license
 *  that can be found in the LICENSE file in the root of the source
 *  tree. An additional intellectual property rights grant can be found
 *  in the file PATENTS.  All contributing project authors may
 *  be found in the AUTHORS file in the root of the source tree.
 */

#ifndef MODULES_AUDIO_PROCESSING_TEST_AEC_DUMP_BASED_SIMULATOR_H_
#define MODULES_AUDIO_PROCESSING_TEST_AEC_DUMP_BASED_SIMULATOR_H_

#include <fstream>
#include <string>

#include "modules/audio_processing/test/audio_processing_simulator.h"
#include "rtc_base/ignore_wundef.h"

RTC_PUSH_IGNORING_WUNDEF()
#ifdef WEBRTC_ANDROID_PLATFORM_BUILD
#include "external/webrtc/webrtc/modules/audio_processing/debug.pb.h"
#else
#include "modules/audio_processing/debug.pb.h"
#endif
RTC_POP_IGNORING_WUNDEF()

namespace webrtc {
namespace test {

// Used to perform an audio processing simulation from an aec dump.
class AecDumpBasedSimulator final : public AudioProcessingSimulator {
 public:
  AecDumpBasedSimulator(const SimulationSettings& settings,
                        rtc::scoped_refptr<AudioProcessing> audio_processing,
                        std::unique_ptr<AudioProcessingBuilder> ap_builder);

  AecDumpBasedSimulator() = delete;
  AecDumpBasedSimulator(const AecDumpBasedSimulator&) = delete;
  AecDumpBasedSimulator& operator=(const AecDumpBasedSimulator&) = delete;

  ~AecDumpBasedSimulator() override;

  // Processes the messages in the aecdump file.
  void Process() override;

  // Analyzes the data in the aecdump file and reports the resulting statistics.
  void Analyze() override;

 private:
  void HandleEvent(const webrtc::audioproc::Event& event_msg,
                   int& num_forward_chunks_processed,
                   int& init_index);
  void HandleMessage(const webrtc::audioproc::Init& msg, int init_index);
  void HandleMessage(const webrtc::audioproc::Stream& msg);
  void HandleMessage(const webrtc::audioproc::ReverseStream& msg);
  void HandleMessage(const webrtc::audioproc::Config& msg);
  void HandleMessage(const webrtc::audioproc::RuntimeSetting& msg);
  void PrepareProcessStreamCall(const webrtc::audioproc::Stream& msg);
  void PrepareReverseProcessStreamCall(
      const webrtc::audioproc::ReverseStream& msg);
  void VerifyProcessStreamBitExactness(const webrtc::audioproc::Stream& msg);
  void MaybeOpenCallOrderFile();
  enum InterfaceType {
    kFixedInterface,
    kFloatInterface,
    kNotSpecified,
  };

  FILE* dump_input_file_;
  std::unique_ptr<ChannelBuffer<float>> artificial_nearend_buf_;
  std::unique_ptr<ChannelBufferWavReader> artificial_nearend_buffer_reader_;
  bool artificial_nearend_eof_reported_ = false;
  InterfaceType interface_used_ = InterfaceType::kNotSpecified;
  std::unique_ptr<std::ofstream> call_order_output_file_;
<<<<<<< HEAD
=======
  bool finished_processing_specified_init_block_ = false;
>>>>>>> cbad18b1
};

}  // namespace test
}  // namespace webrtc

#endif  // MODULES_AUDIO_PROCESSING_TEST_AEC_DUMP_BASED_SIMULATOR_H_<|MERGE_RESOLUTION|>--- conflicted
+++ resolved
@@ -73,10 +73,7 @@
   bool artificial_nearend_eof_reported_ = false;
   InterfaceType interface_used_ = InterfaceType::kNotSpecified;
   std::unique_ptr<std::ofstream> call_order_output_file_;
-<<<<<<< HEAD
-=======
   bool finished_processing_specified_init_block_ = false;
->>>>>>> cbad18b1
 };
 
 }  // namespace test
