/*
 *  Copyright (c) 2016 The WebRTC project authors. All Rights Reserved.
 *
 *  Use of this source code is governed by a BSD-style license
 *  that can be found in the LICENSE file in the root of the source
 *  tree. An additional intellectual property rights grant can be found
 *  in the file PATENTS.  All contributing project authors may
 *  be found in the AUTHORS file in the root of the source tree.
 */

#include "modules/audio_processing/include/audio_processing.h"

#include "rtc_base/strings/string_builder.h"
#include "rtc_base/system/arch.h"

namespace webrtc {
namespace {

using Agc1Config = AudioProcessing::Config::GainController1;
using Agc2Config = AudioProcessing::Config::GainController2;

std::string NoiseSuppressionLevelToString(
    const AudioProcessing::Config::NoiseSuppression::Level& level) {
  switch (level) {
    case AudioProcessing::Config::NoiseSuppression::Level::kLow:
      return "Low";
    case AudioProcessing::Config::NoiseSuppression::Level::kModerate:
      return "Moderate";
    case AudioProcessing::Config::NoiseSuppression::Level::kHigh:
      return "High";
    case AudioProcessing::Config::NoiseSuppression::Level::kVeryHigh:
      return "VeryHigh";
  }
  RTC_CHECK_NOTREACHED();
}

std::string GainController1ModeToString(const Agc1Config::Mode& mode) {
  switch (mode) {
    case Agc1Config::Mode::kAdaptiveAnalog:
      return "AdaptiveAnalog";
    case Agc1Config::Mode::kAdaptiveDigital:
      return "AdaptiveDigital";
    case Agc1Config::Mode::kFixedDigital:
      return "FixedDigital";
  }
  RTC_CHECK_NOTREACHED();
}

<<<<<<< HEAD
std::string GainController2LevelEstimatorToString(
    const Agc2Config::LevelEstimator& level) {
  switch (level) {
    case Agc2Config::LevelEstimator::kRms:
      return "Rms";
    case Agc2Config::LevelEstimator::kPeak:
      return "Peak";
  }
  RTC_CHECK_NOTREACHED();
=======
}  // namespace

constexpr int AudioProcessing::kNativeSampleRatesHz[];

void CustomProcessing::SetRuntimeSetting(
    AudioProcessing::RuntimeSetting setting) {}

bool Agc1Config::operator==(const Agc1Config& rhs) const {
  const auto& analog_lhs = analog_gain_controller;
  const auto& analog_rhs = rhs.analog_gain_controller;
  return enabled == rhs.enabled && mode == rhs.mode &&
         target_level_dbfs == rhs.target_level_dbfs &&
         compression_gain_db == rhs.compression_gain_db &&
         enable_limiter == rhs.enable_limiter &&
         analog_level_minimum == rhs.analog_level_minimum &&
         analog_level_maximum == rhs.analog_level_maximum &&
         analog_lhs.enabled == analog_rhs.enabled &&
         analog_lhs.startup_min_volume == analog_rhs.startup_min_volume &&
         analog_lhs.clipped_level_min == analog_rhs.clipped_level_min &&
         analog_lhs.enable_digital_adaptive ==
             analog_rhs.enable_digital_adaptive &&
         analog_lhs.clipped_level_step == analog_rhs.clipped_level_step &&
         analog_lhs.clipped_ratio_threshold ==
             analog_rhs.clipped_ratio_threshold &&
         analog_lhs.clipped_wait_frames == analog_rhs.clipped_wait_frames &&
         analog_lhs.clipping_predictor.mode ==
             analog_rhs.clipping_predictor.mode &&
         analog_lhs.clipping_predictor.window_length ==
             analog_rhs.clipping_predictor.window_length &&
         analog_lhs.clipping_predictor.reference_window_length ==
             analog_rhs.clipping_predictor.reference_window_length &&
         analog_lhs.clipping_predictor.reference_window_delay ==
             analog_rhs.clipping_predictor.reference_window_delay &&
         analog_lhs.clipping_predictor.clipping_threshold ==
             analog_rhs.clipping_predictor.clipping_threshold &&
         analog_lhs.clipping_predictor.crest_factor_margin ==
             analog_rhs.clipping_predictor.crest_factor_margin;
>>>>>>> cbad18b1
}

bool Agc2Config::AdaptiveDigital::operator==(
    const Agc2Config::AdaptiveDigital& rhs) const {
  return enabled == rhs.enabled && dry_run == rhs.dry_run &&
         vad_reset_period_ms == rhs.vad_reset_period_ms &&
         adjacent_speech_frames_threshold ==
             rhs.adjacent_speech_frames_threshold &&
         max_gain_change_db_per_second == rhs.max_gain_change_db_per_second &&
         max_output_noise_level_dbfs == rhs.max_output_noise_level_dbfs &&
         sse2_allowed == rhs.sse2_allowed && avx2_allowed == rhs.avx2_allowed &&
         neon_allowed == rhs.neon_allowed;
}

bool Agc2Config::operator==(const Agc2Config& rhs) const {
  return enabled == rhs.enabled &&
         fixed_digital.gain_db == rhs.fixed_digital.gain_db &&
         adaptive_digital == rhs.adaptive_digital;
}

<<<<<<< HEAD
constexpr int AudioProcessing::kNativeSampleRatesHz[];

void CustomProcessing::SetRuntimeSetting(
    AudioProcessing::RuntimeSetting setting) {}
=======
bool AudioProcessing::Config::CaptureLevelAdjustment::operator==(
    const AudioProcessing::Config::CaptureLevelAdjustment& rhs) const {
  return enabled == rhs.enabled && pre_gain_factor == rhs.pre_gain_factor &&
         post_gain_factor && rhs.post_gain_factor &&
         analog_mic_gain_emulation == rhs.analog_mic_gain_emulation;
}
>>>>>>> cbad18b1

bool AudioProcessing::Config::CaptureLevelAdjustment::AnalogMicGainEmulation::
operator==(const AudioProcessing::Config::CaptureLevelAdjustment::
               AnalogMicGainEmulation& rhs) const {
  return enabled == rhs.enabled && initial_level == rhs.initial_level;
}

bool Agc1Config::operator==(const Agc1Config& rhs) const {
  const auto& analog_lhs = analog_gain_controller;
  const auto& analog_rhs = rhs.analog_gain_controller;
  return enabled == rhs.enabled && mode == rhs.mode &&
         target_level_dbfs == rhs.target_level_dbfs &&
         compression_gain_db == rhs.compression_gain_db &&
         enable_limiter == rhs.enable_limiter &&
         analog_level_minimum == rhs.analog_level_minimum &&
         analog_level_maximum == rhs.analog_level_maximum &&
         analog_lhs.enabled == analog_rhs.enabled &&
         analog_lhs.startup_min_volume == analog_rhs.startup_min_volume &&
         analog_lhs.clipped_level_min == analog_rhs.clipped_level_min &&
         analog_lhs.enable_agc2_level_estimator ==
             analog_rhs.enable_agc2_level_estimator &&
         analog_lhs.enable_digital_adaptive ==
             analog_rhs.enable_digital_adaptive;
}

bool Agc2Config::operator==(const Agc2Config& rhs) const {
  const auto& adaptive_lhs = adaptive_digital;
  const auto& adaptive_rhs = rhs.adaptive_digital;

  return enabled == rhs.enabled &&
         fixed_digital.gain_db == rhs.fixed_digital.gain_db &&
         adaptive_lhs.enabled == adaptive_rhs.enabled &&
         adaptive_lhs.vad_probability_attack ==
             adaptive_rhs.vad_probability_attack &&
         adaptive_lhs.level_estimator == adaptive_rhs.level_estimator &&
         adaptive_lhs.level_estimator_adjacent_speech_frames_threshold ==
             adaptive_rhs.level_estimator_adjacent_speech_frames_threshold &&
         adaptive_lhs.use_saturation_protector ==
             adaptive_rhs.use_saturation_protector &&
         adaptive_lhs.initial_saturation_margin_db ==
             adaptive_rhs.initial_saturation_margin_db &&
         adaptive_lhs.extra_saturation_margin_db ==
             adaptive_rhs.extra_saturation_margin_db &&
         adaptive_lhs.gain_applier_adjacent_speech_frames_threshold ==
             adaptive_rhs.gain_applier_adjacent_speech_frames_threshold &&
         adaptive_lhs.max_gain_change_db_per_second ==
             adaptive_rhs.max_gain_change_db_per_second &&
         adaptive_lhs.max_output_noise_level_dbfs ==
             adaptive_rhs.max_output_noise_level_dbfs;
}

std::string AudioProcessing::Config::ToString() const {
  char buf[2048];
  rtc::SimpleStringBuilder builder(buf);
<<<<<<< HEAD
  builder << "AudioProcessing::Config{ "
             "pipeline: { "
             "maximum_internal_processing_rate: "
          << pipeline.maximum_internal_processing_rate
          << ", multi_channel_render: " << pipeline.multi_channel_render
          << ", multi_channel_capture: " << pipeline.multi_channel_capture
          << " }, pre_amplifier: { enabled: " << pre_amplifier.enabled
          << ", fixed_gain_factor: " << pre_amplifier.fixed_gain_factor
          << " }, high_pass_filter: { enabled: " << high_pass_filter.enabled
          << " }, echo_canceller: { enabled: " << echo_canceller.enabled
          << ", mobile_mode: " << echo_canceller.mobile_mode
          << ", enforce_high_pass_filtering: "
          << echo_canceller.enforce_high_pass_filtering
          << " }, noise_suppression: { enabled: " << noise_suppression.enabled
          << ", level: "
          << NoiseSuppressionLevelToString(noise_suppression.level)
          << " }, transient_suppression: { enabled: "
          << transient_suppression.enabled
          << " }, voice_detection: { enabled: " << voice_detection.enabled
          << " }, gain_controller1: { enabled: " << gain_controller1.enabled
          << ", mode: " << GainController1ModeToString(gain_controller1.mode)
          << ", target_level_dbfs: " << gain_controller1.target_level_dbfs
          << ", compression_gain_db: " << gain_controller1.compression_gain_db
          << ", enable_limiter: " << gain_controller1.enable_limiter
          << ", analog_level_minimum: " << gain_controller1.analog_level_minimum
          << ", analog_level_maximum: " << gain_controller1.analog_level_maximum
          << " }, gain_controller2: { enabled: " << gain_controller2.enabled
          << ", fixed_digital: { gain_db: "
          << gain_controller2.fixed_digital.gain_db
          << " }, adaptive_digital: { enabled: "
          << gain_controller2.adaptive_digital.enabled
          << ", level_estimator: { vad_probability_attack: "
          << gain_controller2.adaptive_digital.vad_probability_attack
          << ", type: "
          << GainController2LevelEstimatorToString(
                 gain_controller2.adaptive_digital.level_estimator)
          << ", adjacent_speech_frames_threshold: "
          << gain_controller2.adaptive_digital
                 .level_estimator_adjacent_speech_frames_threshold
          << ", initial_saturation_margin_db: "
          << gain_controller2.adaptive_digital.initial_saturation_margin_db
          << ", extra_saturation_margin_db: "
          << gain_controller2.adaptive_digital.extra_saturation_margin_db
          << " }, gain_applier: { adjacent_speech_frames_threshold: "
          << gain_controller2.adaptive_digital
                 .gain_applier_adjacent_speech_frames_threshold
          << ", max_gain_change_db_per_second: "
          << gain_controller2.adaptive_digital.max_gain_change_db_per_second
          << ", max_output_noise_level_dbfs: "
          << gain_controller2.adaptive_digital.max_output_noise_level_dbfs
          << " }}}, residual_echo_detector: { enabled: "
          << residual_echo_detector.enabled
          << " }, level_estimation: { enabled: " << level_estimation.enabled
          << " }}";
=======
  builder
      << "AudioProcessing::Config{ "
         "pipeline: { "
         "maximum_internal_processing_rate: "
      << pipeline.maximum_internal_processing_rate
      << ", multi_channel_render: " << pipeline.multi_channel_render
      << ", multi_channel_capture: " << pipeline.multi_channel_capture
      << " }, pre_amplifier: { enabled: " << pre_amplifier.enabled
      << ", fixed_gain_factor: " << pre_amplifier.fixed_gain_factor
      << " },capture_level_adjustment: { enabled: "
      << capture_level_adjustment.enabled
      << ", pre_gain_factor: " << capture_level_adjustment.pre_gain_factor
      << ", post_gain_factor: " << capture_level_adjustment.post_gain_factor
      << ", analog_mic_gain_emulation: { enabled: "
      << capture_level_adjustment.analog_mic_gain_emulation.enabled
      << ", initial_level: "
      << capture_level_adjustment.analog_mic_gain_emulation.initial_level
      << " }}, high_pass_filter: { enabled: " << high_pass_filter.enabled
      << " }, echo_canceller: { enabled: " << echo_canceller.enabled
      << ", mobile_mode: " << echo_canceller.mobile_mode
      << ", enforce_high_pass_filtering: "
      << echo_canceller.enforce_high_pass_filtering
      << " }, noise_suppression: { enabled: " << noise_suppression.enabled
      << ", level: " << NoiseSuppressionLevelToString(noise_suppression.level)
      << " }, transient_suppression: { enabled: "
      << transient_suppression.enabled
      << " }, voice_detection: { enabled: " << voice_detection.enabled
      << " }, gain_controller1: { enabled: " << gain_controller1.enabled
      << ", mode: " << GainController1ModeToString(gain_controller1.mode)
      << ", target_level_dbfs: " << gain_controller1.target_level_dbfs
      << ", compression_gain_db: " << gain_controller1.compression_gain_db
      << ", enable_limiter: " << gain_controller1.enable_limiter
      << ", analog_level_minimum: " << gain_controller1.analog_level_minimum
      << ", analog_level_maximum: " << gain_controller1.analog_level_maximum
      << ", analog_gain_controller { enabled: "
      << gain_controller1.analog_gain_controller.enabled
      << ", startup_min_volume: "
      << gain_controller1.analog_gain_controller.startup_min_volume
      << ", clipped_level_min: "
      << gain_controller1.analog_gain_controller.clipped_level_min
      << ", enable_digital_adaptive: "
      << gain_controller1.analog_gain_controller.enable_digital_adaptive
      << ", clipped_level_step: "
      << gain_controller1.analog_gain_controller.clipped_level_step
      << ", clipped_ratio_threshold: "
      << gain_controller1.analog_gain_controller.clipped_ratio_threshold
      << ", clipped_wait_frames: "
      << gain_controller1.analog_gain_controller.clipped_wait_frames
      << ", clipping_predictor:  { enabled: "
      << gain_controller1.analog_gain_controller.clipping_predictor.enabled
      << ", mode: "
      << gain_controller1.analog_gain_controller.clipping_predictor.mode
      << ", window_length: "
      << gain_controller1.analog_gain_controller.clipping_predictor
             .window_length
      << ", reference_window_length: "
      << gain_controller1.analog_gain_controller.clipping_predictor
             .reference_window_length
      << ", reference_window_delay: "
      << gain_controller1.analog_gain_controller.clipping_predictor
             .reference_window_delay
      << ", clipping_threshold: "
      << gain_controller1.analog_gain_controller.clipping_predictor
             .clipping_threshold
      << ", crest_factor_margin: "
      << gain_controller1.analog_gain_controller.clipping_predictor
             .crest_factor_margin
      << " }}}, gain_controller2: { enabled: " << gain_controller2.enabled
      << ", fixed_digital: { gain_db: "
      << gain_controller2.fixed_digital.gain_db
      << " }, adaptive_digital: { enabled: "
      << gain_controller2.adaptive_digital.enabled
      << ", dry_run: " << gain_controller2.adaptive_digital.dry_run
      << ", vad_reset_period_ms: "
      << gain_controller2.adaptive_digital.vad_reset_period_ms
      << ", adjacent_speech_frames_threshold: "
      << gain_controller2.adaptive_digital.adjacent_speech_frames_threshold
      << ", max_gain_change_db_per_second: "
      << gain_controller2.adaptive_digital.max_gain_change_db_per_second
      << ", max_output_noise_level_dbfs: "
      << gain_controller2.adaptive_digital.max_output_noise_level_dbfs
      << ", sse2_allowed: " << gain_controller2.adaptive_digital.sse2_allowed
      << ", avx2_allowed: " << gain_controller2.adaptive_digital.avx2_allowed
      << ", neon_allowed: " << gain_controller2.adaptive_digital.neon_allowed
      << "}}, residual_echo_detector: { enabled: "
      << residual_echo_detector.enabled
      << " }, level_estimation: { enabled: " << level_estimation.enabled
      << " }}";
>>>>>>> cbad18b1
  return builder.str();
}

}  // namespace webrtc<|MERGE_RESOLUTION|>--- conflicted
+++ resolved
@@ -46,17 +46,6 @@
   RTC_CHECK_NOTREACHED();
 }
 
-<<<<<<< HEAD
-std::string GainController2LevelEstimatorToString(
-    const Agc2Config::LevelEstimator& level) {
-  switch (level) {
-    case Agc2Config::LevelEstimator::kRms:
-      return "Rms";
-    case Agc2Config::LevelEstimator::kPeak:
-      return "Peak";
-  }
-  RTC_CHECK_NOTREACHED();
-=======
 }  // namespace
 
 constexpr int AudioProcessing::kNativeSampleRatesHz[];
@@ -94,7 +83,6 @@
              analog_rhs.clipping_predictor.clipping_threshold &&
          analog_lhs.clipping_predictor.crest_factor_margin ==
              analog_rhs.clipping_predictor.crest_factor_margin;
->>>>>>> cbad18b1
 }
 
 bool Agc2Config::AdaptiveDigital::operator==(
@@ -115,19 +103,12 @@
          adaptive_digital == rhs.adaptive_digital;
 }
 
-<<<<<<< HEAD
-constexpr int AudioProcessing::kNativeSampleRatesHz[];
-
-void CustomProcessing::SetRuntimeSetting(
-    AudioProcessing::RuntimeSetting setting) {}
-=======
 bool AudioProcessing::Config::CaptureLevelAdjustment::operator==(
     const AudioProcessing::Config::CaptureLevelAdjustment& rhs) const {
   return enabled == rhs.enabled && pre_gain_factor == rhs.pre_gain_factor &&
          post_gain_factor && rhs.post_gain_factor &&
          analog_mic_gain_emulation == rhs.analog_mic_gain_emulation;
 }
->>>>>>> cbad18b1
 
 bool AudioProcessing::Config::CaptureLevelAdjustment::AnalogMicGainEmulation::
 operator==(const AudioProcessing::Config::CaptureLevelAdjustment::
@@ -135,109 +116,9 @@
   return enabled == rhs.enabled && initial_level == rhs.initial_level;
 }
 
-bool Agc1Config::operator==(const Agc1Config& rhs) const {
-  const auto& analog_lhs = analog_gain_controller;
-  const auto& analog_rhs = rhs.analog_gain_controller;
-  return enabled == rhs.enabled && mode == rhs.mode &&
-         target_level_dbfs == rhs.target_level_dbfs &&
-         compression_gain_db == rhs.compression_gain_db &&
-         enable_limiter == rhs.enable_limiter &&
-         analog_level_minimum == rhs.analog_level_minimum &&
-         analog_level_maximum == rhs.analog_level_maximum &&
-         analog_lhs.enabled == analog_rhs.enabled &&
-         analog_lhs.startup_min_volume == analog_rhs.startup_min_volume &&
-         analog_lhs.clipped_level_min == analog_rhs.clipped_level_min &&
-         analog_lhs.enable_agc2_level_estimator ==
-             analog_rhs.enable_agc2_level_estimator &&
-         analog_lhs.enable_digital_adaptive ==
-             analog_rhs.enable_digital_adaptive;
-}
-
-bool Agc2Config::operator==(const Agc2Config& rhs) const {
-  const auto& adaptive_lhs = adaptive_digital;
-  const auto& adaptive_rhs = rhs.adaptive_digital;
-
-  return enabled == rhs.enabled &&
-         fixed_digital.gain_db == rhs.fixed_digital.gain_db &&
-         adaptive_lhs.enabled == adaptive_rhs.enabled &&
-         adaptive_lhs.vad_probability_attack ==
-             adaptive_rhs.vad_probability_attack &&
-         adaptive_lhs.level_estimator == adaptive_rhs.level_estimator &&
-         adaptive_lhs.level_estimator_adjacent_speech_frames_threshold ==
-             adaptive_rhs.level_estimator_adjacent_speech_frames_threshold &&
-         adaptive_lhs.use_saturation_protector ==
-             adaptive_rhs.use_saturation_protector &&
-         adaptive_lhs.initial_saturation_margin_db ==
-             adaptive_rhs.initial_saturation_margin_db &&
-         adaptive_lhs.extra_saturation_margin_db ==
-             adaptive_rhs.extra_saturation_margin_db &&
-         adaptive_lhs.gain_applier_adjacent_speech_frames_threshold ==
-             adaptive_rhs.gain_applier_adjacent_speech_frames_threshold &&
-         adaptive_lhs.max_gain_change_db_per_second ==
-             adaptive_rhs.max_gain_change_db_per_second &&
-         adaptive_lhs.max_output_noise_level_dbfs ==
-             adaptive_rhs.max_output_noise_level_dbfs;
-}
-
 std::string AudioProcessing::Config::ToString() const {
   char buf[2048];
   rtc::SimpleStringBuilder builder(buf);
-<<<<<<< HEAD
-  builder << "AudioProcessing::Config{ "
-             "pipeline: { "
-             "maximum_internal_processing_rate: "
-          << pipeline.maximum_internal_processing_rate
-          << ", multi_channel_render: " << pipeline.multi_channel_render
-          << ", multi_channel_capture: " << pipeline.multi_channel_capture
-          << " }, pre_amplifier: { enabled: " << pre_amplifier.enabled
-          << ", fixed_gain_factor: " << pre_amplifier.fixed_gain_factor
-          << " }, high_pass_filter: { enabled: " << high_pass_filter.enabled
-          << " }, echo_canceller: { enabled: " << echo_canceller.enabled
-          << ", mobile_mode: " << echo_canceller.mobile_mode
-          << ", enforce_high_pass_filtering: "
-          << echo_canceller.enforce_high_pass_filtering
-          << " }, noise_suppression: { enabled: " << noise_suppression.enabled
-          << ", level: "
-          << NoiseSuppressionLevelToString(noise_suppression.level)
-          << " }, transient_suppression: { enabled: "
-          << transient_suppression.enabled
-          << " }, voice_detection: { enabled: " << voice_detection.enabled
-          << " }, gain_controller1: { enabled: " << gain_controller1.enabled
-          << ", mode: " << GainController1ModeToString(gain_controller1.mode)
-          << ", target_level_dbfs: " << gain_controller1.target_level_dbfs
-          << ", compression_gain_db: " << gain_controller1.compression_gain_db
-          << ", enable_limiter: " << gain_controller1.enable_limiter
-          << ", analog_level_minimum: " << gain_controller1.analog_level_minimum
-          << ", analog_level_maximum: " << gain_controller1.analog_level_maximum
-          << " }, gain_controller2: { enabled: " << gain_controller2.enabled
-          << ", fixed_digital: { gain_db: "
-          << gain_controller2.fixed_digital.gain_db
-          << " }, adaptive_digital: { enabled: "
-          << gain_controller2.adaptive_digital.enabled
-          << ", level_estimator: { vad_probability_attack: "
-          << gain_controller2.adaptive_digital.vad_probability_attack
-          << ", type: "
-          << GainController2LevelEstimatorToString(
-                 gain_controller2.adaptive_digital.level_estimator)
-          << ", adjacent_speech_frames_threshold: "
-          << gain_controller2.adaptive_digital
-                 .level_estimator_adjacent_speech_frames_threshold
-          << ", initial_saturation_margin_db: "
-          << gain_controller2.adaptive_digital.initial_saturation_margin_db
-          << ", extra_saturation_margin_db: "
-          << gain_controller2.adaptive_digital.extra_saturation_margin_db
-          << " }, gain_applier: { adjacent_speech_frames_threshold: "
-          << gain_controller2.adaptive_digital
-                 .gain_applier_adjacent_speech_frames_threshold
-          << ", max_gain_change_db_per_second: "
-          << gain_controller2.adaptive_digital.max_gain_change_db_per_second
-          << ", max_output_noise_level_dbfs: "
-          << gain_controller2.adaptive_digital.max_output_noise_level_dbfs
-          << " }}}, residual_echo_detector: { enabled: "
-          << residual_echo_detector.enabled
-          << " }, level_estimation: { enabled: " << level_estimation.enabled
-          << " }}";
-=======
   builder
       << "AudioProcessing::Config{ "
          "pipeline: { "
@@ -326,7 +207,6 @@
       << residual_echo_detector.enabled
       << " }, level_estimation: { enabled: " << level_estimation.enabled
       << " }}";
->>>>>>> cbad18b1
   return builder.str();
 }
 
