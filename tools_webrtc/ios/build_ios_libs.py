--- conflicted
+++ resolved
@@ -7,11 +7,7 @@
 # tree. An additional intellectual property rights grant can be found
 # in the file PATENTS.  All contributing project authors may
 # be found in the AUTHORS file in the root of the source tree.
-<<<<<<< HEAD
-"""WebRTC iOS FAT libraries build script.
-=======
 """WebRTC iOS XCFramework build script.
->>>>>>> cbad18b1
 Each architecture is compiled separately before being merged together.
 By default, the library is created in out_ios_libs/. (Change with -o.)
 """
@@ -32,12 +28,6 @@
 
 SDK_OUTPUT_DIR = os.path.join(SRC_DIR, 'out_ios_libs')
 SDK_FRAMEWORK_NAME = 'WebRTC.framework'
-<<<<<<< HEAD
-
-DEFAULT_ARCHS = ENABLED_ARCHS = ['arm64', 'arm', 'x64', 'x86']
-# RingRTC change to control iOS target
-IOS_DEPLOYMENT_TARGET = '11.0'
-=======
 SDK_DSYM_NAME = 'WebRTC.dSYM'
 SDK_XCFRAMEWORK_NAME = 'WebRTC.xcframework'
 
@@ -50,11 +40,11 @@
     'device:arm64', 'simulator:arm64', 'simulator:x64'
 ]
 IOS_DEPLOYMENT_TARGET = {
-    'device': '12.0',
-    'simulator': '12.0',
-    'catalyst': '14.0'
+    # RingRTC change to control iOS targets
+    'device': '11.0',
+    'simulator': '11.0',
+    'catalyst': '11.0'
 }
->>>>>>> cbad18b1
 LIBVPX_BUILD_VP9 = False
 
 sys.path.append(os.path.join(SCRIPT_DIR, '..', 'libs'))
@@ -90,10 +80,7 @@
     parser.add_argument(
         '-o',
         '--output-dir',
-<<<<<<< HEAD
-=======
         type=os.path.abspath,
->>>>>>> cbad18b1
         default=SDK_OUTPUT_DIR,
         help='Specifies a directory to output the build artifacts to. '
         'If specified together with -c, deletes the dir.')
@@ -140,81 +127,6 @@
     if os.path.isdir(output_dir):
         logging.info('Removing temporary build files.')
         for arch in architectures:
-<<<<<<< HEAD
-            arch_lib_path = os.path.join(output_dir, arch + '_libs')
-            if os.path.isdir(arch_lib_path):
-                shutil.rmtree(arch_lib_path)
-
-
-def BuildWebRTC(output_dir, target_arch, flavor, gn_target_name,
-                ios_deployment_target, libvpx_build_vp9, use_bitcode, use_goma,
-                extra_gn_args):
-    output_dir = os.path.join(output_dir, target_arch + '_libs')
-    gn_args = [
-        'target_os="ios"', 'ios_enable_code_signing=false',
-        'use_xcode_clang=true', 'is_component_build=false',
-        'rtc_include_tests=false',
-    ]
-
-    # Add flavor option.
-    if flavor == 'debug':
-        gn_args.append('is_debug=true')
-    elif flavor == 'release':
-        gn_args.append('is_debug=false')
-    else:
-        raise ValueError('Unexpected flavor type: %s' % flavor)
-
-    gn_args.append('target_cpu="%s"' % target_arch)
-
-    gn_args.append('ios_deployment_target="%s"' % ios_deployment_target)
-
-    gn_args.append('rtc_libvpx_build_vp9=' +
-                   ('true' if libvpx_build_vp9 else 'false'))
-
-    gn_args.append('enable_ios_bitcode=' +
-                   ('true' if use_bitcode else 'false'))
-    gn_args.append('use_goma=' + ('true' if use_goma else 'false'))
-    gn_args.append('rtc_enable_symbol_export=true')
-
-    args_string = ' '.join(gn_args + extra_gn_args)
-    logging.info('Building WebRTC with args: %s', args_string)
-
-    cmd = [
-        sys.executable,
-        os.path.join(find_depot_tools.DEPOT_TOOLS_PATH, 'gn.py'),
-        'gen',
-        output_dir,
-        '--args=' + args_string,
-    ]
-    _RunCommand(cmd)
-    logging.info('Building target: %s', gn_target_name)
-
-    cmd = [
-        os.path.join(find_depot_tools.DEPOT_TOOLS_PATH, 'ninja'),
-        '-C',
-        output_dir,
-        gn_target_name,
-    ]
-    if use_goma:
-        cmd.extend(['-j', '200'])
-    _RunCommand(cmd)
-
-
-def main():
-    args = _ParseArgs()
-
-    logging.basicConfig(level=logging.DEBUG if args.verbose else logging.INFO)
-
-    if args.clean:
-        _CleanArtifacts(args.output_dir)
-        return 0
-
-    architectures = list(args.arch)
-    gn_args = args.extra_gn_args
-
-    if args.purify:
-        _CleanTemporary(args.output_dir, architectures)
-=======
             arch_lib_path = os.path.join(output_dir, arch)
             if os.path.isdir(arch_lib_path):
                 shutil.rmtree(arch_lib_path)
@@ -315,99 +227,12 @@
 
     if args.purify:
         _CleanTemporary(args.output_dir, architectures.keys())
->>>>>>> cbad18b1
         return 0
 
     gn_target_name = 'framework_objc'
     if not args.bitcode:
         gn_args.append('enable_dsyms=true')
     gn_args.append('enable_stripping=true')
-<<<<<<< HEAD
-
-    # Build all architectures.
-    for arch in architectures:
-        BuildWebRTC(args.output_dir, arch, args.build_config, gn_target_name,
-                    IOS_DEPLOYMENT_TARGET, LIBVPX_BUILD_VP9, args.bitcode,
-                    args.use_goma, gn_args)
-
-    # Create FAT archive.
-    lib_paths = [
-        os.path.join(args.output_dir, arch + '_libs') for arch in architectures
-    ]
-
-    # Combine the slices.
-    dylib_path = os.path.join(SDK_FRAMEWORK_NAME, 'WebRTC')
-    # Dylibs will be combined, all other files are the same across archs.
-    # Use distutils instead of shutil to support merging folders.
-    if os.path.isdir(os.path.join(args.output_dir, SDK_FRAMEWORK_NAME)):
-        distutils.dir_util.remove_tree(
-            os.path.join(args.output_dir, SDK_FRAMEWORK_NAME))
-    distutils.dir_util.copy_tree(
-        os.path.join(lib_paths[0], SDK_FRAMEWORK_NAME),
-        os.path.join(args.output_dir, SDK_FRAMEWORK_NAME),
-        preserve_symlinks=True)
-    logging.info('Merging framework slices.')
-    dylib_paths = [os.path.join(path, dylib_path) for path in lib_paths]
-    out_dylib_path = os.path.join(args.output_dir, dylib_path)
-    if os.path.islink(out_dylib_path):
-        out_dylib_path = os.path.join(os.path.dirname(out_dylib_path),
-                                      os.readlink(out_dylib_path))
-    try:
-        os.remove(out_dylib_path)
-    except OSError:
-        pass
-    cmd = ['lipo'] + dylib_paths + ['-create', '-output', out_dylib_path]
-    _RunCommand(cmd)
-
-    # Merge the dSYM slices.
-    lib_dsym_dir_path = os.path.join(lib_paths[0], 'WebRTC.dSYM')
-    if os.path.isdir(lib_dsym_dir_path):
-        distutils.dir_util.copy_tree(
-            lib_dsym_dir_path, os.path.join(args.output_dir, 'WebRTC.dSYM'))
-        logging.info('Merging dSYM slices.')
-        dsym_path = os.path.join('WebRTC.dSYM', 'Contents', 'Resources',
-                                 'DWARF', 'WebRTC')
-        lib_dsym_paths = [os.path.join(path, dsym_path) for path in lib_paths]
-        out_dsym_path = os.path.join(args.output_dir, dsym_path)
-        try:
-            os.remove(out_dsym_path)
-        except OSError:
-            pass
-        cmd = ['lipo'] + lib_dsym_paths + ['-create', '-output', out_dsym_path]
-        _RunCommand(cmd)
-
-        # Generate the license file.
-        resources_dir = os.path.join(args.output_dir, SDK_FRAMEWORK_NAME,
-                                     'Resources')
-        if not os.path.exists(resources_dir):
-            resources_dir = os.path.dirname(resources_dir)
-
-        ninja_dirs = [
-            os.path.join(args.output_dir, arch + '_libs')
-            for arch in architectures
-        ]
-        gn_target_full_name = '//sdk:' + gn_target_name
-        builder = LicenseBuilder(ninja_dirs, [gn_target_full_name])
-        builder.GenerateLicenseText(resources_dir)
-
-        # Modify the version number.
-        # Format should be <Branch cut MXX>.<Hotfix #>.<Rev #>.
-        # e.g. 55.0.14986 means branch cut 55, no hotfixes, and revision 14986.
-        infoplist_path = os.path.join(resources_dir, 'Info.plist')
-        cmd = [
-            'PlistBuddy', '-c', 'Print :CFBundleShortVersionString',
-            infoplist_path
-        ]
-        major_minor = subprocess.check_output(cmd).strip()
-        version_number = '%s.%s' % (major_minor, args.revision)
-        logging.info('Substituting revision number: %s', version_number)
-        cmd = [
-            'PlistBuddy', '-c', 'Set :CFBundleVersion ' + version_number,
-            infoplist_path
-        ]
-        _RunCommand(cmd)
-        _RunCommand(['plutil', '-convert', 'binary1', infoplist_path])
-=======
 
     # Build all architectures.
     framework_paths = []
@@ -521,7 +346,6 @@
     builder = LicenseBuilder(all_lib_paths, [gn_target_full_name])
     builder.GenerateLicenseText(
         os.path.join(args.output_dir, SDK_XCFRAMEWORK_NAME))
->>>>>>> cbad18b1
 
     logging.info('Done.')
     return 0
