--- conflicted
+++ resolved
@@ -782,23 +782,6 @@
 
   def test_run_swarmed(self):
     files = {
-<<<<<<< HEAD
-      '/fake_src/testing/buildbot/gn_isolate_map.pyl': (
-          "{'base_unittests': {"
-          "  'label': '//base:base_unittests',"
-          "  'type': 'raw',"
-          "  'args': [],"
-          "}}\n"
-      ),
-      '/fake_src/out/Default/base_unittests.runtime_deps': (
-          "base_unittests\n"
-      ),
-      'out/Default/base_unittests.archive.json': (
-          "{\"base_unittests\":\"fake_hash\"}"),
-    }
-
-    mbw = self.fake_mbw(files=files)
-=======
         '/fake_src/testing/buildbot/gn_isolate_map.pyl':
         ("{'base_unittests': {"
          "  'label': '//base:base_unittests',"
@@ -827,7 +810,6 @@
 
     mbw.ToSrcRelPath = to_src_rel_path_stub
 
->>>>>>> cbad18b1
     self.check(['run', '-s', '-c', 'debug_goma', '//out/Default',
                 'base_unittests'], mbw=mbw, ret=0)
     mbw = self.fake_mbw(files=files)
