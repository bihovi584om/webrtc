/*
 *  Copyright 2010 The WebRTC Project Authors. All rights reserved.
 *
 *  Use of this source code is governed by a BSD-style license
 *  that can be found in the LICENSE file in the root of the source
 *  tree. An additional intellectual property rights grant can be found
 *  in the file PATENTS.  All contributing project authors may
 *  be found in the AUTHORS file in the root of the source tree.
 */

#ifndef P2P_BASE_FAKE_PORT_ALLOCATOR_H_
#define P2P_BASE_FAKE_PORT_ALLOCATOR_H_

#include <memory>
#include <string>
#include <utility>
#include <vector>

#include "absl/strings/string_view.h"
#include "api/make_ref_counted.h"
#include "p2p/base/basic_packet_socket_factory.h"
#include "p2p/base/ice_credentials_iterator.h"
#include "p2p/base/ice_gatherer.h"
#include "p2p/base/port_allocator.h"
#include "p2p/base/udp_port.h"
#include "rtc_base/memory/always_valid_pointer.h"
#include "rtc_base/net_helpers.h"
#include "rtc_base/task_queue_for_test.h"
#include "rtc_base/thread.h"
#include "test/scoped_key_value_config.h"

namespace rtc {
class SocketFactory;
}

namespace cricket {

class TestUDPPort : public UDPPort {
 public:
  static TestUDPPort* Create(rtc::Thread* thread,
                             rtc::PacketSocketFactory* factory,
                             const rtc::Network* network,
                             uint16_t min_port,
                             uint16_t max_port,
                             absl::string_view username,
                             absl::string_view password,
                             bool emit_localhost_for_anyaddress,
                             const webrtc::FieldTrialsView* field_trials) {
    TestUDPPort* port =
        new TestUDPPort(thread, factory, network, min_port, max_port, username,
                        password, emit_localhost_for_anyaddress, field_trials);
    if (!port->Init()) {
      delete port;
      port = nullptr;
    }
    return port;
  }

 protected:
  TestUDPPort(rtc::Thread* thread,
              rtc::PacketSocketFactory* factory,
              const rtc::Network* network,
              uint16_t min_port,
              uint16_t max_port,
              absl::string_view username,
              absl::string_view password,
              bool emit_localhost_for_anyaddress,
              const webrtc::FieldTrialsView* field_trials)
      : UDPPort(thread,
                factory,
                network,
                min_port,
                max_port,
                username,
                password,
                emit_localhost_for_anyaddress,
                field_trials) {}
};

// A FakePortAllocatorSession can be used with either a real or fake socket
// factory. It gathers a single loopback port, using IPv6 if available and
// not disabled.
class FakePortAllocatorSession : public PortAllocatorSession {
 public:
  FakePortAllocatorSession(PortAllocator* allocator,
                           rtc::Thread* network_thread,
                           rtc::PacketSocketFactory* factory,
                           absl::string_view content_name,
                           int component,
                           absl::string_view ice_ufrag,
                           absl::string_view ice_pwd,
                           const webrtc::FieldTrialsView& field_trials)
      : PortAllocatorSession(content_name,
                             component,
                             ice_ufrag,
                             ice_pwd,
                             allocator->flags()),
        network_thread_(network_thread),
        factory_(factory),
        ipv4_network_("network",
                      "unittest",
                      rtc::IPAddress(INADDR_LOOPBACK),
                      32),
        ipv6_network_("network",
                      "unittest",
                      rtc::IPAddress(in6addr_loopback),
                      64),
        port_(),
        port_config_count_(0),
        stun_servers_(allocator->stun_servers()),
        turn_servers_(allocator->turn_servers()),
        field_trials_(field_trials) {
    ipv4_network_.AddIP(rtc::IPAddress(INADDR_LOOPBACK));
    ipv6_network_.AddIP(rtc::IPAddress(in6addr_loopback));
    set_ice_tiebreaker(/*kTiebreakerDefault = */ 44444);
  }

  void SetCandidateFilter(uint32_t filter) override {
    candidate_filter_ = filter;
  }

  void StartGettingPorts() override {
    if (!port_) {
      rtc::Network& network =
          (rtc::HasIPv6Enabled() && (flags() & PORTALLOCATOR_ENABLE_IPV6))
              ? ipv6_network_
              : ipv4_network_;
      port_.reset(TestUDPPort::Create(network_thread_, factory_, &network, 0, 0,
                                      username(), password(), false,
                                      &field_trials_));
      RTC_DCHECK(port_);
<<<<<<< HEAD
      // RingRTC change to support ICE forking
      port_->SignalDestroyed.connect(this, &FakePortAllocatorSession::OnPortDestroyed);
=======
      port_->SetIceTiebreaker(ice_tiebreaker());
      port_->SubscribePortDestroyed(
          [this](PortInterface* port) { OnPortDestroyed(port); });
>>>>>>> f14f0c7a
      AddPort(port_.get());
    }
    ++port_config_count_;
    running_ = true;
  }

  void StopGettingPorts() override { running_ = false; }
  bool IsGettingPorts() override { return running_; }
  void ClearGettingPorts() override { is_cleared = true; }
  bool IsCleared() const override { return is_cleared; }

  void RegatherOnFailedNetworks() override {
    SignalIceRegathering(this, IceRegatheringReason::NETWORK_FAILURE);
  }

  std::vector<PortInterface*> ReadyPorts() const override {
    return ready_ports_;
  }
  std::vector<Candidate> ReadyCandidates() const override {
    return candidates_;
  }
  void PruneAllPorts() override { port_->Prune(); }
  bool CandidatesAllocationDone() const override { return allocation_done_; }

  int port_config_count() { return port_config_count_; }

  const ServerAddresses& stun_servers() const { return stun_servers_; }

  const std::vector<RelayServerConfig>& turn_servers() const {
    return turn_servers_;
  }

  uint32_t candidate_filter() const { return candidate_filter_; }

  int transport_info_update_count() const {
    return transport_info_update_count_;
  }

 protected:
  void UpdateIceParametersInternal() override {
    // Since this class is a fake and this method only is overridden for tests,
    // we don't need to actually update the transport info.
    ++transport_info_update_count_;
  }

 private:
  void AddPort(cricket::Port* port) {
    port->set_component(component());
    port->set_generation(generation());
    port->SignalPortComplete.connect(this,
                                     &FakePortAllocatorSession::OnPortComplete);
    port->PrepareAddress();
    ready_ports_.push_back(port);
    SignalPortReady(this, port);
    port->KeepAliveUntilPruned();
  }
  void OnPortComplete(cricket::Port* port) {
    const std::vector<Candidate>& candidates = port->Candidates();
    candidates_.insert(candidates_.end(), candidates.begin(), candidates.end());
    SignalCandidatesReady(this, candidates);

    allocation_done_ = true;
    SignalCandidatesAllocationDone(this);
  }
  void OnPortDestroyed(cricket::PortInterface* port) {
    // Don't want to double-delete port if it deletes itself.
    port_.release();
  }

  rtc::Thread* network_thread_;
  rtc::PacketSocketFactory* factory_;
  rtc::Network ipv4_network_;
  rtc::Network ipv6_network_;
  std::unique_ptr<cricket::Port> port_;
  int port_config_count_;
  std::vector<Candidate> candidates_;
  std::vector<PortInterface*> ready_ports_;
  bool allocation_done_ = false;
  bool is_cleared = false;
  ServerAddresses stun_servers_;
  std::vector<RelayServerConfig> turn_servers_;
  uint32_t candidate_filter_ = CF_ALL;
  int transport_info_update_count_ = 0;
  bool running_ = false;
  const webrtc::FieldTrialsView& field_trials_;
};

class FakePortAllocator : public cricket::PortAllocator {
 public:
  FakePortAllocator(rtc::Thread* network_thread,
                    rtc::PacketSocketFactory* factory)
      : FakePortAllocator(network_thread, factory, nullptr) {}

  FakePortAllocator(rtc::Thread* network_thread,
                    std::unique_ptr<rtc::PacketSocketFactory> factory)
      : FakePortAllocator(network_thread, nullptr, std::move(factory)) {}

  void SetNetworkIgnoreMask(int network_ignore_mask) override {}

  cricket::PortAllocatorSession* CreateSessionInternal(
      absl::string_view content_name,
      int component,
      absl::string_view ice_ufrag,
      absl::string_view ice_pwd) override {
    return new FakePortAllocatorSession(
        this, network_thread_, factory_.get(), std::string(content_name),
        component, std::string(ice_ufrag), std::string(ice_pwd), field_trials_);
  }

  rtc::scoped_refptr<webrtc::IceGathererInterface> CreateIceGatherer(
      const std::string& content_name) override {
    auto new_allocator = std::make_unique<FakePortAllocator>(
        network_thread_, nullptr /* factory */);
    IceParameters parameters =
        cricket::IceCredentialsIterator::CreateRandomIceCredentials();
    auto session = new_allocator->CreateSession(
        content_name, 1, parameters.ufrag, parameters.pwd);
    return rtc::make_ref_counted<cricket::BasicIceGatherer>(
        network_thread_, std::move(new_allocator), std::move(session));
  }

  bool initialized() const { return initialized_; }

  // For testing: Manipulate MdnsObfuscationEnabled()
  bool MdnsObfuscationEnabled() const override {
    return mdns_obfuscation_enabled_;
  }
  void SetMdnsObfuscationEnabledForTesting(bool enabled) {
    mdns_obfuscation_enabled_ = enabled;
  }

 private:
  FakePortAllocator(rtc::Thread* network_thread,
                    rtc::PacketSocketFactory* factory,
                    std::unique_ptr<rtc::PacketSocketFactory> owned_factory)
      : network_thread_(network_thread),
        factory_(std::move(owned_factory), factory) {
    if (network_thread_ == nullptr) {
      network_thread_ = rtc::Thread::Current();
      Initialize();
      return;
    }
    SendTask(network_thread_, [this] { Initialize(); });
  }

  webrtc::test::ScopedKeyValueConfig field_trials_;
  rtc::Thread* network_thread_;
  const webrtc::AlwaysValidPointerNoDefault<rtc::PacketSocketFactory> factory_;
  bool mdns_obfuscation_enabled_ = false;
};

}  // namespace cricket

#endif  // P2P_BASE_FAKE_PORT_ALLOCATOR_H_<|MERGE_RESOLUTION|>--- conflicted
+++ resolved
@@ -129,14 +129,9 @@
                                       username(), password(), false,
                                       &field_trials_));
       RTC_DCHECK(port_);
-<<<<<<< HEAD
+      port_->SetIceTiebreaker(ice_tiebreaker());
       // RingRTC change to support ICE forking
       port_->SignalDestroyed.connect(this, &FakePortAllocatorSession::OnPortDestroyed);
-=======
-      port_->SetIceTiebreaker(ice_tiebreaker());
-      port_->SubscribePortDestroyed(
-          [this](PortInterface* port) { OnPortDestroyed(port); });
->>>>>>> f14f0c7a
       AddPort(port_.get());
     }
     ++port_config_count_;
