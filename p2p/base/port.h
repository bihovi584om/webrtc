/*
 *  Copyright 2004 The WebRTC Project Authors. All rights reserved.
 *
 *  Use of this source code is governed by a BSD-style license
 *  that can be found in the LICENSE file in the root of the source
 *  tree. An additional intellectual property rights grant can be found
 *  in the file PATENTS.  All contributing project authors may
 *  be found in the AUTHORS file in the root of the source tree.
 */

#ifndef P2P_BASE_PORT_H_
#define P2P_BASE_PORT_H_

#include <map>
#include <memory>
#include <set>
#include <string>
#include <utility>
#include <vector>

#include "absl/strings/string_view.h"
#include "absl/types/optional.h"
#include "api/candidate.h"
#include "api/field_trials_view.h"
#include "api/packet_socket_factory.h"
#include "api/rtc_error.h"
<<<<<<< HEAD
=======
#include "api/task_queue/task_queue_base.h"
>>>>>>> fb3bd4a0
#include "api/transport/field_trial_based_config.h"
#include "api/transport/stun.h"
#include "logging/rtc_event_log/events/rtc_event_ice_candidate_pair.h"
#include "logging/rtc_event_log/events/rtc_event_ice_candidate_pair_config.h"
#include "logging/rtc_event_log/ice_logger.h"
#include "p2p/base/candidate_pair_interface.h"
#include "p2p/base/connection.h"
#include "p2p/base/connection_info.h"
#include "p2p/base/p2p_constants.h"
#include "p2p/base/port_interface.h"
#include "p2p/base/stun_request.h"
#include "rtc_base/async_packet_socket.h"
#include "rtc_base/callback_list.h"
#include "rtc_base/checks.h"
#include "rtc_base/memory/always_valid_pointer.h"
#include "rtc_base/net_helper.h"
#include "rtc_base/network.h"
#include "rtc_base/proxy_info.h"
#include "rtc_base/rate_tracker.h"
#include "rtc_base/socket_address.h"
#include "rtc_base/system/rtc_export.h"
#include "rtc_base/third_party/sigslot/sigslot.h"
#include "rtc_base/weak_ptr.h"

namespace cricket {

RTC_EXPORT extern const char LOCAL_PORT_TYPE[];
RTC_EXPORT extern const char STUN_PORT_TYPE[];
RTC_EXPORT extern const char PRFLX_PORT_TYPE[];
RTC_EXPORT extern const char RELAY_PORT_TYPE[];

// RFC 6544, TCP candidate encoding rules.
extern const int DISCARD_PORT;
extern const char TCPTYPE_ACTIVE_STR[];
extern const char TCPTYPE_PASSIVE_STR[];
extern const char TCPTYPE_SIMOPEN_STR[];

// The type preference MUST be an integer from 0 to 126 inclusive.
// https://datatracker.ietf.org/doc/html/rfc5245#section-4.1.2.1
enum IcePriorityValue : uint8_t {
  ICE_TYPE_PREFERENCE_RELAY_TLS = 0,
  ICE_TYPE_PREFERENCE_RELAY_TCP = 1,
  ICE_TYPE_PREFERENCE_RELAY_UDP = 2,
  ICE_TYPE_PREFERENCE_PRFLX_TCP = 80,
  ICE_TYPE_PREFERENCE_HOST_TCP = 90,
  ICE_TYPE_PREFERENCE_SRFLX = 100,
  ICE_TYPE_PREFERENCE_PRFLX = 110,
  ICE_TYPE_PREFERENCE_HOST = 126
};

enum class MdnsNameRegistrationStatus {
  // IP concealment with mDNS is not enabled or the name registration process is
  // not started yet.
  kNotStarted,
  // A request to create and register an mDNS name for a local IP address of a
  // host candidate is sent to the mDNS responder.
  kInProgress,
  // The name registration is complete and the created name is returned by the
  // mDNS responder.
  kCompleted,
};

// Stats that we can return about the port of a STUN candidate.
class StunStats {
 public:
  StunStats() = default;
  StunStats(const StunStats&) = default;
  ~StunStats() = default;

  StunStats& operator=(const StunStats& other) = default;

  int stun_binding_requests_sent = 0;
  int stun_binding_responses_received = 0;
  double stun_binding_rtt_ms_total = 0;
  double stun_binding_rtt_ms_squared_total = 0;
};

// Stats that we can return about a candidate.
class CandidateStats {
 public:
  CandidateStats() = default;
  CandidateStats(const CandidateStats&) = default;
  CandidateStats(CandidateStats&&) = default;
  CandidateStats(Candidate candidate,
                 absl::optional<StunStats> stats = absl::nullopt)
      : candidate_(std::move(candidate)), stun_stats_(std::move(stats)) {}
  ~CandidateStats() = default;

  CandidateStats& operator=(const CandidateStats& other) = default;

  const Candidate& candidate() const { return candidate_; }

  const absl::optional<StunStats>& stun_stats() const { return stun_stats_; }

 private:
  Candidate candidate_;
  // STUN port stats if this candidate is a STUN candidate.
  absl::optional<StunStats> stun_stats_;
};

typedef std::vector<CandidateStats> CandidateStatsList;

const char* ProtoToString(ProtocolType proto);
absl::optional<ProtocolType> StringToProto(absl::string_view proto_name);

struct ProtocolAddress {
  rtc::SocketAddress address;
  ProtocolType proto;

  ProtocolAddress(const rtc::SocketAddress& a, ProtocolType p)
      : address(a), proto(p) {}

  bool operator==(const ProtocolAddress& o) const {
    return address == o.address && proto == o.proto;
  }
  bool operator!=(const ProtocolAddress& o) const { return !(*this == o); }
};

struct IceCandidateErrorEvent {
  IceCandidateErrorEvent() = default;
  IceCandidateErrorEvent(absl::string_view address,
                         int port,
                         absl::string_view url,
                         int error_code,
                         absl::string_view error_text)
      : address(std::move(address)),
        port(port),
        url(std::move(url)),
        error_code(error_code),
        error_text(std::move(error_text)) {}

  std::string address;
  int port = 0;
  std::string url;
  int error_code = 0;
  std::string error_text;
};

struct CandidatePairChangeEvent {
  CandidatePair selected_candidate_pair;
  int64_t last_data_received_ms;
  std::string reason;
  // How long do we estimate that we've been disconnected.
  int64_t estimated_disconnected_time_ms;
};

typedef std::set<rtc::SocketAddress> ServerAddresses;

// Represents a local communication mechanism that can be used to create
// connections to similar mechanisms of the other client.  Subclasses of this
// one add support for specific mechanisms like local UDP ports.
class Port : public PortInterface, public sigslot::has_slots<> {
 public:
  // INIT: The state when a port is just created.
  // KEEP_ALIVE_UNTIL_PRUNED: A port should not be destroyed even if no
  // connection is using it.
  // PRUNED: It will be destroyed if no connection is using it for a period of
  // 30 seconds.
  enum class State { INIT, KEEP_ALIVE_UNTIL_PRUNED, PRUNED };
  Port(webrtc::TaskQueueBase* thread,
       absl::string_view type,
       rtc::PacketSocketFactory* factory,
       const rtc::Network* network,
<<<<<<< HEAD
       const std::string& username_fragment,
       const std::string& password,
       const webrtc::FieldTrialsView* field_trials = nullptr);
  Port(rtc::Thread* thread,
       const std::string& type,
=======
       absl::string_view username_fragment,
       absl::string_view password,
       const webrtc::FieldTrialsView* field_trials = nullptr);
  Port(webrtc::TaskQueueBase* thread,
       absl::string_view type,
>>>>>>> fb3bd4a0
       rtc::PacketSocketFactory* factory,
       const rtc::Network* network,
       uint16_t min_port,
       uint16_t max_port,
<<<<<<< HEAD
       const std::string& username_fragment,
       const std::string& password,
=======
       absl::string_view username_fragment,
       absl::string_view password,
>>>>>>> fb3bd4a0
       const webrtc::FieldTrialsView* field_trials = nullptr);
  ~Port() override;

  // Note that the port type does NOT uniquely identify different subclasses of
  // Port. Use the 2-tuple of the port type AND the protocol (GetProtocol()) to
  // uniquely identify subclasses. Whenever a new subclass of Port introduces a
  // conflit in the value of the 2-tuple, make sure that the implementation that
  // relies on this 2-tuple for RTTI is properly changed.
  const std::string& Type() const override;
  const rtc::Network* Network() const override;

  // Methods to set/get ICE role and tiebreaker values.
  IceRole GetIceRole() const override;
  void SetIceRole(IceRole role) override;

  void SetIceTiebreaker(uint64_t tiebreaker) override;
  uint64_t IceTiebreaker() const override;

  bool SharedSocket() const override;
  void ResetSharedSocket() { shared_socket_ = false; }

  // Should not destroy the port even if no connection is using it. Called when
  // a port is ready to use.
  void KeepAliveUntilPruned();
  // Allows a port to be destroyed if no connection is using it.
  void Prune();

  // Call to stop any currently pending operations from running.
  void CancelPendingTasks();

  // The thread on which this port performs its I/O.
  webrtc::TaskQueueBase* thread() { return thread_; }

  // The factory used to create the sockets of this port.
  rtc::PacketSocketFactory* socket_factory() const { return factory_; }

  // For debugging purposes.
  const std::string& content_name() const { return content_name_; }
  void set_content_name(absl::string_view content_name) {
    content_name_ = std::string(content_name);
  }

  int component() const { return component_; }
  void set_component(int component) { component_ = component; }

  bool send_retransmit_count_attribute() const {
    return send_retransmit_count_attribute_;
  }
  void set_send_retransmit_count_attribute(bool enable) {
    send_retransmit_count_attribute_ = enable;
  }

  // Identifies the generation that this port was created in.
  uint32_t generation() const { return generation_; }
  void set_generation(uint32_t generation) { generation_ = generation; }

  const std::string username_fragment() const;
  const std::string& password() const { return password_; }

  // May be called when this port was initially created by a pooled
  // PortAllocatorSession, and is now being assigned to an ICE transport.
  // Updates the information for candidates as well.
  void SetIceParameters(int component,
                        absl::string_view username_fragment,
                        absl::string_view password);

  // Fired when candidates are discovered by the port. When all candidates
  // are discovered that belong to port SignalAddressReady is fired.
  sigslot::signal2<Port*, const Candidate&> SignalCandidateReady;
  // Provides all of the above information in one handy object.
  const std::vector<Candidate>& Candidates() const override;
  // Fired when candidate discovery failed using certain server.
  sigslot::signal2<Port*, const IceCandidateErrorEvent&> SignalCandidateError;

  // SignalPortComplete is sent when port completes the task of candidates
  // allocation.
  sigslot::signal1<Port*> SignalPortComplete;
  // This signal sent when port fails to allocate candidates and this port
  // can't be used in establishing the connections. When port is in shared mode
  // and port fails to allocate one of the candidates, port shouldn't send
  // this signal as other candidates might be usefull in establishing the
  // connection.
  sigslot::signal1<Port*> SignalPortError;

  // Returns a map containing all of the connections of this port, keyed by the
  // remote address.
  typedef std::map<rtc::SocketAddress, Connection*> AddressMap;
  const AddressMap& connections() { return connections_; }

  // Returns the connection to the given address or NULL if none exists.
  Connection* GetConnection(const rtc::SocketAddress& remote_addr) override;

<<<<<<< HEAD
=======
  // Removes and deletes a connection object. `DestroyConnection` will
  // delete the connection object directly whereas `DestroyConnectionAsync`
  // defers the `delete` operation to when the call stack has been unwound.
  // Async may be needed when deleting a connection object from within a
  // callback.
  void DestroyConnection(Connection* conn) {
    DestroyConnectionInternal(conn, false);
  }

  void DestroyConnectionAsync(Connection* conn) {
    DestroyConnectionInternal(conn, true);
  }

>>>>>>> fb3bd4a0
  // In a shared socket mode each port which shares the socket will decide
  // to accept the packet based on the `remote_addr`. Currently only UDP
  // port implemented this method.
  // TODO(mallinath) - Make it pure virtual.
  virtual bool HandleIncomingPacket(rtc::AsyncPacketSocket* socket,
                                    const char* data,
                                    size_t size,
                                    const rtc::SocketAddress& remote_addr,
                                    int64_t packet_time_us);

  // Shall the port handle packet from this `remote_addr`.
  // This method is overridden by TurnPort.
  virtual bool CanHandleIncomingPacketsFrom(
      const rtc::SocketAddress& remote_addr) const;

  // Sends a response error to the given request.
  void SendBindingErrorResponse(StunMessage* message,
                                const rtc::SocketAddress& addr,
                                int error_code,
                                absl::string_view reason) override;
  void SendUnknownAttributesErrorResponse(
      StunMessage* message,
      const rtc::SocketAddress& addr,
      const std::vector<uint16_t>& unknown_types);

  void set_proxy(absl::string_view user_agent, const rtc::ProxyInfo& proxy) {
    user_agent_ = std::string(user_agent);
    proxy_ = proxy;
  }
  const std::string& user_agent() { return user_agent_; }
  const rtc::ProxyInfo& proxy() { return proxy_; }

  void EnablePortPackets() override;

  // Called if the port has no connections and is no longer useful.
  void Destroy();

  // Debugging description of this port
  std::string ToString() const override;
  uint16_t min_port() { return min_port_; }
  uint16_t max_port() { return max_port_; }

  // Timeout shortening function to speed up unit tests.
  void set_timeout_delay(int delay);

  // This method will return local and remote username fragements from the
  // stun username attribute if present.
  bool ParseStunUsername(const StunMessage* stun_msg,
                         std::string* local_username,
                         std::string* remote_username) const;
  std::string CreateStunUsername(absl::string_view remote_username) const;

  bool MaybeIceRoleConflict(const rtc::SocketAddress& addr,
                            IceMessage* stun_msg,
                            absl::string_view remote_ufrag);

  // Called when a packet has been sent to the socket.
  // This is made pure virtual to notify subclasses of Port that they MUST
  // listen to AsyncPacketSocket::SignalSentPacket and then call
  // PortInterface::OnSentPacket.
  virtual void OnSentPacket(rtc::AsyncPacketSocket* socket,
                            const rtc::SentPacket& sent_packet) = 0;

  // Called when the socket is currently able to send.
  void OnReadyToSend();

  // Called when the Connection discovers a local peer reflexive candidate.
  void AddPrflxCandidate(const Candidate& local);

  int16_t network_cost() const { return network_cost_; }

  void GetStunStats(absl::optional<StunStats>* stats) override {}

  // Foundation:  An arbitrary string that is the same for two candidates
  //   that have the same type, base IP address, protocol (UDP, TCP,
  //   etc.), and STUN or TURN server.  If any of these are different,
  //   then the foundation will be different.  Two candidate pairs with
  //   the same foundation pairs are likely to have similar network
  //   characteristics. Foundations are used in the frozen algorithm.
  static std::string ComputeFoundation(absl::string_view type,
                                       absl::string_view protocol,
                                       absl::string_view relay_protocol,
                                       const rtc::SocketAddress& base_address);

  // TODO(tommi): Make protected after updating ProxyConnection.
  rtc::WeakPtr<Port> NewWeakPtr() { return weak_factory_.GetWeakPtr(); }

 protected:
  virtual void UpdateNetworkCost();

  void set_type(absl::string_view type) { type_ = std::string(type); }

  rtc::WeakPtr<Port> NewWeakPtr() { return weak_factory_.GetWeakPtr(); }

  void AddAddress(const rtc::SocketAddress& address,
                  const rtc::SocketAddress& base_address,
                  const rtc::SocketAddress& related_address,
                  absl::string_view protocol,
                  absl::string_view relay_protocol,
                  absl::string_view tcptype,
                  absl::string_view type,
                  uint32_t type_preference,
                  uint32_t relay_preference,
                  absl::string_view url,
                  bool is_final);

  void FinishAddingAddress(const Candidate& c, bool is_final)
      RTC_RUN_ON(thread_);

  virtual void PostAddAddress(bool is_final);

  // Adds the given connection to the map keyed by the remote candidate address.
  // If an existing connection has the same address, the existing one will be
  // replaced and destroyed.
  void AddOrReplaceConnection(Connection* conn);

  // Called when a packet is received from an unknown address that is not
  // currently a connection.  If this is an authenticated STUN binding request,
  // then we will signal the client.
  void OnReadPacket(const char* data,
                    size_t size,
                    const rtc::SocketAddress& addr,
                    ProtocolType proto);

  // If the given data comprises a complete and correct STUN message then the
  // return value is true, otherwise false. If the message username corresponds
  // with this port's username fragment, msg will contain the parsed STUN
  // message.  Otherwise, the function may send a STUN response internally.
  // remote_username contains the remote fragment of the STUN username.
  bool GetStunMessage(const char* data,
                      size_t size,
                      const rtc::SocketAddress& addr,
                      std::unique_ptr<IceMessage>* out_msg,
                      std::string* out_username);

  // Checks if the address in addr is compatible with the port's ip.
  bool IsCompatibleAddress(const rtc::SocketAddress& addr);

  // Returns DSCP value packets generated by the port itself should use.
  virtual rtc::DiffServCodePoint StunDscpValue() const;

  // Extra work to be done in subclasses when a connection is destroyed.
  virtual void HandleConnectionDestroyed(Connection* conn) {}

  void DestroyAllConnections();

  void CopyPortInformationToPacketInfo(rtc::PacketInfo* info) const;

  MdnsNameRegistrationStatus mdns_name_registration_status() const {
    return mdns_name_registration_status_;
  }
  void set_mdns_name_registration_status(MdnsNameRegistrationStatus status) {
    mdns_name_registration_status_ = status;
  }

  const webrtc::FieldTrialsView& field_trials() const { return *field_trials_; }

 private:
  void Construct();

  void PostDestroyIfDead(bool delayed);
  void DestroyIfDead();

  // Called internally when deleting a connection object.
  // Returns true if the connection object was removed from the `connections_`
  // list and the state updated accordingly. If the connection was not found
  // in the list, the return value is false. Note that this may indicate
  // incorrect behavior of external code that might be attempting to delete
  // connection objects from within a 'on destroyed' callback notification
  // for the connection object itself.
  bool OnConnectionDestroyed(Connection* conn);

  // Private implementation of DestroyConnection to keep the async usage
  // distinct.
  void DestroyConnectionInternal(Connection* conn, bool async);

  void OnNetworkTypeChanged(const rtc::Network* network);

  webrtc::TaskQueueBase* const thread_;
  rtc::PacketSocketFactory* const factory_;
  std::string type_;
  bool send_retransmit_count_attribute_;
  const rtc::Network* network_;
  uint16_t min_port_;
  uint16_t max_port_;
  std::string content_name_;
  int component_;
  uint32_t generation_;
  // In order to establish a connection to this Port (so that real data can be
  // sent through), the other side must send us a STUN binding request that is
  // authenticated with this username_fragment and password.
  // PortAllocatorSession will provide these username_fragment and password.
  //
  // Note: we should always use username_fragment() instead of using
  // `ice_username_fragment_` directly. For the details see the comment on
  // username_fragment().
  std::string ice_username_fragment_;
  std::string password_;
  std::vector<Candidate> candidates_ RTC_GUARDED_BY(thread_);
  AddressMap connections_;
  int timeout_delay_;
  bool enable_port_packets_;
  IceRole ice_role_;
  uint64_t tiebreaker_;
  bool shared_socket_;
  // Information to use when going through a proxy.
  std::string user_agent_;
  rtc::ProxyInfo proxy_;

  // A virtual cost perceived by the user, usually based on the network type
  // (WiFi. vs. Cellular). It takes precedence over the priority when
  // comparing two connections.
  int16_t network_cost_;
  State state_ = State::INIT;
  int64_t last_time_all_connections_removed_ = 0;
  MdnsNameRegistrationStatus mdns_name_registration_status_ =
      MdnsNameRegistrationStatus::kNotStarted;

  rtc::WeakPtrFactory<Port> weak_factory_;
  webrtc::AlwaysValidPointer<const webrtc::FieldTrialsView,
                             webrtc::FieldTrialBasedConfig>
      field_trials_;

  bool MaybeObfuscateAddress(Candidate* c,
                             absl::string_view type,
                             bool is_final) RTC_RUN_ON(thread_);

  friend class Connection;
  webrtc::CallbackList<PortInterface*> port_destroyed_callback_list_;
};

}  // namespace cricket

#endif  // P2P_BASE_PORT_H_<|MERGE_RESOLUTION|>--- conflicted
+++ resolved
@@ -24,10 +24,7 @@
 #include "api/field_trials_view.h"
 #include "api/packet_socket_factory.h"
 #include "api/rtc_error.h"
-<<<<<<< HEAD
-=======
 #include "api/task_queue/task_queue_base.h"
->>>>>>> fb3bd4a0
 #include "api/transport/field_trial_based_config.h"
 #include "api/transport/stun.h"
 #include "logging/rtc_event_log/events/rtc_event_ice_candidate_pair.h"
@@ -191,30 +188,17 @@
        absl::string_view type,
        rtc::PacketSocketFactory* factory,
        const rtc::Network* network,
-<<<<<<< HEAD
-       const std::string& username_fragment,
-       const std::string& password,
-       const webrtc::FieldTrialsView* field_trials = nullptr);
-  Port(rtc::Thread* thread,
-       const std::string& type,
-=======
        absl::string_view username_fragment,
        absl::string_view password,
        const webrtc::FieldTrialsView* field_trials = nullptr);
   Port(webrtc::TaskQueueBase* thread,
        absl::string_view type,
->>>>>>> fb3bd4a0
        rtc::PacketSocketFactory* factory,
        const rtc::Network* network,
        uint16_t min_port,
        uint16_t max_port,
-<<<<<<< HEAD
-       const std::string& username_fragment,
-       const std::string& password,
-=======
        absl::string_view username_fragment,
        absl::string_view password,
->>>>>>> fb3bd4a0
        const webrtc::FieldTrialsView* field_trials = nullptr);
   ~Port() override;
 
@@ -307,8 +291,6 @@
   // Returns the connection to the given address or NULL if none exists.
   Connection* GetConnection(const rtc::SocketAddress& remote_addr) override;
 
-<<<<<<< HEAD
-=======
   // Removes and deletes a connection object. `DestroyConnection` will
   // delete the connection object directly whereas `DestroyConnectionAsync`
   // defers the `delete` operation to when the call stack has been unwound.
@@ -322,7 +304,6 @@
     DestroyConnectionInternal(conn, true);
   }
 
->>>>>>> fb3bd4a0
   // In a shared socket mode each port which shares the socket will decide
   // to accept the packet based on the `remote_addr`. Currently only UDP
   // port implemented this method.
