--- conflicted
+++ resolved
@@ -497,11 +497,6 @@
   sources = [
     "base/ice_credentials_iterator.cc",
     "base/ice_credentials_iterator.h",
-<<<<<<< HEAD
-    # RingRTC change to add ICE forking
-    "base/ice_gatherer.cc",
-    "base/ice_gatherer.h",
-=======
   ]
   deps = [
     ":p2p_constants",
@@ -512,7 +507,6 @@
 
 rtc_library("ice_switch_reason") {
   sources = [
->>>>>>> 41b1493d
     "base/ice_switch_reason.cc",
     "base/ice_switch_reason.h",
   ]
