--- conflicted
+++ resolved
@@ -20,14 +20,10 @@
 
 #include "absl/algorithm/container.h"
 #include "absl/memory/memory.h"
-<<<<<<< HEAD
-#include "api/transport/field_trial_based_config.h"
-=======
 #include "absl/strings/string_view.h"
 #include "api/task_queue/pending_task_safety_flag.h"
 #include "api/transport/field_trial_based_config.h"
 #include "api/units/time_delta.h"
->>>>>>> fb3bd4a0
 #include "p2p/base/basic_packet_socket_factory.h"
 #include "p2p/base/ice_credentials_iterator.h"
 #include "p2p/base/ice_gatherer.h"
@@ -40,13 +36,8 @@
 #include "rtc_base/experiments/field_trial_parser.h"
 #include "rtc_base/helpers.h"
 #include "rtc_base/logging.h"
-<<<<<<< HEAD
-#include "rtc_base/strings/string_builder.h"
-#include "rtc_base/task_utils/to_queued_task.h"
-=======
 #include "rtc_base/network_constants.h"
 #include "rtc_base/strings/string_builder.h"
->>>>>>> fb3bd4a0
 #include "rtc_base/trace_event.h"
 #include "system_wrappers/include/metrics.h"
 
@@ -106,11 +97,7 @@
 
 struct NetworkFilter {
   using Predicate = std::function<bool(const rtc::Network*)>;
-<<<<<<< HEAD
-  NetworkFilter(Predicate pred, const std::string& description)
-=======
   NetworkFilter(Predicate pred, absl::string_view description)
->>>>>>> fb3bd4a0
       : predRemain(
             [pred](const rtc::Network* network) { return !pred(network); }),
         description(description) {}
@@ -169,8 +156,6 @@
   return ost.Release();
 }
 
-<<<<<<< HEAD
-=======
 bool IsDiversifyIpv6InterfacesEnabled(
     const webrtc::FieldTrialsView* field_trials) {
   // webrtc:14334: Improve IPv6 network resolution and candidate creation
@@ -186,7 +171,6 @@
   return false;
 }
 
->>>>>>> fb3bd4a0
 }  // namespace
 
 const uint32_t DISABLE_ALL_PHASES =
@@ -198,18 +182,12 @@
     rtc::NetworkManager* network_manager,
     rtc::PacketSocketFactory* socket_factory,
     webrtc::TurnCustomizer* customizer,
-<<<<<<< HEAD
-    RelayPortFactoryInterface* relay_port_factory)
-    : network_manager_(network_manager), socket_factory_(socket_factory) {
-  Init(relay_port_factory, nullptr);
-=======
     RelayPortFactoryInterface* relay_port_factory,
     const webrtc::FieldTrialsView* field_trials)
     : field_trials_(field_trials),
       network_manager_(network_manager),
       socket_factory_(socket_factory) {
   Init(relay_port_factory);
->>>>>>> fb3bd4a0
   RTC_DCHECK(relay_port_factory_ != nullptr);
   RTC_DCHECK(network_manager_ != nullptr);
   RTC_CHECK(socket_factory_ != nullptr);
@@ -217,11 +195,6 @@
                    webrtc::NO_PRUNE, customizer);
 }
 
-<<<<<<< HEAD
-BasicPortAllocator::BasicPortAllocator(rtc::NetworkManager* network_manager)
-    : network_manager_(network_manager), socket_factory_(nullptr) {
-  Init(nullptr, nullptr);
-=======
 BasicPortAllocator::BasicPortAllocator(
     rtc::NetworkManager* network_manager,
     std::unique_ptr<rtc::PacketSocketFactory> owned_socket_factory,
@@ -230,7 +203,6 @@
       network_manager_(network_manager),
       socket_factory_(std::move(owned_socket_factory)) {
   Init(nullptr);
->>>>>>> fb3bd4a0
   RTC_DCHECK(relay_port_factory_ != nullptr);
   RTC_DCHECK(network_manager_ != nullptr);
   RTC_CHECK(socket_factory_ != nullptr);
@@ -252,15 +224,6 @@
                    webrtc::NO_PRUNE, nullptr);
 }
 
-<<<<<<< HEAD
-BasicPortAllocator::BasicPortAllocator(rtc::NetworkManager* network_manager,
-                                       rtc::PacketSocketFactory* socket_factory,
-                                       const ServerAddresses& stun_servers)
-    : network_manager_(network_manager), socket_factory_(socket_factory) {
-  Init(nullptr, nullptr);
-  RTC_DCHECK(relay_port_factory_ != nullptr);
-  RTC_DCHECK(network_manager_ != nullptr);
-=======
 BasicPortAllocator::BasicPortAllocator(
     rtc::NetworkManager* network_manager,
     rtc::PacketSocketFactory* socket_factory,
@@ -273,7 +236,6 @@
   RTC_DCHECK(relay_port_factory_ != nullptr);
   RTC_DCHECK(network_manager_ != nullptr);
   RTC_CHECK(socket_factory_ != nullptr);
->>>>>>> fb3bd4a0
   SetConfiguration(stun_servers, std::vector<RelayServerConfig>(), 0,
                    webrtc::NO_PRUNE, nullptr);
 }
@@ -400,24 +362,12 @@
                    turn_port_prune_policy(), turn_customizer());
 }
 
-<<<<<<< HEAD
-void BasicPortAllocator::Init(RelayPortFactoryInterface* relay_port_factory,
-                              const webrtc::FieldTrialsView* field_trials) {
-=======
 void BasicPortAllocator::Init(RelayPortFactoryInterface* relay_port_factory) {
->>>>>>> fb3bd4a0
   if (relay_port_factory != nullptr) {
     relay_port_factory_ = relay_port_factory;
   } else {
     default_relay_port_factory_.reset(new TurnPortFactory());
     relay_port_factory_ = default_relay_port_factory_.get();
-  }
-
-  if (field_trials != nullptr) {
-    field_trials_ = field_trials;
-  } else {
-    owned_field_trials_ = std::make_unique<webrtc::FieldTrialBasedConfig>();
-    field_trials_ = owned_field_trials_.get();
   }
 }
 
@@ -537,14 +487,6 @@
 void BasicPortAllocatorSession::StartGettingPorts() {
   RTC_DCHECK_RUN_ON(network_thread_);
   state_ = SessionState::GATHERING;
-<<<<<<< HEAD
-  if (!socket_factory_) {
-    owned_socket_factory_.reset(
-        new rtc::BasicPacketSocketFactory(network_thread_->socketserver()));
-    socket_factory_ = owned_socket_factory_.get();
-  }
-=======
->>>>>>> fb3bd4a0
 
   network_thread_->PostTask(
       SafeTask(network_safety_.flag(), [this] { GetPortConfigurations(); }));
@@ -1890,13 +1832,8 @@
 
 PortConfiguration::PortConfiguration(
     const ServerAddresses& stun_servers,
-<<<<<<< HEAD
-    const std::string& username,
-    const std::string& password,
-=======
     absl::string_view username,
     absl::string_view password,
->>>>>>> fb3bd4a0
     const webrtc::FieldTrialsView* field_trials)
     : stun_servers(stun_servers), username(username), password(password) {
   if (!stun_servers.empty())
