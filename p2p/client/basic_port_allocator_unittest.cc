/*
 *  Copyright 2009 The WebRTC Project Authors. All rights reserved.
 *
 *  Use of this source code is governed by a BSD-style license
 *  that can be found in the LICENSE file in the root of the source
 *  tree. An additional intellectual property rights grant can be found
 *  in the file PATENTS.  All contributing project authors may
 *  be found in the AUTHORS file in the root of the source tree.
 */

#include "p2p/client/basic_port_allocator.h"

#include <memory>
#include <ostream>  // no-presubmit-check TODO(webrtc:8982)

#include "absl/algorithm/container.h"
#include "absl/strings/string_view.h"
#include "p2p/base/basic_packet_socket_factory.h"
#include "p2p/base/ice_gatherer.h"
#include "p2p/base/p2p_constants.h"
#include "p2p/base/stun_port.h"
#include "p2p/base/stun_request.h"
#include "p2p/base/stun_server.h"
#include "p2p/base/test_stun_server.h"
#include "p2p/base/test_turn_server.h"
#include "rtc_base/fake_clock.h"
#include "rtc_base/fake_mdns_responder.h"
#include "rtc_base/fake_network.h"
#include "rtc_base/firewall_socket_server.h"
#include "rtc_base/gunit.h"
#include "rtc_base/ip_address.h"
#include "rtc_base/logging.h"
#include "rtc_base/nat_server.h"
#include "rtc_base/nat_socket_factory.h"
#include "rtc_base/nat_types.h"
#include "rtc_base/net_helper.h"
#include "rtc_base/net_helpers.h"
#include "rtc_base/network.h"
#include "rtc_base/network_constants.h"
#include "rtc_base/network_monitor.h"
#include "rtc_base/socket.h"
#include "rtc_base/socket_address.h"
#include "rtc_base/socket_address_pair.h"
#include "rtc_base/thread.h"
#include "rtc_base/virtual_socket_server.h"
#include "system_wrappers/include/metrics.h"
#include "test/gmock.h"
#include "test/gtest.h"
#include "test/scoped_key_value_config.h"

using rtc::IPAddress;
using rtc::SocketAddress;
using ::testing::Contains;
using ::testing::Not;

#define MAYBE_SKIP_IPV4                        \
  if (!rtc::HasIPv4Enabled()) {                \
    RTC_LOG(LS_INFO) << "No IPv4... skipping"; \
    return;                                    \
  }

static const SocketAddress kAnyAddr("0.0.0.0", 0);
static const SocketAddress kClientAddr("11.11.11.11", 0);
static const SocketAddress kClientAddr2("22.22.22.22", 0);
static const SocketAddress kLoopbackAddr("127.0.0.1", 0);
static const SocketAddress kPrivateAddr("192.168.1.11", 0);
static const SocketAddress kPrivateAddr2("192.168.1.12", 0);
static const SocketAddress kClientIPv6Addr("2401:fa00:4:1000:be30:5bff:fee5:c3",
                                           0);
static const SocketAddress kClientIPv6Addr2(
    "2401:fa00:4:2000:be30:5bff:fee5:c3",
    0);
static const SocketAddress kClientIPv6Addr3(
    "2401:fa00:4:3000:be30:5bff:fee5:c3",
    0);
static const SocketAddress kClientIPv6Addr4(
    "2401:fa00:4:4000:be30:5bff:fee5:c3",
    0);
static const SocketAddress kClientIPv6Addr5(
    "2401:fa00:4:5000:be30:5bff:fee5:c3",
    0);
static const SocketAddress kNatUdpAddr("77.77.77.77", rtc::NAT_SERVER_UDP_PORT);
static const SocketAddress kNatTcpAddr("77.77.77.77", rtc::NAT_SERVER_TCP_PORT);
static const SocketAddress kRemoteClientAddr("22.22.22.22", 0);
static const SocketAddress kStunAddr("99.99.99.1", cricket::STUN_SERVER_PORT);
static const SocketAddress kTurnUdpIntAddr("99.99.99.4", 3478);
static const SocketAddress kTurnUdpIntIPv6Addr(
    "2402:fb00:4:1000:be30:5bff:fee5:c3",
    3479);
static const SocketAddress kTurnTcpIntAddr("99.99.99.5", 3478);
static const SocketAddress kTurnTcpIntIPv6Addr(
    "2402:fb00:4:2000:be30:5bff:fee5:c3",
    3479);
static const SocketAddress kTurnUdpExtAddr("99.99.99.6", 0);

// Minimum and maximum port for port range tests.
static const int kMinPort = 10000;
static const int kMaxPort = 10099;

// Based on ICE_UFRAG_LENGTH
static const char kIceUfrag0[] = "UF00";
// Based on ICE_PWD_LENGTH
static const char kIcePwd0[] = "TESTICEPWD00000000000000";

static const char kContentName[] = "test content";

static const int kDefaultAllocationTimeout = 3000;
static const char kTurnUsername[] = "test";
static const char kTurnPassword[] = "test";

// STUN timeout (with all retries) is cricket::STUN_TOTAL_TIMEOUT.
// Add some margin of error for slow bots.
static const int kStunTimeoutMs = cricket::STUN_TOTAL_TIMEOUT;

constexpr uint64_t kTiebreakerDefault = 44444;

namespace {

void CheckStunKeepaliveIntervalOfAllReadyPorts(
    const cricket::PortAllocatorSession* allocator_session,
    int expected) {
  auto ready_ports = allocator_session->ReadyPorts();
  for (const auto* port : ready_ports) {
    if (port->Type() == cricket::STUN_PORT_TYPE ||
        (port->Type() == cricket::LOCAL_PORT_TYPE &&
         port->GetProtocol() == cricket::PROTO_UDP)) {
      EXPECT_EQ(
          static_cast<const cricket::UDPPort*>(port)->stun_keepalive_delay(),
          expected);
    }
  }
}

}  // namespace

namespace cricket {

// Helper for dumping candidates
std::ostream& operator<<(std::ostream& os,
                         const std::vector<Candidate>& candidates) {
  os << '[';
  bool first = true;
  for (const Candidate& c : candidates) {
    if (!first) {
      os << ", ";
    }
    os << c.ToString();
    first = false;
  }
  os << ']';
  return os;
}

class BasicPortAllocatorTestBase : public ::testing::Test,
                                   public sigslot::has_slots<> {
 public:
  BasicPortAllocatorTestBase()
      : vss_(new rtc::VirtualSocketServer()),
        fss_(new rtc::FirewallSocketServer(vss_.get())),
        thread_(fss_.get()),
        // Note that the NAT is not used by default. ResetWithStunServerAndNat
        // must be called.
        nat_factory_(vss_.get(), kNatUdpAddr, kNatTcpAddr),
        nat_socket_factory_(new rtc::BasicPacketSocketFactory(&nat_factory_)),
        stun_server_(TestStunServer::Create(fss_.get(), kStunAddr)),
        turn_server_(rtc::Thread::Current(),
                     fss_.get(),
                     kTurnUdpIntAddr,
                     kTurnUdpExtAddr),
        candidate_allocation_done_(false) {
    ServerAddresses stun_servers;
    stun_servers.insert(kStunAddr);

    allocator_ = std::make_unique<BasicPortAllocator>(
        &network_manager_,
        std::make_unique<rtc::BasicPacketSocketFactory>(fss_.get()),
        stun_servers, &field_trials_);
    allocator_->Initialize();
    allocator_->set_step_delay(kMinimumStepDelay);
    allocator_->SetIceTiebreaker(kTiebreakerDefault);
    webrtc::metrics::Reset();
  }

  void AddInterface(const SocketAddress& addr) {
    network_manager_.AddInterface(addr);
  }
  void AddInterface(const SocketAddress& addr, absl::string_view if_name) {
    network_manager_.AddInterface(addr, if_name);
  }
  void AddInterface(const SocketAddress& addr,
                    absl::string_view if_name,
                    rtc::AdapterType type) {
    network_manager_.AddInterface(addr, if_name, type);
  }
  // The default source address is the public address that STUN server will
  // observe when the endpoint is sitting on the public internet and the local
  // port is bound to the "any" address. Intended for simulating the situation
  // that client binds the "any" address, and that's also the address returned
  // by getsockname/GetLocalAddress, so that the client can learn the actual
  // local address only from the STUN response.
  void AddInterfaceAsDefaultSourceAddresss(const SocketAddress& addr) {
    AddInterface(addr);
    // When a binding comes from the any address, the `addr` will be used as the
    // srflx address.
    vss_->SetDefaultSourceAddress(addr.ipaddr());
  }
  void RemoveInterface(const SocketAddress& addr) {
    network_manager_.RemoveInterface(addr);
  }
  bool SetPortRange(int min_port, int max_port) {
    return allocator_->SetPortRange(min_port, max_port);
  }
  // Endpoint is on the public network. No STUN or TURN.
  void ResetWithNoServersOrNat() {
    allocator_.reset(new BasicPortAllocator(
        &network_manager_,
        std::make_unique<rtc::BasicPacketSocketFactory>(fss_.get())));
    allocator_->Initialize();
    allocator_->SetIceTiebreaker(kTiebreakerDefault);
    allocator_->set_step_delay(kMinimumStepDelay);
  }
  // Endpoint is behind a NAT, with STUN specified.
  void ResetWithStunServerAndNat(const rtc::SocketAddress& stun_server) {
    ResetWithStunServer(stun_server, true);
  }
  // Endpoint is on the public network, with STUN specified.
  void ResetWithStunServerNoNat(const rtc::SocketAddress& stun_server) {
    ResetWithStunServer(stun_server, false);
  }
  // Endpoint is on the public network, with TURN specified.
  void ResetWithTurnServersNoNat(const rtc::SocketAddress& udp_turn,
                                 const rtc::SocketAddress& tcp_turn) {
    ResetWithNoServersOrNat();
    AddTurnServers(udp_turn, tcp_turn);
  }

  RelayServerConfig CreateTurnServers(const rtc::SocketAddress& udp_turn,
                                      const rtc::SocketAddress& tcp_turn) {
    RelayServerConfig turn_server;
    RelayCredentials credentials(kTurnUsername, kTurnPassword);
    turn_server.credentials = credentials;

    if (!udp_turn.IsNil()) {
      turn_server.ports.push_back(ProtocolAddress(udp_turn, PROTO_UDP));
    }
    if (!tcp_turn.IsNil()) {
      turn_server.ports.push_back(ProtocolAddress(tcp_turn, PROTO_TCP));
    }
    return turn_server;
  }

  void AddTurnServers(const rtc::SocketAddress& udp_turn,
                      const rtc::SocketAddress& tcp_turn) {
    RelayServerConfig turn_server = CreateTurnServers(udp_turn, tcp_turn);
    allocator_->AddTurnServerForTesting(turn_server);
  }

  bool CreateSession(int component) {
    session_ = CreateSession("session", component);
    if (!session_) {
      return false;
    }
    return true;
  }

  bool CreateSession(int component, absl::string_view content_name) {
    session_ = CreateSession("session", content_name, component);
    if (!session_) {
      return false;
    }
    return true;
  }

  std::unique_ptr<PortAllocatorSession> CreateSession(absl::string_view sid,
                                                      int component) {
    return CreateSession(sid, kContentName, component);
  }

  std::unique_ptr<PortAllocatorSession> CreateSession(
      absl::string_view sid,
      absl::string_view content_name,
      int component) {
    return CreateSession(sid, content_name, component, kIceUfrag0, kIcePwd0);
  }

  std::unique_ptr<PortAllocatorSession> CreateSession(
      absl::string_view sid,
      absl::string_view content_name,
      int component,
      absl::string_view ice_ufrag,
      absl::string_view ice_pwd) {
    std::unique_ptr<PortAllocatorSession> session =
        allocator_->CreateSession(content_name, component, ice_ufrag, ice_pwd);
    session->SignalPortReady.connect(this,
                                     &BasicPortAllocatorTestBase::OnPortReady);
    session->SignalPortsPruned.connect(
        this, &BasicPortAllocatorTestBase::OnPortsPruned);
    session->SignalCandidatesReady.connect(
        this, &BasicPortAllocatorTestBase::OnCandidatesReady);
    session->SignalCandidatesRemoved.connect(
        this, &BasicPortAllocatorTestBase::OnCandidatesRemoved);
    session->SignalCandidatesAllocationDone.connect(
        this, &BasicPortAllocatorTestBase::OnCandidatesAllocationDone);
    session->set_ice_tiebreaker(kTiebreakerDefault);
    return session;
  }

  // Return true if the addresses are the same, or the port is 0 in `pattern`
  // (acting as a wildcard) and the IPs are the same.
  // Even with a wildcard port, the port of the address should be nonzero if
  // the IP is nonzero.
  static bool AddressMatch(const SocketAddress& address,
                           const SocketAddress& pattern) {
    return address.ipaddr() == pattern.ipaddr() &&
           ((pattern.port() == 0 &&
             (address.port() != 0 || IPIsAny(address.ipaddr()))) ||
            (pattern.port() != 0 && address.port() == pattern.port()));
  }

  // Returns the number of ports that have matching type, protocol and
  // address.
  static int CountPorts(const std::vector<PortInterface*>& ports,
                        absl::string_view type,
                        ProtocolType protocol,
                        const SocketAddress& client_addr) {
    return absl::c_count_if(
        ports, [type, protocol, client_addr](PortInterface* port) {
          return port->Type() == type && port->GetProtocol() == protocol &&
                 port->Network()->GetBestIP() == client_addr.ipaddr();
        });
  }

  static int CountCandidates(const std::vector<Candidate>& candidates,
                             absl::string_view type,
                             absl::string_view proto,
                             const SocketAddress& addr) {
    return absl::c_count_if(
        candidates, [type, proto, addr](const Candidate& c) {
          return c.type() == type && c.protocol() == proto &&
                 AddressMatch(c.address(), addr);
        });
  }

  // Find a candidate and return it.
  static bool FindCandidate(const std::vector<Candidate>& candidates,
                            absl::string_view type,
                            absl::string_view proto,
                            const SocketAddress& addr,
                            Candidate* found) {
    auto it =
        absl::c_find_if(candidates, [type, proto, addr](const Candidate& c) {
          return c.type() == type && c.protocol() == proto &&
                 AddressMatch(c.address(), addr);
        });
    if (it != candidates.end() && found) {
      *found = *it;
    }
    return it != candidates.end();
  }

  // Convenience method to call FindCandidate with no return.
  static bool HasCandidate(const std::vector<Candidate>& candidates,
                           absl::string_view type,
                           absl::string_view proto,
                           const SocketAddress& addr) {
    return FindCandidate(candidates, type, proto, addr, nullptr);
  }

  // Version of HasCandidate that also takes a related address.
  static bool HasCandidateWithRelatedAddr(
      const std::vector<Candidate>& candidates,
      absl::string_view type,
      absl::string_view proto,
      const SocketAddress& addr,
      const SocketAddress& related_addr) {
    return absl::c_any_of(
        candidates, [type, proto, addr, related_addr](const Candidate& c) {
          return c.type() == type && c.protocol() == proto &&
                 AddressMatch(c.address(), addr) &&
                 AddressMatch(c.related_address(), related_addr);
        });
  }

  static bool CheckPort(const rtc::SocketAddress& addr,
                        int min_port,
                        int max_port) {
    return (addr.port() >= min_port && addr.port() <= max_port);
  }

  static bool HasNetwork(const std::vector<const rtc::Network*>& networks,
                         const rtc::Network& to_be_found) {
    auto it =
        absl::c_find_if(networks, [to_be_found](const rtc::Network* network) {
          return network->description() == to_be_found.description() &&
                 network->name() == to_be_found.name() &&
                 network->prefix() == to_be_found.prefix();
        });
    return it != networks.end();
  }

  void OnCandidatesAllocationDone(PortAllocatorSession* session) {
    // We should only get this callback once, except in the mux test where
    // we have multiple port allocation sessions.
    if (session == session_.get()) {
      ASSERT_FALSE(candidate_allocation_done_);
      candidate_allocation_done_ = true;
    }
    EXPECT_TRUE(session->CandidatesAllocationDone());
  }

  // Check if all ports allocated have send-buffer size `expected`. If
  // `expected` == -1, check if GetOptions returns SOCKET_ERROR.
  void CheckSendBufferSizesOfAllPorts(int expected) {
    std::vector<PortInterface*>::iterator it;
    for (it = ports_.begin(); it < ports_.end(); ++it) {
      int send_buffer_size;
      if (expected == -1) {
        EXPECT_EQ(SOCKET_ERROR,
                  (*it)->GetOption(rtc::Socket::OPT_SNDBUF, &send_buffer_size));
      } else {
        EXPECT_EQ(0,
                  (*it)->GetOption(rtc::Socket::OPT_SNDBUF, &send_buffer_size));
        ASSERT_EQ(expected, send_buffer_size);
      }
    }
  }

  rtc::VirtualSocketServer* virtual_socket_server() { return vss_.get(); }

 protected:
  BasicPortAllocator& allocator() { return *allocator_; }

  void OnPortReady(PortAllocatorSession* ses, PortInterface* port) {
    RTC_LOG(LS_INFO) << "OnPortReady: " << port->ToString();
    ports_.push_back(port);
    // Make sure the new port is added to ReadyPorts.
    auto ready_ports = ses->ReadyPorts();
    EXPECT_THAT(ready_ports, Contains(port));
  }
  void OnPortsPruned(PortAllocatorSession* ses,
                     const std::vector<PortInterface*>& pruned_ports) {
    RTC_LOG(LS_INFO) << "Number of ports pruned: " << pruned_ports.size();
    auto ready_ports = ses->ReadyPorts();
    auto new_end = ports_.end();
    for (PortInterface* port : pruned_ports) {
      new_end = std::remove(ports_.begin(), new_end, port);
      // Make sure the pruned port is not in ReadyPorts.
      EXPECT_THAT(ready_ports, Not(Contains(port)));
    }
    ports_.erase(new_end, ports_.end());
  }

  void OnCandidatesReady(PortAllocatorSession* ses,
                         const std::vector<Candidate>& candidates) {
    for (const Candidate& candidate : candidates) {
      RTC_LOG(LS_INFO) << "OnCandidatesReady: " << candidate.ToString();
      // Sanity check that the ICE component is set.
      EXPECT_EQ(ICE_CANDIDATE_COMPONENT_RTP, candidate.component());
      candidates_.push_back(candidate);
    }
    // Make sure the new candidates are added to Candidates.
    auto ses_candidates = ses->ReadyCandidates();
    for (const Candidate& candidate : candidates) {
      EXPECT_THAT(ses_candidates, Contains(candidate));
    }
  }

  void OnCandidatesRemoved(PortAllocatorSession* session,
                           const std::vector<Candidate>& removed_candidates) {
    auto new_end = std::remove_if(
        candidates_.begin(), candidates_.end(),
        [removed_candidates](Candidate& candidate) {
          for (const Candidate& removed_candidate : removed_candidates) {
            if (candidate.MatchesForRemoval(removed_candidate)) {
              return true;
            }
          }
          return false;
        });
    candidates_.erase(new_end, candidates_.end());
  }

  bool HasRelayAddress(const ProtocolAddress& proto_addr) {
    for (size_t i = 0; i < allocator_->turn_servers().size(); ++i) {
      RelayServerConfig server_config = allocator_->turn_servers()[i];
      PortList::const_iterator relay_port;
      for (relay_port = server_config.ports.begin();
           relay_port != server_config.ports.end(); ++relay_port) {
        if (proto_addr.address == relay_port->address &&
            proto_addr.proto == relay_port->proto)
          return true;
      }
    }
    return false;
  }

  void ResetWithStunServer(const rtc::SocketAddress& stun_server,
                           bool with_nat) {
    if (with_nat) {
      nat_server_.reset(new rtc::NATServer(
          rtc::NAT_OPEN_CONE, vss_.get(), kNatUdpAddr, kNatTcpAddr, vss_.get(),
          rtc::SocketAddress(kNatUdpAddr.ipaddr(), 0)));
    } else {
      nat_socket_factory_ =
          std::make_unique<rtc::BasicPacketSocketFactory>(fss_.get());
    }

    ServerAddresses stun_servers;
    if (!stun_server.IsNil()) {
      stun_servers.insert(stun_server);
    }
    allocator_.reset(new BasicPortAllocator(&network_manager_,
                                            nat_socket_factory_.get(),
                                            stun_servers, &field_trials_));
    allocator_->Initialize();
    allocator_->set_step_delay(kMinimumStepDelay);
  }

  std::unique_ptr<rtc::VirtualSocketServer> vss_;
  std::unique_ptr<rtc::FirewallSocketServer> fss_;
  rtc::AutoSocketServerThread thread_;
  std::unique_ptr<rtc::NATServer> nat_server_;
  rtc::NATSocketFactory nat_factory_;
  std::unique_ptr<rtc::BasicPacketSocketFactory> nat_socket_factory_;
  std::unique_ptr<TestStunServer> stun_server_;
  TestTurnServer turn_server_;
  rtc::FakeNetworkManager network_manager_;
  std::unique_ptr<BasicPortAllocator> allocator_;
  std::unique_ptr<PortAllocatorSession> session_;
  std::vector<PortInterface*> ports_;
  std::vector<Candidate> candidates_;
  bool candidate_allocation_done_;
  webrtc::test::ScopedKeyValueConfig field_trials_;
};

class BasicPortAllocatorTestWithRealClock : public BasicPortAllocatorTestBase {
};

class FakeClockBase {
 public:
  rtc::ScopedFakeClock fake_clock;
};

class BasicPortAllocatorTest : public FakeClockBase,
                               public BasicPortAllocatorTestBase {
 public:
  // This function starts the port/address gathering and check the existence of
  // candidates as specified. When `expect_stun_candidate` is true,
  // `stun_candidate_addr` carries the expected reflective address, which is
  // also the related address for TURN candidate if it is expected. Otherwise,
  // it should be ignore.
  void CheckDisableAdapterEnumeration(
      uint32_t total_ports,
      const rtc::IPAddress& host_candidate_addr,
      const rtc::IPAddress& stun_candidate_addr,
      const rtc::IPAddress& relay_candidate_udp_transport_addr,
      const rtc::IPAddress& relay_candidate_tcp_transport_addr) {
    network_manager_.set_default_local_addresses(kPrivateAddr.ipaddr(),
                                                 rtc::IPAddress());
    if (!session_) {
      ASSERT_TRUE(CreateSession(ICE_CANDIDATE_COMPONENT_RTP));
    }
    session_->set_flags(session_->flags() |
                        PORTALLOCATOR_DISABLE_ADAPTER_ENUMERATION |
                        PORTALLOCATOR_ENABLE_SHARED_SOCKET);
    allocator().set_allow_tcp_listen(false);
    session_->StartGettingPorts();
    EXPECT_TRUE_SIMULATED_WAIT(candidate_allocation_done_,
                               kDefaultAllocationTimeout, fake_clock);

    uint32_t total_candidates = 0;
    if (!host_candidate_addr.IsNil()) {
      EXPECT_TRUE(HasCandidate(candidates_, "local", "udp",
                               rtc::SocketAddress(kPrivateAddr.ipaddr(), 0)));
      ++total_candidates;
    }
    if (!stun_candidate_addr.IsNil()) {
      rtc::SocketAddress related_address(host_candidate_addr, 0);
      if (host_candidate_addr.IsNil()) {
        related_address.SetIP(rtc::GetAnyIP(stun_candidate_addr.family()));
      }
      EXPECT_TRUE(HasCandidateWithRelatedAddr(
          candidates_, "stun", "udp",
          rtc::SocketAddress(stun_candidate_addr, 0), related_address));
      ++total_candidates;
    }
    if (!relay_candidate_udp_transport_addr.IsNil()) {
      EXPECT_TRUE(HasCandidateWithRelatedAddr(
          candidates_, "relay", "udp",
          rtc::SocketAddress(relay_candidate_udp_transport_addr, 0),
          rtc::SocketAddress(stun_candidate_addr, 0)));
      ++total_candidates;
    }
    if (!relay_candidate_tcp_transport_addr.IsNil()) {
      EXPECT_TRUE(HasCandidateWithRelatedAddr(
          candidates_, "relay", "udp",
          rtc::SocketAddress(relay_candidate_tcp_transport_addr, 0),
          rtc::SocketAddress(stun_candidate_addr, 0)));
      ++total_candidates;
    }

    EXPECT_EQ(total_candidates, candidates_.size());
    EXPECT_EQ(total_ports, ports_.size());
  }

  void TestIPv6TurnPortPrunesIPv4TurnPort() {
    turn_server_.AddInternalSocket(kTurnUdpIntIPv6Addr, PROTO_UDP);
    // Add two IP addresses on the same interface.
    AddInterface(kClientAddr, "net1");
    AddInterface(kClientIPv6Addr, "net1");
    allocator_.reset(new BasicPortAllocator(
        &network_manager_,
        std::make_unique<rtc::BasicPacketSocketFactory>(fss_.get())));
    allocator_->Initialize();
    allocator_->SetConfiguration(allocator_->stun_servers(),
                                 allocator_->turn_servers(), 0,
                                 webrtc::PRUNE_BASED_ON_PRIORITY);
    AddTurnServers(kTurnUdpIntIPv6Addr, rtc::SocketAddress());
    AddTurnServers(kTurnUdpIntAddr, rtc::SocketAddress());

    allocator_->set_step_delay(kMinimumStepDelay);
    allocator_->set_flags(
        allocator().flags() | PORTALLOCATOR_ENABLE_SHARED_SOCKET |
        PORTALLOCATOR_ENABLE_IPV6 | PORTALLOCATOR_DISABLE_TCP);

    ASSERT_TRUE(CreateSession(ICE_CANDIDATE_COMPONENT_RTP));
    session_->StartGettingPorts();
    EXPECT_TRUE_SIMULATED_WAIT(candidate_allocation_done_,
                               kDefaultAllocationTimeout, fake_clock);
    // Three ports (one IPv4 STUN, one IPv6 STUN and one TURN) will be ready.
    EXPECT_EQ(3U, session_->ReadyPorts().size());
    EXPECT_EQ(3U, ports_.size());
    EXPECT_EQ(1, CountPorts(ports_, "local", PROTO_UDP, kClientAddr));
    EXPECT_EQ(1, CountPorts(ports_, "local", PROTO_UDP, kClientIPv6Addr));
    EXPECT_EQ(1, CountPorts(ports_, "relay", PROTO_UDP, kClientIPv6Addr));
    EXPECT_EQ(0, CountPorts(ports_, "relay", PROTO_UDP, kClientAddr));

    // Now that we remove candidates when a TURN port is pruned, there will be
    // exactly 3 candidates in both `candidates_` and `ready_candidates`.
    EXPECT_EQ(3U, candidates_.size());
    const std::vector<Candidate>& ready_candidates =
        session_->ReadyCandidates();
    EXPECT_EQ(3U, ready_candidates.size());
    EXPECT_TRUE(HasCandidate(ready_candidates, "local", "udp", kClientAddr));
    EXPECT_TRUE(HasCandidate(ready_candidates, "relay", "udp",
                             rtc::SocketAddress(kTurnUdpExtAddr.ipaddr(), 0)));
  }

  void TestTurnPortPrunesWithUdpAndTcpPorts(
      webrtc::PortPrunePolicy prune_policy,
      bool tcp_pruned) {
    turn_server_.AddInternalSocket(kTurnTcpIntAddr, PROTO_TCP);
    AddInterface(kClientAddr);
    allocator_.reset(new BasicPortAllocator(
        &network_manager_,
        std::make_unique<rtc::BasicPacketSocketFactory>(fss_.get())));
    allocator_->Initialize();
    allocator_->SetConfiguration(allocator_->stun_servers(),
                                 allocator_->turn_servers(), 0, prune_policy);
    AddTurnServers(kTurnUdpIntAddr, kTurnTcpIntAddr);
    allocator_->set_step_delay(kMinimumStepDelay);
    allocator_->set_flags(allocator().flags() |
                          PORTALLOCATOR_ENABLE_SHARED_SOCKET |
                          PORTALLOCATOR_DISABLE_TCP);

    ASSERT_TRUE(CreateSession(ICE_CANDIDATE_COMPONENT_RTP));
    session_->StartGettingPorts();
    EXPECT_TRUE_SIMULATED_WAIT(candidate_allocation_done_,
                               kDefaultAllocationTimeout, fake_clock);
    // Only 2 ports (one STUN and one TURN) are actually being used.
    EXPECT_EQ(2U, session_->ReadyPorts().size());
    // We have verified that each port, when it is added to `ports_`, it is
    // found in `ready_ports`, and when it is pruned, it is not found in
    // `ready_ports`, so we only need to verify the content in one of them.
    EXPECT_EQ(2U, ports_.size());
    EXPECT_EQ(1, CountPorts(ports_, "local", PROTO_UDP, kClientAddr));
    int num_udp_ports = tcp_pruned ? 1 : 0;
    EXPECT_EQ(num_udp_ports,
              CountPorts(ports_, "relay", PROTO_UDP, kClientAddr));
    EXPECT_EQ(1 - num_udp_ports,
              CountPorts(ports_, "relay", PROTO_TCP, kClientAddr));

    // Now that we remove candidates when a TURN port is pruned, `candidates_`
    // should only contains two candidates regardless whether the TCP TURN port
    // is created before or after the UDP turn port.
    EXPECT_EQ(2U, candidates_.size());
    // There will only be 2 candidates in `ready_candidates` because it only
    // includes the candidates in the ready ports.
    const std::vector<Candidate>& ready_candidates =
        session_->ReadyCandidates();
    EXPECT_EQ(2U, ready_candidates.size());
    EXPECT_TRUE(HasCandidate(ready_candidates, "local", "udp", kClientAddr));

    // The external candidate is always udp.
    EXPECT_TRUE(HasCandidate(ready_candidates, "relay", "udp",
                             rtc::SocketAddress(kTurnUdpExtAddr.ipaddr(), 0)));
  }

  void TestEachInterfaceHasItsOwnTurnPorts() {
    turn_server_.AddInternalSocket(kTurnTcpIntAddr, PROTO_TCP);
    turn_server_.AddInternalSocket(kTurnUdpIntIPv6Addr, PROTO_UDP);
    turn_server_.AddInternalSocket(kTurnTcpIntIPv6Addr, PROTO_TCP);
    // Add two interfaces both having IPv4 and IPv6 addresses.
    AddInterface(kClientAddr, "net1", rtc::ADAPTER_TYPE_WIFI);
    AddInterface(kClientIPv6Addr, "net1", rtc::ADAPTER_TYPE_WIFI);
    AddInterface(kClientAddr2, "net2", rtc::ADAPTER_TYPE_CELLULAR);
    AddInterface(kClientIPv6Addr2, "net2", rtc::ADAPTER_TYPE_CELLULAR);
    allocator_.reset(new BasicPortAllocator(
        &network_manager_,
        std::make_unique<rtc::BasicPacketSocketFactory>(fss_.get())));
    allocator_->Initialize();
    allocator_->SetConfiguration(allocator_->stun_servers(),
                                 allocator_->turn_servers(), 0,
                                 webrtc::PRUNE_BASED_ON_PRIORITY);
    // Have both UDP/TCP and IPv4/IPv6 TURN ports.
    AddTurnServers(kTurnUdpIntAddr, kTurnTcpIntAddr);
    AddTurnServers(kTurnUdpIntIPv6Addr, kTurnTcpIntIPv6Addr);

    allocator_->set_step_delay(kMinimumStepDelay);
    allocator_->set_flags(
        allocator().flags() | PORTALLOCATOR_ENABLE_SHARED_SOCKET |
        PORTALLOCATOR_ENABLE_IPV6 | PORTALLOCATOR_ENABLE_IPV6_ON_WIFI);
    ASSERT_TRUE(CreateSession(ICE_CANDIDATE_COMPONENT_RTP));
    session_->StartGettingPorts();
    EXPECT_TRUE_SIMULATED_WAIT(candidate_allocation_done_,
                               kDefaultAllocationTimeout, fake_clock);
    // 10 ports (4 STUN and 1 TURN ports on each interface) will be ready to
    // use.
    EXPECT_EQ(10U, session_->ReadyPorts().size());
    EXPECT_EQ(10U, ports_.size());
    EXPECT_EQ(1, CountPorts(ports_, "local", PROTO_UDP, kClientAddr));
    EXPECT_EQ(1, CountPorts(ports_, "local", PROTO_UDP, kClientAddr2));
    EXPECT_EQ(1, CountPorts(ports_, "local", PROTO_UDP, kClientIPv6Addr));
    EXPECT_EQ(1, CountPorts(ports_, "local", PROTO_UDP, kClientIPv6Addr2));
    EXPECT_EQ(1, CountPorts(ports_, "local", PROTO_TCP, kClientAddr));
    EXPECT_EQ(1, CountPorts(ports_, "local", PROTO_TCP, kClientAddr2));
    EXPECT_EQ(1, CountPorts(ports_, "local", PROTO_TCP, kClientIPv6Addr));
    EXPECT_EQ(1, CountPorts(ports_, "local", PROTO_TCP, kClientIPv6Addr2));
    EXPECT_EQ(1, CountPorts(ports_, "relay", PROTO_UDP, kClientIPv6Addr));
    EXPECT_EQ(1, CountPorts(ports_, "relay", PROTO_UDP, kClientIPv6Addr2));

    // Now that we remove candidates when TURN ports are pruned, there will be
    // exactly 10 candidates in `candidates_`.
    EXPECT_EQ(10U, candidates_.size());
    const std::vector<Candidate>& ready_candidates =
        session_->ReadyCandidates();
    EXPECT_EQ(10U, ready_candidates.size());
    EXPECT_TRUE(HasCandidate(ready_candidates, "local", "udp", kClientAddr));
    EXPECT_TRUE(HasCandidate(ready_candidates, "local", "udp", kClientAddr2));
    EXPECT_TRUE(
        HasCandidate(ready_candidates, "local", "udp", kClientIPv6Addr));
    EXPECT_TRUE(
        HasCandidate(ready_candidates, "local", "udp", kClientIPv6Addr2));
    EXPECT_TRUE(HasCandidate(ready_candidates, "local", "tcp", kClientAddr));
    EXPECT_TRUE(HasCandidate(ready_candidates, "local", "tcp", kClientAddr2));
    EXPECT_TRUE(
        HasCandidate(ready_candidates, "local", "tcp", kClientIPv6Addr));
    EXPECT_TRUE(
        HasCandidate(ready_candidates, "local", "tcp", kClientIPv6Addr2));
    EXPECT_TRUE(HasCandidate(ready_candidates, "relay", "udp",
                             rtc::SocketAddress(kTurnUdpExtAddr.ipaddr(), 0)));
  }
};

// Tests that we can init the port allocator and create a session.
TEST_F(BasicPortAllocatorTest, TestBasic) {
  EXPECT_EQ(&network_manager_, allocator().network_manager());
  EXPECT_EQ(kStunAddr, *allocator().stun_servers().begin());
  ASSERT_EQ(0u, allocator().turn_servers().size());

  ASSERT_TRUE(CreateSession(ICE_CANDIDATE_COMPONENT_RTP));
  EXPECT_FALSE(session_->CandidatesAllocationDone());
}

// Tests that our network filtering works properly.
TEST_F(BasicPortAllocatorTest, TestIgnoreOnlyLoopbackNetworkByDefault) {
  AddInterface(SocketAddress(IPAddress(0x12345600U), 0), "test_eth0",
               rtc::ADAPTER_TYPE_ETHERNET);
  AddInterface(SocketAddress(IPAddress(0x12345601U), 0), "test_wlan0",
               rtc::ADAPTER_TYPE_WIFI);
  AddInterface(SocketAddress(IPAddress(0x12345602U), 0), "test_cell0",
               rtc::ADAPTER_TYPE_CELLULAR);
  AddInterface(SocketAddress(IPAddress(0x12345603U), 0), "test_vpn0",
               rtc::ADAPTER_TYPE_VPN);
  AddInterface(SocketAddress(IPAddress(0x12345604U), 0), "test_lo",
               rtc::ADAPTER_TYPE_LOOPBACK);
  ASSERT_TRUE(CreateSession(ICE_CANDIDATE_COMPONENT_RTP));
  session_->set_flags(PORTALLOCATOR_DISABLE_STUN | PORTALLOCATOR_DISABLE_RELAY |
                      PORTALLOCATOR_DISABLE_TCP);
  session_->StartGettingPorts();
  EXPECT_TRUE_SIMULATED_WAIT(candidate_allocation_done_,
                             kDefaultAllocationTimeout, fake_clock);
  EXPECT_EQ(4U, candidates_.size());
  for (const Candidate& candidate : candidates_) {
    EXPECT_LT(candidate.address().ip(), 0x12345604U);
  }
}

TEST_F(BasicPortAllocatorTest, TestIgnoreNetworksAccordingToIgnoreMask) {
  AddInterface(SocketAddress(IPAddress(0x12345600U), 0), "test_eth0",
               rtc::ADAPTER_TYPE_ETHERNET);
  AddInterface(SocketAddress(IPAddress(0x12345601U), 0), "test_wlan0",
               rtc::ADAPTER_TYPE_WIFI);
  AddInterface(SocketAddress(IPAddress(0x12345602U), 0), "test_cell0",
               rtc::ADAPTER_TYPE_CELLULAR);
  allocator_->SetNetworkIgnoreMask(rtc::ADAPTER_TYPE_ETHERNET |
                                   rtc::ADAPTER_TYPE_LOOPBACK |
                                   rtc::ADAPTER_TYPE_WIFI);
  ASSERT_TRUE(CreateSession(ICE_CANDIDATE_COMPONENT_RTP));
  session_->set_flags(PORTALLOCATOR_DISABLE_STUN | PORTALLOCATOR_DISABLE_RELAY |
                      PORTALLOCATOR_DISABLE_TCP);
  session_->StartGettingPorts();
  EXPECT_TRUE_SIMULATED_WAIT(candidate_allocation_done_,
                             kDefaultAllocationTimeout, fake_clock);
  EXPECT_EQ(1U, candidates_.size());
  EXPECT_EQ(0x12345602U, candidates_[0].address().ip());
}

// Test that when the PORTALLOCATOR_DISABLE_COSTLY_NETWORKS flag is set and
// both Wi-Fi and cell interfaces are available, only Wi-Fi is used.
TEST_F(BasicPortAllocatorTest,
       WifiUsedInsteadOfCellWhenCostlyNetworksDisabled) {
  SocketAddress wifi(IPAddress(0x12345600U), 0);
  SocketAddress cell(IPAddress(0x12345601U), 0);
  AddInterface(wifi, "test_wlan0", rtc::ADAPTER_TYPE_WIFI);
  AddInterface(cell, "test_cell0", rtc::ADAPTER_TYPE_CELLULAR);
  // Disable all but UDP candidates to make the test simpler.
  allocator().set_flags(cricket::PORTALLOCATOR_DISABLE_STUN |
                        cricket::PORTALLOCATOR_DISABLE_RELAY |
                        cricket::PORTALLOCATOR_DISABLE_TCP |
                        cricket::PORTALLOCATOR_DISABLE_COSTLY_NETWORKS);
  ASSERT_TRUE(CreateSession(cricket::ICE_CANDIDATE_COMPONENT_RTP));
  session_->StartGettingPorts();
  EXPECT_TRUE_SIMULATED_WAIT(candidate_allocation_done_,
                             kDefaultAllocationTimeout, fake_clock);
  // Should only get one Wi-Fi candidate.
  EXPECT_EQ(1U, candidates_.size());
  EXPECT_TRUE(HasCandidate(candidates_, "local", "udp", wifi));
}

// Test that when the PORTALLOCATOR_DISABLE_COSTLY_NETWORKS flag is set and
// both "unknown" and cell interfaces are available, only the unknown are used.
// The unknown interface may be something that ultimately uses Wi-Fi, so we do
// this to be on the safe side.
TEST_F(BasicPortAllocatorTest,
       UnknownInterfaceUsedInsteadOfCellWhenCostlyNetworksDisabled) {
  SocketAddress cell(IPAddress(0x12345601U), 0);
  SocketAddress unknown1(IPAddress(0x12345602U), 0);
  SocketAddress unknown2(IPAddress(0x12345603U), 0);
  AddInterface(cell, "test_cell0", rtc::ADAPTER_TYPE_CELLULAR);
  AddInterface(unknown1, "test_unknown0", rtc::ADAPTER_TYPE_UNKNOWN);
  AddInterface(unknown2, "test_unknown1", rtc::ADAPTER_TYPE_UNKNOWN);
  // Disable all but UDP candidates to make the test simpler.
  allocator().set_flags(cricket::PORTALLOCATOR_DISABLE_STUN |
                        cricket::PORTALLOCATOR_DISABLE_RELAY |
                        cricket::PORTALLOCATOR_DISABLE_TCP |
                        cricket::PORTALLOCATOR_DISABLE_COSTLY_NETWORKS);
  ASSERT_TRUE(CreateSession(cricket::ICE_CANDIDATE_COMPONENT_RTP));
  session_->StartGettingPorts();
  EXPECT_TRUE_SIMULATED_WAIT(candidate_allocation_done_,
                             kDefaultAllocationTimeout, fake_clock);
  // Should only get two candidates, none of which is cell.
  EXPECT_EQ(2U, candidates_.size());
  EXPECT_TRUE(HasCandidate(candidates_, "local", "udp", unknown1));
  EXPECT_TRUE(HasCandidate(candidates_, "local", "udp", unknown2));
}

// Test that when the PORTALLOCATOR_DISABLE_COSTLY_NETWORKS flag is set and
// there are a mix of Wi-Fi, "unknown" and cell interfaces, only the Wi-Fi
// interface is used.
TEST_F(BasicPortAllocatorTest,
       WifiUsedInsteadOfUnknownOrCellWhenCostlyNetworksDisabled) {
  SocketAddress wifi(IPAddress(0x12345600U), 0);
  SocketAddress cellular(IPAddress(0x12345601U), 0);
  SocketAddress unknown1(IPAddress(0x12345602U), 0);
  SocketAddress unknown2(IPAddress(0x12345603U), 0);
  AddInterface(wifi, "test_wlan0", rtc::ADAPTER_TYPE_WIFI);
  AddInterface(cellular, "test_cell0", rtc::ADAPTER_TYPE_CELLULAR);
  AddInterface(unknown1, "test_unknown0", rtc::ADAPTER_TYPE_UNKNOWN);
  AddInterface(unknown2, "test_unknown1", rtc::ADAPTER_TYPE_UNKNOWN);
  // Disable all but UDP candidates to make the test simpler.
  allocator().set_flags(cricket::PORTALLOCATOR_DISABLE_STUN |
                        cricket::PORTALLOCATOR_DISABLE_RELAY |
                        cricket::PORTALLOCATOR_DISABLE_TCP |
                        cricket::PORTALLOCATOR_DISABLE_COSTLY_NETWORKS);
  ASSERT_TRUE(CreateSession(cricket::ICE_CANDIDATE_COMPONENT_RTP));
  session_->StartGettingPorts();
  EXPECT_TRUE_SIMULATED_WAIT(candidate_allocation_done_,
                             kDefaultAllocationTimeout, fake_clock);
  // Should only get one Wi-Fi candidate.
  EXPECT_EQ(1U, candidates_.size());
  EXPECT_TRUE(HasCandidate(candidates_, "local", "udp", wifi));
}

// Test that if the PORTALLOCATOR_DISABLE_COSTLY_NETWORKS flag is set, but the
// only interface available is cellular, it ends up used anyway. A costly
// connection is always better than no connection.
TEST_F(BasicPortAllocatorTest,
       CellUsedWhenCostlyNetworksDisabledButThereAreNoOtherInterfaces) {
  SocketAddress cellular(IPAddress(0x12345601U), 0);
  AddInterface(cellular, "test_cell0", rtc::ADAPTER_TYPE_CELLULAR);
  // Disable all but UDP candidates to make the test simpler.
  allocator().set_flags(cricket::PORTALLOCATOR_DISABLE_STUN |
                        cricket::PORTALLOCATOR_DISABLE_RELAY |
                        cricket::PORTALLOCATOR_DISABLE_TCP |
                        cricket::PORTALLOCATOR_DISABLE_COSTLY_NETWORKS);
  ASSERT_TRUE(CreateSession(cricket::ICE_CANDIDATE_COMPONENT_RTP));
  session_->StartGettingPorts();
  EXPECT_TRUE_SIMULATED_WAIT(candidate_allocation_done_,
                             kDefaultAllocationTimeout, fake_clock);
  // Make sure we got the cell candidate.
  EXPECT_EQ(1U, candidates_.size());
  EXPECT_TRUE(HasCandidate(candidates_, "local", "udp", cellular));
}

// Test that if both PORTALLOCATOR_DISABLE_COSTLY_NETWORKS is set, and there is
// a WiFi network with link-local IP address and a cellular network, then the
// cellular candidate will still be gathered.
TEST_F(BasicPortAllocatorTest,
       CellNotRemovedWhenCostlyNetworksDisabledAndWifiIsLinkLocal) {
  SocketAddress wifi_link_local("169.254.0.1", 0);
  SocketAddress cellular(IPAddress(0x12345601U), 0);
  AddInterface(wifi_link_local, "test_wlan0", rtc::ADAPTER_TYPE_WIFI);
  AddInterface(cellular, "test_cell0", rtc::ADAPTER_TYPE_CELLULAR);

  allocator().set_flags(cricket::PORTALLOCATOR_DISABLE_STUN |
                        cricket::PORTALLOCATOR_DISABLE_RELAY |
                        cricket::PORTALLOCATOR_DISABLE_TCP |
                        cricket::PORTALLOCATOR_DISABLE_COSTLY_NETWORKS);
  ASSERT_TRUE(CreateSession(cricket::ICE_CANDIDATE_COMPONENT_RTP));
  session_->StartGettingPorts();
  EXPECT_TRUE_SIMULATED_WAIT(candidate_allocation_done_,
                             kDefaultAllocationTimeout, fake_clock);
  // Make sure we got both wifi and cell candidates.
  EXPECT_EQ(2U, candidates_.size());
  EXPECT_TRUE(HasCandidate(candidates_, "local", "udp", wifi_link_local));
  EXPECT_TRUE(HasCandidate(candidates_, "local", "udp", cellular));
}

// Test that if both PORTALLOCATOR_DISABLE_COSTLY_NETWORKS is set, and there is
// a WiFi network with link-local IP address, a WiFi network with a normal IP
// address and a cellular network, then the cellular candidate will not be
// gathered.
TEST_F(BasicPortAllocatorTest,
       CellRemovedWhenCostlyNetworksDisabledAndBothWifisPresent) {
  SocketAddress wifi(IPAddress(0x12345600U), 0);
  SocketAddress wifi_link_local("169.254.0.1", 0);
  SocketAddress cellular(IPAddress(0x12345601U), 0);
  AddInterface(wifi, "test_wlan0", rtc::ADAPTER_TYPE_WIFI);
  AddInterface(wifi_link_local, "test_wlan1", rtc::ADAPTER_TYPE_WIFI);
  AddInterface(cellular, "test_cell0", rtc::ADAPTER_TYPE_CELLULAR);

  allocator().set_flags(cricket::PORTALLOCATOR_DISABLE_STUN |
                        cricket::PORTALLOCATOR_DISABLE_RELAY |
                        cricket::PORTALLOCATOR_DISABLE_TCP |
                        cricket::PORTALLOCATOR_DISABLE_COSTLY_NETWORKS);
  ASSERT_TRUE(CreateSession(cricket::ICE_CANDIDATE_COMPONENT_RTP));
  session_->StartGettingPorts();
  EXPECT_TRUE_SIMULATED_WAIT(candidate_allocation_done_,
                             kDefaultAllocationTimeout, fake_clock);
  // Make sure we got only wifi candidates.
  EXPECT_EQ(2U, candidates_.size());
  EXPECT_TRUE(HasCandidate(candidates_, "local", "udp", wifi));
  EXPECT_TRUE(HasCandidate(candidates_, "local", "udp", wifi_link_local));
}

// Test that the adapter types of the Ethernet and the VPN can be correctly
// identified so that the Ethernet has a lower network cost than the VPN, and
// the Ethernet is not filtered out if PORTALLOCATOR_DISABLE_COSTLY_NETWORKS is
// set.
TEST_F(BasicPortAllocatorTest,
       EthernetIsNotFilteredOutWhenCostlyNetworksDisabledAndVpnPresent) {
  AddInterface(kClientAddr, "eth0", rtc::ADAPTER_TYPE_ETHERNET);
  AddInterface(kClientAddr2, "tap0", rtc::ADAPTER_TYPE_VPN);
  allocator().set_flags(PORTALLOCATOR_DISABLE_COSTLY_NETWORKS |
                        PORTALLOCATOR_DISABLE_RELAY |
                        PORTALLOCATOR_DISABLE_TCP);
  ASSERT_TRUE(CreateSession(ICE_CANDIDATE_COMPONENT_RTP));
  session_->StartGettingPorts();
  ASSERT_TRUE_SIMULATED_WAIT(candidate_allocation_done_,
                             kDefaultAllocationTimeout, fake_clock);
  // The VPN tap0 network should be filtered out as a costly network, and we
  // should have a UDP port and a STUN port from the Ethernet eth0.
  ASSERT_EQ(2U, ports_.size());
  EXPECT_EQ(ports_[0]->Network()->name(), "eth0");
  EXPECT_EQ(ports_[1]->Network()->name(), "eth0");
}

// Test that no more than allocator.max_ipv6_networks() IPv6 networks are used
// to gather candidates.
TEST_F(BasicPortAllocatorTest, MaxIpv6NetworksLimitEnforced) {
  // Add three IPv6 network interfaces, but tell the allocator to only use two.
  allocator().set_max_ipv6_networks(2);
  AddInterface(kClientIPv6Addr, "eth0", rtc::ADAPTER_TYPE_ETHERNET);
  AddInterface(kClientIPv6Addr2, "eth1", rtc::ADAPTER_TYPE_ETHERNET);
  AddInterface(kClientIPv6Addr3, "eth2", rtc::ADAPTER_TYPE_ETHERNET);

  // To simplify the test, only gather UDP host candidates.
  allocator().set_flags(PORTALLOCATOR_ENABLE_IPV6 | PORTALLOCATOR_DISABLE_TCP |
                        PORTALLOCATOR_DISABLE_STUN |
                        PORTALLOCATOR_DISABLE_RELAY);

  ASSERT_TRUE(CreateSession(cricket::ICE_CANDIDATE_COMPONENT_RTP));
  session_->StartGettingPorts();
  EXPECT_TRUE_SIMULATED_WAIT(candidate_allocation_done_,
                             kDefaultAllocationTimeout, fake_clock);
  EXPECT_EQ(2U, candidates_.size());
  // Ensure the expected two interfaces (eth0 and eth1) were used.
  EXPECT_TRUE(HasCandidate(candidates_, "local", "udp", kClientIPv6Addr));
  EXPECT_TRUE(HasCandidate(candidates_, "local", "udp", kClientIPv6Addr2));
}

// Ensure that allocator.max_ipv6_networks() doesn't prevent IPv4 networks from
// being used.
TEST_F(BasicPortAllocatorTest, MaxIpv6NetworksLimitDoesNotImpactIpv4Networks) {
  // Set the "max IPv6" limit to 1, adding two IPv6 and two IPv4 networks.
  allocator().set_max_ipv6_networks(1);
  AddInterface(kClientIPv6Addr, "eth0", rtc::ADAPTER_TYPE_ETHERNET);
  AddInterface(kClientIPv6Addr2, "eth1", rtc::ADAPTER_TYPE_ETHERNET);
  AddInterface(kClientAddr, "eth2", rtc::ADAPTER_TYPE_ETHERNET);
  AddInterface(kClientAddr2, "eth3", rtc::ADAPTER_TYPE_ETHERNET);

  // To simplify the test, only gather UDP host candidates.
  allocator().set_flags(PORTALLOCATOR_ENABLE_IPV6 | PORTALLOCATOR_DISABLE_TCP |
                        PORTALLOCATOR_DISABLE_STUN |
                        PORTALLOCATOR_DISABLE_RELAY);

  ASSERT_TRUE(CreateSession(cricket::ICE_CANDIDATE_COMPONENT_RTP));
  session_->StartGettingPorts();
  EXPECT_TRUE_SIMULATED_WAIT(candidate_allocation_done_,
                             kDefaultAllocationTimeout, fake_clock);
  EXPECT_EQ(3U, candidates_.size());
  // Ensure that only one IPv6 interface was used, but both IPv4 interfaces
  // were used.
  EXPECT_TRUE(HasCandidate(candidates_, "local", "udp", kClientIPv6Addr));
  EXPECT_TRUE(HasCandidate(candidates_, "local", "udp", kClientAddr));
  EXPECT_TRUE(HasCandidate(candidates_, "local", "udp", kClientAddr2));
}

// Test that we could use loopback interface as host candidate.
TEST_F(BasicPortAllocatorTest, TestLoopbackNetworkInterface) {
  AddInterface(kLoopbackAddr, "test_loopback", rtc::ADAPTER_TYPE_LOOPBACK);
  allocator_->SetNetworkIgnoreMask(0);
  ASSERT_TRUE(CreateSession(ICE_CANDIDATE_COMPONENT_RTP));
  session_->set_flags(PORTALLOCATOR_DISABLE_STUN | PORTALLOCATOR_DISABLE_RELAY |
                      PORTALLOCATOR_DISABLE_TCP);
  session_->StartGettingPorts();
  EXPECT_TRUE_SIMULATED_WAIT(candidate_allocation_done_,
                             kDefaultAllocationTimeout, fake_clock);
  EXPECT_EQ(1U, candidates_.size());
}

// Tests that we can get all the desired addresses successfully.
TEST_F(BasicPortAllocatorTest, TestGetAllPortsWithMinimumStepDelay) {
  AddInterface(kClientAddr);
  ASSERT_TRUE(CreateSession(ICE_CANDIDATE_COMPONENT_RTP));
  session_->StartGettingPorts();
  ASSERT_TRUE_SIMULATED_WAIT(candidate_allocation_done_,
                             kDefaultAllocationTimeout, fake_clock);
  EXPECT_EQ(3U, candidates_.size());
  EXPECT_EQ(3U, ports_.size());
  EXPECT_TRUE(HasCandidate(candidates_, "local", "udp", kClientAddr));
  EXPECT_TRUE(HasCandidate(candidates_, "stun", "udp", kClientAddr));
  EXPECT_TRUE(HasCandidate(candidates_, "local", "tcp", kClientAddr));
}

// Test that when the same network interface is brought down and up, the
// port allocator session will restart a new allocation sequence if
// it is not stopped.
TEST_F(BasicPortAllocatorTest, TestSameNetworkDownAndUpWhenSessionNotStopped) {
  std::string if_name("test_net0");
  AddInterface(kClientAddr, if_name);
  ASSERT_TRUE(CreateSession(ICE_CANDIDATE_COMPONENT_RTP));
  session_->StartGettingPorts();
  ASSERT_TRUE_SIMULATED_WAIT(candidate_allocation_done_,
                             kDefaultAllocationTimeout, fake_clock);
  EXPECT_EQ(3U, candidates_.size());
  EXPECT_EQ(3U, ports_.size());
  candidate_allocation_done_ = false;
  candidates_.clear();
  ports_.clear();

  // Disable socket creation to simulate the network interface being down. When
  // no network interfaces are available, BasicPortAllocator will fall back to
  // binding to the "ANY" address, so we need to make sure that fails too.
  fss_->set_tcp_sockets_enabled(false);
  fss_->set_udp_sockets_enabled(false);
  RemoveInterface(kClientAddr);
  SIMULATED_WAIT(false, 1000, fake_clock);
  EXPECT_EQ(0U, candidates_.size());
  ports_.clear();
  candidate_allocation_done_ = false;

  // When the same interfaces are added again, new candidates/ports should be
  // generated.
  fss_->set_tcp_sockets_enabled(true);
  fss_->set_udp_sockets_enabled(true);
  AddInterface(kClientAddr, if_name);
  ASSERT_TRUE_SIMULATED_WAIT(candidate_allocation_done_,
                             kDefaultAllocationTimeout, fake_clock);
  EXPECT_EQ(3U, candidates_.size());
  EXPECT_EQ(3U, ports_.size());
}

// Test that when the same network interface is brought down and up, the
// port allocator session will not restart a new allocation sequence if
// it is stopped.
TEST_F(BasicPortAllocatorTest, TestSameNetworkDownAndUpWhenSessionStopped) {
  std::string if_name("test_net0");
  AddInterface(kClientAddr, if_name);
  ASSERT_TRUE(CreateSession(ICE_CANDIDATE_COMPONENT_RTP));
  session_->StartGettingPorts();
  ASSERT_TRUE_SIMULATED_WAIT(candidate_allocation_done_,
                             kDefaultAllocationTimeout, fake_clock);
  EXPECT_EQ(3U, candidates_.size());
  EXPECT_EQ(3U, ports_.size());
  session_->StopGettingPorts();
  candidates_.clear();
  ports_.clear();

  RemoveInterface(kClientAddr);
  // Wait one (simulated) second and then verify no new candidates have
  // appeared.
  SIMULATED_WAIT(false, 1000, fake_clock);
  EXPECT_EQ(0U, candidates_.size());
  EXPECT_EQ(0U, ports_.size());

  // When the same interfaces are added again, new candidates/ports should not
  // be generated because the session has stopped.
  AddInterface(kClientAddr, if_name);
  SIMULATED_WAIT(false, 1000, fake_clock);
  EXPECT_EQ(0U, candidates_.size());
  EXPECT_EQ(0U, ports_.size());
}

// Similar to the above tests, but tests a situation when sockets can't be
// bound to a network interface, then after a network change event can be.
// Related bug: https://bugs.chromium.org/p/webrtc/issues/detail?id=8256
TEST_F(BasicPortAllocatorTest, CandidatesRegatheredAfterBindingFails) {
  // Only test local ports to simplify test.
  ResetWithNoServersOrNat();
  // Provide a situation where the interface appears to be available, but
  // binding the sockets fails. See bug for description of when this can
  // happen.
  std::string if_name("test_net0");
  AddInterface(kClientAddr, if_name);
  fss_->set_tcp_sockets_enabled(false);
  fss_->set_udp_sockets_enabled(false);
  ASSERT_TRUE(CreateSession(ICE_CANDIDATE_COMPONENT_RTP));
  session_->StartGettingPorts();
  ASSERT_TRUE_SIMULATED_WAIT(candidate_allocation_done_,
                             kDefaultAllocationTimeout, fake_clock);
  // Make sure we actually prevented candidates from being gathered (other than
  // a single TCP active candidate, since that doesn't require creating a
  // socket).
  ASSERT_EQ(1U, candidates_.size());
  EXPECT_TRUE(HasCandidate(candidates_, "local", "tcp", kClientAddr));
  candidate_allocation_done_ = false;

  // Now simulate the interface coming up, with the newfound ability to bind
  // sockets.
  fss_->set_tcp_sockets_enabled(true);
  fss_->set_udp_sockets_enabled(true);
  AddInterface(kClientAddr, if_name);
  ASSERT_TRUE_SIMULATED_WAIT(candidate_allocation_done_,
                             kDefaultAllocationTimeout, fake_clock);
  // Should get UDP and TCP candidate.
  ASSERT_EQ(2U, candidates_.size());
  EXPECT_TRUE(HasCandidate(candidates_, "local", "udp", kClientAddr));
  // TODO(deadbeef): This is actually the same active TCP candidate as before.
  // We should extend this test to also verify that a server candidate is
  // gathered.
  EXPECT_TRUE(HasCandidate(candidates_, "local", "tcp", kClientAddr));
}

// Verify candidates with default step delay of 1sec.
TEST_F(BasicPortAllocatorTest, TestGetAllPortsWithOneSecondStepDelay) {
  AddInterface(kClientAddr);
  allocator_->set_step_delay(kDefaultStepDelay);
  ASSERT_TRUE(CreateSession(ICE_CANDIDATE_COMPONENT_RTP));
  session_->StartGettingPorts();
  ASSERT_EQ_SIMULATED_WAIT(2U, candidates_.size(), 1000, fake_clock);
  EXPECT_EQ(2U, ports_.size());
  ASSERT_EQ_SIMULATED_WAIT(3U, candidates_.size(), 2000, fake_clock);
  EXPECT_EQ(3U, ports_.size());

  ASSERT_EQ_SIMULATED_WAIT(3U, candidates_.size(), 1500, fake_clock);
  EXPECT_TRUE(HasCandidate(candidates_, "local", "tcp", kClientAddr));
  EXPECT_EQ(3U, ports_.size());
  EXPECT_TRUE(candidate_allocation_done_);
  // If we Stop gathering now, we shouldn't get a second "done" callback.
  session_->StopGettingPorts();
}

TEST_F(BasicPortAllocatorTest, TestSetupVideoRtpPortsWithNormalSendBuffers) {
  AddInterface(kClientAddr);
  ASSERT_TRUE(CreateSession(ICE_CANDIDATE_COMPONENT_RTP, CN_VIDEO));
  session_->StartGettingPorts();
  ASSERT_TRUE_SIMULATED_WAIT(candidate_allocation_done_,
                             kDefaultAllocationTimeout, fake_clock);
  EXPECT_EQ(3U, candidates_.size());
  // If we Stop gathering now, we shouldn't get a second "done" callback.
  session_->StopGettingPorts();

  // All ports should have unset send-buffer sizes.
  CheckSendBufferSizesOfAllPorts(-1);
}

// Tests that we can get callback after StopGetAllPorts when called in the
// middle of gathering.
TEST_F(BasicPortAllocatorTest, TestStopGetAllPorts) {
  AddInterface(kClientAddr);
  ASSERT_TRUE(CreateSession(ICE_CANDIDATE_COMPONENT_RTP));
  session_->StartGettingPorts();
  ASSERT_EQ_SIMULATED_WAIT(2U, candidates_.size(), kDefaultAllocationTimeout,
                           fake_clock);
  EXPECT_EQ(2U, ports_.size());
  session_->StopGettingPorts();
  EXPECT_TRUE_SIMULATED_WAIT(candidate_allocation_done_,
                             kDefaultAllocationTimeout, fake_clock);
}

// Test that we restrict client ports appropriately when a port range is set.
// We check the candidates for udp/stun/tcp ports, and the from address
// for relay ports.
TEST_F(BasicPortAllocatorTest, TestGetAllPortsPortRange) {
  AddInterface(kClientAddr);
  // Check that an invalid port range fails.
  EXPECT_FALSE(SetPortRange(kMaxPort, kMinPort));
  // Check that a null port range succeeds.
  EXPECT_TRUE(SetPortRange(0, 0));
  // Check that a valid port range succeeds.
  EXPECT_TRUE(SetPortRange(kMinPort, kMaxPort));
  ASSERT_TRUE(CreateSession(ICE_CANDIDATE_COMPONENT_RTP));
  session_->StartGettingPorts();
  ASSERT_TRUE_SIMULATED_WAIT(candidate_allocation_done_,
                             kDefaultAllocationTimeout, fake_clock);
  EXPECT_EQ(3U, candidates_.size());
  EXPECT_EQ(3U, ports_.size());

  int num_nonrelay_candidates = 0;
  for (const Candidate& candidate : candidates_) {
    // Check the port number for the UDP/STUN/TCP port objects.
    if (candidate.type() != RELAY_PORT_TYPE) {
      EXPECT_TRUE(CheckPort(candidate.address(), kMinPort, kMaxPort));
      ++num_nonrelay_candidates;
    }
  }
  EXPECT_EQ(3, num_nonrelay_candidates);
}

// Test that if we have no network adapters, we bind to the ANY address and
// still get non-host candidates.
TEST_F(BasicPortAllocatorTest, TestGetAllPortsNoAdapters) {
  // Default config uses GTURN and no NAT, so replace that with the
  // desired setup (NAT, STUN server, TURN server, UDP/TCP).
  ResetWithStunServerAndNat(kStunAddr);
  turn_server_.AddInternalSocket(kTurnTcpIntAddr, PROTO_TCP);
  AddTurnServers(kTurnUdpIntAddr, kTurnTcpIntAddr);
  AddTurnServers(kTurnUdpIntIPv6Addr, kTurnTcpIntIPv6Addr);
  ASSERT_TRUE(CreateSession(ICE_CANDIDATE_COMPONENT_RTP));
  session_->StartGettingPorts();
  EXPECT_TRUE_SIMULATED_WAIT(candidate_allocation_done_,
                             kDefaultAllocationTimeout, fake_clock);
  EXPECT_EQ(4U, ports_.size());
  EXPECT_EQ(1, CountPorts(ports_, "stun", PROTO_UDP, kAnyAddr));
  EXPECT_EQ(1, CountPorts(ports_, "local", PROTO_TCP, kAnyAddr));
  // Two TURN ports, using UDP/TCP for the first hop to the TURN server.
  EXPECT_EQ(1, CountPorts(ports_, "relay", PROTO_UDP, kAnyAddr));
  EXPECT_EQ(1, CountPorts(ports_, "relay", PROTO_TCP, kAnyAddr));
  // The "any" address port should be in the signaled ready ports, but the host
  // candidate for it is useless and shouldn't be signaled. So we only have
  // STUN/TURN candidates.
  EXPECT_EQ(3U, candidates_.size());
  EXPECT_TRUE(HasCandidate(candidates_, "stun", "udp",
                           rtc::SocketAddress(kNatUdpAddr.ipaddr(), 0)));
  // Again, two TURN candidates, using UDP/TCP for the first hop to the TURN
  // server.
  EXPECT_EQ(2,
            CountCandidates(candidates_, "relay", "udp",
                            rtc::SocketAddress(kTurnUdpExtAddr.ipaddr(), 0)));
}

// Test that when enumeration is disabled, we should not have any ports when
// candidate_filter() is set to CF_RELAY and no relay is specified.
TEST_F(BasicPortAllocatorTest,
       TestDisableAdapterEnumerationWithoutNatRelayTransportOnly) {
  ResetWithStunServerNoNat(kStunAddr);
  allocator().SetCandidateFilter(CF_RELAY);
  // Expect to see no ports and no candidates.
  CheckDisableAdapterEnumeration(0U, rtc::IPAddress(), rtc::IPAddress(),
                                 rtc::IPAddress(), rtc::IPAddress());
}

// Test that even with multiple interfaces, the result should still be a single
// default private, one STUN and one TURN candidate since we bind to any address
// (i.e. all 0s).
TEST_F(BasicPortAllocatorTest,
       TestDisableAdapterEnumerationBehindNatMultipleInterfaces) {
  AddInterface(kPrivateAddr);
  AddInterface(kPrivateAddr2);
  ResetWithStunServerAndNat(kStunAddr);
  AddTurnServers(kTurnUdpIntAddr, rtc::SocketAddress());

  // Enable IPv6 here. Since the network_manager doesn't have IPv6 default
  // address set and we have no IPv6 STUN server, there should be no IPv6
  // candidates.
  ASSERT_TRUE(CreateSession(ICE_CANDIDATE_COMPONENT_RTP));
  session_->set_flags(PORTALLOCATOR_ENABLE_IPV6);

  // Expect to see 3 ports for IPv4: HOST/STUN, TURN/UDP and TCP ports, 2 ports
  // for IPv6: HOST, and TCP. Only IPv4 candidates: a default private, STUN and
  // TURN/UDP candidates.
  CheckDisableAdapterEnumeration(5U, kPrivateAddr.ipaddr(),
                                 kNatUdpAddr.ipaddr(), kTurnUdpExtAddr.ipaddr(),
                                 rtc::IPAddress());
}

// Test that we should get a default private, STUN, TURN/UDP and TURN/TCP
// candidates when both TURN/UDP and TURN/TCP servers are specified.
TEST_F(BasicPortAllocatorTest, TestDisableAdapterEnumerationBehindNatWithTcp) {
  turn_server_.AddInternalSocket(kTurnTcpIntAddr, PROTO_TCP);
  AddInterface(kPrivateAddr);
  ResetWithStunServerAndNat(kStunAddr);
  AddTurnServers(kTurnUdpIntAddr, kTurnTcpIntAddr);
  // Expect to see 4 ports - STUN, TURN/UDP, TURN/TCP and TCP port. A default
  // private, STUN, TURN/UDP, and TURN/TCP candidates.
  CheckDisableAdapterEnumeration(4U, kPrivateAddr.ipaddr(),
                                 kNatUdpAddr.ipaddr(), kTurnUdpExtAddr.ipaddr(),
                                 kTurnUdpExtAddr.ipaddr());
}

// Test that when adapter enumeration is disabled, for endpoints without
// STUN/TURN specified, a default private candidate is still generated.
TEST_F(BasicPortAllocatorTest,
       TestDisableAdapterEnumerationWithoutNatOrServers) {
  ResetWithNoServersOrNat();
  // Expect to see 2 ports: STUN and TCP ports, one default private candidate.
  CheckDisableAdapterEnumeration(2U, kPrivateAddr.ipaddr(), rtc::IPAddress(),
                                 rtc::IPAddress(), rtc::IPAddress());
}

// Test that when adapter enumeration is disabled, with
// PORTALLOCATOR_DISABLE_LOCALHOST_CANDIDATE specified, for endpoints not behind
// a NAT, there is no local candidate.
TEST_F(BasicPortAllocatorTest,
       TestDisableAdapterEnumerationWithoutNatLocalhostCandidateDisabled) {
  ResetWithStunServerNoNat(kStunAddr);
  ASSERT_TRUE(CreateSession(ICE_CANDIDATE_COMPONENT_RTP));
  session_->set_flags(PORTALLOCATOR_DISABLE_DEFAULT_LOCAL_CANDIDATE);
  // Expect to see 2 ports: STUN and TCP ports, localhost candidate and STUN
  // candidate.
  CheckDisableAdapterEnumeration(2U, rtc::IPAddress(), rtc::IPAddress(),
                                 rtc::IPAddress(), rtc::IPAddress());
}

// Test that when adapter enumeration is disabled, with
// PORTALLOCATOR_DISABLE_LOCALHOST_CANDIDATE specified, for endpoints not behind
// a NAT, there is no local candidate. However, this specified default route
// (kClientAddr) which was discovered when sending STUN requests, will become
// the srflx addresses.
TEST_F(BasicPortAllocatorTest,
       TestDisableAdapterEnumerationWithoutNatLocalhostCandDisabledDiffRoute) {
  ResetWithStunServerNoNat(kStunAddr);
  AddInterfaceAsDefaultSourceAddresss(kClientAddr);
  ASSERT_TRUE(CreateSession(ICE_CANDIDATE_COMPONENT_RTP));
  session_->set_flags(PORTALLOCATOR_DISABLE_DEFAULT_LOCAL_CANDIDATE);
  // Expect to see 2 ports: STUN and TCP ports, localhost candidate and STUN
  // candidate.
  CheckDisableAdapterEnumeration(2U, rtc::IPAddress(), kClientAddr.ipaddr(),
                                 rtc::IPAddress(), rtc::IPAddress());
}

// Test that when adapter enumeration is disabled, with
// PORTALLOCATOR_DISABLE_LOCALHOST_CANDIDATE specified, for endpoints behind a
// NAT, there is only one STUN candidate.
TEST_F(BasicPortAllocatorTest,
       TestDisableAdapterEnumerationWithNatLocalhostCandidateDisabled) {
  ResetWithStunServerAndNat(kStunAddr);
  ASSERT_TRUE(CreateSession(ICE_CANDIDATE_COMPONENT_RTP));
  session_->set_flags(PORTALLOCATOR_DISABLE_DEFAULT_LOCAL_CANDIDATE);
  // Expect to see 2 ports: STUN and TCP ports, and single STUN candidate.
  CheckDisableAdapterEnumeration(2U, rtc::IPAddress(), kNatUdpAddr.ipaddr(),
                                 rtc::IPAddress(), rtc::IPAddress());
}

// Test that we disable relay over UDP, and only TCP is used when connecting to
// the relay server.
TEST_F(BasicPortAllocatorTest, TestDisableUdpTurn) {
  turn_server_.AddInternalSocket(kTurnTcpIntAddr, PROTO_TCP);
  AddInterface(kClientAddr);
  ResetWithStunServerAndNat(kStunAddr);
  AddTurnServers(kTurnUdpIntAddr, kTurnTcpIntAddr);
  ASSERT_TRUE(CreateSession(ICE_CANDIDATE_COMPONENT_RTP));
  session_->set_flags(PORTALLOCATOR_DISABLE_UDP_RELAY |
                      PORTALLOCATOR_DISABLE_UDP | PORTALLOCATOR_DISABLE_STUN |
                      PORTALLOCATOR_ENABLE_SHARED_SOCKET);

  session_->StartGettingPorts();
  EXPECT_TRUE_SIMULATED_WAIT(candidate_allocation_done_,
                             kDefaultAllocationTimeout, fake_clock);

  // Expect to see 2 ports and 2 candidates - TURN/TCP and TCP ports, TCP and
  // TURN/TCP candidates.
  EXPECT_EQ(2U, ports_.size());
  EXPECT_EQ(2U, candidates_.size());
  Candidate turn_candidate;
  EXPECT_TRUE(FindCandidate(candidates_, "relay", "udp", kTurnUdpExtAddr,
                            &turn_candidate));
  // The TURN candidate should use TCP to contact the TURN server.
  EXPECT_EQ(TCP_PROTOCOL_NAME, turn_candidate.relay_protocol());
  EXPECT_TRUE(HasCandidate(candidates_, "local", "tcp", kClientAddr));
}

// Test that we can get OnCandidatesAllocationDone callback when all the ports
// are disabled.
TEST_F(BasicPortAllocatorTest, TestDisableAllPorts) {
  AddInterface(kClientAddr);
  ASSERT_TRUE(CreateSession(ICE_CANDIDATE_COMPONENT_RTP));
  session_->set_flags(PORTALLOCATOR_DISABLE_UDP | PORTALLOCATOR_DISABLE_STUN |
                      PORTALLOCATOR_DISABLE_RELAY | PORTALLOCATOR_DISABLE_TCP);
  session_->StartGettingPorts();
  EXPECT_TRUE_SIMULATED_WAIT(candidate_allocation_done_, 1000, fake_clock);
  EXPECT_EQ(0U, candidates_.size());
}

// Test that we don't crash or malfunction if we can't create UDP sockets.
TEST_F(BasicPortAllocatorTest, TestGetAllPortsNoUdpSockets) {
  AddInterface(kClientAddr);
  fss_->set_udp_sockets_enabled(false);
  ASSERT_TRUE(CreateSession(1));
  session_->StartGettingPorts();
  ASSERT_TRUE_SIMULATED_WAIT(candidate_allocation_done_,
                             kDefaultAllocationTimeout, fake_clock);
  EXPECT_EQ(1U, candidates_.size());
  EXPECT_EQ(1U, ports_.size());
  EXPECT_TRUE(HasCandidate(candidates_, "local", "tcp", kClientAddr));
}

// Test that we don't crash or malfunction if we can't create UDP sockets or
// listen on TCP sockets. We still give out a local TCP address, since
// apparently this is needed for the remote side to accept our connection.
TEST_F(BasicPortAllocatorTest, TestGetAllPortsNoUdpSocketsNoTcpListen) {
  AddInterface(kClientAddr);
  fss_->set_udp_sockets_enabled(false);
  fss_->set_tcp_listen_enabled(false);
  ASSERT_TRUE(CreateSession(1));
  session_->StartGettingPorts();
  ASSERT_TRUE_SIMULATED_WAIT(candidate_allocation_done_,
                             kDefaultAllocationTimeout, fake_clock);
  EXPECT_EQ(1U, candidates_.size());
  EXPECT_EQ(1U, ports_.size());
  EXPECT_TRUE(HasCandidate(candidates_, "local", "tcp", kClientAddr));
}

// Test that we don't crash or malfunction if we can't create any sockets.
// TODO(deadbeef): Find a way to exit early here.
TEST_F(BasicPortAllocatorTest, TestGetAllPortsNoSockets) {
  AddInterface(kClientAddr);
  fss_->set_tcp_sockets_enabled(false);
  fss_->set_udp_sockets_enabled(false);
  ASSERT_TRUE(CreateSession(ICE_CANDIDATE_COMPONENT_RTP));
  session_->StartGettingPorts();
  SIMULATED_WAIT(candidates_.size() > 0, 2000, fake_clock);
  // TODO(deadbeef): Check candidate_allocation_done signal.
  // In case of Relay, ports creation will succeed but sockets will fail.
  // There is no error reporting from RelayEntry to handle this failure.
}

// Testing STUN timeout.
TEST_F(BasicPortAllocatorTest, TestGetAllPortsNoUdpAllowed) {
  fss_->AddRule(false, rtc::FP_UDP, rtc::FD_ANY, kClientAddr);
  AddInterface(kClientAddr);
  ASSERT_TRUE(CreateSession(ICE_CANDIDATE_COMPONENT_RTP));
  session_->StartGettingPorts();
  EXPECT_EQ_SIMULATED_WAIT(2U, candidates_.size(), kDefaultAllocationTimeout,
                           fake_clock);
  EXPECT_EQ(2U, ports_.size());
  EXPECT_TRUE(HasCandidate(candidates_, "local", "udp", kClientAddr));
  EXPECT_TRUE(HasCandidate(candidates_, "local", "tcp", kClientAddr));
  // We wait at least for a full STUN timeout, which
  // cricket::STUN_TOTAL_TIMEOUT seconds.
  EXPECT_TRUE_SIMULATED_WAIT(candidate_allocation_done_,
                             cricket::STUN_TOTAL_TIMEOUT, fake_clock);
  // No additional (STUN) candidates.
  EXPECT_EQ(2U, candidates_.size());
}

TEST_F(BasicPortAllocatorTest, TestCandidatePriorityOfMultipleInterfaces) {
  AddInterface(kClientAddr);
  AddInterface(kClientAddr2);
  // Allocating only host UDP ports. This is done purely for testing
  // convenience.
  allocator().set_flags(PORTALLOCATOR_DISABLE_TCP | PORTALLOCATOR_DISABLE_STUN |
                        PORTALLOCATOR_DISABLE_RELAY);
  ASSERT_TRUE(CreateSession(ICE_CANDIDATE_COMPONENT_RTP));
  session_->StartGettingPorts();
  EXPECT_TRUE_SIMULATED_WAIT(candidate_allocation_done_,
                             kDefaultAllocationTimeout, fake_clock);
  ASSERT_EQ(2U, candidates_.size());
  EXPECT_EQ(2U, ports_.size());
  // Candidates priorities should be different.
  EXPECT_NE(candidates_[0].priority(), candidates_[1].priority());
}

// Test to verify ICE restart process.
TEST_F(BasicPortAllocatorTest, TestGetAllPortsRestarts) {
  AddInterface(kClientAddr);
  ASSERT_TRUE(CreateSession(ICE_CANDIDATE_COMPONENT_RTP));
  session_->StartGettingPorts();
  EXPECT_TRUE_SIMULATED_WAIT(candidate_allocation_done_,
                             kDefaultAllocationTimeout, fake_clock);
  EXPECT_EQ(3U, candidates_.size());
  EXPECT_EQ(3U, ports_.size());
  // TODO(deadbeef): Extend this to verify ICE restart.
}

// Test that the allocator session uses the candidate filter it's created with,
// rather than the filter of its parent allocator.
// The filter of the allocator should only affect the next gathering phase,
// according to JSEP, which means the *next* allocator session returned.
TEST_F(BasicPortAllocatorTest, TestSessionUsesOwnCandidateFilter) {
  AddInterface(kClientAddr);
  ASSERT_TRUE(CreateSession(ICE_CANDIDATE_COMPONENT_RTP));
  // Set candidate filter *after* creating the session. Should have no effect.
  allocator().SetCandidateFilter(CF_RELAY);
  session_->StartGettingPorts();
  // 7 candidates and 4 ports is what we would normally get (see the
  // TestGetAllPorts* tests).
  EXPECT_TRUE_SIMULATED_WAIT(candidate_allocation_done_,
                             kDefaultAllocationTimeout, fake_clock);
  EXPECT_EQ(3U, candidates_.size());
  EXPECT_EQ(3U, ports_.size());
}

// Test ICE candidate filter mechanism with options Relay/Host/Reflexive.
// This test also verifies that when the allocator is only allowed to use
// relay (i.e. IceTransportsType is relay), the raddr is an empty
// address with the correct family. This is to prevent any local
// reflective address leakage in the sdp line.
TEST_F(BasicPortAllocatorTest, TestCandidateFilterWithRelayOnly) {
  AddInterface(kClientAddr);
  // GTURN is not configured here.
  ResetWithTurnServersNoNat(kTurnUdpIntAddr, rtc::SocketAddress());
  allocator().SetCandidateFilter(CF_RELAY);
  ASSERT_TRUE(CreateSession(ICE_CANDIDATE_COMPONENT_RTP));
  session_->StartGettingPorts();
  EXPECT_TRUE_SIMULATED_WAIT(candidate_allocation_done_,
                             kDefaultAllocationTimeout, fake_clock);
  EXPECT_TRUE(HasCandidate(candidates_, "relay", "udp",
                           rtc::SocketAddress(kTurnUdpExtAddr.ipaddr(), 0)));

  EXPECT_EQ(1U, candidates_.size());
  EXPECT_EQ(1U, ports_.size());  // Only Relay port will be in ready state.
  EXPECT_EQ(std::string(RELAY_PORT_TYPE), candidates_[0].type());
  EXPECT_EQ(
      candidates_[0].related_address(),
      rtc::EmptySocketAddressWithFamily(candidates_[0].address().family()));
}

TEST_F(BasicPortAllocatorTest, TestCandidateFilterWithHostOnly) {
  AddInterface(kClientAddr);
  allocator().set_flags(PORTALLOCATOR_ENABLE_SHARED_SOCKET);
  allocator().SetCandidateFilter(CF_HOST);
  ASSERT_TRUE(CreateSession(ICE_CANDIDATE_COMPONENT_RTP));
  session_->StartGettingPorts();
  EXPECT_TRUE_SIMULATED_WAIT(candidate_allocation_done_,
                             kDefaultAllocationTimeout, fake_clock);
  EXPECT_EQ(2U, candidates_.size());  // Host UDP/TCP candidates only.
  EXPECT_EQ(2U, ports_.size());       // UDP/TCP ports only.
  for (const Candidate& candidate : candidates_) {
    EXPECT_EQ(std::string(LOCAL_PORT_TYPE), candidate.type());
  }
}

// Host is behind the NAT.
TEST_F(BasicPortAllocatorTest, TestCandidateFilterWithReflexiveOnly) {
  AddInterface(kPrivateAddr);
  ResetWithStunServerAndNat(kStunAddr);

  allocator().set_flags(PORTALLOCATOR_ENABLE_SHARED_SOCKET);
  allocator().SetCandidateFilter(CF_REFLEXIVE);
  ASSERT_TRUE(CreateSession(ICE_CANDIDATE_COMPONENT_RTP));
  session_->StartGettingPorts();
  EXPECT_TRUE_SIMULATED_WAIT(candidate_allocation_done_,
                             kDefaultAllocationTimeout, fake_clock);
  // Host is behind NAT, no private address will be exposed. Hence only UDP
  // port with STUN candidate will be sent outside.
  EXPECT_EQ(1U, candidates_.size());  // Only STUN candidate.
  EXPECT_EQ(1U, ports_.size());       // Only UDP port will be in ready state.
  EXPECT_EQ(std::string(STUN_PORT_TYPE), candidates_[0].type());
  EXPECT_EQ(
      candidates_[0].related_address(),
      rtc::EmptySocketAddressWithFamily(candidates_[0].address().family()));
}

// Host is not behind the NAT.
TEST_F(BasicPortAllocatorTest, TestCandidateFilterWithReflexiveOnlyAndNoNAT) {
  AddInterface(kClientAddr);
  allocator().set_flags(PORTALLOCATOR_ENABLE_SHARED_SOCKET);
  allocator().SetCandidateFilter(CF_REFLEXIVE);
  ASSERT_TRUE(CreateSession(ICE_CANDIDATE_COMPONENT_RTP));
  session_->StartGettingPorts();
  EXPECT_TRUE_SIMULATED_WAIT(candidate_allocation_done_,
                             kDefaultAllocationTimeout, fake_clock);
  // Host has a public address, both UDP and TCP candidates will be exposed.
  EXPECT_EQ(2U, candidates_.size());  // Local UDP + TCP candidate.
  EXPECT_EQ(2U, ports_.size());  //  UDP and TCP ports will be in ready state.
  for (const Candidate& candidate : candidates_) {
    EXPECT_EQ(std::string(LOCAL_PORT_TYPE), candidate.type());
  }
}

// Test that we get the same ufrag and pwd for all candidates.
TEST_F(BasicPortAllocatorTest, TestEnableSharedUfrag) {
  AddInterface(kClientAddr);
  ASSERT_TRUE(CreateSession(ICE_CANDIDATE_COMPONENT_RTP));
  session_->StartGettingPorts();
  ASSERT_TRUE_SIMULATED_WAIT(candidate_allocation_done_,
                             kDefaultAllocationTimeout, fake_clock);
  EXPECT_EQ(3U, candidates_.size());
  EXPECT_TRUE(HasCandidate(candidates_, "local", "udp", kClientAddr));
  EXPECT_TRUE(HasCandidate(candidates_, "stun", "udp", kClientAddr));
  EXPECT_TRUE(HasCandidate(candidates_, "local", "tcp", kClientAddr));
  EXPECT_EQ(3U, ports_.size());
  for (const Candidate& candidate : candidates_) {
    EXPECT_EQ(kIceUfrag0, candidate.username());
    EXPECT_EQ(kIcePwd0, candidate.password());
  }
}

// Test that when PORTALLOCATOR_ENABLE_SHARED_SOCKET is enabled only one port
// is allocated for udp and stun. Also verify there is only one candidate
// (local) if stun candidate is same as local candidate, which will be the case
// in a public network like the below test.
TEST_F(BasicPortAllocatorTest, TestSharedSocketWithoutNat) {
  AddInterface(kClientAddr);
  allocator_->set_flags(allocator().flags() |
                        PORTALLOCATOR_ENABLE_SHARED_SOCKET);
  ASSERT_TRUE(CreateSession(ICE_CANDIDATE_COMPONENT_RTP));
  session_->StartGettingPorts();
  ASSERT_EQ_SIMULATED_WAIT(2U, candidates_.size(), kDefaultAllocationTimeout,
                           fake_clock);
  EXPECT_EQ(2U, ports_.size());
  EXPECT_TRUE(HasCandidate(candidates_, "local", "udp", kClientAddr));
  EXPECT_TRUE_SIMULATED_WAIT(candidate_allocation_done_,
                             kDefaultAllocationTimeout, fake_clock);
}

// Test that when PORTALLOCATOR_ENABLE_SHARED_SOCKET is enabled only one port
// is allocated for udp and stun. In this test we should expect both stun and
// local candidates as client behind a nat.
TEST_F(BasicPortAllocatorTest, TestSharedSocketWithNat) {
  AddInterface(kClientAddr);
  ResetWithStunServerAndNat(kStunAddr);

  allocator_->set_flags(allocator().flags() |
                        PORTALLOCATOR_ENABLE_SHARED_SOCKET);
  ASSERT_TRUE(CreateSession(ICE_CANDIDATE_COMPONENT_RTP));
  session_->StartGettingPorts();
  ASSERT_EQ_SIMULATED_WAIT(3U, candidates_.size(), kDefaultAllocationTimeout,
                           fake_clock);
  ASSERT_EQ(2U, ports_.size());
  EXPECT_TRUE(HasCandidate(candidates_, "local", "udp", kClientAddr));
  EXPECT_TRUE(HasCandidate(candidates_, "stun", "udp",
                           rtc::SocketAddress(kNatUdpAddr.ipaddr(), 0)));
  EXPECT_TRUE_SIMULATED_WAIT(candidate_allocation_done_,
                             kDefaultAllocationTimeout, fake_clock);
  EXPECT_EQ(3U, candidates_.size());
}

// Test TURN port in shared socket mode with UDP and TCP TURN server addresses.
TEST_F(BasicPortAllocatorTest, TestSharedSocketWithoutNatUsingTurn) {
  turn_server_.AddInternalSocket(kTurnTcpIntAddr, PROTO_TCP);
  AddInterface(kClientAddr);
  allocator_.reset(new BasicPortAllocator(
      &network_manager_,
      std::make_unique<rtc::BasicPacketSocketFactory>(fss_.get())));
  allocator_->Initialize();

  AddTurnServers(kTurnUdpIntAddr, kTurnTcpIntAddr);

  allocator_->set_step_delay(kMinimumStepDelay);
  allocator_->set_flags(allocator().flags() |
                        PORTALLOCATOR_ENABLE_SHARED_SOCKET |
                        PORTALLOCATOR_DISABLE_TCP);

  ASSERT_TRUE(CreateSession(ICE_CANDIDATE_COMPONENT_RTP));
  session_->StartGettingPorts();

  ASSERT_TRUE_SIMULATED_WAIT(candidate_allocation_done_,
                             kDefaultAllocationTimeout, fake_clock);
  ASSERT_EQ(3U, candidates_.size());
  ASSERT_EQ(3U, ports_.size());
  EXPECT_TRUE(HasCandidate(candidates_, "local", "udp", kClientAddr));
  EXPECT_TRUE(HasCandidate(candidates_, "relay", "udp",
                           rtc::SocketAddress(kTurnUdpExtAddr.ipaddr(), 0)));
  EXPECT_TRUE(HasCandidate(candidates_, "relay", "udp",
                           rtc::SocketAddress(kTurnUdpExtAddr.ipaddr(), 0)));
}

// Test that if the turn port prune policy is PRUNE_BASED_ON_PRIORITY, TCP TURN
// port will not be used if UDP TurnPort is used, given that TCP TURN port
// becomes ready first.
TEST_F(BasicPortAllocatorTest,
       TestUdpTurnPortPrunesTcpTurnPortWithTcpPortReadyFirst) {
  // UDP has longer delay than TCP so that TCP TURN port becomes ready first.
  virtual_socket_server()->SetDelayOnAddress(kTurnUdpIntAddr, 200);
  virtual_socket_server()->SetDelayOnAddress(kTurnTcpIntAddr, 100);

  TestTurnPortPrunesWithUdpAndTcpPorts(webrtc::PRUNE_BASED_ON_PRIORITY,
                                       true /* tcp_pruned */);
}

// Test that if turn port prune policy is PRUNE_BASED_ON_PRIORITY, TCP TURN port
// will not be used if UDP TurnPort is used, given that UDP TURN port becomes
// ready first.
TEST_F(BasicPortAllocatorTest,
       TestUdpTurnPortPrunesTcpTurnPortsWithUdpPortReadyFirst) {
  // UDP has shorter delay than TCP so that UDP TURN port becomes ready first.
  virtual_socket_server()->SetDelayOnAddress(kTurnUdpIntAddr, 100);
  virtual_socket_server()->SetDelayOnAddress(kTurnTcpIntAddr, 200);

  TestTurnPortPrunesWithUdpAndTcpPorts(webrtc::PRUNE_BASED_ON_PRIORITY,
                                       true /* tcp_pruned */);
}

// Test that if turn_port_prune policy is KEEP_FIRST_READY, the first ready port
// will be kept regardless of the priority.
TEST_F(BasicPortAllocatorTest,
       TestUdpTurnPortPrunesTcpTurnPortIfUdpReadyFirst) {
  // UDP has shorter delay than TCP so that UDP TURN port becomes ready first.
  virtual_socket_server()->SetDelayOnAddress(kTurnUdpIntAddr, 100);
  virtual_socket_server()->SetDelayOnAddress(kTurnTcpIntAddr, 200);

  TestTurnPortPrunesWithUdpAndTcpPorts(webrtc::KEEP_FIRST_READY,
                                       true /* tcp_pruned */);
}

// Test that if turn_port_prune policy is KEEP_FIRST_READY, the first ready port
// will be kept regardless of the priority.
TEST_F(BasicPortAllocatorTest,
       TestTcpTurnPortPrunesUdpTurnPortIfTcpReadyFirst) {
  // UDP has longer delay than TCP so that TCP TURN port becomes ready first.
  virtual_socket_server()->SetDelayOnAddress(kTurnUdpIntAddr, 200);
  virtual_socket_server()->SetDelayOnAddress(kTurnTcpIntAddr, 100);

  TestTurnPortPrunesWithUdpAndTcpPorts(webrtc::KEEP_FIRST_READY,
                                       false /* tcp_pruned */);
}

// Tests that if turn port prune policy is PRUNE_BASED_ON_PRIORITY, IPv4
// TurnPort will not be used if IPv6 TurnPort is used, given that IPv4 TURN port
// becomes ready first.
TEST_F(BasicPortAllocatorTest,
       TestIPv6TurnPortPrunesIPv4TurnPortWithIPv4PortReadyFirst) {
  // IPv6 has longer delay than IPv4, so that IPv4 TURN port becomes ready
  // first.
  virtual_socket_server()->SetDelayOnAddress(kTurnUdpIntAddr, 100);
  virtual_socket_server()->SetDelayOnAddress(kTurnUdpIntIPv6Addr, 200);

  TestIPv6TurnPortPrunesIPv4TurnPort();
}

// Tests that if turn port prune policy is PRUNE_BASED_ON_PRIORITY, IPv4
// TurnPort will not be used if IPv6 TurnPort is used, given that IPv6 TURN port
// becomes ready first.
TEST_F(BasicPortAllocatorTest,
       TestIPv6TurnPortPrunesIPv4TurnPortWithIPv6PortReadyFirst) {
  // IPv6 has longer delay than IPv4, so that IPv6 TURN port becomes ready
  // first.
  virtual_socket_server()->SetDelayOnAddress(kTurnUdpIntAddr, 200);
  virtual_socket_server()->SetDelayOnAddress(kTurnUdpIntIPv6Addr, 100);

  TestIPv6TurnPortPrunesIPv4TurnPort();
}

// Tests that if turn port prune policy is PRUNE_BASED_ON_PRIORITY, each network
// interface will has its own set of TurnPorts based on their priorities, in the
// default case where no transit delay is set.
TEST_F(BasicPortAllocatorTest, TestEachInterfaceHasItsOwnTurnPortsNoDelay) {
  TestEachInterfaceHasItsOwnTurnPorts();
}

// Tests that if turn port prune policy is PRUNE_BASED_ON_PRIORITY, each network
// interface will has its own set of TurnPorts based on their priorities, given
// that IPv4/TCP TURN port becomes ready first.
TEST_F(BasicPortAllocatorTest,
       TestEachInterfaceHasItsOwnTurnPortsWithTcpIPv4ReadyFirst) {
  // IPv6/UDP have longer delay than IPv4/TCP, so that IPv4/TCP TURN port
  // becomes ready last.
  virtual_socket_server()->SetDelayOnAddress(kTurnTcpIntAddr, 10);
  virtual_socket_server()->SetDelayOnAddress(kTurnUdpIntAddr, 100);
  virtual_socket_server()->SetDelayOnAddress(kTurnTcpIntIPv6Addr, 20);
  virtual_socket_server()->SetDelayOnAddress(kTurnUdpIntIPv6Addr, 300);

  TestEachInterfaceHasItsOwnTurnPorts();
}

// Testing DNS resolve for the TURN server, this will test AllocationSequence
// handling the unresolved address signal from TurnPort.
// TODO(pthatcher): Make this test work with SIMULATED_WAIT. It
// appears that it doesn't currently because of the DNS look up not
// using the fake clock.
TEST_F(BasicPortAllocatorTestWithRealClock,
       TestSharedSocketWithServerAddressResolve) {
  // This test relies on a real query for "localhost", so it won't work on an
  // IPv6-only machine.
  MAYBE_SKIP_IPV4;
  turn_server_.AddInternalSocket(rtc::SocketAddress("127.0.0.1", 3478),
                                 PROTO_UDP);
  AddInterface(kClientAddr);
  allocator_.reset(new BasicPortAllocator(
      &network_manager_,
      std::make_unique<rtc::BasicPacketSocketFactory>(fss_.get())));
  allocator_->Initialize();
  RelayServerConfig turn_server;
  RelayCredentials credentials(kTurnUsername, kTurnPassword);
  turn_server.credentials = credentials;
  turn_server.ports.push_back(
      ProtocolAddress(rtc::SocketAddress("localhost", 3478), PROTO_UDP));
  allocator_->AddTurnServerForTesting(turn_server);

  allocator_->set_step_delay(kMinimumStepDelay);
  allocator_->set_flags(allocator().flags() |
                        PORTALLOCATOR_ENABLE_SHARED_SOCKET |
                        PORTALLOCATOR_DISABLE_TCP);

  ASSERT_TRUE(CreateSession(ICE_CANDIDATE_COMPONENT_RTP));
  session_->StartGettingPorts();

  EXPECT_EQ_WAIT(2U, ports_.size(), kDefaultAllocationTimeout);
}

// Test that when PORTALLOCATOR_ENABLE_SHARED_SOCKET is enabled only one port
// is allocated for udp/stun/turn. In this test we should expect all local,
// stun and turn candidates.
TEST_F(BasicPortAllocatorTest, TestSharedSocketWithNatUsingTurn) {
  AddInterface(kClientAddr);
  ResetWithStunServerAndNat(kStunAddr);

  AddTurnServers(kTurnUdpIntAddr, rtc::SocketAddress());

  allocator_->set_flags(allocator().flags() |
                        PORTALLOCATOR_ENABLE_SHARED_SOCKET |
                        PORTALLOCATOR_DISABLE_TCP);

  ASSERT_TRUE(CreateSession(ICE_CANDIDATE_COMPONENT_RTP));
  session_->StartGettingPorts();

  ASSERT_TRUE_SIMULATED_WAIT(candidate_allocation_done_,
                             kDefaultAllocationTimeout, fake_clock);
  EXPECT_EQ(3U, candidates_.size());
  ASSERT_EQ(2U, ports_.size());
  EXPECT_TRUE(HasCandidate(candidates_, "local", "udp", kClientAddr));
  EXPECT_TRUE(HasCandidate(candidates_, "stun", "udp",
                           rtc::SocketAddress(kNatUdpAddr.ipaddr(), 0)));
  EXPECT_TRUE(HasCandidate(candidates_, "relay", "udp",
                           rtc::SocketAddress(kTurnUdpExtAddr.ipaddr(), 0)));
  EXPECT_TRUE_SIMULATED_WAIT(candidate_allocation_done_,
                             kDefaultAllocationTimeout, fake_clock);
  // Local port will be created first and then TURN port.
  // TODO(deadbeef): This isn't something the BasicPortAllocator API contract
  // guarantees...
  EXPECT_EQ(2U, ports_[0]->Candidates().size());
  EXPECT_EQ(1U, ports_[1]->Candidates().size());
}

// Test that when PORTALLOCATOR_ENABLE_SHARED_SOCKET is enabled and the TURN
// server is also used as the STUN server, we should get 'local', 'stun', and
// 'relay' candidates.
TEST_F(BasicPortAllocatorTest, TestSharedSocketWithNatUsingTurnAsStun) {
  AddInterface(kClientAddr);
  // Use an empty SocketAddress to add a NAT without STUN server.
  ResetWithStunServerAndNat(SocketAddress());
  AddTurnServers(kTurnUdpIntAddr, rtc::SocketAddress());

  // Must set the step delay to 0 to make sure the relay allocation phase is
  // started before the STUN candidates are obtained, so that the STUN binding
  // response is processed when both StunPort and TurnPort exist to reproduce
  // webrtc issue 3537.
  allocator_->set_step_delay(0);
  allocator_->set_flags(allocator().flags() |
                        PORTALLOCATOR_ENABLE_SHARED_SOCKET |
                        PORTALLOCATOR_DISABLE_TCP);

  ASSERT_TRUE(CreateSession(ICE_CANDIDATE_COMPONENT_RTP));
  session_->StartGettingPorts();

  ASSERT_TRUE_SIMULATED_WAIT(candidate_allocation_done_,
                             kDefaultAllocationTimeout, fake_clock);
  EXPECT_EQ(3U, candidates_.size());
  EXPECT_TRUE(HasCandidate(candidates_, "local", "udp", kClientAddr));
  Candidate stun_candidate;
  EXPECT_TRUE(FindCandidate(candidates_, "stun", "udp",
                            rtc::SocketAddress(kNatUdpAddr.ipaddr(), 0),
                            &stun_candidate));
  EXPECT_TRUE(HasCandidateWithRelatedAddr(
      candidates_, "relay", "udp",
      rtc::SocketAddress(kTurnUdpExtAddr.ipaddr(), 0),
      stun_candidate.address()));

  // Local port will be created first and then TURN port.
  // TODO(deadbeef): This isn't something the BasicPortAllocator API contract
  // guarantees...
  EXPECT_EQ(2U, ports_[0]->Candidates().size());
  EXPECT_EQ(1U, ports_[1]->Candidates().size());
}

// Test that when only a TCP TURN server is available, we do NOT use it as
// a UDP STUN server, as this could leak our IP address. Thus we should only
// expect two ports, a UDPPort and TurnPort.
TEST_F(BasicPortAllocatorTest, TestSharedSocketWithNatUsingTurnTcpOnly) {
  turn_server_.AddInternalSocket(kTurnTcpIntAddr, PROTO_TCP);
  AddInterface(kClientAddr);
  ResetWithStunServerAndNat(rtc::SocketAddress());
  AddTurnServers(rtc::SocketAddress(), kTurnTcpIntAddr);

  allocator_->set_flags(allocator().flags() |
                        PORTALLOCATOR_ENABLE_SHARED_SOCKET |
                        PORTALLOCATOR_DISABLE_TCP);

  ASSERT_TRUE(CreateSession(ICE_CANDIDATE_COMPONENT_RTP));
  session_->StartGettingPorts();

  ASSERT_TRUE_SIMULATED_WAIT(candidate_allocation_done_,
                             kDefaultAllocationTimeout, fake_clock);
  EXPECT_EQ(2U, candidates_.size());
  ASSERT_EQ(2U, ports_.size());
  EXPECT_TRUE(HasCandidate(candidates_, "local", "udp", kClientAddr));
  EXPECT_TRUE(HasCandidate(candidates_, "relay", "udp",
                           rtc::SocketAddress(kTurnUdpExtAddr.ipaddr(), 0)));
  EXPECT_EQ(1U, ports_[0]->Candidates().size());
  EXPECT_EQ(1U, ports_[1]->Candidates().size());
}

// Test that even when PORTALLOCATOR_ENABLE_SHARED_SOCKET is NOT enabled, the
// TURN server is used as the STUN server and we get 'local', 'stun', and
// 'relay' candidates.
// TODO(deadbeef): Remove this test when support for non-shared socket mode
// is removed.
TEST_F(BasicPortAllocatorTest, TestNonSharedSocketWithNatUsingTurnAsStun) {
  AddInterface(kClientAddr);
  // Use an empty SocketAddress to add a NAT without STUN server.
  ResetWithStunServerAndNat(SocketAddress());
  AddTurnServers(kTurnUdpIntAddr, rtc::SocketAddress());

  allocator_->set_flags(allocator().flags() | PORTALLOCATOR_DISABLE_TCP);

  ASSERT_TRUE(CreateSession(ICE_CANDIDATE_COMPONENT_RTP));
  session_->StartGettingPorts();

  ASSERT_TRUE_SIMULATED_WAIT(candidate_allocation_done_,
                             kDefaultAllocationTimeout, fake_clock);
  EXPECT_EQ(3U, candidates_.size());
  ASSERT_EQ(3U, ports_.size());
  EXPECT_TRUE(HasCandidate(candidates_, "local", "udp", kClientAddr));
  Candidate stun_candidate;
  EXPECT_TRUE(FindCandidate(candidates_, "stun", "udp",
                            rtc::SocketAddress(kNatUdpAddr.ipaddr(), 0),
                            &stun_candidate));
  Candidate turn_candidate;
  EXPECT_TRUE(FindCandidate(candidates_, "relay", "udp",
                            rtc::SocketAddress(kTurnUdpExtAddr.ipaddr(), 0),
                            &turn_candidate));
  // Not using shared socket, so the STUN request's server reflexive address
  // should be different than the TURN request's server reflexive address.
  EXPECT_NE(turn_candidate.related_address(), stun_candidate.address());

  EXPECT_EQ(1U, ports_[0]->Candidates().size());
  EXPECT_EQ(1U, ports_[1]->Candidates().size());
  EXPECT_EQ(1U, ports_[2]->Candidates().size());
}

// Test that even when both a STUN and TURN server are configured, the TURN
// server is used as a STUN server and we get a 'stun' candidate.
TEST_F(BasicPortAllocatorTest, TestSharedSocketWithNatUsingTurnAndStun) {
  AddInterface(kClientAddr);
  // Configure with STUN server but destroy it, so we can ensure that it's
  // the TURN server actually being used as a STUN server.
  ResetWithStunServerAndNat(kStunAddr);
  stun_server_.reset();
  AddTurnServers(kTurnUdpIntAddr, rtc::SocketAddress());

  allocator_->set_flags(allocator().flags() |
                        PORTALLOCATOR_ENABLE_SHARED_SOCKET |
                        PORTALLOCATOR_DISABLE_TCP);

  ASSERT_TRUE(CreateSession(ICE_CANDIDATE_COMPONENT_RTP));
  session_->StartGettingPorts();

  ASSERT_EQ_SIMULATED_WAIT(3U, candidates_.size(), kDefaultAllocationTimeout,
                           fake_clock);
  EXPECT_TRUE(HasCandidate(candidates_, "local", "udp", kClientAddr));
  Candidate stun_candidate;
  EXPECT_TRUE(FindCandidate(candidates_, "stun", "udp",
                            rtc::SocketAddress(kNatUdpAddr.ipaddr(), 0),
                            &stun_candidate));
  EXPECT_TRUE(HasCandidateWithRelatedAddr(
      candidates_, "relay", "udp",
      rtc::SocketAddress(kTurnUdpExtAddr.ipaddr(), 0),
      stun_candidate.address()));

  // Don't bother waiting for STUN timeout, since we already verified
  // that we got a STUN candidate from the TURN server.
}

// This test verifies when PORTALLOCATOR_ENABLE_SHARED_SOCKET flag is enabled
// and fail to generate STUN candidate, local UDP candidate is generated
// properly.
TEST_F(BasicPortAllocatorTest, TestSharedSocketNoUdpAllowed) {
  allocator().set_flags(allocator().flags() | PORTALLOCATOR_DISABLE_RELAY |
                        PORTALLOCATOR_DISABLE_TCP |
                        PORTALLOCATOR_ENABLE_SHARED_SOCKET);
  fss_->AddRule(false, rtc::FP_UDP, rtc::FD_ANY, kClientAddr);
  AddInterface(kClientAddr);
  ASSERT_TRUE(CreateSession(ICE_CANDIDATE_COMPONENT_RTP));
  session_->StartGettingPorts();
  ASSERT_EQ_SIMULATED_WAIT(1U, ports_.size(), kDefaultAllocationTimeout,
                           fake_clock);
  EXPECT_EQ(1U, candidates_.size());
  EXPECT_TRUE(HasCandidate(candidates_, "local", "udp", kClientAddr));
  // STUN timeout is 9.5sec. We need to wait to get candidate done signal.
  EXPECT_TRUE_SIMULATED_WAIT(candidate_allocation_done_, kStunTimeoutMs,
                             fake_clock);
  EXPECT_EQ(1U, candidates_.size());
}

// Test that when the NetworkManager doesn't have permission to enumerate
// adapters, the PORTALLOCATOR_DISABLE_ADAPTER_ENUMERATION is specified
// automatically.
TEST_F(BasicPortAllocatorTest, TestNetworkPermissionBlocked) {
  network_manager_.set_default_local_addresses(kPrivateAddr.ipaddr(),
                                               rtc::IPAddress());
  network_manager_.set_enumeration_permission(
      rtc::NetworkManager::ENUMERATION_BLOCKED);
  allocator().set_flags(allocator().flags() | PORTALLOCATOR_DISABLE_RELAY |
                        PORTALLOCATOR_DISABLE_TCP |
                        PORTALLOCATOR_ENABLE_SHARED_SOCKET);
  EXPECT_EQ(0U,
            allocator_->flags() & PORTALLOCATOR_DISABLE_ADAPTER_ENUMERATION);
  ASSERT_TRUE(CreateSession(ICE_CANDIDATE_COMPONENT_RTP));
  EXPECT_EQ(0U, session_->flags() & PORTALLOCATOR_DISABLE_ADAPTER_ENUMERATION);
  session_->StartGettingPorts();
  EXPECT_EQ_SIMULATED_WAIT(1U, ports_.size(), kDefaultAllocationTimeout,
                           fake_clock);
  EXPECT_EQ(1U, candidates_.size());
  EXPECT_TRUE(HasCandidate(candidates_, "local", "udp", kPrivateAddr));
  EXPECT_NE(0U, session_->flags() & PORTALLOCATOR_DISABLE_ADAPTER_ENUMERATION);
}

// This test verifies allocator can use IPv6 addresses along with IPv4.
TEST_F(BasicPortAllocatorTest, TestEnableIPv6Addresses) {
  allocator().set_flags(allocator().flags() | PORTALLOCATOR_DISABLE_RELAY |
                        PORTALLOCATOR_ENABLE_IPV6 |
                        PORTALLOCATOR_ENABLE_SHARED_SOCKET);
  AddInterface(kClientIPv6Addr);
  AddInterface(kClientAddr);
  allocator_->set_step_delay(kMinimumStepDelay);
  ASSERT_TRUE(CreateSession(ICE_CANDIDATE_COMPONENT_RTP));
  session_->StartGettingPorts();
  ASSERT_TRUE_SIMULATED_WAIT(candidate_allocation_done_,
                             kDefaultAllocationTimeout, fake_clock);
  EXPECT_EQ(4U, ports_.size());
  EXPECT_EQ(4U, candidates_.size());
  EXPECT_TRUE(HasCandidate(candidates_, "local", "udp", kClientIPv6Addr));
  EXPECT_TRUE(HasCandidate(candidates_, "local", "udp", kClientAddr));
  EXPECT_TRUE(HasCandidate(candidates_, "local", "tcp", kClientIPv6Addr));
  EXPECT_TRUE(HasCandidate(candidates_, "local", "tcp", kClientAddr));
}

TEST_F(BasicPortAllocatorTest, TestStopGettingPorts) {
  AddInterface(kClientAddr);
  allocator_->set_step_delay(kDefaultStepDelay);
  ASSERT_TRUE(CreateSession(ICE_CANDIDATE_COMPONENT_RTP));
  session_->StartGettingPorts();
  ASSERT_EQ_SIMULATED_WAIT(2U, candidates_.size(), 1000, fake_clock);
  EXPECT_EQ(2U, ports_.size());
  session_->StopGettingPorts();
  EXPECT_TRUE_SIMULATED_WAIT(candidate_allocation_done_, 1000, fake_clock);

  // After stopping getting ports, adding a new interface will not start
  // getting ports again.
  allocator_->set_step_delay(kMinimumStepDelay);
  candidates_.clear();
  ports_.clear();
  candidate_allocation_done_ = false;
  network_manager_.AddInterface(kClientAddr2);
  SIMULATED_WAIT(false, 1000, fake_clock);
  EXPECT_EQ(0U, candidates_.size());
  EXPECT_EQ(0U, ports_.size());
}

TEST_F(BasicPortAllocatorTest, TestClearGettingPorts) {
  AddInterface(kClientAddr);
  allocator_->set_step_delay(kDefaultStepDelay);
  ASSERT_TRUE(CreateSession(ICE_CANDIDATE_COMPONENT_RTP));
  session_->StartGettingPorts();
  ASSERT_EQ_SIMULATED_WAIT(2U, candidates_.size(), 1000, fake_clock);
  EXPECT_EQ(2U, ports_.size());
  session_->ClearGettingPorts();
  EXPECT_TRUE_SIMULATED_WAIT(candidate_allocation_done_, 1000, fake_clock);

  // After clearing getting ports, adding a new interface will start getting
  // ports again.
  allocator_->set_step_delay(kMinimumStepDelay);
  candidates_.clear();
  ports_.clear();
  candidate_allocation_done_ = false;
  network_manager_.AddInterface(kClientAddr2);
  ASSERT_EQ_SIMULATED_WAIT(2U, candidates_.size(), 1000, fake_clock);
  EXPECT_EQ(2U, ports_.size());
  EXPECT_TRUE_SIMULATED_WAIT(candidate_allocation_done_,
                             kDefaultAllocationTimeout, fake_clock);
}

// Test that the ports and candidates are updated with new ufrag/pwd/etc. when
// a pooled session is taken out of the pool.
TEST_F(BasicPortAllocatorTest, TestTransportInformationUpdated) {
  AddInterface(kClientAddr);
  int pool_size = 1;
  allocator_->SetConfiguration(allocator_->stun_servers(),
                               allocator_->turn_servers(), pool_size,
                               webrtc::NO_PRUNE);
  const PortAllocatorSession* peeked_session = allocator_->GetPooledSession();
  ASSERT_NE(nullptr, peeked_session);
  EXPECT_EQ_SIMULATED_WAIT(true, peeked_session->CandidatesAllocationDone(),
                           kDefaultAllocationTimeout, fake_clock);
  // Expect that when TakePooledSession is called,
  // UpdateTransportInformationInternal will be called and the
  // BasicPortAllocatorSession will update the ufrag/pwd of ports and
  // candidates.
  session_ =
      allocator_->TakePooledSession(kContentName, 1, kIceUfrag0, kIcePwd0);
  ASSERT_NE(nullptr, session_.get());
  auto ready_ports = session_->ReadyPorts();
  auto candidates = session_->ReadyCandidates();
  EXPECT_FALSE(ready_ports.empty());
  EXPECT_FALSE(candidates.empty());
  for (const PortInterface* port_interface : ready_ports) {
    const Port* port = static_cast<const Port*>(port_interface);
    EXPECT_EQ(kContentName, port->content_name());
    EXPECT_EQ(1, port->component());
    EXPECT_EQ(kIceUfrag0, port->username_fragment());
    EXPECT_EQ(kIcePwd0, port->password());
  }
  for (const Candidate& candidate : candidates) {
    EXPECT_EQ(1, candidate.component());
    EXPECT_EQ(kIceUfrag0, candidate.username());
    EXPECT_EQ(kIcePwd0, candidate.password());
  }
}

// Test that a new candidate filter takes effect even on already-gathered
// candidates.
TEST_F(BasicPortAllocatorTest, TestSetCandidateFilterAfterCandidatesGathered) {
  AddInterface(kClientAddr);
  int pool_size = 1;
  allocator_->SetConfiguration(allocator_->stun_servers(),
                               allocator_->turn_servers(), pool_size,
                               webrtc::NO_PRUNE);
  const PortAllocatorSession* peeked_session = allocator_->GetPooledSession();
  ASSERT_NE(nullptr, peeked_session);
  EXPECT_EQ_SIMULATED_WAIT(true, peeked_session->CandidatesAllocationDone(),
                           kDefaultAllocationTimeout, fake_clock);
  size_t initial_candidates_size = peeked_session->ReadyCandidates().size();
  size_t initial_ports_size = peeked_session->ReadyPorts().size();
  allocator_->SetCandidateFilter(CF_RELAY);
  // Assume that when TakePooledSession is called, the candidate filter will be
  // applied to the pooled session. This is tested by PortAllocatorTest.
  session_ =
      allocator_->TakePooledSession(kContentName, 1, kIceUfrag0, kIcePwd0);
  ASSERT_NE(nullptr, session_.get());
  auto candidates = session_->ReadyCandidates();
  auto ports = session_->ReadyPorts();
  // Sanity check that the number of candidates and ports decreased.
  EXPECT_GT(initial_candidates_size, candidates.size());
  EXPECT_GT(initial_ports_size, ports.size());
  for (const PortInterface* port : ports) {
    // Expect only relay ports.
    EXPECT_EQ(RELAY_PORT_TYPE, port->Type());
  }
  for (const Candidate& candidate : candidates) {
    // Expect only relay candidates now that the filter is applied.
    EXPECT_EQ(std::string(RELAY_PORT_TYPE), candidate.type());
    // Expect that the raddr is emptied due to the CF_RELAY filter.
    EXPECT_EQ(candidate.related_address(),
              rtc::EmptySocketAddressWithFamily(candidate.address().family()));
  }
}

// Test that candidates that do not match a previous candidate filter can be
// surfaced if they match the new one after setting the filter value.
TEST_F(BasicPortAllocatorTest,
       SurfaceNewCandidatesAfterSetCandidateFilterToAddCandidateTypes) {
  // We would still surface a host candidate if the IP is public, even though it
  // is disabled by the candidate filter. See
  // BasicPortAllocatorSession::CheckCandidateFilter. Use the private address so
  // that the srflx candidate is not equivalent to the host candidate.
  AddInterface(kPrivateAddr);
  ResetWithStunServerAndNat(kStunAddr);

  AddTurnServers(kTurnUdpIntAddr, rtc::SocketAddress());

  allocator_->set_flags(allocator().flags() |
                        PORTALLOCATOR_ENABLE_SHARED_SOCKET |
                        PORTALLOCATOR_DISABLE_TCP);

  allocator_->SetCandidateFilter(CF_NONE);
  ASSERT_TRUE(CreateSession(ICE_CANDIDATE_COMPONENT_RTP));
  session_->StartGettingPorts();
  EXPECT_TRUE_SIMULATED_WAIT(candidate_allocation_done_,
                             kDefaultAllocationTimeout, fake_clock);
  EXPECT_TRUE(candidates_.empty());
  EXPECT_TRUE(ports_.empty());

  // Surface the relay candidate previously gathered but not signaled.
  session_->SetCandidateFilter(CF_RELAY);
  ASSERT_EQ_SIMULATED_WAIT(1u, candidates_.size(), kDefaultAllocationTimeout,
                           fake_clock);
  EXPECT_EQ(RELAY_PORT_TYPE, candidates_.back().type());
  EXPECT_EQ(1u, ports_.size());

  // Surface the srflx candidate previously gathered but not signaled.
  session_->SetCandidateFilter(CF_RELAY | CF_REFLEXIVE);
  ASSERT_EQ_SIMULATED_WAIT(2u, candidates_.size(), kDefaultAllocationTimeout,
                           fake_clock);
  EXPECT_EQ(STUN_PORT_TYPE, candidates_.back().type());
  EXPECT_EQ(2u, ports_.size());

  // Surface the srflx candidate previously gathered but not signaled.
  session_->SetCandidateFilter(CF_ALL);
  ASSERT_EQ_SIMULATED_WAIT(3u, candidates_.size(), kDefaultAllocationTimeout,
                           fake_clock);
  EXPECT_EQ(LOCAL_PORT_TYPE, candidates_.back().type());
  EXPECT_EQ(2u, ports_.size());
}

// This is a similar test as
// SurfaceNewCandidatesAfterSetCandidateFilterToAddCandidateTypes, and we
// test the transitions for which the new filter value is not a super set of the
// previous value.
TEST_F(
    BasicPortAllocatorTest,
    SurfaceNewCandidatesAfterSetCandidateFilterToAllowDifferentCandidateTypes) {
  // We would still surface a host candidate if the IP is public, even though it
  // is disabled by the candidate filter. See
  // BasicPortAllocatorSession::CheckCandidateFilter. Use the private address so
  // that the srflx candidate is not equivalent to the host candidate.
  AddInterface(kPrivateAddr);
  ResetWithStunServerAndNat(kStunAddr);

  AddTurnServers(kTurnUdpIntAddr, rtc::SocketAddress());

  allocator_->set_flags(allocator().flags() |
                        PORTALLOCATOR_ENABLE_SHARED_SOCKET |
                        PORTALLOCATOR_DISABLE_TCP);

  allocator_->SetCandidateFilter(CF_NONE);
  ASSERT_TRUE(CreateSession(ICE_CANDIDATE_COMPONENT_RTP));
  session_->StartGettingPorts();
  EXPECT_TRUE_SIMULATED_WAIT(candidate_allocation_done_,
                             kDefaultAllocationTimeout, fake_clock);
  EXPECT_TRUE(candidates_.empty());
  EXPECT_TRUE(ports_.empty());

  // Surface the relay candidate previously gathered but not signaled.
  session_->SetCandidateFilter(CF_RELAY);
  EXPECT_EQ_SIMULATED_WAIT(1u, candidates_.size(), kDefaultAllocationTimeout,
                           fake_clock);
  EXPECT_EQ(RELAY_PORT_TYPE, candidates_.back().type());
  EXPECT_EQ(1u, ports_.size());

  // Surface the srflx candidate previously gathered but not signaled.
  session_->SetCandidateFilter(CF_REFLEXIVE);
  EXPECT_EQ_SIMULATED_WAIT(2u, candidates_.size(), kDefaultAllocationTimeout,
                           fake_clock);
  EXPECT_EQ(STUN_PORT_TYPE, candidates_.back().type());
  EXPECT_EQ(2u, ports_.size());

  // Surface the host candidate previously gathered but not signaled.
  session_->SetCandidateFilter(CF_HOST);
  EXPECT_EQ_SIMULATED_WAIT(3u, candidates_.size(), kDefaultAllocationTimeout,
                           fake_clock);
  EXPECT_EQ(LOCAL_PORT_TYPE, candidates_.back().type());
  // We use a shared socket and cricket::UDPPort handles the srflx candidate.
  EXPECT_EQ(2u, ports_.size());
}

// Test that after an allocation session has stopped getting ports, changing the
// candidate filter to allow new types of gathered candidates does not surface
// any candidate.
TEST_F(BasicPortAllocatorTest,
       NoCandidateSurfacedWhenUpdatingCandidateFilterIfSessionStopped) {
  AddInterface(kPrivateAddr);
  ResetWithStunServerAndNat(kStunAddr);

  AddTurnServers(kTurnUdpIntAddr, rtc::SocketAddress());

  allocator_->set_flags(allocator().flags() |
                        PORTALLOCATOR_ENABLE_SHARED_SOCKET |
                        PORTALLOCATOR_DISABLE_TCP);

  allocator_->SetCandidateFilter(CF_NONE);
  ASSERT_TRUE(CreateSession(ICE_CANDIDATE_COMPONENT_RTP));
  session_->StartGettingPorts();
  EXPECT_TRUE_SIMULATED_WAIT(candidate_allocation_done_,
                             kDefaultAllocationTimeout, fake_clock);
  auto test_invariants = [this]() {
    EXPECT_TRUE(candidates_.empty());
    EXPECT_TRUE(ports_.empty());
  };

  test_invariants();

  session_->StopGettingPorts();

  session_->SetCandidateFilter(CF_RELAY);
  SIMULATED_WAIT(false, kDefaultAllocationTimeout, fake_clock);
  test_invariants();

  session_->SetCandidateFilter(CF_RELAY | CF_REFLEXIVE);
  SIMULATED_WAIT(false, kDefaultAllocationTimeout, fake_clock);
  test_invariants();

  session_->SetCandidateFilter(CF_ALL);
  SIMULATED_WAIT(false, kDefaultAllocationTimeout, fake_clock);
  test_invariants();
}

TEST_F(BasicPortAllocatorTest, SetStunKeepaliveIntervalForPorts) {
  const int pool_size = 1;
  const int expected_stun_keepalive_interval = 123;
  AddInterface(kClientAddr);
  allocator_->SetConfiguration(
      allocator_->stun_servers(), allocator_->turn_servers(), pool_size,
      webrtc::NO_PRUNE, nullptr, expected_stun_keepalive_interval);
  auto* pooled_session = allocator_->GetPooledSession();
  ASSERT_NE(nullptr, pooled_session);
  EXPECT_EQ_SIMULATED_WAIT(true, pooled_session->CandidatesAllocationDone(),
                           kDefaultAllocationTimeout, fake_clock);
  CheckStunKeepaliveIntervalOfAllReadyPorts(pooled_session,
                                            expected_stun_keepalive_interval);
}

TEST_F(BasicPortAllocatorTest,
       ChangeStunKeepaliveIntervalForPortsAfterInitialConfig) {
  const int pool_size = 1;
  AddInterface(kClientAddr);
  allocator_->SetConfiguration(
      allocator_->stun_servers(), allocator_->turn_servers(), pool_size,
      webrtc::NO_PRUNE, nullptr, 123 /* stun keepalive interval */);
  auto* pooled_session = allocator_->GetPooledSession();
  ASSERT_NE(nullptr, pooled_session);
  EXPECT_EQ_SIMULATED_WAIT(true, pooled_session->CandidatesAllocationDone(),
                           kDefaultAllocationTimeout, fake_clock);
  const int expected_stun_keepalive_interval = 321;
  allocator_->SetConfiguration(
      allocator_->stun_servers(), allocator_->turn_servers(), pool_size,
      webrtc::NO_PRUNE, nullptr, expected_stun_keepalive_interval);
  CheckStunKeepaliveIntervalOfAllReadyPorts(pooled_session,
                                            expected_stun_keepalive_interval);
}

TEST_F(BasicPortAllocatorTest,
       SetStunKeepaliveIntervalForPortsWithSharedSocket) {
  const int pool_size = 1;
  const int expected_stun_keepalive_interval = 123;
  AddInterface(kClientAddr);
  allocator_->set_flags(allocator().flags() |
                        PORTALLOCATOR_ENABLE_SHARED_SOCKET);
  allocator_->SetConfiguration(
      allocator_->stun_servers(), allocator_->turn_servers(), pool_size,
      webrtc::NO_PRUNE, nullptr, expected_stun_keepalive_interval);
  ASSERT_TRUE(CreateSession(ICE_CANDIDATE_COMPONENT_RTP));
  session_->StartGettingPorts();
  EXPECT_TRUE_SIMULATED_WAIT(candidate_allocation_done_,
                             kDefaultAllocationTimeout, fake_clock);
  CheckStunKeepaliveIntervalOfAllReadyPorts(session_.get(),
                                            expected_stun_keepalive_interval);
}

TEST_F(BasicPortAllocatorTest,
       SetStunKeepaliveIntervalForPortsWithoutSharedSocket) {
  const int pool_size = 1;
  const int expected_stun_keepalive_interval = 123;
  AddInterface(kClientAddr);
  allocator_->set_flags(allocator().flags() &
                        ~(PORTALLOCATOR_ENABLE_SHARED_SOCKET));
  allocator_->SetConfiguration(
      allocator_->stun_servers(), allocator_->turn_servers(), pool_size,
      webrtc::NO_PRUNE, nullptr, expected_stun_keepalive_interval);
  ASSERT_TRUE(CreateSession(ICE_CANDIDATE_COMPONENT_RTP));
  session_->StartGettingPorts();
  EXPECT_TRUE_SIMULATED_WAIT(candidate_allocation_done_,
                             kDefaultAllocationTimeout, fake_clock);
  CheckStunKeepaliveIntervalOfAllReadyPorts(session_.get(),
                                            expected_stun_keepalive_interval);
}

TEST_F(BasicPortAllocatorTest, IceRegatheringMetricsLoggedWhenNetworkChanges) {
  // Only test local ports to simplify test.
  ResetWithNoServersOrNat();
  AddInterface(kClientAddr, "test_net0");
  ASSERT_TRUE(CreateSession(ICE_CANDIDATE_COMPONENT_RTP));
  session_->StartGettingPorts();
  EXPECT_TRUE_SIMULATED_WAIT(candidate_allocation_done_,
                             kDefaultAllocationTimeout, fake_clock);
  candidate_allocation_done_ = false;
  AddInterface(kClientAddr2, "test_net1");
  EXPECT_TRUE_SIMULATED_WAIT(candidate_allocation_done_,
                             kDefaultAllocationTimeout, fake_clock);
  EXPECT_METRIC_EQ(1,
                   webrtc::metrics::NumEvents(
                       "WebRTC.PeerConnection.IceRegatheringReason",
                       static_cast<int>(IceRegatheringReason::NETWORK_CHANGE)));
}

// Test that when an mDNS responder is present, the local address of a host
// candidate is concealed by an mDNS hostname and the related address of a srflx
// candidate is set to 0.0.0.0 or ::0.
TEST_F(BasicPortAllocatorTest, HostCandidateAddressIsReplacedByHostname) {
  // Default config uses GTURN and no NAT, so replace that with the
  // desired setup (NAT, STUN server, TURN server, UDP/TCP).
  ResetWithStunServerAndNat(kStunAddr);
  turn_server_.AddInternalSocket(kTurnTcpIntAddr, PROTO_TCP);
  AddTurnServers(kTurnUdpIntAddr, kTurnTcpIntAddr);
  AddTurnServers(kTurnUdpIntIPv6Addr, kTurnTcpIntIPv6Addr);

  ASSERT_EQ(&network_manager_, allocator().network_manager());
  network_manager_.set_mdns_responder(
      std::make_unique<webrtc::FakeMdnsResponder>(rtc::Thread::Current()));
  AddInterface(kClientAddr);
  ASSERT_TRUE(CreateSession(ICE_CANDIDATE_COMPONENT_RTP));
  session_->StartGettingPorts();
  ASSERT_TRUE_SIMULATED_WAIT(candidate_allocation_done_,
                             kDefaultAllocationTimeout, fake_clock);
  EXPECT_EQ(5u, candidates_.size());
  int num_host_udp_candidates = 0;
  int num_host_tcp_candidates = 0;
  int num_srflx_candidates = 0;
  int num_relay_candidates = 0;
  for (const auto& candidate : candidates_) {
    const auto& raddr = candidate.related_address();

    if (candidate.type() == LOCAL_PORT_TYPE) {
      EXPECT_FALSE(candidate.address().hostname().empty());
      EXPECT_TRUE(raddr.IsNil());
      if (candidate.protocol() == UDP_PROTOCOL_NAME) {
        ++num_host_udp_candidates;
      } else {
        ++num_host_tcp_candidates;
      }
    } else if (candidate.type() == STUN_PORT_TYPE) {
      // For a srflx candidate, the related address should be set to 0.0.0.0 or
      // ::0
      EXPECT_TRUE(IPIsAny(raddr.ipaddr()));
      EXPECT_EQ(raddr.port(), 0);
      ++num_srflx_candidates;
    } else if (candidate.type() == RELAY_PORT_TYPE) {
      EXPECT_EQ(kNatUdpAddr.ipaddr(), raddr.ipaddr());
      EXPECT_EQ(kNatUdpAddr.family(), raddr.family());
      ++num_relay_candidates;
    } else {
      // prflx candidates are not expected
      FAIL();
    }
  }
  EXPECT_EQ(1, num_host_udp_candidates);
  EXPECT_EQ(1, num_host_tcp_candidates);
  EXPECT_EQ(1, num_srflx_candidates);
  EXPECT_EQ(2, num_relay_candidates);
}

TEST_F(BasicPortAllocatorTest, TestUseTurnServerAsStunSever) {
  ServerAddresses stun_servers;
  stun_servers.insert(kStunAddr);
  PortConfiguration port_config(stun_servers, "", "");
  RelayServerConfig turn_servers =
      CreateTurnServers(kTurnUdpIntAddr, kTurnTcpIntAddr);
  port_config.AddRelay(turn_servers);

  EXPECT_EQ(2U, port_config.StunServers().size());
}

TEST_F(BasicPortAllocatorTest, TestDoNotUseTurnServerAsStunSever) {
  webrtc::test::ScopedKeyValueConfig field_trials(
      "WebRTC-UseTurnServerAsStunServer/Disabled/");
  ServerAddresses stun_servers;
  stun_servers.insert(kStunAddr);
  PortConfiguration port_config(stun_servers, "" /* user_name */,
                                "" /* password */, &field_trials);
  RelayServerConfig turn_servers =
      CreateTurnServers(kTurnUdpIntAddr, kTurnTcpIntAddr);
  port_config.AddRelay(turn_servers);

  EXPECT_EQ(1U, port_config.StunServers().size());
}

<<<<<<< HEAD
TEST_F(BasicPortAllocatorTest, TestCreateIceGathererForForking) {
  allocator_->set_flags(1);
  allocator_->SetPortRange(2, 3);
  allocator_->set_step_delay(5);
  allocator_->set_allow_tcp_listen(false);
  allocator_->set_candidate_filter(5);
  allocator_->set_max_ipv6_networks(6);
  allocator_->SetNetworkIgnoreMask(7);
  AddTurnServers(kTurnUdpIntAddr, rtc::SocketAddress());
  allocator_->SetConfiguration(allocator_->stun_servers(),
                               allocator_->turn_servers(), 0,
                               webrtc::PRUNE_BASED_ON_PRIORITY,
                               nullptr, 8);

  auto gatherer = allocator_->CreateIceGatherer("test");
  ASSERT_TRUE(gatherer);
  auto* forked = static_cast<cricket::BasicPortAllocator*>(
    static_cast<cricket::BasicIceGatherer*>(gatherer.get())->port_allocator());

  EXPECT_EQ(allocator_->flags(), forked->flags());
  EXPECT_EQ(allocator_->min_port(), forked->min_port());
  EXPECT_EQ(allocator_->max_port(), forked->max_port());
  EXPECT_EQ(allocator_->step_delay(), forked->step_delay());
  EXPECT_EQ(allocator_->allow_tcp_listen(), forked->allow_tcp_listen());
  EXPECT_EQ(allocator_->candidate_filter(), forked->candidate_filter());
  EXPECT_EQ(allocator_->max_ipv6_networks(), forked->max_ipv6_networks());
  // EXPECT_EQ(allocator_->network_ignore_mask(), forked->network_ignore_mask());
  EXPECT_EQ(allocator_->stun_servers(), forked->stun_servers());
  EXPECT_EQ(allocator_->turn_servers(), forked->turn_servers());
  EXPECT_EQ(allocator_->turn_port_prune_policy(), forked->turn_port_prune_policy());
  EXPECT_EQ(allocator_->stun_candidate_keepalive_interval(), forked->stun_candidate_keepalive_interval());
=======
// Test that candidates from different servers get assigned a unique local
// preference (the middle 16 bits of the priority)
TEST_F(BasicPortAllocatorTest, AssignsUniqueLocalPreferencetoRelayCandidates) {
  allocator_->SetCandidateFilter(CF_RELAY);
  allocator_->AddTurnServerForTesting(
      CreateTurnServers(kTurnUdpIntAddr, SocketAddress()));
  allocator_->AddTurnServerForTesting(
      CreateTurnServers(kTurnUdpIntAddr, SocketAddress()));
  allocator_->AddTurnServerForTesting(
      CreateTurnServers(kTurnUdpIntAddr, SocketAddress()));

  AddInterface(kClientAddr);
  ASSERT_TRUE(CreateSession(ICE_CANDIDATE_COMPONENT_RTP));
  session_->StartGettingPorts();
  ASSERT_TRUE_SIMULATED_WAIT(candidate_allocation_done_,
                             kDefaultAllocationTimeout, fake_clock);
  EXPECT_EQ(3u, candidates_.size());
  EXPECT_GT((candidates_[0].priority() >> 8) & 0xFFFF,
            (candidates_[1].priority() >> 8) & 0xFFFF);
  EXPECT_GT((candidates_[1].priority() >> 8) & 0xFFFF,
            (candidates_[2].priority() >> 8) & 0xFFFF);
>>>>>>> f14f0c7a
}

// Test that no more than allocator.max_ipv6_networks() IPv6 networks are used
// to gather candidates.
TEST_F(BasicPortAllocatorTest, TwoIPv6AreSelectedBecauseOfMaxIpv6Limit) {
  rtc::Network wifi1("wifi1", "Test NetworkAdapter 1", kClientIPv6Addr.ipaddr(),
                     64, rtc::ADAPTER_TYPE_WIFI);
  rtc::Network ethe1("ethe1", "Test NetworkAdapter 2",
                     kClientIPv6Addr2.ipaddr(), 64, rtc::ADAPTER_TYPE_ETHERNET);
  rtc::Network wifi2("wifi2", "Test NetworkAdapter 3",
                     kClientIPv6Addr3.ipaddr(), 64, rtc::ADAPTER_TYPE_WIFI);
  std::vector<const rtc::Network*> networks = {&wifi1, &ethe1, &wifi2};

  // Ensure that only 2 interfaces were selected.
  EXPECT_EQ(2U, BasicPortAllocatorSession::SelectIPv6Networks(
                    networks, /*max_ipv6_networks=*/2)
                    .size());
}

// Test that if the number of available IPv6 networks is less than
// allocator.max_ipv6_networks(), all IPv6 networks will be selected.
TEST_F(BasicPortAllocatorTest, AllIPv6AreSelected) {
  rtc::Network wifi1("wifi1", "Test NetworkAdapter 1", kClientIPv6Addr.ipaddr(),
                     64, rtc::ADAPTER_TYPE_WIFI);
  rtc::Network ethe1("ethe1", "Test NetworkAdapter 2",
                     kClientIPv6Addr2.ipaddr(), 64, rtc::ADAPTER_TYPE_ETHERNET);
  std::vector<const rtc::Network*> networks = {&wifi1, &ethe1};

  // Ensure that all 2 interfaces were selected.
  EXPECT_EQ(2U, BasicPortAllocatorSession::SelectIPv6Networks(
                    networks, /*max_ipv6_networks=*/3)
                    .size());
}

// If there are some IPv6 networks with different types, diversify IPv6
// networks.
TEST_F(BasicPortAllocatorTest, TwoIPv6WifiAreSelectedIfThereAreTwo) {
  rtc::Network wifi1("wifi1", "Test NetworkAdapter 1", kClientIPv6Addr.ipaddr(),
                     64, rtc::ADAPTER_TYPE_WIFI);
  rtc::Network ethe1("ethe1", "Test NetworkAdapter 2",
                     kClientIPv6Addr2.ipaddr(), 64, rtc::ADAPTER_TYPE_ETHERNET);
  rtc::Network ethe2("ethe2", "Test NetworkAdapter 3",
                     kClientIPv6Addr3.ipaddr(), 64, rtc::ADAPTER_TYPE_ETHERNET);
  rtc::Network unknown1("unknown1", "Test NetworkAdapter 4",
                        kClientIPv6Addr2.ipaddr(), 64,
                        rtc::ADAPTER_TYPE_UNKNOWN);
  rtc::Network cell1("cell1", "Test NetworkAdapter 5",
                     kClientIPv6Addr3.ipaddr(), 64,
                     rtc::ADAPTER_TYPE_CELLULAR_4G);
  std::vector<const rtc::Network*> networks = {&wifi1, &ethe1, &ethe2,
                                               &unknown1, &cell1};

  networks = BasicPortAllocatorSession::SelectIPv6Networks(
      networks, /*max_ipv6_networks=*/4);

  EXPECT_EQ(4U, networks.size());
  // Ensure the expected 4 interfaces (wifi1, ethe1, cell1, unknown1) were
  // selected.
  EXPECT_TRUE(HasNetwork(networks, wifi1));
  EXPECT_TRUE(HasNetwork(networks, ethe1));
  EXPECT_TRUE(HasNetwork(networks, cell1));
  EXPECT_TRUE(HasNetwork(networks, unknown1));
}

// If there are some IPv6 networks with the same type, select them because there
// is no other option.
TEST_F(BasicPortAllocatorTest, IPv6WithSameTypeAreSelectedIfNoOtherOption) {
  // Add 5 cellular interfaces
  rtc::Network cell1("cell1", "Test NetworkAdapter 1", kClientIPv6Addr.ipaddr(),
                     64, rtc::ADAPTER_TYPE_CELLULAR_2G);
  rtc::Network cell2("cell2", "Test NetworkAdapter 2",
                     kClientIPv6Addr2.ipaddr(), 64,
                     rtc::ADAPTER_TYPE_CELLULAR_3G);
  rtc::Network cell3("cell3", "Test NetworkAdapter 3",
                     kClientIPv6Addr3.ipaddr(), 64,
                     rtc::ADAPTER_TYPE_CELLULAR_4G);
  rtc::Network cell4("cell4", "Test NetworkAdapter 4",
                     kClientIPv6Addr2.ipaddr(), 64,
                     rtc::ADAPTER_TYPE_CELLULAR_5G);
  rtc::Network cell5("cell5", "Test NetworkAdapter 5",
                     kClientIPv6Addr3.ipaddr(), 64,
                     rtc::ADAPTER_TYPE_CELLULAR_3G);
  std::vector<const rtc::Network*> networks = {&cell1, &cell2, &cell3, &cell4,
                                               &cell5};

  // Ensure that 4 interfaces were selected.
  EXPECT_EQ(4U, BasicPortAllocatorSession::SelectIPv6Networks(
                    networks, /*max_ipv6_networks=*/4)
                    .size());
}

TEST_F(BasicPortAllocatorTest, IPv6EthernetHasHigherPriorityThanWifi) {
  rtc::Network wifi1("wifi1", "Test NetworkAdapter 1", kClientIPv6Addr.ipaddr(),
                     64, rtc::ADAPTER_TYPE_WIFI);
  rtc::Network ethe1("ethe1", "Test NetworkAdapter 2",
                     kClientIPv6Addr2.ipaddr(), 64, rtc::ADAPTER_TYPE_ETHERNET);
  rtc::Network wifi2("wifi2", "Test NetworkAdapter 3",
                     kClientIPv6Addr3.ipaddr(), 64, rtc::ADAPTER_TYPE_WIFI);
  std::vector<const rtc::Network*> networks = {&wifi1, &ethe1, &wifi2};

  networks = BasicPortAllocatorSession::SelectIPv6Networks(
      networks, /*max_ipv6_networks=*/1);

  EXPECT_EQ(1U, networks.size());
  // Ensure ethe1 was selected.
  EXPECT_TRUE(HasNetwork(networks, ethe1));
}

TEST_F(BasicPortAllocatorTest, IPv6EtherAndWifiHaveHigherPriorityThanOthers) {
  rtc::Network cell1("cell1", "Test NetworkAdapter 1", kClientIPv6Addr.ipaddr(),
                     64, rtc::ADAPTER_TYPE_CELLULAR_3G);
  rtc::Network ethe1("ethe1", "Test NetworkAdapter 2",
                     kClientIPv6Addr2.ipaddr(), 64, rtc::ADAPTER_TYPE_ETHERNET);
  rtc::Network wifi1("wifi1", "Test NetworkAdapter 3",
                     kClientIPv6Addr3.ipaddr(), 64, rtc::ADAPTER_TYPE_WIFI);
  rtc::Network unknown("unknown", "Test NetworkAdapter 4",
                       kClientIPv6Addr2.ipaddr(), 64,
                       rtc::ADAPTER_TYPE_UNKNOWN);
  rtc::Network vpn1("vpn1", "Test NetworkAdapter 5", kClientIPv6Addr3.ipaddr(),
                    64, rtc::ADAPTER_TYPE_VPN);
  std::vector<const rtc::Network*> networks = {&cell1, &ethe1, &wifi1, &unknown,
                                               &vpn1};

  networks = BasicPortAllocatorSession::SelectIPv6Networks(
      networks, /*max_ipv6_networks=*/2);

  EXPECT_EQ(2U, networks.size());
  // Ensure ethe1 and wifi1 were selected.
  EXPECT_TRUE(HasNetwork(networks, wifi1));
  EXPECT_TRUE(HasNetwork(networks, ethe1));
}

// Do not change the default IPv6 selection behavior if
// IPv6NetworkResolutionFixes is disabled.
TEST_F(BasicPortAllocatorTest,
       NotDiversifyIPv6NetworkTypesIfIPv6NetworkResolutionFixesDisabled) {
  webrtc::test::ScopedKeyValueConfig field_trials(
      field_trials_, "WebRTC-IPv6NetworkResolutionFixes/Disabled/");
  // Add three IPv6 network interfaces, but tell the allocator to only use two.
  allocator().set_max_ipv6_networks(2);
  AddInterface(kClientIPv6Addr, "ethe1", rtc::ADAPTER_TYPE_ETHERNET);
  AddInterface(kClientIPv6Addr2, "ethe2", rtc::ADAPTER_TYPE_ETHERNET);
  AddInterface(kClientIPv6Addr3, "wifi1", rtc::ADAPTER_TYPE_WIFI);
  // To simplify the test, only gather UDP host candidates.
  allocator().set_flags(PORTALLOCATOR_ENABLE_IPV6 | PORTALLOCATOR_DISABLE_TCP |
                        PORTALLOCATOR_DISABLE_STUN |
                        PORTALLOCATOR_DISABLE_RELAY |
                        PORTALLOCATOR_ENABLE_IPV6_ON_WIFI);

  ASSERT_TRUE(CreateSession(cricket::ICE_CANDIDATE_COMPONENT_RTP));
  session_->StartGettingPorts();
  EXPECT_TRUE_SIMULATED_WAIT(candidate_allocation_done_,
                             kDefaultAllocationTimeout, fake_clock);

  EXPECT_EQ(2U, candidates_.size());
  // Wifi1 was not selected because it comes after ethe1 and ethe2.
  EXPECT_FALSE(HasCandidate(candidates_, "local", "udp", kClientIPv6Addr3));
}

// Do not change the default IPv6 selection behavior if
// IPv6NetworkResolutionFixes is enabled but DiversifyIpv6Interfaces is not
// enabled.
TEST_F(BasicPortAllocatorTest,
       NotDiversifyIPv6NetworkTypesIfDiversifyIpv6InterfacesDisabled) {
  webrtc::test::ScopedKeyValueConfig field_trials(
      field_trials_,
      "WebRTC-IPv6NetworkResolutionFixes/"
      "Enabled,DiversifyIpv6Interfaces:false/");
  // Add three IPv6 network interfaces, but tell the allocator to only use two.
  allocator().set_max_ipv6_networks(2);
  AddInterface(kClientIPv6Addr, "ethe1", rtc::ADAPTER_TYPE_ETHERNET);
  AddInterface(kClientIPv6Addr2, "ethe2", rtc::ADAPTER_TYPE_ETHERNET);
  AddInterface(kClientIPv6Addr3, "wifi1", rtc::ADAPTER_TYPE_WIFI);
  // To simplify the test, only gather UDP host candidates.
  allocator().set_flags(PORTALLOCATOR_ENABLE_IPV6 | PORTALLOCATOR_DISABLE_TCP |
                        PORTALLOCATOR_DISABLE_STUN |
                        PORTALLOCATOR_DISABLE_RELAY |
                        PORTALLOCATOR_ENABLE_IPV6_ON_WIFI);

  ASSERT_TRUE(CreateSession(cricket::ICE_CANDIDATE_COMPONENT_RTP));
  session_->StartGettingPorts();
  EXPECT_TRUE_SIMULATED_WAIT(candidate_allocation_done_,
                             kDefaultAllocationTimeout, fake_clock);

  EXPECT_EQ(2U, candidates_.size());
  // Wifi1 was not selected because it comes after ethe1 and ethe2.
  EXPECT_FALSE(HasCandidate(candidates_, "local", "udp", kClientIPv6Addr3));
}

TEST_F(BasicPortAllocatorTest,
       Select2DifferentIntefacesIfDiversifyIpv6InterfacesEnabled) {
  webrtc::test::ScopedKeyValueConfig field_trials(
      field_trials_,
      "WebRTC-IPv6NetworkResolutionFixes/"
      "Enabled,DiversifyIpv6Interfaces:true/");
  allocator().set_max_ipv6_networks(2);
  AddInterface(kClientIPv6Addr, "ethe1", rtc::ADAPTER_TYPE_ETHERNET);
  AddInterface(kClientIPv6Addr2, "ethe2", rtc::ADAPTER_TYPE_ETHERNET);
  AddInterface(kClientIPv6Addr3, "wifi1", rtc::ADAPTER_TYPE_WIFI);
  AddInterface(kClientIPv6Addr4, "wifi2", rtc::ADAPTER_TYPE_WIFI);
  AddInterface(kClientIPv6Addr5, "cell1", rtc::ADAPTER_TYPE_CELLULAR_3G);

  // To simplify the test, only gather UDP host candidates.
  allocator().set_flags(PORTALLOCATOR_ENABLE_IPV6 | PORTALLOCATOR_DISABLE_TCP |
                        PORTALLOCATOR_DISABLE_STUN |
                        PORTALLOCATOR_DISABLE_RELAY |
                        PORTALLOCATOR_ENABLE_IPV6_ON_WIFI);

  ASSERT_TRUE(CreateSession(cricket::ICE_CANDIDATE_COMPONENT_RTP));
  session_->StartGettingPorts();
  EXPECT_TRUE_SIMULATED_WAIT(candidate_allocation_done_,
                             kDefaultAllocationTimeout, fake_clock);

  EXPECT_EQ(2U, candidates_.size());
  // ethe1 and wifi1 were selected.
  EXPECT_TRUE(HasCandidate(candidates_, "local", "udp", kClientIPv6Addr));
  EXPECT_TRUE(HasCandidate(candidates_, "local", "udp", kClientIPv6Addr3));
}

TEST_F(BasicPortAllocatorTest,
       Select3DifferentIntefacesIfDiversifyIpv6InterfacesEnabled) {
  webrtc::test::ScopedKeyValueConfig field_trials(
      field_trials_,
      "WebRTC-IPv6NetworkResolutionFixes/"
      "Enabled,DiversifyIpv6Interfaces:true/");
  allocator().set_max_ipv6_networks(3);
  AddInterface(kClientIPv6Addr, "ethe1", rtc::ADAPTER_TYPE_ETHERNET);
  AddInterface(kClientIPv6Addr2, "ethe2", rtc::ADAPTER_TYPE_ETHERNET);
  AddInterface(kClientIPv6Addr3, "wifi1", rtc::ADAPTER_TYPE_WIFI);
  AddInterface(kClientIPv6Addr4, "wifi2", rtc::ADAPTER_TYPE_WIFI);
  AddInterface(kClientIPv6Addr5, "cell1", rtc::ADAPTER_TYPE_CELLULAR_3G);

  // To simplify the test, only gather UDP host candidates.
  allocator().set_flags(PORTALLOCATOR_ENABLE_IPV6 | PORTALLOCATOR_DISABLE_TCP |
                        PORTALLOCATOR_DISABLE_STUN |
                        PORTALLOCATOR_DISABLE_RELAY |
                        PORTALLOCATOR_ENABLE_IPV6_ON_WIFI);

  ASSERT_TRUE(CreateSession(cricket::ICE_CANDIDATE_COMPONENT_RTP));
  session_->StartGettingPorts();
  EXPECT_TRUE_SIMULATED_WAIT(candidate_allocation_done_,
                             kDefaultAllocationTimeout, fake_clock);

  EXPECT_EQ(3U, candidates_.size());
  // ethe1, wifi1, and cell1 were selected.
  EXPECT_TRUE(HasCandidate(candidates_, "local", "udp", kClientIPv6Addr));
  EXPECT_TRUE(HasCandidate(candidates_, "local", "udp", kClientIPv6Addr3));
  EXPECT_TRUE(HasCandidate(candidates_, "local", "udp", kClientIPv6Addr5));
}

TEST_F(BasicPortAllocatorTest,
       Select4DifferentIntefacesIfDiversifyIpv6InterfacesEnabled) {
  webrtc::test::ScopedKeyValueConfig field_trials(
      field_trials_,
      "WebRTC-IPv6NetworkResolutionFixes/"
      "Enabled,DiversifyIpv6Interfaces:true/");
  allocator().set_max_ipv6_networks(4);
  AddInterface(kClientIPv6Addr, "ethe1", rtc::ADAPTER_TYPE_ETHERNET);
  AddInterface(kClientIPv6Addr2, "ethe2", rtc::ADAPTER_TYPE_ETHERNET);
  AddInterface(kClientIPv6Addr3, "wifi1", rtc::ADAPTER_TYPE_WIFI);
  AddInterface(kClientIPv6Addr4, "wifi2", rtc::ADAPTER_TYPE_WIFI);
  AddInterface(kClientIPv6Addr5, "cell1", rtc::ADAPTER_TYPE_CELLULAR_3G);

  // To simplify the test, only gather UDP host candidates.
  allocator().set_flags(PORTALLOCATOR_ENABLE_IPV6 | PORTALLOCATOR_DISABLE_TCP |
                        PORTALLOCATOR_DISABLE_STUN |
                        PORTALLOCATOR_DISABLE_RELAY |
                        PORTALLOCATOR_ENABLE_IPV6_ON_WIFI);

  ASSERT_TRUE(CreateSession(cricket::ICE_CANDIDATE_COMPONENT_RTP));
  session_->StartGettingPorts();
  EXPECT_TRUE_SIMULATED_WAIT(candidate_allocation_done_,
                             kDefaultAllocationTimeout, fake_clock);

  EXPECT_EQ(4U, candidates_.size());
  // ethe1, ethe2, wifi1, and cell1 were selected.
  EXPECT_TRUE(HasCandidate(candidates_, "local", "udp", kClientIPv6Addr));
  EXPECT_TRUE(HasCandidate(candidates_, "local", "udp", kClientIPv6Addr2));
  EXPECT_TRUE(HasCandidate(candidates_, "local", "udp", kClientIPv6Addr3));
  EXPECT_TRUE(HasCandidate(candidates_, "local", "udp", kClientIPv6Addr5));
}

}  // namespace cricket<|MERGE_RESOLUTION|>--- conflicted
+++ resolved
@@ -2497,7 +2497,6 @@
   EXPECT_EQ(1U, port_config.StunServers().size());
 }
 
-<<<<<<< HEAD
 TEST_F(BasicPortAllocatorTest, TestCreateIceGathererForForking) {
   allocator_->set_flags(1);
   allocator_->SetPortRange(2, 3);
@@ -2529,7 +2528,8 @@
   EXPECT_EQ(allocator_->turn_servers(), forked->turn_servers());
   EXPECT_EQ(allocator_->turn_port_prune_policy(), forked->turn_port_prune_policy());
   EXPECT_EQ(allocator_->stun_candidate_keepalive_interval(), forked->stun_candidate_keepalive_interval());
-=======
+}
+
 // Test that candidates from different servers get assigned a unique local
 // preference (the middle 16 bits of the priority)
 TEST_F(BasicPortAllocatorTest, AssignsUniqueLocalPreferencetoRelayCandidates) {
@@ -2551,7 +2551,6 @@
             (candidates_[1].priority() >> 8) & 0xFFFF);
   EXPECT_GT((candidates_[1].priority() >> 8) & 0xFFFF,
             (candidates_[2].priority() >> 8) & 0xFFFF);
->>>>>>> f14f0c7a
 }
 
 // Test that no more than allocator.max_ipv6_networks() IPv6 networks are used
