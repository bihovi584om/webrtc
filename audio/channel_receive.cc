--- conflicted
+++ resolved
@@ -33,12 +33,8 @@
 #include "modules/pacing/packet_router.h"
 #include "modules/rtp_rtcp/include/receive_statistics.h"
 #include "modules/rtp_rtcp/include/remote_ntp_time_estimator.h"
-<<<<<<< HEAD
-#include "modules/rtp_rtcp/source/absolute_capture_time_receiver.h"
-=======
 #include "modules/rtp_rtcp/source/absolute_capture_time_interpolator.h"
 #include "modules/rtp_rtcp/source/capture_clock_offset_updater.h"
->>>>>>> cbad18b1
 #include "modules/rtp_rtcp/source/rtp_header_extensions.h"
 #include "modules/rtp_rtcp/source/rtp_packet_received.h"
 #include "modules/rtp_rtcp/source/rtp_rtcp_config.h"
@@ -51,13 +47,9 @@
 #include "rtc_base/numerics/safe_minmax.h"
 #include "rtc_base/race_checker.h"
 #include "rtc_base/synchronization/mutex.h"
-<<<<<<< HEAD
-#include "rtc_base/thread_checker.h"
-=======
 #include "rtc_base/system/no_unique_address.h"
 #include "rtc_base/task_utils/pending_task_safety_flag.h"
 #include "rtc_base/task_utils/to_queued_task.h"
->>>>>>> cbad18b1
 #include "rtc_base/time_utils.h"
 #include "system_wrappers/include/metrics.h"
 
@@ -95,10 +87,6 @@
   // Used for receive streams.
   ChannelReceive(
       Clock* clock,
-<<<<<<< HEAD
-      ProcessThread* module_process_thread,
-=======
->>>>>>> cbad18b1
       NetEqFactory* neteq_factory,
       AudioDeviceModule* audio_device_module,
       Transport* rtcp_send_transport,
@@ -109,10 +97,7 @@
       bool jitter_buffer_fast_playout,
       int jitter_buffer_min_delay_ms,
       bool jitter_buffer_enable_rtx_handling,
-<<<<<<< HEAD
-=======
       bool enable_non_sender_rtt,
->>>>>>> cbad18b1
       rtc::scoped_refptr<AudioDecoderFactory> decoder_factory,
       absl::optional<AudioCodecPairId> codec_pair_id,
       rtc::scoped_refptr<FrameDecryptorInterface> frame_decryptor,
@@ -194,8 +179,6 @@
       rtc::scoped_refptr<webrtc::FrameTransformerInterface> frame_transformer)
       override;
 
-<<<<<<< HEAD
-=======
   void SetFrameDecryptor(rtc::scoped_refptr<webrtc::FrameDecryptorInterface>
                              frame_decryptor) override;
 
@@ -206,7 +189,6 @@
       uint32_t ssrc,
       const RtcpPacketTypeCounter& packet_counter) override;
 
->>>>>>> cbad18b1
  private:
   void ReceivePacket(const uint8_t* packet,
                      size_t packet_length,
@@ -224,17 +206,8 @@
       RTC_RUN_ON(worker_thread_checker_);
 
   void InitFrameTransformerDelegate(
-<<<<<<< HEAD
-      rtc::scoped_refptr<webrtc::FrameTransformerInterface> frame_transformer);
-
-  bool Playing() const {
-    MutexLock lock(&playing_lock_);
-    return playing_;
-  }
-=======
       rtc::scoped_refptr<webrtc::FrameTransformerInterface> frame_transformer)
       RTC_RUN_ON(worker_thread_checker_);
->>>>>>> cbad18b1
 
   // Thread checkers document and lock usage of some methods to specific threads
   // we know about. The goal is to eventually split up voe::ChannelReceive into
@@ -251,19 +224,10 @@
   // checkers cannot be used. E.g. Chromium may transfer "ownership" from one
   // audio thread to another, but access is still sequential.
   rtc::RaceChecker audio_thread_race_checker_;
-<<<<<<< HEAD
-  rtc::RaceChecker video_capture_thread_race_checker_;
   Mutex callback_mutex_;
   Mutex volume_settings_mutex_;
 
-  mutable Mutex playing_lock_;
-  bool playing_ RTC_GUARDED_BY(&playing_lock_) = false;
-=======
-  Mutex callback_mutex_;
-  Mutex volume_settings_mutex_;
-
   bool playing_ RTC_GUARDED_BY(worker_thread_checker_) = false;
->>>>>>> cbad18b1
 
   RtcEventLog* const event_log_;
 
@@ -277,10 +241,6 @@
 
   // Info for GetSyncInfo is updated on network or worker thread, and queried on
   // the worker thread.
-<<<<<<< HEAD
-  mutable Mutex sync_info_lock_;
-=======
->>>>>>> cbad18b1
   absl::optional<uint32_t> last_received_rtp_timestamp_
       RTC_GUARDED_BY(&worker_thread_checker_);
   absl::optional<int64_t> last_received_rtp_system_time_ms_
@@ -297,12 +257,7 @@
   // Timestamp of the audio pulled from NetEq.
   absl::optional<uint32_t> jitter_buffer_playout_timestamp_;
 
-<<<<<<< HEAD
-  mutable Mutex video_sync_lock_;
-  uint32_t playout_timestamp_rtp_ RTC_GUARDED_BY(video_sync_lock_);
-=======
   uint32_t playout_timestamp_rtp_ RTC_GUARDED_BY(worker_thread_checker_);
->>>>>>> cbad18b1
   absl::optional<int64_t> playout_timestamp_rtp_time_ms_
       RTC_GUARDED_BY(worker_thread_checker_);
   uint32_t playout_delay_ms_ RTC_GUARDED_BY(worker_thread_checker_);
@@ -323,11 +278,6 @@
   AudioDeviceModule* _audioDeviceModulePtr;
   float _outputGain RTC_GUARDED_BY(volume_settings_mutex_);
 
-<<<<<<< HEAD
-  // An associated send channel.
-  mutable Mutex assoc_send_channel_lock_;
-=======
->>>>>>> cbad18b1
   const ChannelSendInterface* associated_send_channel_
       RTC_GUARDED_BY(network_thread_checker_);
 
@@ -340,12 +290,6 @@
       RTC_GUARDED_BY(worker_thread_checker_);
   webrtc::CryptoOptions crypto_options_;
 
-<<<<<<< HEAD
-  webrtc::AbsoluteCaptureTimeReceiver absolute_capture_time_receiver_;
-
-  rtc::scoped_refptr<ChannelReceiveFrameTransformerDelegate>
-      frame_transformer_delegate_;
-=======
   webrtc::AbsoluteCaptureTimeInterpolator absolute_capture_time_interpolator_
       RTC_GUARDED_BY(worker_thread_checker_);
 
@@ -366,7 +310,6 @@
   mutable Mutex rtcp_counter_mutex_;
   RtcpPacketTypeCounter rtcp_packet_type_counter_
       RTC_GUARDED_BY(rtcp_counter_mutex_);
->>>>>>> cbad18b1
 };
 
 void ChannelReceive::OnReceivedPayloadData(
@@ -415,24 +358,13 @@
     rtc::scoped_refptr<webrtc::FrameTransformerInterface> frame_transformer) {
   RTC_DCHECK(frame_transformer);
   RTC_DCHECK(!frame_transformer_delegate_);
-<<<<<<< HEAD
-=======
   RTC_DCHECK(worker_thread_->IsCurrent());
->>>>>>> cbad18b1
 
   // Pass a callback to ChannelReceive::OnReceivedPayloadData, to be called by
   // the delegate to receive transformed audio.
   ChannelReceiveFrameTransformerDelegate::ReceiveFrameCallback
       receive_audio_callback = [this](rtc::ArrayView<const uint8_t> packet,
                                       const RTPHeader& header) {
-<<<<<<< HEAD
-        OnReceivedPayloadData(packet, header);
-      };
-  frame_transformer_delegate_ =
-      new rtc::RefCountedObject<ChannelReceiveFrameTransformerDelegate>(
-          std::move(receive_audio_callback), std::move(frame_transformer),
-          rtc::Thread::Current());
-=======
         RTC_DCHECK_RUN_ON(&worker_thread_checker_);
         OnReceivedPayloadData(packet, header);
       };
@@ -440,7 +372,6 @@
       rtc::make_ref_counted<ChannelReceiveFrameTransformerDelegate>(
           std::move(receive_audio_callback), std::move(frame_transformer),
           worker_thread_);
->>>>>>> cbad18b1
   frame_transformer_delegate_->Init();
 }
 
@@ -535,19 +466,6 @@
     }
   }
 
-<<<<<<< HEAD
-  {
-    RTC_HISTOGRAM_COUNTS_1000("WebRTC.Audio.TargetJitterBufferDelayMs",
-                              acm_receiver_.TargetDelayMs());
-    const int jitter_buffer_delay = acm_receiver_.FilteredCurrentDelayMs();
-    MutexLock lock(&video_sync_lock_);
-    RTC_HISTOGRAM_COUNTS_1000("WebRTC.Audio.ReceiverDelayEstimateMs",
-                              jitter_buffer_delay + playout_delay_ms_);
-    RTC_HISTOGRAM_COUNTS_1000("WebRTC.Audio.ReceiverJitterBufferDelayMs",
-                              jitter_buffer_delay);
-    RTC_HISTOGRAM_COUNTS_1000("WebRTC.Audio.ReceiverDeviceDelayMs",
-                              playout_delay_ms_);
-=======
   // Fill in local capture clock offset in `audio_frame->packet_infos_`.
   RtpPacketInfos::vector_type packet_infos;
   for (auto& packet_info : audio_frame->packet_infos_) {
@@ -579,7 +497,6 @@
       RTC_HISTOGRAM_COUNTS_1000("WebRTC.Audio.ReceiverDeviceDelayMs",
                                 playout_delay_ms_);
     }));
->>>>>>> cbad18b1
   }
 
   return muted ? AudioMixer::Source::AudioFrameInfo::kMuted
@@ -615,12 +532,8 @@
     rtc::scoped_refptr<FrameDecryptorInterface> frame_decryptor,
     const webrtc::CryptoOptions& crypto_options,
     rtc::scoped_refptr<FrameTransformerInterface> frame_transformer)
-<<<<<<< HEAD
-    : event_log_(rtc_event_log),
-=======
     : worker_thread_(TaskQueueBase::Current()),
       event_log_(rtc_event_log),
->>>>>>> cbad18b1
       rtp_receive_statistics_(ReceiveStatistics::Create(clock)),
       remote_ssrc_(remote_ssrc),
       acm_receiver_(AcmConfig(neteq_factory,
@@ -641,15 +554,7 @@
       associated_send_channel_(nullptr),
       frame_decryptor_(frame_decryptor),
       crypto_options_(crypto_options),
-<<<<<<< HEAD
-      absolute_capture_time_receiver_(clock) {
-  // TODO(nisse): Use _moduleProcessThreadPtr instead?
-  module_process_thread_checker_.Detach();
-
-  RTC_DCHECK(module_process_thread);
-=======
       absolute_capture_time_interpolator_(clock) {
->>>>>>> cbad18b1
   RTC_DCHECK(audio_device_module);
 
   network_thread_checker_.Detach();
@@ -679,11 +584,6 @@
   rtp_rtcp_ = ModuleRtpRtcpImpl2::Create(configuration);
   rtp_rtcp_->SetSendingMediaStatus(false);
   rtp_rtcp_->SetRemoteSSRC(remote_ssrc_);
-<<<<<<< HEAD
-
-  _moduleProcessThreadPtr->RegisterModule(rtp_rtcp_.get(), RTC_FROM_HERE);
-=======
->>>>>>> cbad18b1
 
   // Ensure that RTCP is enabled for the created channel.
   rtp_rtcp_->SetRTCPStatus(RtcpMode::kCompound);
@@ -695,45 +595,23 @@
   // Resets the delegate's callback to ChannelReceive::OnReceivedPayloadData.
   if (frame_transformer_delegate_)
     frame_transformer_delegate_->Reset();
-<<<<<<< HEAD
 
   StopPlayout();
-
-  if (_moduleProcessThreadPtr)
-    _moduleProcessThreadPtr->DeRegisterModule(rtp_rtcp_.get());
 }
 
 void ChannelReceive::SetSink(AudioSinkInterface* sink) {
-  RTC_DCHECK(worker_thread_checker_.IsCurrent());
-=======
-
-  StopPlayout();
-}
-
-void ChannelReceive::SetSink(AudioSinkInterface* sink) {
-  RTC_DCHECK_RUN_ON(&worker_thread_checker_);
->>>>>>> cbad18b1
+  RTC_DCHECK_RUN_ON(&worker_thread_checker_);
   MutexLock lock(&callback_mutex_);
   audio_sink_ = sink;
 }
 
 void ChannelReceive::StartPlayout() {
-<<<<<<< HEAD
-  RTC_DCHECK(worker_thread_checker_.IsCurrent());
-  MutexLock lock(&playing_lock_);
-=======
-  RTC_DCHECK_RUN_ON(&worker_thread_checker_);
->>>>>>> cbad18b1
+  RTC_DCHECK_RUN_ON(&worker_thread_checker_);
   playing_ = true;
 }
 
 void ChannelReceive::StopPlayout() {
-<<<<<<< HEAD
-  RTC_DCHECK(worker_thread_checker_.IsCurrent());
-  MutexLock lock(&playing_lock_);
-=======
-  RTC_DCHECK_RUN_ON(&worker_thread_checker_);
->>>>>>> cbad18b1
+  RTC_DCHECK_RUN_ON(&worker_thread_checker_);
   playing_ = false;
   _outputAudioLevel.ResetLevelFullRange();
 }
@@ -761,16 +639,8 @@
   // UpdatePlayoutTimestamp and
   int64_t now_ms = rtc::TimeMillis();
 
-<<<<<<< HEAD
-  {
-    MutexLock lock(&sync_info_lock_);
-    last_received_rtp_timestamp_ = packet.Timestamp();
-    last_received_rtp_system_time_ms_ = now_ms;
-  }
-=======
   last_received_rtp_timestamp_ = packet.Timestamp();
   last_received_rtp_system_time_ms_ = now_ms;
->>>>>>> cbad18b1
 
   // Store playout timestamp for the received RTP packet
   UpdatePlayoutTimestamp(false, now_ms);
@@ -789,15 +659,9 @@
 
   // Interpolates absolute capture timestamp RTP header extension.
   header.extension.absolute_capture_time =
-<<<<<<< HEAD
-      absolute_capture_time_receiver_.OnReceivePacket(
-          AbsoluteCaptureTimeReceiver::GetSource(header.ssrc,
-                                                 header.arrOfCSRCs),
-=======
       absolute_capture_time_interpolator_.OnReceivePacket(
           AbsoluteCaptureTimeInterpolator::GetSource(header.ssrc,
                                                      header.arrOfCSRCs),
->>>>>>> cbad18b1
           header.timestamp,
           rtc::saturated_cast<uint32_t>(packet_copy.payload_type_frequency()),
           header.extension.absolute_capture_time);
@@ -877,15 +741,10 @@
   uint32_t ntp_secs = 0;
   uint32_t ntp_frac = 0;
   uint32_t rtp_timestamp = 0;
-<<<<<<< HEAD
-  if (0 !=
-      rtp_rtcp_->RemoteNTP(&ntp_secs, &ntp_frac, NULL, NULL, &rtp_timestamp)) {
-=======
   if (rtp_rtcp_->RemoteNTP(&ntp_secs, &ntp_frac,
                            /*rtcp_arrival_time_secs=*/nullptr,
                            /*rtcp_arrival_time_frac=*/nullptr,
                            &rtp_timestamp) != 0) {
->>>>>>> cbad18b1
     // Waiting for RTCP.
     return;
   }
@@ -918,11 +777,7 @@
 }
 
 void ChannelReceive::SetChannelOutputVolumeScaling(float scaling) {
-<<<<<<< HEAD
-  RTC_DCHECK(worker_thread_checker_.IsCurrent());
-=======
-  RTC_DCHECK_RUN_ON(&worker_thread_checker_);
->>>>>>> cbad18b1
+  RTC_DCHECK_RUN_ON(&worker_thread_checker_);
   MutexLock lock(&volume_settings_mutex_);
   _outputGain = scaling;
 }
@@ -980,15 +835,12 @@
   }
 
   {
-<<<<<<< HEAD
-=======
     MutexLock lock(&rtcp_counter_mutex_);
     stats.nacks_sent = rtcp_packet_type_counter_.nack_packets;
   }
 
   // Timestamps.
   {
->>>>>>> cbad18b1
     MutexLock lock(&ts_stats_lock_);
     stats.capture_start_ntp_time_ms_ = capture_start_ntp_time_ms_;
   }
@@ -1043,8 +895,6 @@
 int ChannelReceive::ResendPackets(const uint16_t* sequence_numbers,
                                   int length) {
   return rtp_rtcp_->SendNACK(sequence_numbers, length);
-<<<<<<< HEAD
-=======
 }
 
 void ChannelReceive::RtcpPacketTypesCounterUpdated(
@@ -1055,35 +905,16 @@
   }
   MutexLock lock(&rtcp_counter_mutex_);
   rtcp_packet_type_counter_ = packet_counter;
->>>>>>> cbad18b1
 }
 
 void ChannelReceive::SetAssociatedSendChannel(
     const ChannelSendInterface* channel) {
-<<<<<<< HEAD
-  RTC_DCHECK(worker_thread_checker_.IsCurrent());
-  MutexLock lock(&assoc_send_channel_lock_);
-=======
   RTC_DCHECK_RUN_ON(&network_thread_checker_);
->>>>>>> cbad18b1
   associated_send_channel_ = channel;
 }
 
 void ChannelReceive::SetDepacketizerToDecoderFrameTransformer(
     rtc::scoped_refptr<webrtc::FrameTransformerInterface> frame_transformer) {
-<<<<<<< HEAD
-  RTC_DCHECK(worker_thread_checker_.IsCurrent());
-  // Depending on when the channel is created, the transformer might be set
-  // twice. Don't replace the delegate if it was already initialized.
-  if (!frame_transformer || frame_transformer_delegate_)
-    return;
-  InitFrameTransformerDelegate(std::move(frame_transformer));
-}
-
-NetworkStatistics ChannelReceive::GetNetworkStatistics(
-    bool get_and_clear_legacy_stats) const {
-  RTC_DCHECK(worker_thread_checker_.IsCurrent());
-=======
   RTC_DCHECK_RUN_ON(&worker_thread_checker_);
   // Depending on when the channel is created, the transformer might be set
   // twice. Don't replace the delegate if it was already initialized.
@@ -1117,7 +948,6 @@
 NetworkStatistics ChannelReceive::GetNetworkStatistics(
     bool get_and_clear_legacy_stats) const {
   RTC_DCHECK_RUN_ON(&worker_thread_checker_);
->>>>>>> cbad18b1
   NetworkStatistics stats;
   acm_receiver_.GetNetworkStatistics(&stats, get_and_clear_legacy_stats);
   return stats;
@@ -1131,26 +961,16 @@
 }
 
 uint32_t ChannelReceive::GetDelayEstimate() const {
-<<<<<<< HEAD
-  RTC_DCHECK(worker_thread_checker_.IsCurrent() ||
-             module_process_thread_checker_.IsCurrent());
-  MutexLock lock(&video_sync_lock_);
-=======
   RTC_DCHECK_RUN_ON(&worker_thread_checker_);
   // Return the current jitter buffer delay + playout delay.
->>>>>>> cbad18b1
   return acm_receiver_.FilteredCurrentDelayMs() + playout_delay_ms_;
 }
 
 bool ChannelReceive::SetMinimumPlayoutDelay(int delay_ms) {
-<<<<<<< HEAD
-  RTC_DCHECK(module_process_thread_checker_.IsCurrent());
-=======
   // TODO(bugs.webrtc.org/11993): This should run on the network thread.
   // We get here via RtpStreamsSynchronizer. Once that's done, many (all?) of
   // these locks aren't needed.
   RTC_DCHECK_RUN_ON(&worker_thread_checker_);
->>>>>>> cbad18b1
   // Limit to range accepted by both VoE and ACM, so we're at least getting as
   // close as possible, instead of failing.
   delay_ms = rtc::SafeClamp(delay_ms, kVoiceEngineMinMinPlayoutDelayMs,
@@ -1165,46 +985,24 @@
 
 bool ChannelReceive::GetPlayoutRtpTimestamp(uint32_t* rtp_timestamp,
                                             int64_t* time_ms) const {
-<<<<<<< HEAD
-  RTC_DCHECK_RUNS_SERIALIZED(&video_capture_thread_race_checker_);
-  {
-    MutexLock lock(&video_sync_lock_);
-    if (!playout_timestamp_rtp_time_ms_)
-      return false;
-    *rtp_timestamp = playout_timestamp_rtp_;
-    *time_ms = playout_timestamp_rtp_time_ms_.value();
-    return true;
-  }
-=======
   RTC_DCHECK_RUN_ON(&worker_thread_checker_);
   if (!playout_timestamp_rtp_time_ms_)
     return false;
   *rtp_timestamp = playout_timestamp_rtp_;
   *time_ms = playout_timestamp_rtp_time_ms_.value();
   return true;
->>>>>>> cbad18b1
 }
 
 void ChannelReceive::SetEstimatedPlayoutNtpTimestampMs(int64_t ntp_timestamp_ms,
                                                        int64_t time_ms) {
-<<<<<<< HEAD
-  RTC_DCHECK_RUNS_SERIALIZED(&video_capture_thread_race_checker_);
-  MutexLock lock(&video_sync_lock_);
-=======
-  RTC_DCHECK_RUN_ON(&worker_thread_checker_);
->>>>>>> cbad18b1
+  RTC_DCHECK_RUN_ON(&worker_thread_checker_);
   playout_timestamp_ntp_ = ntp_timestamp_ms;
   playout_timestamp_ntp_time_ms_ = time_ms;
 }
 
 absl::optional<int64_t>
 ChannelReceive::GetCurrentEstimatedPlayoutNtpTimestampMs(int64_t now_ms) const {
-<<<<<<< HEAD
-  RTC_DCHECK(worker_thread_checker_.IsCurrent());
-  MutexLock lock(&video_sync_lock_);
-=======
-  RTC_DCHECK_RUN_ON(&worker_thread_checker_);
->>>>>>> cbad18b1
+  RTC_DCHECK_RUN_ON(&worker_thread_checker_);
   if (!playout_timestamp_ntp_ || !playout_timestamp_ntp_time_ms_)
     return absl::nullopt;
 
@@ -1227,19 +1025,6 @@
   RTC_DCHECK_RUN_ON(&worker_thread_checker_);
   Syncable::Info info;
   if (rtp_rtcp_->RemoteNTP(&info.capture_time_ntp_secs,
-<<<<<<< HEAD
-                           &info.capture_time_ntp_frac, nullptr, nullptr,
-                           &info.capture_time_source_clock) != 0) {
-    return absl::nullopt;
-  }
-  {
-    MutexLock lock(&sync_info_lock_);
-    if (!last_received_rtp_timestamp_ || !last_received_rtp_system_time_ms_) {
-      return absl::nullopt;
-    }
-    info.latest_received_capture_timestamp = *last_received_rtp_timestamp_;
-    info.latest_receive_time_ms = *last_received_rtp_system_time_ms_;
-=======
                            &info.capture_time_ntp_frac,
                            /*rtcp_arrival_time_secs=*/nullptr,
                            /*rtcp_arrival_time_frac=*/nullptr,
@@ -1249,7 +1034,6 @@
 
   if (!last_received_rtp_timestamp_ || !last_received_rtp_system_time_ms_) {
     return absl::nullopt;
->>>>>>> cbad18b1
   }
   info.latest_received_capture_timestamp = *last_received_rtp_timestamp_;
   info.latest_receive_time_ms = *last_received_rtp_system_time_ms_;
@@ -1287,19 +1071,9 @@
   // Remove the playout delay.
   playout_timestamp -= (delay_ms * (GetRtpTimestampRateHz() / 1000));
 
-<<<<<<< HEAD
-  {
-    MutexLock lock(&video_sync_lock_);
-    if (!rtcp && playout_timestamp != playout_timestamp_rtp_) {
-      playout_timestamp_rtp_ = playout_timestamp;
-      playout_timestamp_rtp_time_ms_ = now_ms;
-    }
-    playout_delay_ms_ = delay_ms;
-=======
   if (!rtcp && playout_timestamp != playout_timestamp_rtp_) {
     playout_timestamp_rtp_ = playout_timestamp;
     playout_timestamp_rtp_time_ms_ = now_ms;
->>>>>>> cbad18b1
   }
   playout_delay_ms_ = delay_ms;
 }
@@ -1319,22 +1093,12 @@
 }
 
 int64_t ChannelReceive::GetRTT() const {
-<<<<<<< HEAD
-  std::vector<RTCPReportBlock> report_blocks;
-  rtp_rtcp_->RemoteRTCPStat(&report_blocks);
-=======
   RTC_DCHECK_RUN_ON(&network_thread_checker_);
   std::vector<ReportBlockData> report_blocks =
       rtp_rtcp_->GetLatestReportBlockData();
->>>>>>> cbad18b1
 
   if (report_blocks.empty()) {
-<<<<<<< HEAD
-    MutexLock lock(&assoc_send_channel_lock_);
-    // Tries to get RTT from an associated channel.
-=======
     // Try fall back on an RTT from an associated channel.
->>>>>>> cbad18b1
     if (!associated_send_channel_) {
       return 0;
     }
@@ -1343,15 +1107,10 @@
 
   // TODO(nisse): This method computes RTT based on sender reports, even though
   // a receive stream is not supposed to do that.
-<<<<<<< HEAD
-  if (rtp_rtcp_->RTT(remote_ssrc_, &rtt, &avg_rtt, &min_rtt, &max_rtt) != 0) {
-    return 0;
-=======
   for (const ReportBlockData& data : report_blocks) {
     if (data.report_block().sender_ssrc == remote_ssrc_) {
       return data.last_rtt_ms();
     }
->>>>>>> cbad18b1
   }
   return 0;
 }
@@ -1377,19 +1136,11 @@
     const webrtc::CryptoOptions& crypto_options,
     rtc::scoped_refptr<FrameTransformerInterface> frame_transformer) {
   return std::make_unique<ChannelReceive>(
-<<<<<<< HEAD
-      clock, module_process_thread, neteq_factory, audio_device_module,
-      rtcp_send_transport, rtc_event_log, local_ssrc, remote_ssrc,
-      jitter_buffer_max_packets, jitter_buffer_fast_playout,
-      jitter_buffer_min_delay_ms, jitter_buffer_enable_rtx_handling,
-      decoder_factory, codec_pair_id, frame_decryptor, crypto_options,
-=======
       clock, neteq_factory, audio_device_module, rtcp_send_transport,
       rtc_event_log, local_ssrc, remote_ssrc, jitter_buffer_max_packets,
       jitter_buffer_fast_playout, jitter_buffer_min_delay_ms,
       jitter_buffer_enable_rtx_handling, enable_non_sender_rtt, decoder_factory,
       codec_pair_id, std::move(frame_decryptor), crypto_options,
->>>>>>> cbad18b1
       std::move(frame_transformer));
 }
 
