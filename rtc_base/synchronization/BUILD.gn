# Copyright (c) 2018 The WebRTC project authors. All Rights Reserved.
#
# Use of this source code is governed by a BSD-style license
# that can be found in the LICENSE file in the root of the source
# tree. An additional intellectual property rights grant can be found
# in the file PATENTS.  All contributing project authors may
# be found in the AUTHORS file in the root of the source tree.

import("//third_party/google_benchmark/buildconfig.gni")
import("../../webrtc.gni")
if (is_android) {
  import("//build/config/android/config.gni")
  import("//build/config/android/rules.gni")
}

rtc_library("yield") {
  sources = [
    "yield.cc",
    "yield.h",
  ]
  deps = []
}

rtc_library("mutex") {
  sources = [
    "mutex.cc",
    "mutex.h",
    "mutex_critical_section.h",
    "mutex_pthread.h",
  ]
  if (rtc_use_absl_mutex) {
    sources += [ "mutex_abseil.h" ]
  }

  deps = [
    ":yield",
    "..:checks",
    "..:macromagic",
    "..:platform_thread_types",
<<<<<<< HEAD
    "../system:unused",
=======
    "../system:no_unique_address",
>>>>>>> cbad18b1
  ]
  absl_deps = [ "//third_party/abseil-cpp/absl/base:core_headers" ]
  if (rtc_use_absl_mutex) {
    absl_deps += [ "//third_party/abseil-cpp/absl/synchronization" ]
  }
}

rtc_library("sequence_checker_internal") {
  visibility = [ "../../api:sequence_checker" ]
  sources = [
    "sequence_checker_internal.cc",
    "sequence_checker_internal.h",
  ]
  deps = [
    ":mutex",
    "..:checks",
    "..:macromagic",
    "..:platform_thread_types",
    "..:stringutils",
    "../../api/task_queue",
    "../system:rtc_export",
  ]
}

rtc_library("yield_policy") {
  sources = [
    "yield_policy.cc",
    "yield_policy.h",
  ]
  deps = [ "..:checks" ]
  absl_deps = [
    "//third_party/abseil-cpp/absl/base:config",
    "//third_party/abseil-cpp/absl/base:core_headers",
  ]
}

if (rtc_include_tests) {
<<<<<<< HEAD
  rtc_library("synchronization_unittests") {
    testonly = true
    sources = [
      "mutex_unittest.cc",
      "yield_policy_unittest.cc",
    ]
    deps = [
      ":mutex",
      ":yield",
      ":yield_policy",
      "..:checks",
      "..:macromagic",
      "..:rtc_base",
      "..:rtc_event",
      "../../test:test_support",
      "//third_party/google_benchmark",
    ]
  }

  rtc_library("mutex_benchmark") {
    testonly = true
    sources = [ "mutex_benchmark.cc" ]
    deps = [
      ":mutex",
      "../system:unused",
      "//third_party/google_benchmark",
    ]
  }

  rtc_library("sequence_checker_unittests") {
    testonly = true
=======
  if (enable_google_benchmarks) {
    rtc_library("synchronization_unittests") {
      testonly = true
      sources = [
        "mutex_unittest.cc",
        "yield_policy_unittest.cc",
      ]
      deps = [
        ":mutex",
        ":yield",
        ":yield_policy",
        "..:checks",
        "..:macromagic",
        "..:rtc_base",
        "..:rtc_event",
        "..:threading",
        "../../test:test_support",
        "//third_party/google_benchmark",
      ]
    }
>>>>>>> cbad18b1

    rtc_library("mutex_benchmark") {
      testonly = true
      sources = [ "mutex_benchmark.cc" ]
      deps = [
        ":mutex",
        "../system:unused",
        "//third_party/google_benchmark",
      ]
    }
  }
}<|MERGE_RESOLUTION|>--- conflicted
+++ resolved
@@ -37,11 +37,7 @@
     "..:checks",
     "..:macromagic",
     "..:platform_thread_types",
-<<<<<<< HEAD
-    "../system:unused",
-=======
     "../system:no_unique_address",
->>>>>>> cbad18b1
   ]
   absl_deps = [ "//third_party/abseil-cpp/absl/base:core_headers" ]
   if (rtc_use_absl_mutex) {
@@ -79,39 +75,6 @@
 }
 
 if (rtc_include_tests) {
-<<<<<<< HEAD
-  rtc_library("synchronization_unittests") {
-    testonly = true
-    sources = [
-      "mutex_unittest.cc",
-      "yield_policy_unittest.cc",
-    ]
-    deps = [
-      ":mutex",
-      ":yield",
-      ":yield_policy",
-      "..:checks",
-      "..:macromagic",
-      "..:rtc_base",
-      "..:rtc_event",
-      "../../test:test_support",
-      "//third_party/google_benchmark",
-    ]
-  }
-
-  rtc_library("mutex_benchmark") {
-    testonly = true
-    sources = [ "mutex_benchmark.cc" ]
-    deps = [
-      ":mutex",
-      "../system:unused",
-      "//third_party/google_benchmark",
-    ]
-  }
-
-  rtc_library("sequence_checker_unittests") {
-    testonly = true
-=======
   if (enable_google_benchmarks) {
     rtc_library("synchronization_unittests") {
       testonly = true
@@ -132,7 +95,6 @@
         "//third_party/google_benchmark",
       ]
     }
->>>>>>> cbad18b1
 
     rtc_library("mutex_benchmark") {
       testonly = true
