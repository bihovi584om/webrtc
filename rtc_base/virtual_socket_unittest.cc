--- conflicted
+++ resolved
@@ -53,11 +53,7 @@
 
 // Sends at a constant rate but with random packet sizes.
 struct Sender : public MessageHandlerAutoCleanup {
-<<<<<<< HEAD
-  Sender(Thread* th, AsyncSocket* s, uint32_t rt)
-=======
   Sender(Thread* th, Socket* s, uint32_t rt)
->>>>>>> cbad18b1
       : thread(th),
         socket(std::make_unique<AsyncUDPSocket>(s)),
         done(false),
@@ -104,11 +100,7 @@
 
 struct Receiver : public MessageHandlerAutoCleanup,
                   public sigslot::has_slots<> {
-<<<<<<< HEAD
-  Receiver(Thread* th, AsyncSocket* s, uint32_t bw)
-=======
   Receiver(Thread* th, Socket* s, uint32_t bw)
->>>>>>> cbad18b1
       : thread(th),
         socket(std::make_unique<AsyncUDPSocket>(s)),
         bandwidth(bw),
