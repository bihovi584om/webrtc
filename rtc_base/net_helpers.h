/*
 *  Copyright 2008 The WebRTC Project Authors. All rights reserved.
 *
 *  Use of this source code is governed by a BSD-style license
 *  that can be found in the LICENSE file in the root of the source
 *  tree. An additional intellectual property rights grant can be found
 *  in the file PATENTS.  All contributing project authors may
 *  be found in the AUTHORS file in the root of the source tree.
 */

 // RingRTC changes to update AsyncResolver.

#ifndef RTC_BASE_NET_HELPERS_H_
#define RTC_BASE_NET_HELPERS_H_

#if defined(WEBRTC_POSIX)
#include <sys/socket.h>
#elif WEBRTC_WIN
#include <winsock2.h>  // NOLINT

<<<<<<< HEAD
#include "rtc_base/async_resolver_interface.h"
#include "rtc_base/ip_address.h"
#include "rtc_base/socket_address.h"
#include "rtc_base/synchronization/sequence_checker.h"
#include "rtc_base/system/no_unique_address.h"
#include "rtc_base/system/rtc_export.h"
#include "rtc_base/task_utils/pending_task_safety_flag.h"
#include "rtc_base/thread.h"
#include "rtc_base/thread_annotations.h"

namespace rtc {

// AsyncResolver will perform async DNS resolution, signaling the result on
// the SignalDone from AsyncResolverInterface when the operation completes.
//
// This class is thread-compatible, and all methods and destruction needs to
// happen from the same rtc::Thread, except for Destroy which is allowed to
// happen on another context provided it's not happening concurrently to another
// public API call, and is the last access to the object.
class RTC_EXPORT AsyncResolver : public AsyncResolverInterface {
 public:
  AsyncResolver();
  ~AsyncResolver() override;

  void Start(const SocketAddress& addr) override;
  bool GetResolvedAddress(int family, SocketAddress* addr) const override;
  int GetError() const override;
  void Destroy(bool wait) override;

  const std::vector<IPAddress>& addresses() const;

 private:
  // Fwd decl.
  struct State;

  void ResolveDone(std::vector<IPAddress> addresses, int error)
      RTC_EXCLUSIVE_LOCKS_REQUIRED(sequence_checker_);
  void MaybeSelfDestruct();

  SocketAddress addr_ RTC_GUARDED_BY(sequence_checker_);
  std::vector<IPAddress> addresses_ RTC_GUARDED_BY(sequence_checker_);
  int error_ RTC_GUARDED_BY(sequence_checker_);
  bool recursion_check_ =
      false;  // Protects against SignalDone calling into Destroy.
  bool destroy_called_ = false;
  scoped_refptr<State> state_;
  RTC_NO_UNIQUE_ADDRESS webrtc::SequenceChecker sequence_checker_;
};

=======
#include "rtc_base/win32.h"
#endif

namespace rtc {

>>>>>>> cbad18b1
// rtc namespaced wrappers for inet_ntop and inet_pton so we can avoid
// the windows-native versions of these.
const char* inet_ntop(int af, const void* src, char* dst, socklen_t size);
int inet_pton(int af, const char* src, void* dst);

bool HasIPv4Enabled();
bool HasIPv6Enabled();

}  // namespace rtc

#endif  // RTC_BASE_NET_HELPERS_H_<|MERGE_RESOLUTION|>--- conflicted
+++ resolved
@@ -8,8 +8,6 @@
  *  be found in the AUTHORS file in the root of the source tree.
  */
 
- // RingRTC changes to update AsyncResolver.
-
 #ifndef RTC_BASE_NET_HELPERS_H_
 #define RTC_BASE_NET_HELPERS_H_
 
@@ -18,63 +16,11 @@
 #elif WEBRTC_WIN
 #include <winsock2.h>  // NOLINT
 
-<<<<<<< HEAD
-#include "rtc_base/async_resolver_interface.h"
-#include "rtc_base/ip_address.h"
-#include "rtc_base/socket_address.h"
-#include "rtc_base/synchronization/sequence_checker.h"
-#include "rtc_base/system/no_unique_address.h"
-#include "rtc_base/system/rtc_export.h"
-#include "rtc_base/task_utils/pending_task_safety_flag.h"
-#include "rtc_base/thread.h"
-#include "rtc_base/thread_annotations.h"
-
-namespace rtc {
-
-// AsyncResolver will perform async DNS resolution, signaling the result on
-// the SignalDone from AsyncResolverInterface when the operation completes.
-//
-// This class is thread-compatible, and all methods and destruction needs to
-// happen from the same rtc::Thread, except for Destroy which is allowed to
-// happen on another context provided it's not happening concurrently to another
-// public API call, and is the last access to the object.
-class RTC_EXPORT AsyncResolver : public AsyncResolverInterface {
- public:
-  AsyncResolver();
-  ~AsyncResolver() override;
-
-  void Start(const SocketAddress& addr) override;
-  bool GetResolvedAddress(int family, SocketAddress* addr) const override;
-  int GetError() const override;
-  void Destroy(bool wait) override;
-
-  const std::vector<IPAddress>& addresses() const;
-
- private:
-  // Fwd decl.
-  struct State;
-
-  void ResolveDone(std::vector<IPAddress> addresses, int error)
-      RTC_EXCLUSIVE_LOCKS_REQUIRED(sequence_checker_);
-  void MaybeSelfDestruct();
-
-  SocketAddress addr_ RTC_GUARDED_BY(sequence_checker_);
-  std::vector<IPAddress> addresses_ RTC_GUARDED_BY(sequence_checker_);
-  int error_ RTC_GUARDED_BY(sequence_checker_);
-  bool recursion_check_ =
-      false;  // Protects against SignalDone calling into Destroy.
-  bool destroy_called_ = false;
-  scoped_refptr<State> state_;
-  RTC_NO_UNIQUE_ADDRESS webrtc::SequenceChecker sequence_checker_;
-};
-
-=======
 #include "rtc_base/win32.h"
 #endif
 
 namespace rtc {
 
->>>>>>> cbad18b1
 // rtc namespaced wrappers for inet_ntop and inet_pton so we can avoid
 // the windows-native versions of these.
 const char* inet_ntop(int af, const void* src, char* dst, socklen_t size);
