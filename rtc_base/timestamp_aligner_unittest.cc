--- conflicted
+++ resolved
@@ -160,11 +160,7 @@
   // translated timestamps in the future. Which is tolerated if
   // `timestamp_aligner.clip_bias_us` is large enough. Instead of
   // changing that private member for this test, just add the bias to
-<<<<<<< HEAD
-  // |kSystemTimeUs| when calling ClipTimestamp.
-=======
   // `kSystemTimeUs` when calling ClipTimestamp.
->>>>>>> cbad18b1
   const int64_t kClipBiasUs = 100000;
 
   bool did_clip = false;
