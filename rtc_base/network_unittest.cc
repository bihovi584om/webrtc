--- conflicted
+++ resolved
@@ -310,10 +310,7 @@
 
  protected:
   webrtc::test::ScopedKeyValueConfig field_trials_;
-<<<<<<< HEAD
-=======
   rtc::AutoThread main_thread_;
->>>>>>> fb3bd4a0
   bool callback_called_;
 };
 
@@ -346,12 +343,8 @@
                         IPAddress(0x12345600U), 24, ADAPTER_TYPE_ETHERNET,
                         &field_trials_);
   Network ipv4_network2("test_eth1", "Test Network Adapter 2",
-<<<<<<< HEAD
-                        IPAddress(0x010000U), 24, ADAPTER_TYPE_ETHERNET);
-=======
                         IPAddress(0x010000U), 24, ADAPTER_TYPE_ETHERNET,
                         &field_trials_);
->>>>>>> fb3bd4a0
   PhysicalSocketServer socket_server;
   BasicNetworkManager network_manager(&socket_server);
   network_manager.StartUpdating();
