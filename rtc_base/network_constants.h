/*
 *  Copyright 2004 The WebRTC Project Authors. All rights reserved.
 *
 *  Use of this source code is governed by a BSD-style license
 *  that can be found in the LICENSE file in the root of the source
 *  tree. An additional intellectual property rights grant can be found
 *  in the file PATENTS.  All contributing project authors may
 *  be found in the AUTHORS file in the root of the source tree.
 */

#ifndef RTC_BASE_NETWORK_CONSTANTS_H_
#define RTC_BASE_NETWORK_CONSTANTS_H_

#include <stdint.h>

#include <string>

namespace rtc {

constexpr uint16_t kNetworkCostMax = 999;
constexpr uint16_t kNetworkCostCellular2G = 980;
constexpr uint16_t kNetworkCostCellular3G = 910;
constexpr uint16_t kNetworkCostCellular = 900;
constexpr uint16_t kNetworkCostCellular4G = 500;
constexpr uint16_t kNetworkCostCellular5G = 250;
constexpr uint16_t kNetworkCostUnknown = 50;
constexpr uint16_t kNetworkCostLow = 10;
constexpr uint16_t kNetworkCostMin = 0;

<<<<<<< HEAD
=======
// Add 1 to network cost of underlying network type
// so that e.g a "plain" WIFI is prefered over a VPN over WIFI
// everything else being equal.
constexpr uint16_t kNetworkCostVpn = 1;

>>>>>>> cbad18b1
// alias
constexpr uint16_t kNetworkCostHigh = kNetworkCostCellular;

enum AdapterType {
  // This enum resembles the one in Chromium net::ConnectionType.
  ADAPTER_TYPE_UNKNOWN = 0,
  ADAPTER_TYPE_ETHERNET = 1 << 0,
  ADAPTER_TYPE_WIFI = 1 << 1,
  ADAPTER_TYPE_CELLULAR = 1 << 2,  // This is CELLULAR of unknown type.
  ADAPTER_TYPE_VPN = 1 << 3,
  ADAPTER_TYPE_LOOPBACK = 1 << 4,
  // ADAPTER_TYPE_ANY is used for a network, which only contains a single "any
  // address" IP address (INADDR_ANY for IPv4 or in6addr_any for IPv6), and can
  // use any/all network interfaces. Whereas ADAPTER_TYPE_UNKNOWN is used
  // when the network uses a specific interface/IP, but its interface type can
  // not be determined or not fit in this enum.
  ADAPTER_TYPE_ANY = 1 << 5,
  ADAPTER_TYPE_CELLULAR_2G = 1 << 6,
  ADAPTER_TYPE_CELLULAR_3G = 1 << 7,
  ADAPTER_TYPE_CELLULAR_4G = 1 << 8,
  ADAPTER_TYPE_CELLULAR_5G = 1 << 9
};

std::string AdapterTypeToString(AdapterType type);

}  // namespace rtc

#endif  // RTC_BASE_NETWORK_CONSTANTS_H_<|MERGE_RESOLUTION|>--- conflicted
+++ resolved
@@ -27,14 +27,11 @@
 constexpr uint16_t kNetworkCostLow = 10;
 constexpr uint16_t kNetworkCostMin = 0;
 
-<<<<<<< HEAD
-=======
 // Add 1 to network cost of underlying network type
 // so that e.g a "plain" WIFI is prefered over a VPN over WIFI
 // everything else being equal.
 constexpr uint16_t kNetworkCostVpn = 1;
 
->>>>>>> cbad18b1
 // alias
 constexpr uint16_t kNetworkCostHigh = kNetworkCostCellular;
 
