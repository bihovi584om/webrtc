/*
 *  Copyright 2004 The WebRTC Project Authors. All rights reserved.
 *
 *  Use of this source code is governed by a BSD-style license
 *  that can be found in the LICENSE file in the root of the source
 *  tree. An additional intellectual property rights grant can be found
 *  in the file PATENTS.  All contributing project authors may
 *  be found in the AUTHORS file in the root of the source tree.
 */
#include "rtc_base/physical_socket_server.h"

#include <cstdint>

#if defined(_MSC_VER) && _MSC_VER < 1300
#pragma warning(disable : 4786)
#endif

#ifdef MEMORY_SANITIZER
#include <sanitizer/msan_interface.h>
#endif

#if defined(WEBRTC_POSIX)
#include <fcntl.h>
#include <string.h>
#if defined(WEBRTC_USE_EPOLL)
// "poll" will be used to wait for the signal dispatcher.
#include <poll.h>
#endif
#include <sys/ioctl.h>
#include <sys/select.h>
#include <sys/time.h>
#include <unistd.h>
#endif

#if defined(WEBRTC_WIN)
#include <windows.h>
#include <winsock2.h>
#include <ws2tcpip.h>
#undef SetPort
#endif

#include <errno.h>

#include <algorithm>
#include <map>

#include "rtc_base/arraysize.h"
#include "rtc_base/byte_order.h"
#include "rtc_base/checks.h"
#include "rtc_base/logging.h"
#include "rtc_base/network_monitor.h"
#include "rtc_base/null_socket_server.h"
#include "rtc_base/synchronization/mutex.h"
#include "rtc_base/time_utils.h"

#if defined(WEBRTC_LINUX)
#include <linux/sockios.h>
#endif

#if defined(WEBRTC_WIN)
#define LAST_SYSTEM_ERROR (::GetLastError())
#elif defined(__native_client__) && __native_client__
#define LAST_SYSTEM_ERROR (0)
#elif defined(WEBRTC_POSIX)
#define LAST_SYSTEM_ERROR (errno)
#endif  // WEBRTC_WIN

#if defined(WEBRTC_POSIX)
#include <netinet/tcp.h>  // for TCP_NODELAY
#define IP_MTU 14  // Until this is integrated from linux/in.h to netinet/in.h
typedef void* SockOptArg;

#endif  // WEBRTC_POSIX

#if defined(WEBRTC_POSIX) && !defined(WEBRTC_MAC) && !defined(__native_client__)

int64_t GetSocketRecvTimestamp(int socket) {
  struct timeval tv_ioctl;
  int ret = ioctl(socket, SIOCGSTAMP, &tv_ioctl);
  if (ret != 0)
    return -1;
  int64_t timestamp =
      rtc::kNumMicrosecsPerSec * static_cast<int64_t>(tv_ioctl.tv_sec) +
      static_cast<int64_t>(tv_ioctl.tv_usec);
  return timestamp;
}

#else

int64_t GetSocketRecvTimestamp(int socket) {
  return -1;
}
#endif

#if defined(WEBRTC_WIN)
typedef char* SockOptArg;
#endif

#if defined(WEBRTC_USE_EPOLL)
// POLLRDHUP / EPOLLRDHUP are only defined starting with Linux 2.6.17.
#if !defined(POLLRDHUP)
#define POLLRDHUP 0x2000
#endif
#if !defined(EPOLLRDHUP)
#define EPOLLRDHUP 0x2000
#endif
#endif

namespace {
class ScopedSetTrue {
 public:
  ScopedSetTrue(bool* value) : value_(value) {
    RTC_DCHECK(!*value_);
    *value_ = true;
  }
  ~ScopedSetTrue() { *value_ = false; }

 private:
  bool* value_;
};
}  // namespace

namespace rtc {

PhysicalSocket::PhysicalSocket(PhysicalSocketServer* ss, SOCKET s)
    : ss_(ss),
      s_(s),
      error_(0),
      state_((s == INVALID_SOCKET) ? CS_CLOSED : CS_CONNECTED),
      resolver_(nullptr) {
  if (s_ != INVALID_SOCKET) {
    SetEnabledEvents(DE_READ | DE_WRITE);

    int type = SOCK_STREAM;
    socklen_t len = sizeof(type);
    const int res =
        getsockopt(s_, SOL_SOCKET, SO_TYPE, (SockOptArg)&type, &len);
    RTC_DCHECK_EQ(0, res);
    udp_ = (SOCK_DGRAM == type);
  }
}

PhysicalSocket::~PhysicalSocket() {
  Close();
}

bool PhysicalSocket::Create(int family, int type) {
  Close();
  s_ = ::socket(family, type, 0);
  udp_ = (SOCK_DGRAM == type);
  family_ = family;
  UpdateLastError();
  if (udp_) {
    SetEnabledEvents(DE_READ | DE_WRITE);
  }
  return s_ != INVALID_SOCKET;
}

SocketAddress PhysicalSocket::GetLocalAddress() const {
  sockaddr_storage addr_storage = {};
  socklen_t addrlen = sizeof(addr_storage);
  sockaddr* addr = reinterpret_cast<sockaddr*>(&addr_storage);
  int result = ::getsockname(s_, addr, &addrlen);
  SocketAddress address;
  if (result >= 0) {
    SocketAddressFromSockAddrStorage(addr_storage, &address);
  } else {
    RTC_LOG(LS_INFO) << "GetLocalAddress: unable to get local addr, socket="
                     << s_;
  }
  return address;
}

SocketAddress PhysicalSocket::GetRemoteAddress() const {
  sockaddr_storage addr_storage = {};
  socklen_t addrlen = sizeof(addr_storage);
  sockaddr* addr = reinterpret_cast<sockaddr*>(&addr_storage);
  int result = ::getpeername(s_, addr, &addrlen);
  SocketAddress address;
  if (result >= 0) {
    SocketAddressFromSockAddrStorage(addr_storage, &address);
  } else {
    RTC_LOG(LS_INFO)
        << "GetRemoteAddress: unable to get remote addr, socket=" << s_;
  }
  return address;
}

int PhysicalSocket::Bind(const SocketAddress& bind_addr) {
  SocketAddress copied_bind_addr = bind_addr;
  // If a network binder is available, use it to bind a socket to an interface
  // instead of bind(), since this is more reliable on an OS with a weak host
  // model.
  if (ss_->network_binder() && !bind_addr.IsAnyIP()) {
    NetworkBindingResult result =
        ss_->network_binder()->BindSocketToNetwork(s_, bind_addr.ipaddr());
    if (result == NetworkBindingResult::SUCCESS) {
      // Since the network binder handled binding the socket to the desired
      // network interface, we don't need to (and shouldn't) include an IP in
      // the bind() call; bind() just needs to assign a port.
      copied_bind_addr.SetIP(GetAnyIP(copied_bind_addr.ipaddr().family()));
    } else if (result == NetworkBindingResult::NOT_IMPLEMENTED) {
      RTC_LOG(LS_INFO) << "Can't bind socket to network because "
                          "network binding is not implemented for this OS.";
    } else {
      if (bind_addr.IsLoopbackIP()) {
        // If we couldn't bind to a loopback IP (which should only happen in
        // test scenarios), continue on. This may be expected behavior.
        RTC_LOG(LS_VERBOSE) << "Binding socket to loopback address"
                            << " failed; result: " << static_cast<int>(result);
      } else {
        RTC_LOG(LS_INFO) << "Binding socket to network address"
                         << " failed; result: " << static_cast<int>(result);
        // If a network binding was attempted and failed, we should stop here
        // and not try to use the socket. Otherwise, we may end up sending
        // packets with an invalid source address.
        // See: https://bugs.chromium.org/p/webrtc/issues/detail?id=7026
        return -1;
      }
    }
  }
  sockaddr_storage addr_storage;
  size_t len = copied_bind_addr.ToSockAddrStorage(&addr_storage);
  sockaddr* addr = reinterpret_cast<sockaddr*>(&addr_storage);
  int err = ::bind(s_, addr, static_cast<int>(len));
  UpdateLastError();
#if !defined(NDEBUG)
  if (0 == err) {
    dbg_addr_ = "Bound @ ";
    dbg_addr_.append(GetLocalAddress().ToString());
  }
#endif
  return err;
}

int PhysicalSocket::Connect(const SocketAddress& addr) {
  // TODO(pthatcher): Implicit creation is required to reconnect...
  // ...but should we make it more explicit?
  if (state_ != CS_CLOSED) {
    SetError(EALREADY);
    return SOCKET_ERROR;
  }
  if (addr.IsUnresolvedIP()) {
    RTC_LOG(LS_VERBOSE) << "Resolving addr in PhysicalSocket::Connect";
    resolver_ = new AsyncResolver();
    resolver_->SignalDone.connect(this, &PhysicalSocket::OnResolveResult);
    resolver_->Start(addr);
    state_ = CS_CONNECTING;
    return 0;
  }

  return DoConnect(addr);
}

int PhysicalSocket::DoConnect(const SocketAddress& connect_addr) {
  if ((s_ == INVALID_SOCKET) && !Create(connect_addr.family(), SOCK_STREAM)) {
    return SOCKET_ERROR;
  }
  sockaddr_storage addr_storage;
  size_t len = connect_addr.ToSockAddrStorage(&addr_storage);
  sockaddr* addr = reinterpret_cast<sockaddr*>(&addr_storage);
  int err = ::connect(s_, addr, static_cast<int>(len));
  UpdateLastError();
  uint8_t events = DE_READ | DE_WRITE;
  if (err == 0) {
    state_ = CS_CONNECTED;
  } else if (IsBlockingError(GetError())) {
    state_ = CS_CONNECTING;
    events |= DE_CONNECT;
  } else {
    return SOCKET_ERROR;
  }

  EnableEvents(events);
  return 0;
}

int PhysicalSocket::GetError() const {
  webrtc::MutexLock lock(&mutex_);
  return error_;
}

void PhysicalSocket::SetError(int error) {
  webrtc::MutexLock lock(&mutex_);
  error_ = error;
}

Socket::ConnState PhysicalSocket::GetState() const {
  return state_;
}

int PhysicalSocket::GetOption(Option opt, int* value) {
  int slevel;
  int sopt;
  if (TranslateOption(opt, &slevel, &sopt) == -1)
    return -1;
  socklen_t optlen = sizeof(*value);
  int ret = ::getsockopt(s_, slevel, sopt, (SockOptArg)value, &optlen);
  if (ret == -1) {
    return -1;
  }
  if (opt == OPT_DONTFRAGMENT) {
#if defined(WEBRTC_LINUX) && !defined(WEBRTC_ANDROID)
    *value = (*value != IP_PMTUDISC_DONT) ? 1 : 0;
#endif
  } else if (opt == OPT_DSCP) {
#if defined(WEBRTC_POSIX)
    // unshift DSCP value to get six most significant bits of IP DiffServ field
    *value >>= 2;
#endif
  }
  return ret;
}

int PhysicalSocket::SetOption(Option opt, int value) {
  int slevel;
  int sopt;
  if (TranslateOption(opt, &slevel, &sopt) == -1)
    return -1;
  if (opt == OPT_DONTFRAGMENT) {
#if defined(WEBRTC_LINUX) && !defined(WEBRTC_ANDROID)
    value = (value) ? IP_PMTUDISC_DO : IP_PMTUDISC_DONT;
#endif
  } else if (opt == OPT_DSCP) {
#if defined(WEBRTC_POSIX)
    // shift DSCP value to fit six most significant bits of IP DiffServ field
    value <<= 2;
#endif
  }
#if defined(WEBRTC_POSIX)
  if (sopt == IPV6_TCLASS) {
    // Set the IPv4 option in all cases to support dual-stack sockets.
    // Don't bother checking the return code, as this is expected to fail if
    // it's not actually dual-stack.
    ::setsockopt(s_, IPPROTO_IP, IP_TOS, (SockOptArg)&value, sizeof(value));
  }
#endif
  int result =
      ::setsockopt(s_, slevel, sopt, (SockOptArg)&value, sizeof(value));
  if (result != 0) {
    UpdateLastError();
  }
  return result;
}

int PhysicalSocket::Send(const void* pv, size_t cb) {
  int sent = DoSend(
      s_, reinterpret_cast<const char*>(pv), static_cast<int>(cb),
#if defined(WEBRTC_LINUX) && !defined(WEBRTC_ANDROID)
      // Suppress SIGPIPE. Without this, attempting to send on a socket whose
      // other end is closed will result in a SIGPIPE signal being raised to
      // our process, which by default will terminate the process, which we
      // don't want. By specifying this flag, we'll just get the error EPIPE
      // instead and can handle the error gracefully.
      MSG_NOSIGNAL
#else
      0
#endif
  );
  UpdateLastError();
  MaybeRemapSendError();
  // We have seen minidumps where this may be false.
  RTC_DCHECK(sent <= static_cast<int>(cb));
  if ((sent > 0 && sent < static_cast<int>(cb)) ||
      (sent < 0 && IsBlockingError(GetError()))) {
    EnableEvents(DE_WRITE);
  }
  return sent;
}

int PhysicalSocket::SendTo(const void* buffer,
                           size_t length,
                           const SocketAddress& addr) {
  sockaddr_storage saddr;
  size_t len = addr.ToSockAddrStorage(&saddr);
  int sent =
      DoSendTo(s_, static_cast<const char*>(buffer), static_cast<int>(length),
#if defined(WEBRTC_LINUX) && !defined(WEBRTC_ANDROID)
               // Suppress SIGPIPE. See above for explanation.
               MSG_NOSIGNAL,
#else
               0,
#endif
               reinterpret_cast<sockaddr*>(&saddr), static_cast<int>(len));
  UpdateLastError();
  MaybeRemapSendError();
  // We have seen minidumps where this may be false.
  RTC_DCHECK(sent <= static_cast<int>(length));
  if ((sent > 0 && sent < static_cast<int>(length)) ||
      (sent < 0 && IsBlockingError(GetError()))) {
    EnableEvents(DE_WRITE);
  }
  return sent;
}

int PhysicalSocket::Recv(void* buffer, size_t length, int64_t* timestamp) {
  int received =
      ::recv(s_, static_cast<char*>(buffer), static_cast<int>(length), 0);
  if ((received == 0) && (length != 0)) {
    // Note: on graceful shutdown, recv can return 0.  In this case, we
    // pretend it is blocking, and then signal close, so that simplifying
    // assumptions can be made about Recv.
    RTC_LOG(LS_WARNING) << "EOF from socket; deferring close event";
    // Must turn this back on so that the select() loop will notice the close
    // event.
    EnableEvents(DE_READ);
    SetError(EWOULDBLOCK);
    return SOCKET_ERROR;
  }
  if (timestamp) {
    *timestamp = GetSocketRecvTimestamp(s_);
  }
  UpdateLastError();
  int error = GetError();
  bool success = (received >= 0) || IsBlockingError(error);
  if (udp_ || success) {
    EnableEvents(DE_READ);
  }
  if (!success) {
    RTC_LOG_F(LS_VERBOSE) << "Error = " << error;
  }
  return received;
}

int PhysicalSocket::RecvFrom(void* buffer,
                             size_t length,
                             SocketAddress* out_addr,
                             int64_t* timestamp) {
  sockaddr_storage addr_storage;
  socklen_t addr_len = sizeof(addr_storage);
  sockaddr* addr = reinterpret_cast<sockaddr*>(&addr_storage);
  int received = ::recvfrom(s_, static_cast<char*>(buffer),
                            static_cast<int>(length), 0, addr, &addr_len);
  if (timestamp) {
    *timestamp = GetSocketRecvTimestamp(s_);
  }
  UpdateLastError();
  if ((received >= 0) && (out_addr != nullptr))
    SocketAddressFromSockAddrStorage(addr_storage, out_addr);
  int error = GetError();
  bool success = (received >= 0) || IsBlockingError(error);
  if (udp_ || success) {
    EnableEvents(DE_READ);
  }
  if (!success) {
    RTC_LOG_F(LS_VERBOSE) << "Error = " << error;
  }
  return received;
}

int PhysicalSocket::Listen(int backlog) {
  int err = ::listen(s_, backlog);
  UpdateLastError();
  if (err == 0) {
    state_ = CS_CONNECTING;
    EnableEvents(DE_ACCEPT);
#if !defined(NDEBUG)
    dbg_addr_ = "Listening @ ";
    dbg_addr_.append(GetLocalAddress().ToString());
#endif
  }
  return err;
}

Socket* PhysicalSocket::Accept(SocketAddress* out_addr) {
  // Always re-subscribe DE_ACCEPT to make sure new incoming connections will
  // trigger an event even if DoAccept returns an error here.
  EnableEvents(DE_ACCEPT);
  sockaddr_storage addr_storage;
  socklen_t addr_len = sizeof(addr_storage);
  sockaddr* addr = reinterpret_cast<sockaddr*>(&addr_storage);
  SOCKET s = DoAccept(s_, addr, &addr_len);
  UpdateLastError();
  if (s == INVALID_SOCKET)
    return nullptr;
  if (out_addr != nullptr)
    SocketAddressFromSockAddrStorage(addr_storage, out_addr);
  return ss_->WrapSocket(s);
}

int PhysicalSocket::Close() {
  if (s_ == INVALID_SOCKET)
    return 0;
  int err = ::closesocket(s_);
  UpdateLastError();
  s_ = INVALID_SOCKET;
  state_ = CS_CLOSED;
  SetEnabledEvents(0);
  if (resolver_) {
    resolver_->Destroy(false);
    resolver_ = nullptr;
  }
  return err;
}

SOCKET PhysicalSocket::DoAccept(SOCKET socket,
                                sockaddr* addr,
                                socklen_t* addrlen) {
  return ::accept(socket, addr, addrlen);
}

int PhysicalSocket::DoSend(SOCKET socket, const char* buf, int len, int flags) {
  return ::send(socket, buf, len, flags);
}

int PhysicalSocket::DoSendTo(SOCKET socket,
                             const char* buf,
                             int len,
                             int flags,
                             const struct sockaddr* dest_addr,
                             socklen_t addrlen) {
  return ::sendto(socket, buf, len, flags, dest_addr, addrlen);
}

void PhysicalSocket::OnResolveResult(AsyncResolverInterface* resolver) {
  if (resolver != resolver_) {
    return;
  }

  int error = resolver_->GetError();
  if (error == 0) {
    error = DoConnect(resolver_->address());
  } else {
    Close();
  }

  if (error) {
    SetError(error);
    SignalCloseEvent(this, error);
  }
}

void PhysicalSocket::UpdateLastError() {
  SetError(LAST_SYSTEM_ERROR);
}

void PhysicalSocket::MaybeRemapSendError() {
#if defined(WEBRTC_MAC)
  // https://developer.apple.com/library/mac/documentation/Darwin/
  // Reference/ManPages/man2/sendto.2.html
  // ENOBUFS - The output queue for a network interface is full.
  // This generally indicates that the interface has stopped sending,
  // but may be caused by transient congestion.
  if (GetError() == ENOBUFS) {
    SetError(EWOULDBLOCK);
  }
#endif
}

void PhysicalSocket::SetEnabledEvents(uint8_t events) {
  enabled_events_ = events;
}

void PhysicalSocket::EnableEvents(uint8_t events) {
  enabled_events_ |= events;
}

void PhysicalSocket::DisableEvents(uint8_t events) {
  enabled_events_ &= ~events;
}

int PhysicalSocket::TranslateOption(Option opt, int* slevel, int* sopt) {
  switch (opt) {
    case OPT_DONTFRAGMENT:
#if defined(WEBRTC_WIN)
      *slevel = IPPROTO_IP;
      *sopt = IP_DONTFRAGMENT;
      break;
#elif defined(WEBRTC_MAC) || defined(BSD) || defined(__native_client__)
      RTC_LOG(LS_WARNING) << "Socket::OPT_DONTFRAGMENT not supported.";
      return -1;
#elif defined(WEBRTC_POSIX)
      *slevel = IPPROTO_IP;
      *sopt = IP_MTU_DISCOVER;
      break;
#endif
    case OPT_RCVBUF:
      *slevel = SOL_SOCKET;
      *sopt = SO_RCVBUF;
      break;
    case OPT_SNDBUF:
      *slevel = SOL_SOCKET;
      *sopt = SO_SNDBUF;
      break;
    case OPT_NODELAY:
      *slevel = IPPROTO_TCP;
      *sopt = TCP_NODELAY;
      break;
    case OPT_DSCP:
#if defined(WEBRTC_POSIX)
      if (family_ == AF_INET6) {
        *slevel = IPPROTO_IPV6;
        *sopt = IPV6_TCLASS;
      } else {
        *slevel = IPPROTO_IP;
        *sopt = IP_TOS;
      }
      break;
#else
      RTC_LOG(LS_INFO) << "Socket::OPT_DSCP not supported.";
      return -1;
#endif
    case OPT_RTP_SENDTIME_EXTN_ID:
      return -1;  // No logging is necessary as this not a OS socket option.
    default:
      RTC_DCHECK_NOTREACHED();
      return -1;
  }
  return 0;
}

SocketDispatcher::SocketDispatcher(PhysicalSocketServer* ss)
#if defined(WEBRTC_WIN)
    : PhysicalSocket(ss),
      id_(0),
      signal_close_(false)
#else
    : PhysicalSocket(ss)
#endif
{
}

SocketDispatcher::SocketDispatcher(SOCKET s, PhysicalSocketServer* ss)
#if defined(WEBRTC_WIN)
    : PhysicalSocket(ss, s),
      id_(0),
      signal_close_(false)
#else
    : PhysicalSocket(ss, s)
#endif
{
}

SocketDispatcher::~SocketDispatcher() {
  Close();
}

bool SocketDispatcher::Initialize() {
  RTC_DCHECK(s_ != INVALID_SOCKET);
// Must be a non-blocking
#if defined(WEBRTC_WIN)
  u_long argp = 1;
  ioctlsocket(s_, FIONBIO, &argp);
#elif defined(WEBRTC_POSIX)
  fcntl(s_, F_SETFL, fcntl(s_, F_GETFL, 0) | O_NONBLOCK);
#endif
#if defined(WEBRTC_IOS)
  // iOS may kill sockets when the app is moved to the background
  // (specifically, if the app doesn't use the "voip" UIBackgroundMode). When
  // we attempt to write to such a socket, SIGPIPE will be raised, which by
  // default will terminate the process, which we don't want. By specifying
  // this socket option, SIGPIPE will be disabled for the socket.
  int value = 1;
  ::setsockopt(s_, SOL_SOCKET, SO_NOSIGPIPE, &value, sizeof(value));
#endif
  ss_->Add(this);
  return true;
}

bool SocketDispatcher::Create(int type) {
  return Create(AF_INET, type);
}

bool SocketDispatcher::Create(int family, int type) {
  // Change the socket to be non-blocking.
  if (!PhysicalSocket::Create(family, type))
    return false;

  if (!Initialize())
    return false;

#if defined(WEBRTC_WIN)
  do {
    id_ = ++next_id_;
  } while (id_ == 0);
#endif
  return true;
}

#if defined(WEBRTC_WIN)

WSAEVENT SocketDispatcher::GetWSAEvent() {
  return WSA_INVALID_EVENT;
}

SOCKET SocketDispatcher::GetSocket() {
  return s_;
}

bool SocketDispatcher::CheckSignalClose() {
  if (!signal_close_)
    return false;

  char ch;
  if (recv(s_, &ch, 1, MSG_PEEK) > 0)
    return false;

  state_ = CS_CLOSED;
  signal_close_ = false;
  SignalCloseEvent(this, signal_err_);
  return true;
}

int SocketDispatcher::next_id_ = 0;

#elif defined(WEBRTC_POSIX)

int SocketDispatcher::GetDescriptor() {
  return s_;
}

bool SocketDispatcher::IsDescriptorClosed() {
  if (udp_) {
    // The MSG_PEEK trick doesn't work for UDP, since (at least in some
    // circumstances) it requires reading an entire UDP packet, which would be
    // bad for performance here. So, just check whether `s_` has been closed,
    // which should be sufficient.
    return s_ == INVALID_SOCKET;
  }
  // We don't have a reliable way of distinguishing end-of-stream
  // from readability.  So test on each readable call.  Is this
  // inefficient?  Probably.
  char ch;
  ssize_t res;
  // Retry if the system call was interrupted.
  do {
    res = ::recv(s_, &ch, 1, MSG_PEEK);
  } while (res < 0 && errno == EINTR);
  if (res > 0) {
    // Data available, so not closed.
    return false;
  } else if (res == 0) {
    // EOF, so closed.
    return true;
  } else {  // error
    switch (errno) {
      // Returned if we've already closed s_.
      case EBADF:
        // This is dangerous: if we keep attempting to access a FD after close,
        // it could be reopened by something else making us think it's still
        // open. Note that this is only a DCHECK.
        RTC_DCHECK_NOTREACHED();
        return true;
      // Returned during ungraceful peer shutdown.
      case ECONNRESET:
        return true;
      case ECONNABORTED:
        return true;
      case EPIPE:
        return true;
      // The normal blocking error; don't log anything.
      case EWOULDBLOCK:
        return false;
      default:
        // Assume that all other errors are just blocking errors, meaning the
        // connection is still good but we just can't read from it right now.
        // This should only happen when connecting (and at most once), because
        // in all other cases this function is only called if the file
        // descriptor is already known to be in the readable state. However,
        // it's not necessary a problem if we spuriously interpret a
        // "connection lost"-type error as a blocking error, because typically
        // the next recv() will get EOF, so we'll still eventually notice that
        // the socket is closed.
        RTC_LOG_ERR(LS_WARNING) << "Assuming benign blocking error";
        return false;
    }
  }
}

#endif  // WEBRTC_POSIX

uint32_t SocketDispatcher::GetRequestedEvents() {
  return enabled_events();
}

#if defined(WEBRTC_WIN)

void SocketDispatcher::OnEvent(uint32_t ff, int err) {
  if ((ff & DE_CONNECT) != 0)
    state_ = CS_CONNECTED;

  // We set CS_CLOSED from CheckSignalClose.

  int cache_id = id_;
  // Make sure we deliver connect/accept first. Otherwise, consumers may see
  // something like a READ followed by a CONNECT, which would be odd.
  if (((ff & DE_CONNECT) != 0) && (id_ == cache_id)) {
    if (ff != DE_CONNECT)
      RTC_LOG(LS_VERBOSE) << "Signalled with DE_CONNECT: " << ff;
    DisableEvents(DE_CONNECT);
#if !defined(NDEBUG)
    dbg_addr_ = "Connected @ ";
    dbg_addr_.append(GetRemoteAddress().ToString());
#endif
    SignalConnectEvent(this);
  }
  if (((ff & DE_ACCEPT) != 0) && (id_ == cache_id)) {
    DisableEvents(DE_ACCEPT);
    SignalReadEvent(this);
  }
  if ((ff & DE_READ) != 0) {
    DisableEvents(DE_READ);
    SignalReadEvent(this);
  }
  if (((ff & DE_WRITE) != 0) && (id_ == cache_id)) {
    DisableEvents(DE_WRITE);
    SignalWriteEvent(this);
  }
  if (((ff & DE_CLOSE) != 0) && (id_ == cache_id)) {
    signal_close_ = true;
    signal_err_ = err;
  }
}

#elif defined(WEBRTC_POSIX)

void SocketDispatcher::OnEvent(uint32_t ff, int err) {
  if ((ff & DE_CONNECT) != 0)
    state_ = CS_CONNECTED;

  if ((ff & DE_CLOSE) != 0)
    state_ = CS_CLOSED;

#if defined(WEBRTC_USE_EPOLL)
  // Remember currently enabled events so we can combine multiple changes
  // into one update call later.
  // The signal handlers might re-enable events disabled here, so we can't
  // keep a list of events to disable at the end of the method. This list
  // would not be updated with the events enabled by the signal handlers.
  StartBatchedEventUpdates();
#endif
  // Make sure we deliver connect/accept first. Otherwise, consumers may see
  // something like a READ followed by a CONNECT, which would be odd.
  if ((ff & DE_CONNECT) != 0) {
    DisableEvents(DE_CONNECT);
    SignalConnectEvent(this);
  }
  if ((ff & DE_ACCEPT) != 0) {
    DisableEvents(DE_ACCEPT);
    SignalReadEvent(this);
  }
  if ((ff & DE_READ) != 0) {
    DisableEvents(DE_READ);
    SignalReadEvent(this);
  }
  if ((ff & DE_WRITE) != 0) {
    DisableEvents(DE_WRITE);
    SignalWriteEvent(this);
  }
  if ((ff & DE_CLOSE) != 0) {
    // The socket is now dead to us, so stop checking it.
    SetEnabledEvents(0);
    SignalCloseEvent(this, err);
  }
#if defined(WEBRTC_USE_EPOLL)
  FinishBatchedEventUpdates();
#endif
}

#endif  // WEBRTC_POSIX

#if defined(WEBRTC_USE_EPOLL)

inline static int GetEpollEvents(uint32_t ff) {
  int events = 0;
  if (ff & (DE_READ | DE_ACCEPT)) {
    events |= EPOLLIN;
  }
  if (ff & (DE_WRITE | DE_CONNECT)) {
    events |= EPOLLOUT;
  }
  return events;
}

void SocketDispatcher::StartBatchedEventUpdates() {
  RTC_DCHECK_EQ(saved_enabled_events_, -1);
  saved_enabled_events_ = enabled_events();
}

void SocketDispatcher::FinishBatchedEventUpdates() {
  RTC_DCHECK_NE(saved_enabled_events_, -1);
  uint8_t old_events = static_cast<uint8_t>(saved_enabled_events_);
  saved_enabled_events_ = -1;
  MaybeUpdateDispatcher(old_events);
}

void SocketDispatcher::MaybeUpdateDispatcher(uint8_t old_events) {
  if (GetEpollEvents(enabled_events()) != GetEpollEvents(old_events) &&
      saved_enabled_events_ == -1) {
    ss_->Update(this);
  }
}

void SocketDispatcher::SetEnabledEvents(uint8_t events) {
  uint8_t old_events = enabled_events();
  PhysicalSocket::SetEnabledEvents(events);
  MaybeUpdateDispatcher(old_events);
}

void SocketDispatcher::EnableEvents(uint8_t events) {
  uint8_t old_events = enabled_events();
  PhysicalSocket::EnableEvents(events);
  MaybeUpdateDispatcher(old_events);
}

void SocketDispatcher::DisableEvents(uint8_t events) {
  uint8_t old_events = enabled_events();
  PhysicalSocket::DisableEvents(events);
  MaybeUpdateDispatcher(old_events);
}

#endif  // WEBRTC_USE_EPOLL

int SocketDispatcher::Close() {
  if (s_ == INVALID_SOCKET)
    return 0;

#if defined(WEBRTC_WIN)
  id_ = 0;
  signal_close_ = false;
#endif
#if defined(WEBRTC_USE_EPOLL)
  // If we're batching events, the socket can be closed and reopened
  // during the batch. Set saved_enabled_events_ to 0 here so the new
  // socket, if any, has the correct old events bitfield
  if (saved_enabled_events_ != -1) {
    saved_enabled_events_ = 0;
  }
#endif
  ss_->Remove(this);
  return PhysicalSocket::Close();
}

#if defined(WEBRTC_POSIX)
// Sets the value of a boolean value to false when signaled.
class Signaler : public Dispatcher {
 public:
  Signaler(PhysicalSocketServer* ss, bool& flag_to_clear)
      : ss_(ss),
        afd_([] {
          std::array<int, 2> afd = {-1, -1};

          if (pipe(afd.data()) < 0) {
            RTC_LOG(LS_ERROR) << "pipe failed";
          }
          return afd;
        }()),
        fSignaled_(false),
        flag_to_clear_(flag_to_clear) {
    ss_->Add(this);
  }

  ~Signaler() override {
    ss_->Remove(this);
    close(afd_[0]);
    close(afd_[1]);
  }

  virtual void Signal() {
    webrtc::MutexLock lock(&mutex_);
    if (!fSignaled_) {
      const uint8_t b[1] = {0};
      const ssize_t res = write(afd_[1], b, sizeof(b));
      RTC_DCHECK_EQ(1, res);
      fSignaled_ = true;
    }
  }

  uint32_t GetRequestedEvents() override { return DE_READ; }

  void OnEvent(uint32_t ff, int err) override {
    // It is not possible to perfectly emulate an auto-resetting event with
    // pipes.  This simulates it by resetting before the event is handled.

    webrtc::MutexLock lock(&mutex_);
    if (fSignaled_) {
      uint8_t b[4];  // Allow for reading more than 1 byte, but expect 1.
      const ssize_t res = read(afd_[0], b, sizeof(b));
      RTC_DCHECK_EQ(1, res);
      fSignaled_ = false;
    }
    flag_to_clear_ = false;
  }

  int GetDescriptor() override { return afd_[0]; }

  bool IsDescriptorClosed() override { return false; }

 private:
  PhysicalSocketServer* const ss_;
  const std::array<int, 2> afd_;
  bool fSignaled_ RTC_GUARDED_BY(mutex_);
  webrtc::Mutex mutex_;
  bool& flag_to_clear_;
};

#endif  // WEBRTC_POSIX

#if defined(WEBRTC_WIN)
static uint32_t FlagsToEvents(uint32_t events) {
  uint32_t ffFD = FD_CLOSE;
  if (events & DE_READ)
    ffFD |= FD_READ;
  if (events & DE_WRITE)
    ffFD |= FD_WRITE;
  if (events & DE_CONNECT)
    ffFD |= FD_CONNECT;
  if (events & DE_ACCEPT)
    ffFD |= FD_ACCEPT;
  return ffFD;
}

// Sets the value of a boolean value to false when signaled.
class Signaler : public Dispatcher {
 public:
  Signaler(PhysicalSocketServer* ss, bool& flag_to_clear)
      : ss_(ss), flag_to_clear_(flag_to_clear) {
    hev_ = WSACreateEvent();
    if (hev_) {
      ss_->Add(this);
    }
  }

  ~Signaler() override {
    if (hev_ != nullptr) {
      ss_->Remove(this);
      WSACloseEvent(hev_);
      hev_ = nullptr;
    }
  }

  virtual void Signal() {
    if (hev_ != nullptr)
      WSASetEvent(hev_);
  }

  uint32_t GetRequestedEvents() override { return 0; }

  void OnEvent(uint32_t ff, int err) override {
    WSAResetEvent(hev_);
    flag_to_clear_ = false;
  }

  WSAEVENT GetWSAEvent() override { return hev_; }

  SOCKET GetSocket() override { return INVALID_SOCKET; }

  bool CheckSignalClose() override { return false; }

 private:
  PhysicalSocketServer* ss_;
  WSAEVENT hev_;
  bool& flag_to_clear_;
};
#endif  // WEBRTC_WIN

PhysicalSocketServer::PhysicalSocketServer()
    :
#if defined(WEBRTC_USE_EPOLL)
      // Since Linux 2.6.8, the size argument is ignored, but must be greater
      // than zero. Before that the size served as hint to the kernel for the
      // amount of space to initially allocate in internal data structures.
      epoll_fd_(epoll_create(FD_SETSIZE)),
#endif
#if defined(WEBRTC_WIN)
      socket_ev_(WSACreateEvent()),
#endif
      fWait_(false) {
#if defined(WEBRTC_USE_EPOLL)
  if (epoll_fd_ == -1) {
    // Not an error, will fall back to "select" below.
    RTC_LOG_E(LS_WARNING, EN, errno) << "epoll_create";
    // Note that -1 == INVALID_SOCKET, the alias used by later checks.
  }
#endif
  // The `fWait_` flag to be cleared by the Signaler.
  signal_wakeup_ = new Signaler(this, fWait_);
}

PhysicalSocketServer::~PhysicalSocketServer() {
#if defined(WEBRTC_WIN)
  WSACloseEvent(socket_ev_);
#endif
  delete signal_wakeup_;
#if defined(WEBRTC_USE_EPOLL)
  if (epoll_fd_ != INVALID_SOCKET) {
    close(epoll_fd_);
  }
#endif
  RTC_DCHECK(dispatcher_by_key_.empty());
  RTC_DCHECK(key_by_dispatcher_.empty());
}

void PhysicalSocketServer::WakeUp() {
  signal_wakeup_->Signal();
}

Socket* PhysicalSocketServer::CreateSocket(int family, int type) {
  SocketDispatcher* dispatcher = new SocketDispatcher(this);
  if (dispatcher->Create(family, type)) {
    return dispatcher;
  } else {
    delete dispatcher;
    return nullptr;
  }
}

Socket* PhysicalSocketServer::WrapSocket(SOCKET s) {
  SocketDispatcher* dispatcher = new SocketDispatcher(s, this);
  if (dispatcher->Initialize()) {
    return dispatcher;
  } else {
    delete dispatcher;
    return nullptr;
  }
}

void PhysicalSocketServer::Add(Dispatcher* pdispatcher) {
  CritScope cs(&crit_);
  if (key_by_dispatcher_.count(pdispatcher)) {
    RTC_LOG(LS_WARNING)
        << "PhysicalSocketServer asked to add a duplicate dispatcher.";
    return;
  }
  uint64_t key = next_dispatcher_key_++;
  dispatcher_by_key_.emplace(key, pdispatcher);
  key_by_dispatcher_.emplace(pdispatcher, key);
#if defined(WEBRTC_USE_EPOLL)
  if (epoll_fd_ != INVALID_SOCKET) {
    AddEpoll(pdispatcher, key);
  }
#endif  // WEBRTC_USE_EPOLL
}

void PhysicalSocketServer::Remove(Dispatcher* pdispatcher) {
  CritScope cs(&crit_);
  if (!key_by_dispatcher_.count(pdispatcher)) {
    RTC_LOG(LS_WARNING)
        << "PhysicalSocketServer asked to remove a unknown "
           "dispatcher, potentially from a duplicate call to Add.";
    return;
  }
  uint64_t key = key_by_dispatcher_.at(pdispatcher);
  key_by_dispatcher_.erase(pdispatcher);
  dispatcher_by_key_.erase(key);
#if defined(WEBRTC_USE_EPOLL)
  if (epoll_fd_ != INVALID_SOCKET) {
    RemoveEpoll(pdispatcher);
  }
#endif  // WEBRTC_USE_EPOLL
}

void PhysicalSocketServer::Update(Dispatcher* pdispatcher) {
#if defined(WEBRTC_USE_EPOLL)
  if (epoll_fd_ == INVALID_SOCKET) {
    return;
  }

  // Don't update dispatchers that haven't yet been added.
  CritScope cs(&crit_);
  if (!key_by_dispatcher_.count(pdispatcher)) {
    return;
  }

  UpdateEpoll(pdispatcher, key_by_dispatcher_.at(pdispatcher));
#endif
}

int PhysicalSocketServer::ToCmsWait(webrtc::TimeDelta max_wait_duration) {
  return max_wait_duration == Event::kForever
             ? kForeverMs
             : max_wait_duration.RoundUpTo(webrtc::TimeDelta::Millis(1)).ms();
}

#if defined(WEBRTC_POSIX)

bool PhysicalSocketServer::Wait(webrtc::TimeDelta max_wait_duration,
                                bool process_io) {
  // We don't support reentrant waiting.
  RTC_DCHECK(!waiting_);
  ScopedSetTrue s(&waiting_);
  const int cmsWait = ToCmsWait(max_wait_duration);
#if defined(WEBRTC_USE_EPOLL)
  // We don't keep a dedicated "epoll" descriptor containing only the non-IO
  // (i.e. signaling) dispatcher, so "poll" will be used instead of the default
  // "select" to support sockets larger than FD_SETSIZE.
  if (!process_io) {
    return WaitPoll(cmsWait, signal_wakeup_);
  } else if (epoll_fd_ != INVALID_SOCKET) {
    return WaitEpoll(cmsWait);
  }
#endif
  return WaitSelect(cmsWait, process_io);
}

// `error_event` is true if we are responding to an event where we know an
// error has occurred, which is possible with the poll/epoll implementations
// but not the select implementation.
//
// `check_error` is true if there is the possibility of an error.
static void ProcessEvents(Dispatcher* dispatcher,
                          bool readable,
                          bool writable,
                          bool error_event,
                          bool check_error) {
  RTC_DCHECK(!(error_event && !check_error));
  int errcode = 0;
  if (check_error) {
    socklen_t len = sizeof(errcode);
    int res = ::getsockopt(dispatcher->GetDescriptor(), SOL_SOCKET, SO_ERROR,
                           &errcode, &len);
    if (res < 0) {
      // If we are sure an error has occurred, or if getsockopt failed for a
      // socket descriptor, make sure we set the error code to a nonzero value.
      if (error_event || errno != ENOTSOCK) {
        errcode = EBADF;
      }
    }
  }

  // Most often the socket is writable or readable or both, so make a single
  // virtual call to get requested events
  const uint32_t requested_events = dispatcher->GetRequestedEvents();
  uint32_t ff = 0;

  // Check readable descriptors. If we're waiting on an accept, signal
  // that. Otherwise we're waiting for data, check to see if we're
  // readable or really closed.
  // TODO(pthatcher): Only peek at TCP descriptors.
  if (readable) {
    if (errcode || dispatcher->IsDescriptorClosed()) {
      ff |= DE_CLOSE;
    } else if (requested_events & DE_ACCEPT) {
      ff |= DE_ACCEPT;
    } else {
      ff |= DE_READ;
    }
  }

  // Check writable descriptors. If we're waiting on a connect, detect
  // success versus failure by the reaped error code.
  if (writable) {
    if (requested_events & DE_CONNECT) {
      if (!errcode) {
        ff |= DE_CONNECT;
      }
    } else {
      ff |= DE_WRITE;
    }
  }

  // Make sure we report any errors regardless of whether readable or writable.
  if (errcode) {
    ff |= DE_CLOSE;
  }

  // Tell the descriptor about the event.
  if (ff != 0) {
    dispatcher->OnEvent(ff, errcode);
  }
}

bool PhysicalSocketServer::WaitSelect(int cmsWait, bool process_io) {
  // Calculate timing information

  struct timeval* ptvWait = nullptr;
  struct timeval tvWait;
  int64_t stop_us;
  if (cmsWait != kForeverMs) {
    // Calculate wait timeval
    tvWait.tv_sec = cmsWait / 1000;
    tvWait.tv_usec = (cmsWait % 1000) * 1000;
    ptvWait = &tvWait;

    // Calculate when to return
    stop_us = rtc::TimeMicros() + cmsWait * 1000;
  }

  fd_set fdsRead;
  fd_set fdsWrite;
// Explicitly unpoison these FDs on MemorySanitizer which doesn't handle the
// inline assembly in FD_ZERO.
// http://crbug.com/344505
#ifdef MEMORY_SANITIZER
  __msan_unpoison(&fdsRead, sizeof(fdsRead));
  __msan_unpoison(&fdsWrite, sizeof(fdsWrite));
#endif

  fWait_ = true;

  while (fWait_) {
    // Zero all fd_sets. Although select() zeros the descriptors not signaled,
    // we may need to do this for dispatchers that were deleted while
    // iterating.
    FD_ZERO(&fdsRead);
    FD_ZERO(&fdsWrite);
    int fdmax = -1;
    {
      CritScope cr(&crit_);
      current_dispatcher_keys_.clear();
      for (auto const& kv : dispatcher_by_key_) {
        uint64_t key = kv.first;
        Dispatcher* pdispatcher = kv.second;
        // Query dispatchers for read and write wait state
        if (!process_io && (pdispatcher != signal_wakeup_))
          continue;
        current_dispatcher_keys_.push_back(key);
        int fd = pdispatcher->GetDescriptor();
        // "select"ing a file descriptor that is equal to or larger than
        // FD_SETSIZE will result in undefined behavior.
        RTC_DCHECK_LT(fd, FD_SETSIZE);
        if (fd > fdmax)
          fdmax = fd;

        uint32_t ff = pdispatcher->GetRequestedEvents();
        if (ff & (DE_READ | DE_ACCEPT))
          FD_SET(fd, &fdsRead);
        if (ff & (DE_WRITE | DE_CONNECT))
          FD_SET(fd, &fdsWrite);
      }
    }

    // Wait then call handlers as appropriate
    // < 0 means error
    // 0 means timeout
    // > 0 means count of descriptors ready
    int n = select(fdmax + 1, &fdsRead, &fdsWrite, nullptr, ptvWait);

    // If error, return error.
    if (n < 0) {
      if (errno != EINTR) {
        RTC_LOG_E(LS_ERROR, EN, errno) << "select";
        return false;
      }
      // Else ignore the error and keep going. If this EINTR was for one of the
      // signals managed by this PhysicalSocketServer, the
      // PosixSignalDeliveryDispatcher will be in the signaled state in the next
      // iteration.
    } else if (n == 0) {
      // If timeout, return success
      return true;
    } else {
      // We have signaled descriptors
      CritScope cr(&crit_);
      // Iterate only on the dispatchers whose sockets were passed into
      // WSAEventSelect; this avoids the ABA problem (a socket being
      // destroyed and a new one created with the same file descriptor).
      for (uint64_t key : current_dispatcher_keys_) {
        if (!dispatcher_by_key_.count(key))
          continue;
        Dispatcher* pdispatcher = dispatcher_by_key_.at(key);

        int fd = pdispatcher->GetDescriptor();

        bool readable = FD_ISSET(fd, &fdsRead);
        if (readable) {
          FD_CLR(fd, &fdsRead);
        }

        bool writable = FD_ISSET(fd, &fdsWrite);
        if (writable) {
          FD_CLR(fd, &fdsWrite);
        }

        // The error code can be signaled through reads or writes.
        ProcessEvents(pdispatcher, readable, writable, /*error_event=*/false,
                      readable || writable);
      }
    }

    // Recalc the time remaining to wait. Doing it here means it doesn't get
    // calced twice the first time through the loop
    if (ptvWait) {
      ptvWait->tv_sec = 0;
      ptvWait->tv_usec = 0;
      int64_t time_left_us = stop_us - rtc::TimeMicros();
      if (time_left_us > 0) {
        ptvWait->tv_sec = time_left_us / rtc::kNumMicrosecsPerSec;
        ptvWait->tv_usec = time_left_us % rtc::kNumMicrosecsPerSec;
      }
    }
  }

  return true;
}

#if defined(WEBRTC_USE_EPOLL)

void PhysicalSocketServer::AddEpoll(Dispatcher* pdispatcher, uint64_t key) {
  RTC_DCHECK(epoll_fd_ != INVALID_SOCKET);
  int fd = pdispatcher->GetDescriptor();
  RTC_DCHECK(fd != INVALID_SOCKET);
  if (fd == INVALID_SOCKET) {
    return;
  }

  struct epoll_event event = {0};
  event.events = GetEpollEvents(pdispatcher->GetRequestedEvents());
  if (event.events == 0u) {
    // Don't add at all if we don't have any requested events. Could indicate a
    // closed socket.
    return;
  }
  event.data.u64 = key;
  int err = epoll_ctl(epoll_fd_, EPOLL_CTL_ADD, fd, &event);
  RTC_DCHECK_EQ(err, 0);
  if (err == -1) {
    RTC_LOG_E(LS_ERROR, EN, errno) << "epoll_ctl EPOLL_CTL_ADD";
  }
}

void PhysicalSocketServer::RemoveEpoll(Dispatcher* pdispatcher) {
  RTC_DCHECK(epoll_fd_ != INVALID_SOCKET);
  int fd = pdispatcher->GetDescriptor();
  RTC_DCHECK(fd != INVALID_SOCKET);
  if (fd == INVALID_SOCKET) {
    return;
  }

  struct epoll_event event = {0};
  int err = epoll_ctl(epoll_fd_, EPOLL_CTL_DEL, fd, &event);
  RTC_DCHECK(err == 0 || errno == ENOENT);
  // Ignore ENOENT, which could occur if this descriptor wasn't added due to
  // having no requested events.
  if (err == -1 && errno != ENOENT) {
    RTC_LOG_E(LS_ERROR, EN, errno) << "epoll_ctl EPOLL_CTL_DEL";
  }
}

void PhysicalSocketServer::UpdateEpoll(Dispatcher* pdispatcher, uint64_t key) {
  RTC_DCHECK(epoll_fd_ != INVALID_SOCKET);
  int fd = pdispatcher->GetDescriptor();
  RTC_DCHECK(fd != INVALID_SOCKET);
  if (fd == INVALID_SOCKET) {
    return;
  }

  struct epoll_event event = {0};
  event.events = GetEpollEvents(pdispatcher->GetRequestedEvents());
  event.data.u64 = key;
  // Remove if we don't have any requested events. Could indicate a closed
  // socket.
  if (event.events == 0u) {
    epoll_ctl(epoll_fd_, EPOLL_CTL_DEL, fd, &event);
  } else {
    int err = epoll_ctl(epoll_fd_, EPOLL_CTL_MOD, fd, &event);
    RTC_DCHECK(err == 0 || errno == ENOENT);
    if (err == -1) {
      // Could have been removed earlier due to no requested events.
      if (errno == ENOENT) {
        err = epoll_ctl(epoll_fd_, EPOLL_CTL_ADD, fd, &event);
        if (err == -1) {
          RTC_LOG_E(LS_ERROR, EN, errno) << "epoll_ctl EPOLL_CTL_ADD";
        }
      } else {
        RTC_LOG_E(LS_ERROR, EN, errno) << "epoll_ctl EPOLL_CTL_MOD";
      }
    }
  }
}

bool PhysicalSocketServer::WaitEpoll(int cmsWait) {
  RTC_DCHECK(epoll_fd_ != INVALID_SOCKET);
  int64_t tvWait = -1;
  int64_t tvStop = -1;
  if (cmsWait != kForeverMs) {
    tvWait = cmsWait;
    tvStop = TimeAfter(cmsWait);
  }

  fWait_ = true;
  while (fWait_) {
    // Wait then call handlers as appropriate
    // < 0 means error
    // 0 means timeout
    // > 0 means count of descriptors ready
    int n = epoll_wait(epoll_fd_, epoll_events_.data(), epoll_events_.size(),
                       static_cast<int>(tvWait));
    if (n < 0) {
      if (errno != EINTR) {
        RTC_LOG_E(LS_ERROR, EN, errno) << "epoll";
        return false;
      }
      // Else ignore the error and keep going. If this EINTR was for one of the
      // signals managed by this PhysicalSocketServer, the
      // PosixSignalDeliveryDispatcher will be in the signaled state in the next
      // iteration.
    } else if (n == 0) {
      // If timeout, return success
      return true;
    } else {
      // We have signaled descriptors
      CritScope cr(&crit_);
      for (int i = 0; i < n; ++i) {
        const epoll_event& event = epoll_events_[i];
        uint64_t key = event.data.u64;
        if (!dispatcher_by_key_.count(key)) {
          // The dispatcher for this socket no longer exists.
          continue;
        }
        Dispatcher* pdispatcher = dispatcher_by_key_.at(key);

        bool readable = (event.events & (EPOLLIN | EPOLLPRI));
        bool writable = (event.events & EPOLLOUT);
        bool error = (event.events & (EPOLLRDHUP | EPOLLERR | EPOLLHUP));

        ProcessEvents(pdispatcher, readable, writable, error, error);
      }
    }

    if (cmsWait != kForeverMs) {
      tvWait = TimeDiff(tvStop, TimeMillis());
      if (tvWait <= 0) {
        // Return success on timeout.
        return true;
      }
    }
  }

  return true;
}

bool PhysicalSocketServer::WaitPoll(int cmsWait, Dispatcher* dispatcher) {
  RTC_DCHECK(dispatcher);
  int64_t tvWait = -1;
  int64_t tvStop = -1;
  if (cmsWait != kForeverMs) {
    tvWait = cmsWait;
    tvStop = TimeAfter(cmsWait);
  }

  fWait_ = true;

  struct pollfd fds = {0};
  int fd = dispatcher->GetDescriptor();
  fds.fd = fd;

  while (fWait_) {
    uint32_t ff = dispatcher->GetRequestedEvents();
    fds.events = 0;
    if (ff & (DE_READ | DE_ACCEPT)) {
      fds.events |= POLLIN;
    }
    if (ff & (DE_WRITE | DE_CONNECT)) {
      fds.events |= POLLOUT;
    }
    fds.revents = 0;

    // Wait then call handlers as appropriate
    // < 0 means error
    // 0 means timeout
    // > 0 means count of descriptors ready
    int n = poll(&fds, 1, static_cast<int>(tvWait));
    if (n < 0) {
      if (errno != EINTR) {
        RTC_LOG_E(LS_ERROR, EN, errno) << "poll";
        return false;
      }
      // Else ignore the error and keep going. If this EINTR was for one of the
      // signals managed by this PhysicalSocketServer, the
      // PosixSignalDeliveryDispatcher will be in the signaled state in the next
      // iteration.
    } else if (n == 0) {
      // If timeout, return success
      return true;
    } else {
      // We have signaled descriptors (should only be the passed dispatcher).
      RTC_DCHECK_EQ(n, 1);
      RTC_DCHECK_EQ(fds.fd, fd);

      bool readable = (fds.revents & (POLLIN | POLLPRI));
      bool writable = (fds.revents & POLLOUT);
      bool error = (fds.revents & (POLLRDHUP | POLLERR | POLLHUP));

      ProcessEvents(dispatcher, readable, writable, error, error);
    }

    if (cmsWait != kForeverMs) {
      tvWait = TimeDiff(tvStop, TimeMillis());
      if (tvWait < 0) {
        // Return success on timeout.
        return true;
      }
    }
  }

  return true;
}

#endif  // WEBRTC_USE_EPOLL

#endif  // WEBRTC_POSIX

#if defined(WEBRTC_WIN)
bool PhysicalSocketServer::Wait(webrtc::TimeDelta max_wait_duration,
                                bool process_io) {
  // We don't support reentrant waiting.
  RTC_DCHECK(!waiting_);
  ScopedSetTrue s(&waiting_);

  int cmsWait = ToCmsWait(max_wait_duration);
  int64_t cmsTotal = cmsWait;
  int64_t cmsElapsed = 0;
  int64_t msStart = Time();

  fWait_ = true;
  while (fWait_) {
    std::vector<WSAEVENT> events;
    std::vector<uint64_t> event_owners;

    events.push_back(socket_ev_);

    {
      CritScope cr(&crit_);
      // Get a snapshot of all current dispatchers; this is used to avoid the
      // ABA problem (see later comment) and avoids the dispatcher_by_key_
      // iterator being invalidated by calling CheckSignalClose, which may
      // remove the dispatcher from the list.
      current_dispatcher_keys_.clear();
      for (auto const& kv : dispatcher_by_key_) {
        current_dispatcher_keys_.push_back(kv.first);
      }
      for (uint64_t key : current_dispatcher_keys_) {
        if (!dispatcher_by_key_.count(key)) {
          continue;
        }
        Dispatcher* disp = dispatcher_by_key_.at(key);
        if (!disp)
          continue;
        if (!process_io && (disp != signal_wakeup_))
          continue;
        SOCKET s = disp->GetSocket();
        if (disp->CheckSignalClose()) {
          // We just signalled close, don't poll this socket.
        } else if (s != INVALID_SOCKET) {
          WSAEventSelect(s, events[0],
                         FlagsToEvents(disp->GetRequestedEvents()));
        } else {
          events.push_back(disp->GetWSAEvent());
          event_owners.push_back(key);
        }
      }
    }

    // Which is shorter, the delay wait or the asked wait?

    int64_t cmsNext;
    if (cmsWait == kForeverMs) {
      cmsNext = cmsWait;
    } else {
      cmsNext = std::max<int64_t>(0, cmsTotal - cmsElapsed);
    }

    // Wait for one of the events to signal
    DWORD dw =
        WSAWaitForMultipleEvents(static_cast<DWORD>(events.size()), &events[0],
                                 false, static_cast<DWORD>(cmsNext), false);

    if (dw == WSA_WAIT_FAILED) {
      // Failed?
      // TODO(pthatcher): need a better strategy than this!
      WSAGetLastError();
      RTC_DCHECK_NOTREACHED();
      return false;
    } else if (dw == WSA_WAIT_TIMEOUT) {
      // Timeout?
      return true;
    } else {
      // Figure out which one it is and call it
      CritScope cr(&crit_);
      int index = dw - WSA_WAIT_EVENT_0;
      if (index > 0) {
        --index;  // The first event is the socket event
        uint64_t key = event_owners[index];
        if (!dispatcher_by_key_.count(key)) {
          // The dispatcher could have been removed while waiting for events.
          continue;
        }
        Dispatcher* disp = dispatcher_by_key_.at(key);
        disp->OnEvent(0, 0);
      } else if (process_io) {
        // Iterate only on the dispatchers whose sockets were passed into
        // WSAEventSelect; this avoids the ABA problem (a socket being
        // destroyed and a new one created with the same SOCKET handle).
        for (uint64_t key : current_dispatcher_keys_) {
          if (!dispatcher_by_key_.count(key)) {
            continue;
          }
          Dispatcher* disp = dispatcher_by_key_.at(key);
          SOCKET s = disp->GetSocket();
          if (s == INVALID_SOCKET)
            continue;

          WSANETWORKEVENTS wsaEvents;
          int err = WSAEnumNetworkEvents(s, events[0], &wsaEvents);
          if (err == 0) {
            {
              if ((wsaEvents.lNetworkEvents & FD_READ) &&
                  wsaEvents.iErrorCode[FD_READ_BIT] != 0) {
                RTC_LOG(LS_WARNING)
                    << "PhysicalSocketServer got FD_READ_BIT error "
                    << wsaEvents.iErrorCode[FD_READ_BIT];
              }
              if ((wsaEvents.lNetworkEvents & FD_WRITE) &&
                  wsaEvents.iErrorCode[FD_WRITE_BIT] != 0) {
                RTC_LOG(LS_WARNING)
                    << "PhysicalSocketServer got FD_WRITE_BIT error "
                    << wsaEvents.iErrorCode[FD_WRITE_BIT];
              }
              if ((wsaEvents.lNetworkEvents & FD_CONNECT) &&
                  wsaEvents.iErrorCode[FD_CONNECT_BIT] != 0) {
<<<<<<< HEAD
                RTC_LOG(LS_INFO)
=======
                RTC_LOG(LS_WARNING)
>>>>>>> fb3bd4a0
                    << "PhysicalSocketServer got FD_CONNECT_BIT error "
                    << wsaEvents.iErrorCode[FD_CONNECT_BIT];
              }
              if ((wsaEvents.lNetworkEvents & FD_ACCEPT) &&
                  wsaEvents.iErrorCode[FD_ACCEPT_BIT] != 0) {
                RTC_LOG(LS_WARNING)
                    << "PhysicalSocketServer got FD_ACCEPT_BIT error "
                    << wsaEvents.iErrorCode[FD_ACCEPT_BIT];
              }
              if ((wsaEvents.lNetworkEvents & FD_CLOSE) &&
                  wsaEvents.iErrorCode[FD_CLOSE_BIT] != 0) {
                RTC_LOG(LS_WARNING)
                    << "PhysicalSocketServer got FD_CLOSE_BIT error "
                    << wsaEvents.iErrorCode[FD_CLOSE_BIT];
              }
            }
            uint32_t ff = 0;
            int errcode = 0;
            if (wsaEvents.lNetworkEvents & FD_READ)
              ff |= DE_READ;
            if (wsaEvents.lNetworkEvents & FD_WRITE)
              ff |= DE_WRITE;
            if (wsaEvents.lNetworkEvents & FD_CONNECT) {
              if (wsaEvents.iErrorCode[FD_CONNECT_BIT] == 0) {
                ff |= DE_CONNECT;
              } else {
                ff |= DE_CLOSE;
                errcode = wsaEvents.iErrorCode[FD_CONNECT_BIT];
              }
            }
            if (wsaEvents.lNetworkEvents & FD_ACCEPT)
              ff |= DE_ACCEPT;
            if (wsaEvents.lNetworkEvents & FD_CLOSE) {
              ff |= DE_CLOSE;
              errcode = wsaEvents.iErrorCode[FD_CLOSE_BIT];
            }
            if (ff != 0) {
              disp->OnEvent(ff, errcode);
            }
          }
        }
      }

      // Reset the network event until new activity occurs
      WSAResetEvent(socket_ev_);
    }

    // Break?
    if (!fWait_)
      break;
    cmsElapsed = TimeSince(msStart);
    if ((cmsWait != kForeverMs) && (cmsElapsed >= cmsWait)) {
      break;
    }
  }

  // Done
  return true;
}
#endif  // WEBRTC_WIN

}  // namespace rtc<|MERGE_RESOLUTION|>--- conflicted
+++ resolved
@@ -750,6 +750,8 @@
         return true;
       // The normal blocking error; don't log anything.
       case EWOULDBLOCK:
+      // Interrupted system call.
+      case EINTR:
         return false;
       default:
         // Assume that all other errors are just blocking errors, meaning the
@@ -1709,11 +1711,7 @@
               }
               if ((wsaEvents.lNetworkEvents & FD_CONNECT) &&
                   wsaEvents.iErrorCode[FD_CONNECT_BIT] != 0) {
-<<<<<<< HEAD
-                RTC_LOG(LS_INFO)
-=======
-                RTC_LOG(LS_WARNING)
->>>>>>> fb3bd4a0
+                RTC_LOG(WARNING)
                     << "PhysicalSocketServer got FD_CONNECT_BIT error "
                     << wsaEvents.iErrorCode[FD_CONNECT_BIT];
               }
