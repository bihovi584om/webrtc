--- conflicted
+++ resolved
@@ -8,17 +8,9 @@
  *  be found in the AUTHORS file in the root of the source tree.
  */
 
-// RingRTC changes to update AsyncResolver.
+#include "rtc_base/net_helpers.h"
 
 #include <memory>
-#include <string>
-#include <utility>
-
-#include "rtc_base/net_helpers.h"
-
-#include "api/ref_counted_base.h"
-#include "rtc_base/synchronization/mutex.h"
-#include "rtc_base/thread_annotations.h"
 
 #if defined(WEBRTC_WIN)
 #include <ws2spi.h>
@@ -35,189 +27,8 @@
 #endif
 #endif  // defined(WEBRTC_POSIX) && !defined(__native_client__)
 
-<<<<<<< HEAD
-#include "api/task_queue/task_queue_base.h"
-#include "rtc_base/ip_address.h"
-#include "rtc_base/logging.h"
-#include "rtc_base/platform_thread.h"
-#include "rtc_base/signal_thread.h"
-#include "rtc_base/task_queue.h"
-#include "rtc_base/task_utils/to_queued_task.h"
-#include "rtc_base/third_party/sigslot/sigslot.h"  // for signal_with_thread...
-
 namespace rtc {
 
-int ResolveHostname(const std::string& hostname,
-                    int family,
-                    std::vector<IPAddress>* addresses) {
-#ifdef __native_client__
-  RTC_NOTREACHED();
-  RTC_LOG(LS_WARNING) << "ResolveHostname() is not implemented for NaCl";
-  return -1;
-#else   // __native_client__
-  if (!addresses) {
-    return -1;
-  }
-  addresses->clear();
-  struct addrinfo* result = nullptr;
-  struct addrinfo hints = {0};
-  hints.ai_family = family;
-  // |family| here will almost always be AF_UNSPEC, because |family| comes from
-  // AsyncResolver::addr_.family(), which comes from a SocketAddress constructed
-  // with a hostname. When a SocketAddress is constructed with a hostname, its
-  // family is AF_UNSPEC. However, if someday in the future we construct
-  // a SocketAddress with both a hostname and a family other than AF_UNSPEC,
-  // then it would be possible to get a specific family value here.
-
-  // The behavior of AF_UNSPEC is roughly "get both ipv4 and ipv6", as
-  // documented by the various operating systems:
-  // Linux: http://man7.org/linux/man-pages/man3/getaddrinfo.3.html
-  // Windows: https://msdn.microsoft.com/en-us/library/windows/desktop/
-  // ms738520(v=vs.85).aspx
-  // Mac: https://developer.apple.com/legacy/library/documentation/Darwin/
-  // Reference/ManPages/man3/getaddrinfo.3.html
-  // Android (source code, not documentation):
-  // https://android.googlesource.com/platform/bionic/+/
-  // 7e0bfb511e85834d7c6cb9631206b62f82701d60/libc/netbsd/net/getaddrinfo.c#1657
-  hints.ai_flags = AI_ADDRCONFIG;
-  int ret = getaddrinfo(hostname.c_str(), nullptr, &hints, &result);
-  if (ret != 0) {
-    return ret;
-  }
-  struct addrinfo* cursor = result;
-  for (; cursor; cursor = cursor->ai_next) {
-    if (family == AF_UNSPEC || cursor->ai_family == family) {
-      IPAddress ip;
-      if (IPFromAddrInfo(cursor, &ip)) {
-        addresses->push_back(ip);
-      }
-    }
-  }
-  freeaddrinfo(result);
-  return 0;
-#endif  // !__native_client__
-}
-
-struct AsyncResolver::State : public RefCountedBase {
-  webrtc::Mutex mutex;
-  enum class Status {
-    kLive,
-    kDead
-  } status RTC_GUARDED_BY(mutex) = Status::kLive;
-};
-
-AsyncResolver::AsyncResolver() : error_(-1), state_(new State) {}
-
-AsyncResolver::~AsyncResolver() {
-  RTC_DCHECK_RUN_ON(&sequence_checker_);
-
-  // Ensure the thread isn't using a stale reference to the current task queue,
-  // or calling into ResolveDone post destruction.
-  webrtc::MutexLock lock(&state_->mutex);
-  state_->status = State::Status::kDead;
-}
-
-void RunResolution(void* obj) {
-  std::function<void()>* function_ptr =
-      static_cast<std::function<void()>*>(obj);
-  (*function_ptr)();
-  delete function_ptr;
-}
-
-void AsyncResolver::Start(const SocketAddress& addr) {
-  RTC_DCHECK_RUN_ON(&sequence_checker_);
-  RTC_DCHECK(!destroy_called_);
-  addr_ = addr;
-  auto thread_function =
-      [this, addr, caller_task_queue = webrtc::TaskQueueBase::Current(),
-       state = state_] {
-        std::vector<IPAddress> addresses;
-        int error =
-            ResolveHostname(addr.hostname().c_str(), addr.family(), &addresses);
-        webrtc::MutexLock lock(&state->mutex);
-        if (state->status == State::Status::kLive) {
-          caller_task_queue->PostTask(webrtc::ToQueuedTask(
-              [this, error, addresses = std::move(addresses), state] {
-                bool live;
-                {
-                  // ResolveDone can lead to instance destruction, so make sure
-                  // we don't deadlock.
-                  webrtc::MutexLock lock(&state->mutex);
-                  live = state->status == State::Status::kLive;
-                }
-                if (live) {
-                  RTC_DCHECK_RUN_ON(&sequence_checker_);
-                  ResolveDone(std::move(addresses), error);
-                }
-              }));
-        }
-      };
-  PlatformThread thread(RunResolution,
-                        new std::function<void()>(std::move(thread_function)),
-                        "NameResolution", ThreadAttributes().SetDetached());
-  thread.Start();
-  // Although |thread| is detached, the PlatformThread contract mandates to call
-  // Stop() before destruction. The call doesn't actually stop anything.
-  thread.Stop();
-}
-
-bool AsyncResolver::GetResolvedAddress(int family, SocketAddress* addr) const {
-  RTC_DCHECK_RUN_ON(&sequence_checker_);
-  RTC_DCHECK(!destroy_called_);
-  if (error_ != 0 || addresses_.empty())
-    return false;
-
-  *addr = addr_;
-  for (size_t i = 0; i < addresses_.size(); ++i) {
-    if (family == addresses_[i].family()) {
-      addr->SetResolvedIP(addresses_[i]);
-      return true;
-    }
-  }
-  return false;
-}
-
-int AsyncResolver::GetError() const {
-  RTC_DCHECK_RUN_ON(&sequence_checker_);
-  RTC_DCHECK(!destroy_called_);
-  return error_;
-}
-
-void AsyncResolver::Destroy(bool wait) {
-  // Some callers have trouble guaranteeing that Destroy is called on the
-  // sequence guarded by |sequence_checker_|.
-  // RTC_DCHECK_RUN_ON(&sequence_checker_);
-  RTC_DCHECK(!destroy_called_);
-  destroy_called_ = true;
-  MaybeSelfDestruct();
-}
-
-const std::vector<IPAddress>& AsyncResolver::addresses() const {
-  RTC_DCHECK_RUN_ON(&sequence_checker_);
-  RTC_DCHECK(!destroy_called_);
-  return addresses_;
-}
-
-void AsyncResolver::ResolveDone(std::vector<IPAddress> addresses, int error) {
-  addresses_ = addresses;
-  error_ = error;
-  recursion_check_ = true;
-  SignalDone(this);
-  MaybeSelfDestruct();
-}
-
-void AsyncResolver::MaybeSelfDestruct() {
-  if (!recursion_check_) {
-    delete this;
-  } else {
-    recursion_check_ = false;
-  }
-}
-
-=======
-namespace rtc {
-
->>>>>>> cbad18b1
 const char* inet_ntop(int af, const void* src, char* dst, socklen_t size) {
 #if defined(WEBRTC_WIN)
   return win32_inet_ntop(af, src, dst, size);
