/*
 *  Copyright 2011 The WebRTC Project Authors. All rights reserved.
 *
 *  Use of this source code is governed by a BSD-style license
 *  that can be found in the LICENSE file in the root of the source
 *  tree. An additional intellectual property rights grant can be found
 *  in the file PATENTS.  All contributing project authors may
 *  be found in the AUTHORS file in the root of the source tree.
 */

#include <string.h>
#include <memory>
#include <string>
#include <vector>

#include "absl/strings/str_replace.h"
#include "rtc_base/checks.h"
#include "rtc_base/fake_ssl_identity.h"
#include "rtc_base/helpers.h"
#include "rtc_base/logging.h"
#include "rtc_base/message_digest.h"
#include "rtc_base/ssl_fingerprint.h"
#include "rtc_base/ssl_identity.h"
#include "test/gtest.h"

using rtc::SSLIdentity;

const char kTestCertificate[] =
    "-----BEGIN CERTIFICATE-----\n"
    "MIIB6TCCAVICAQYwDQYJKoZIhvcNAQEEBQAwWzELMAkGA1UEBhMCQVUxEzARBgNV\n"
    "BAgTClF1ZWVuc2xhbmQxGjAYBgNVBAoTEUNyeXB0U29mdCBQdHkgTHRkMRswGQYD\n"
    "VQQDExJUZXN0IENBICgxMDI0IGJpdCkwHhcNMDAxMDE2MjIzMTAzWhcNMDMwMTE0\n"
    "MjIzMTAzWjBjMQswCQYDVQQGEwJBVTETMBEGA1UECBMKUXVlZW5zbGFuZDEaMBgG\n"
    "A1UEChMRQ3J5cHRTb2Z0IFB0eSBMdGQxIzAhBgNVBAMTGlNlcnZlciB0ZXN0IGNl\n"
    "cnQgKDUxMiBiaXQpMFwwDQYJKoZIhvcNAQEBBQADSwAwSAJBAJ+zw4Qnlf8SMVIP\n"
    "Fe9GEcStgOY2Ww/dgNdhjeD8ckUJNP5VZkVDTGiXav6ooKXfX3j/7tdkuD8Ey2//\n"
    "Kv7+ue0CAwEAATANBgkqhkiG9w0BAQQFAAOBgQCT0grFQeZaqYb5EYfk20XixZV4\n"
    "GmyAbXMftG1Eo7qGiMhYzRwGNWxEYojf5PZkYZXvSqZ/ZXHXa4g59jK/rJNnaVGM\n"
    "k+xIX8mxQvlV0n5O9PIha5BX5teZnkHKgL8aKKLKW1BK7YTngsfSzzaeame5iKfz\n"
    "itAE+OjGF+PFKbwX8Q==\n"
    "-----END CERTIFICATE-----\n";

const unsigned char kTestCertSha1[] = {0xA6, 0xC8, 0x59, 0xEA, 0xC3, 0x7E, 0x6D,
                                       0x33, 0xCF, 0xE2, 0x69, 0x9D, 0x74, 0xE6,
                                       0xF6, 0x8A, 0x9E, 0x47, 0xA7, 0xCA};
const unsigned char kTestCertSha224[] = {
    0xd4, 0xce, 0xc6, 0xcf, 0x28, 0xcb, 0xe9, 0x77, 0x38, 0x36,
    0xcf, 0xb1, 0x3b, 0x4a, 0xd7, 0xbd, 0xae, 0x24, 0x21, 0x08,
    0xcf, 0x6a, 0x44, 0x0d, 0x3f, 0x94, 0x2a, 0x5b};
const unsigned char kTestCertSha256[] = {
    0x41, 0x6b, 0xb4, 0x93, 0x47, 0x79, 0x77, 0x24, 0x77, 0x0b, 0x8b,
    0x2e, 0xa6, 0x2b, 0xe0, 0xf9, 0x0a, 0xed, 0x1f, 0x31, 0xa6, 0xf7,
    0x5c, 0xa1, 0x5a, 0xc4, 0xb0, 0xa2, 0xa4, 0x78, 0xb9, 0x76};
const unsigned char kTestCertSha384[] = {
    0x42, 0x31, 0x9a, 0x79, 0x1d, 0xd6, 0x08, 0xbf, 0x3b, 0xba, 0x36, 0xd8,
    0x37, 0x4a, 0x9a, 0x75, 0xd3, 0x25, 0x6e, 0x28, 0x92, 0xbe, 0x06, 0xb7,
    0xc5, 0xa0, 0x83, 0xe3, 0x86, 0xb1, 0x03, 0xfc, 0x64, 0x47, 0xd6, 0xd8,
    0xaa, 0xd9, 0x36, 0x60, 0x04, 0xcc, 0xbe, 0x7d, 0x6a, 0xe8, 0x34, 0x49};
const unsigned char kTestCertSha512[] = {
    0x51, 0x1d, 0xec, 0x02, 0x3d, 0x51, 0x45, 0xd3, 0xd8, 0x1d, 0xa4,
    0x9d, 0x43, 0xc9, 0xee, 0x32, 0x6f, 0x4f, 0x37, 0xee, 0xab, 0x3f,
    0x25, 0xdf, 0x72, 0xfc, 0x61, 0x1a, 0xd5, 0x92, 0xff, 0x6b, 0x28,
    0x71, 0x58, 0xb3, 0xe1, 0x8a, 0x18, 0xcf, 0x61, 0x33, 0x0e, 0x14,
    0xc3, 0x04, 0xaa, 0x07, 0xf6, 0xa5, 0xda, 0xdc, 0x42, 0x42, 0x22,
    0x35, 0xce, 0x26, 0x58, 0x4a, 0x33, 0x6d, 0xbc, 0xb6};

// These PEM strings were created by generating an identity with
<<<<<<< HEAD
// |SSLIdentity::Create| and invoking |identity->PrivateKeyToPEMString()|,
// |identity->PublicKeyToPEMString()| and
// |identity->certificate().ToPEMString()|. If the crypto library is updated,
=======
// `SSLIdentity::Create` and invoking `identity->PrivateKeyToPEMString()`,
// `identity->PublicKeyToPEMString()` and
// `identity->certificate().ToPEMString()`. If the crypto library is updated,
>>>>>>> cbad18b1
// and the update changes the string form of the keys, these will have to be
// updated too.  The fingerprint, fingerprint algorithm and base64 certificate
// were created by calling `identity->certificate().GetStats()`.
static const char kRSA_PRIVATE_KEY_PEM[] =
    "-----BEGIN PRIVATE KEY-----\n"
    "MIICdQIBADANBgkqhkiG9w0BAQEFAASCAl8wggJbAgEAAoGBAMQPqDStRlYeDpkX\n"
    "erRmv+a1naM8vSVSY0gG2plnrnofViWRW3MRqWC+020MsIj3hPZeSAnt/y/FL/nr\n"
    "4Ea7NXcwdRo1/1xEK7U/f/cjSg1aunyvHCHwcFcMr31HLFvHr0ZgcFwbgIuFLNEl\n"
    "7kK5HMO9APz1ntUjek8BmBj8yMl9AgMBAAECgYA8FWBC5GcNtSBcIinkZyigF0A7\n"
    "6j081sa+J/uNz4xUuI257ZXM6biygUhhvuXK06/XoIULJfhyN0fAm1yb0HtNhiUs\n"
    "kMOYeon6b8FqFaPjrQf7Gr9FMiIHXNK19uegTMKztXyPZoUWlX84X0iawY95x0Y3\n"
    "73f6P2rN2UOjlVVjAQJBAOKy3l2w3Zj2w0oAJox0eMwl+RxBNt1C42SHrob2mFUT\n"
    "rytpVVYOasr8CoDI0kjacjI94sLum+buJoXXX6YTGO0CQQDdZwlYIEkoS3ftfxPa\n"
    "Ai0YTBzAWvHJg0r8Gk/TkHo6IM+LSsZ9ZYUv/vBe4BKLw1I4hZ+bQvBiq+f8ROtk\n"
    "+TDRAkAPL3ghwoU1h+IRBO2QHwUwd6K2N9AbBi4BP+168O3HVSg4ujeTKigRLMzv\n"
    "T4R2iNt5bhfQgvdCgtVlxcWMdF8JAkBwDCg3eEdt5BuyjwBt8XH+/O4ED0KUWCTH\n"
    "x00k5dZlupsuhE5Fwe4QpzXg3gekwdnHjyCCQ/NCDHvgOMTkmhQxAkA9V03KRX9b\n"
    "bhvEzY/fu8gEp+EzsER96/D79az5z1BaMGL5OPM2xHBPJATKlswnAa7Lp3QKGZGk\n"
    "TxslfL18J71s\n"
    "-----END PRIVATE KEY-----\n";
static const char kRSA_PUBLIC_KEY_PEM[] =
    "-----BEGIN PUBLIC KEY-----\n"
    "MIGfMA0GCSqGSIb3DQEBAQUAA4GNADCBiQKBgQDED6g0rUZWHg6ZF3q0Zr/mtZ2j\n"
    "PL0lUmNIBtqZZ656H1YlkVtzEalgvtNtDLCI94T2XkgJ7f8vxS/56+BGuzV3MHUa\n"
    "Nf9cRCu1P3/3I0oNWrp8rxwh8HBXDK99Ryxbx69GYHBcG4CLhSzRJe5CuRzDvQD8\n"
    "9Z7VI3pPAZgY/MjJfQIDAQAB\n"
    "-----END PUBLIC KEY-----\n";
static const char kRSA_CERT_PEM[] =
    "-----BEGIN CERTIFICATE-----\n"
    "MIIBnDCCAQWgAwIBAgIJAOEHLgeWYwrpMA0GCSqGSIb3DQEBCwUAMBAxDjAMBgNV\n"
    "BAMMBXRlc3QxMB4XDTE2MDQyNDE4MTAyMloXDTE2MDUyNTE4MTAyMlowEDEOMAwG\n"
    "A1UEAwwFdGVzdDEwgZ8wDQYJKoZIhvcNAQEBBQADgY0AMIGJAoGBAMQPqDStRlYe\n"
    "DpkXerRmv+a1naM8vSVSY0gG2plnrnofViWRW3MRqWC+020MsIj3hPZeSAnt/y/F\n"
    "L/nr4Ea7NXcwdRo1/1xEK7U/f/cjSg1aunyvHCHwcFcMr31HLFvHr0ZgcFwbgIuF\n"
    "LNEl7kK5HMO9APz1ntUjek8BmBj8yMl9AgMBAAEwDQYJKoZIhvcNAQELBQADgYEA\n"
    "C3ehaZFl+oEYN069C2ht/gMzuC77L854RF/x7xRtNZzkcg9TVgXXdM3auUvJi8dx\n"
    "yTpU3ixErjQvoZew5ngXTEvTY8BSQUijJEaLWh8n6NDKRbEGTdAk8nPAmq9hdCFq\n"
    "e3UkexqNHm3g/VxG4NUC1Y+w29ai0/Rgh+VvgbDwK+Q=\n"
    "-----END CERTIFICATE-----\n";
static const char kRSA_FINGERPRINT[] =
    "3C:E8:B2:70:09:CF:A9:09:5A:F4:EF:8F:8D:8A:32:FF:EA:04:91:BA:6E:D4:17:78:16"
    ":2A:EE:F9:9A:DD:E2:2B";
static const char kRSA_FINGERPRINT_ALGORITHM[] = "sha-256";
static const char kRSA_BASE64_CERTIFICATE[] =
    "MIIBnDCCAQWgAwIBAgIJAOEHLgeWYwrpMA0GCSqGSIb3DQEBCwUAMBAxDjAMBgNVBAMMBXRlc3"
    "QxMB4XDTE2MDQyNDE4MTAyMloXDTE2MDUyNTE4MTAyMlowEDEOMAwGA1UEAwwFdGVzdDEwgZ8w"
    "DQYJKoZIhvcNAQEBBQADgY0AMIGJAoGBAMQPqDStRlYeDpkXerRmv+a1naM8vSVSY0gG2plnrn"
    "ofViWRW3MRqWC+020MsIj3hPZeSAnt/y/FL/nr4Ea7NXcwdRo1/1xEK7U/f/cjSg1aunyvHCHw"
    "cFcMr31HLFvHr0ZgcFwbgIuFLNEl7kK5HMO9APz1ntUjek8BmBj8yMl9AgMBAAEwDQYJKoZIhv"
    "cNAQELBQADgYEAC3ehaZFl+oEYN069C2ht/gMzuC77L854RF/x7xRtNZzkcg9TVgXXdM3auUvJ"
    "i8dxyTpU3ixErjQvoZew5ngXTEvTY8BSQUijJEaLWh8n6NDKRbEGTdAk8nPAmq9hdCFqe3Ukex"
    "qNHm3g/VxG4NUC1Y+w29ai0/Rgh+VvgbDwK+Q=";

static const char kECDSA_PRIVATE_KEY_PEM[] =
    "-----BEGIN PRIVATE KEY-----\n"
    "MIGHAgEAMBMGByqGSM49AgEGCCqGSM49AwEHBG0wawIBAQQg/AkEA2hklq7dQ2rN\n"
    "ZxYL6hOUACL4pn7P4FYlA3ZQhIChRANCAAR7YgdO3utP/8IqVRq8G4VZKreMAxeN\n"
    "rUa12twthv4uFjuHAHa9D9oyAjncmn+xvZZRyVmKrA56jRzENcEEHoAg\n"
    "-----END PRIVATE KEY-----\n";
static const char kECDSA_PUBLIC_KEY_PEM[] =
    "-----BEGIN PUBLIC KEY-----\n"
    "MFkwEwYHKoZIzj0CAQYIKoZIzj0DAQcDQgAEe2IHTt7rT//CKlUavBuFWSq3jAMX\n"
    "ja1GtdrcLYb+LhY7hwB2vQ/aMgI53Jp/sb2WUclZiqwOeo0cxDXBBB6AIA==\n"
    "-----END PUBLIC KEY-----\n";
static const char kECDSA_CERT_PEM[] =
    "-----BEGIN CERTIFICATE-----\n"
    "MIIBFDCBu6ADAgECAgkArpkxjw62sW4wCgYIKoZIzj0EAwIwEDEOMAwGA1UEAwwF\n"
    "dGVzdDMwHhcNMTYwNDI0MTgxNDM4WhcNMTYwNTI1MTgxNDM4WjAQMQ4wDAYDVQQD\n"
    "DAV0ZXN0MzBZMBMGByqGSM49AgEGCCqGSM49AwEHA0IABHtiB07e60//wipVGrwb\n"
    "hVkqt4wDF42tRrXa3C2G/i4WO4cAdr0P2jICOdyaf7G9llHJWYqsDnqNHMQ1wQQe\n"
    "gCAwCgYIKoZIzj0EAwIDSAAwRQIhANyreQ/K5yuPPpirsd0e/4WGLHou6bIOSQks\n"
    "DYzo56NmAiAKOr3u8ol3LmygbUCwEvtWrS8QcJDygxHPACo99hkekw==\n"
    "-----END CERTIFICATE-----\n";
static const char kECDSA_FINGERPRINT[] =
    "9F:47:FA:88:76:3D:18:B8:00:A0:59:9D:C3:5D:34:0B:1F:B8:99:9E:68:DA:F3:A5:DA"
    ":50:33:A9:FF:4D:31:89";
static const char kECDSA_FINGERPRINT_ALGORITHM[] = "sha-256";
static const char kECDSA_BASE64_CERTIFICATE[] =
    "MIIBFDCBu6ADAgECAgkArpkxjw62sW4wCgYIKoZIzj0EAwIwEDEOMAwGA1UEAwwFdGVzdDMwHh"
    "cNMTYwNDI0MTgxNDM4WhcNMTYwNTI1MTgxNDM4WjAQMQ4wDAYDVQQDDAV0ZXN0MzBZMBMGByqG"
    "SM49AgEGCCqGSM49AwEHA0IABHtiB07e60//wipVGrwbhVkqt4wDF42tRrXa3C2G/i4WO4cAdr"
    "0P2jICOdyaf7G9llHJWYqsDnqNHMQ1wQQegCAwCgYIKoZIzj0EAwIDSAAwRQIhANyreQ/K5yuP"
    "Ppirsd0e/4WGLHou6bIOSQksDYzo56NmAiAKOr3u8ol3LmygbUCwEvtWrS8QcJDygxHPACo99h"
    "kekw==";

struct IdentityAndInfo {
  std::unique_ptr<rtc::SSLIdentity> identity;
  std::vector<std::string> ders;
  std::vector<std::string> pems;
  std::vector<std::string> fingerprints;
};

IdentityAndInfo CreateFakeIdentityAndInfoFromDers(
    const std::vector<std::string>& ders) {
  RTC_CHECK(!ders.empty());
  IdentityAndInfo info;
  info.ders = ders;
  for (const std::string& der : ders) {
    info.pems.push_back(rtc::SSLIdentity::DerToPem(
        "CERTIFICATE", reinterpret_cast<const unsigned char*>(der.c_str()),
        der.length()));
  }
  info.identity.reset(new rtc::FakeSSLIdentity(info.pems));
  // Strip header/footer and newline characters of PEM strings.
  for (size_t i = 0; i < info.pems.size(); ++i) {
    absl::StrReplaceAll({{"-----BEGIN CERTIFICATE-----", ""},
                         {"-----END CERTIFICATE-----", ""},
                         {"\n", ""}},
                        &info.pems[i]);
  }
  // Fingerprints for the whole certificate chain, starting with leaf
  // certificate.
  const rtc::SSLCertChain& chain = info.identity->cert_chain();
  std::unique_ptr<rtc::SSLFingerprint> fp;
  for (size_t i = 0; i < chain.GetSize(); i++) {
    fp = rtc::SSLFingerprint::Create("sha-1", chain.Get(i));
    EXPECT_TRUE(fp);
    info.fingerprints.push_back(fp->GetRfc4572Fingerprint());
  }
  EXPECT_EQ(info.ders.size(), info.fingerprints.size());
  return info;
}

class SSLIdentityTest : public ::testing::Test {
 public:
  void SetUp() override {
    identity_rsa1_ = SSLIdentity::Create("test1", rtc::KT_RSA);
    identity_rsa2_ = SSLIdentity::Create("test2", rtc::KT_RSA);
    identity_ecdsa1_ = SSLIdentity::Create("test3", rtc::KT_ECDSA);
    identity_ecdsa2_ = SSLIdentity::Create("test4", rtc::KT_ECDSA);

    ASSERT_TRUE(identity_rsa1_);
    ASSERT_TRUE(identity_rsa2_);
    ASSERT_TRUE(identity_ecdsa1_);
    ASSERT_TRUE(identity_ecdsa2_);

    test_cert_ = rtc::SSLCertificate::FromPEMString(kTestCertificate);
    ASSERT_TRUE(test_cert_);
  }

  void TestGetSignatureDigestAlgorithm() {
    std::string digest_algorithm;

    ASSERT_TRUE(identity_rsa1_->certificate().GetSignatureDigestAlgorithm(
        &digest_algorithm));
    ASSERT_EQ(rtc::DIGEST_SHA_256, digest_algorithm);

    ASSERT_TRUE(identity_rsa2_->certificate().GetSignatureDigestAlgorithm(
        &digest_algorithm));
    ASSERT_EQ(rtc::DIGEST_SHA_256, digest_algorithm);

    ASSERT_TRUE(identity_ecdsa1_->certificate().GetSignatureDigestAlgorithm(
        &digest_algorithm));
    ASSERT_EQ(rtc::DIGEST_SHA_256, digest_algorithm);

    ASSERT_TRUE(identity_ecdsa2_->certificate().GetSignatureDigestAlgorithm(
        &digest_algorithm));
    ASSERT_EQ(rtc::DIGEST_SHA_256, digest_algorithm);

    // The test certificate has an MD5-based signature.
    ASSERT_TRUE(test_cert_->GetSignatureDigestAlgorithm(&digest_algorithm));
    ASSERT_EQ(rtc::DIGEST_MD5, digest_algorithm);
  }

  typedef unsigned char DigestType[rtc::MessageDigest::kMaxSize];

  void TestDigestHelper(DigestType digest,
                        const SSLIdentity* identity,
                        const std::string& algorithm,
                        size_t expected_len) {
    DigestType digest1;
    size_t digest_len;
    bool rv;

    memset(digest, 0, expected_len);
    rv = identity->certificate().ComputeDigest(algorithm, digest,
                                               sizeof(DigestType), &digest_len);
    EXPECT_TRUE(rv);
    EXPECT_EQ(expected_len, digest_len);

    // Repeat digest computation for the identity as a sanity check.
    memset(digest1, 0xff, expected_len);
    rv = identity->certificate().ComputeDigest(algorithm, digest1,
                                               sizeof(DigestType), &digest_len);
    EXPECT_TRUE(rv);
    EXPECT_EQ(expected_len, digest_len);

    EXPECT_EQ(0, memcmp(digest, digest1, expected_len));
  }

  void TestDigestForGeneratedCert(const std::string& algorithm,
                                  size_t expected_len) {
    DigestType digest[4];

    ASSERT_TRUE(expected_len <= sizeof(DigestType));

    TestDigestHelper(digest[0], identity_rsa1_.get(), algorithm, expected_len);
    TestDigestHelper(digest[1], identity_rsa2_.get(), algorithm, expected_len);
    TestDigestHelper(digest[2], identity_ecdsa1_.get(), algorithm,
                     expected_len);
    TestDigestHelper(digest[3], identity_ecdsa2_.get(), algorithm,
                     expected_len);

    // Sanity check that all four digests are unique.  This could theoretically
    // fail, since cryptographic hash collisions have a non-zero probability.
    for (int i = 0; i < 4; i++) {
      for (int j = 0; j < 4; j++) {
        if (i != j)
          EXPECT_NE(0, memcmp(digest[i], digest[j], expected_len));
      }
    }
  }

  void TestDigestForFixedCert(const std::string& algorithm,
                              size_t expected_len,
                              const unsigned char* expected_digest) {
    bool rv;
    DigestType digest;
    size_t digest_len;

    ASSERT_TRUE(expected_len <= sizeof(DigestType));

    rv = test_cert_->ComputeDigest(algorithm, digest, sizeof(digest),
                                   &digest_len);
    EXPECT_TRUE(rv);
    EXPECT_EQ(expected_len, digest_len);
    EXPECT_EQ(0, memcmp(digest, expected_digest, expected_len));
  }

  void TestCloningIdentity(const SSLIdentity& identity) {
    // Convert `identity` to PEM strings and create a new identity by converting
    // back from the string format.
    std::string priv_pem = identity.PrivateKeyToPEMString();
    std::string publ_pem = identity.PublicKeyToPEMString();
    std::string cert_pem = identity.certificate().ToPEMString();
    std::unique_ptr<SSLIdentity> clone =
        SSLIdentity::CreateFromPEMStrings(priv_pem, cert_pem);
    EXPECT_TRUE(clone);

    // Make sure the clone is identical to the original.
    EXPECT_TRUE(identity == *clone);
    ASSERT_EQ(identity.certificate().CertificateExpirationTime(),
              clone->certificate().CertificateExpirationTime());

    // At this point we are confident that the identities are identical. To be
    // extra sure, we compare PEM strings of the clone with the original. Note
    // that the PEM strings of two identities are not strictly guaranteed to be
    // equal (they describe structs whose members could be listed in a different
    // order, for example). But because the same function is used to produce
    // both PEMs, its a good enough bet that this comparison will work. If the
    // assumption stops holding in the future we can always remove this from the
    // unittest.
    std::string clone_priv_pem = clone->PrivateKeyToPEMString();
    std::string clone_publ_pem = clone->PublicKeyToPEMString();
    std::string clone_cert_pem = clone->certificate().ToPEMString();
    ASSERT_EQ(priv_pem, clone_priv_pem);
    ASSERT_EQ(publ_pem, clone_publ_pem);
    ASSERT_EQ(cert_pem, clone_cert_pem);
  }

 protected:
  std::unique_ptr<SSLIdentity> identity_rsa1_;
  std::unique_ptr<SSLIdentity> identity_rsa2_;
  std::unique_ptr<SSLIdentity> identity_ecdsa1_;
  std::unique_ptr<SSLIdentity> identity_ecdsa2_;
  std::unique_ptr<rtc::SSLCertificate> test_cert_;
};

TEST_F(SSLIdentityTest, FixedDigestSHA1) {
  TestDigestForFixedCert(rtc::DIGEST_SHA_1, 20, kTestCertSha1);
}

// HASH_AlgSHA224 is not supported in the chromium linux build.
TEST_F(SSLIdentityTest, FixedDigestSHA224) {
  TestDigestForFixedCert(rtc::DIGEST_SHA_224, 28, kTestCertSha224);
}

TEST_F(SSLIdentityTest, FixedDigestSHA256) {
  TestDigestForFixedCert(rtc::DIGEST_SHA_256, 32, kTestCertSha256);
}

TEST_F(SSLIdentityTest, FixedDigestSHA384) {
  TestDigestForFixedCert(rtc::DIGEST_SHA_384, 48, kTestCertSha384);
}

TEST_F(SSLIdentityTest, FixedDigestSHA512) {
  TestDigestForFixedCert(rtc::DIGEST_SHA_512, 64, kTestCertSha512);
}

// HASH_AlgSHA224 is not supported in the chromium linux build.
TEST_F(SSLIdentityTest, DigestSHA224) {
  TestDigestForGeneratedCert(rtc::DIGEST_SHA_224, 28);
}

TEST_F(SSLIdentityTest, DigestSHA256) {
  TestDigestForGeneratedCert(rtc::DIGEST_SHA_256, 32);
}

TEST_F(SSLIdentityTest, DigestSHA384) {
  TestDigestForGeneratedCert(rtc::DIGEST_SHA_384, 48);
}

TEST_F(SSLIdentityTest, DigestSHA512) {
  TestDigestForGeneratedCert(rtc::DIGEST_SHA_512, 64);
}

TEST_F(SSLIdentityTest, IdentityComparison) {
  EXPECT_TRUE(*identity_rsa1_ == *identity_rsa1_);
  EXPECT_FALSE(*identity_rsa1_ == *identity_rsa2_);
  EXPECT_FALSE(*identity_rsa1_ == *identity_ecdsa1_);
  EXPECT_FALSE(*identity_rsa1_ == *identity_ecdsa2_);

  EXPECT_TRUE(*identity_rsa2_ == *identity_rsa2_);
  EXPECT_FALSE(*identity_rsa2_ == *identity_ecdsa1_);
  EXPECT_FALSE(*identity_rsa2_ == *identity_ecdsa2_);

  EXPECT_TRUE(*identity_ecdsa1_ == *identity_ecdsa1_);
  EXPECT_FALSE(*identity_ecdsa1_ == *identity_ecdsa2_);
}

TEST_F(SSLIdentityTest, FromPEMStringsRSA) {
  std::unique_ptr<SSLIdentity> identity(
      SSLIdentity::CreateFromPEMStrings(kRSA_PRIVATE_KEY_PEM, kRSA_CERT_PEM));
  EXPECT_TRUE(identity);
  EXPECT_EQ(kRSA_PRIVATE_KEY_PEM, identity->PrivateKeyToPEMString());
  EXPECT_EQ(kRSA_PUBLIC_KEY_PEM, identity->PublicKeyToPEMString());
  EXPECT_EQ(kRSA_CERT_PEM, identity->certificate().ToPEMString());
}

TEST_F(SSLIdentityTest, FromPEMStringsEC) {
  std::unique_ptr<SSLIdentity> identity(SSLIdentity::CreateFromPEMStrings(
      kECDSA_PRIVATE_KEY_PEM, kECDSA_CERT_PEM));
  EXPECT_TRUE(identity);
  EXPECT_EQ(kECDSA_PRIVATE_KEY_PEM, identity->PrivateKeyToPEMString());
  EXPECT_EQ(kECDSA_PUBLIC_KEY_PEM, identity->PublicKeyToPEMString());
  EXPECT_EQ(kECDSA_CERT_PEM, identity->certificate().ToPEMString());
}

TEST_F(SSLIdentityTest, FromPEMChainStrings) {
  // This doesn't form a valid certificate chain, but that doesn't matter for
  // the purposes of the test
  std::string chain(kRSA_CERT_PEM);
  chain.append(kTestCertificate);
  std::unique_ptr<SSLIdentity> identity(
      SSLIdentity::CreateFromPEMChainStrings(kRSA_PRIVATE_KEY_PEM, chain));
  EXPECT_TRUE(identity);
  EXPECT_EQ(kRSA_PRIVATE_KEY_PEM, identity->PrivateKeyToPEMString());
  EXPECT_EQ(kRSA_PUBLIC_KEY_PEM, identity->PublicKeyToPEMString());
  ASSERT_EQ(2u, identity->cert_chain().GetSize());
  EXPECT_EQ(kRSA_CERT_PEM, identity->cert_chain().Get(0).ToPEMString());
  EXPECT_EQ(kTestCertificate, identity->cert_chain().Get(1).ToPEMString());
}

TEST_F(SSLIdentityTest, CloneIdentityRSA) {
  TestCloningIdentity(*identity_rsa1_);
  TestCloningIdentity(*identity_rsa2_);
}

TEST_F(SSLIdentityTest, CloneIdentityECDSA) {
  TestCloningIdentity(*identity_ecdsa1_);
  TestCloningIdentity(*identity_ecdsa2_);
}

TEST_F(SSLIdentityTest, PemDerConversion) {
  std::string der;
  EXPECT_TRUE(SSLIdentity::PemToDer("CERTIFICATE", kTestCertificate, &der));

  EXPECT_EQ(
      kTestCertificate,
      SSLIdentity::DerToPem("CERTIFICATE",
                            reinterpret_cast<const unsigned char*>(der.data()),
                            der.length()));
}

TEST_F(SSLIdentityTest, GetSignatureDigestAlgorithm) {
  TestGetSignatureDigestAlgorithm();
}

TEST_F(SSLIdentityTest, SSLCertificateGetStatsRSA) {
  std::unique_ptr<SSLIdentity> identity(
      SSLIdentity::CreateFromPEMStrings(kRSA_PRIVATE_KEY_PEM, kRSA_CERT_PEM));
  std::unique_ptr<rtc::SSLCertificateStats> stats =
      identity->certificate().GetStats();
  EXPECT_EQ(stats->fingerprint, kRSA_FINGERPRINT);
  EXPECT_EQ(stats->fingerprint_algorithm, kRSA_FINGERPRINT_ALGORITHM);
  EXPECT_EQ(stats->base64_certificate, kRSA_BASE64_CERTIFICATE);
  EXPECT_FALSE(stats->issuer);
}

TEST_F(SSLIdentityTest, SSLCertificateGetStatsECDSA) {
  std::unique_ptr<SSLIdentity> identity(SSLIdentity::CreateFromPEMStrings(
      kECDSA_PRIVATE_KEY_PEM, kECDSA_CERT_PEM));
  std::unique_ptr<rtc::SSLCertificateStats> stats =
      identity->certificate().GetStats();
  EXPECT_EQ(stats->fingerprint, kECDSA_FINGERPRINT);
  EXPECT_EQ(stats->fingerprint_algorithm, kECDSA_FINGERPRINT_ALGORITHM);
  EXPECT_EQ(stats->base64_certificate, kECDSA_BASE64_CERTIFICATE);
  EXPECT_FALSE(stats->issuer);
}

TEST_F(SSLIdentityTest, SSLCertificateGetStatsWithChain) {
  std::vector<std::string> ders;
  ders.push_back("every der results in");
  ders.push_back("an identity + certificate");
  ders.push_back("in a certificate chain");
  IdentityAndInfo info = CreateFakeIdentityAndInfoFromDers(ders);
  EXPECT_TRUE(info.identity);
  EXPECT_EQ(info.ders, ders);
  EXPECT_EQ(info.pems.size(), info.ders.size());
  EXPECT_EQ(info.fingerprints.size(), info.ders.size());

  std::unique_ptr<rtc::SSLCertificateStats> first_stats =
      info.identity->cert_chain().GetStats();
  rtc::SSLCertificateStats* cert_stats = first_stats.get();
  for (size_t i = 0; i < info.ders.size(); ++i) {
    EXPECT_EQ(cert_stats->fingerprint, info.fingerprints[i]);
    EXPECT_EQ(cert_stats->fingerprint_algorithm, "sha-1");
    EXPECT_EQ(cert_stats->base64_certificate, info.pems[i]);
    cert_stats = cert_stats->issuer.get();
    EXPECT_EQ(static_cast<bool>(cert_stats), i + 1 < info.ders.size());
  }
}

class SSLIdentityExpirationTest : public ::testing::Test {
 public:
  SSLIdentityExpirationTest() {
    // Set use of the test RNG to get deterministic expiration timestamp.
    rtc::SetRandomTestMode(true);
  }
  ~SSLIdentityExpirationTest() override {
    // Put it back for the next test.
    rtc::SetRandomTestMode(false);
  }

  void TestASN1TimeToSec() {
    struct asn_example {
      const char* string;
      bool long_format;
      int64_t want;
    } static const data[] = {
        // clang-format off
        // clang formatting breaks this nice alignment

      // Valid examples.
      {"19700101000000Z",  true,  0},
      {"700101000000Z",    false, 0},
      {"19700101000001Z",  true,  1},
      {"700101000001Z",    false, 1},
      {"19700101000100Z",  true,  60},
      {"19700101000101Z",  true,  61},
      {"19700101010000Z",  true,  3600},
      {"19700101010001Z",  true,  3601},
      {"19700101010100Z",  true,  3660},
      {"19700101010101Z",  true,  3661},
      {"710911012345Z",    false, 53400225},
      {"20000101000000Z",  true,  946684800},
      {"20000101000000Z",  true,  946684800},
      {"20151130140156Z",  true,  1448892116},
      {"151130140156Z",    false, 1448892116},
      {"20491231235959Z",  true,  2524607999},
      {"491231235959Z",    false, 2524607999},
      {"20500101000000Z",  true,  2524607999+1},
      {"20700101000000Z",  true,  3155760000},
      {"21000101000000Z",  true,  4102444800},
      {"24000101000000Z",  true,  13569465600},

      // Invalid examples.
      {"19700101000000",    true,  -1},  // missing Z long format
      {"19700101000000X",   true,  -1},  // X instead of Z long format
      {"197001010000000",   true,  -1},  // 0 instead of Z long format
      {"1970010100000000Z", true,  -1},  // excess digits long format
      {"700101000000",      false, -1},  // missing Z short format
      {"700101000000X",     false, -1},  // X instead of Z short format
      {"7001010000000",     false, -1},  // 0 instead of Z short format
      {"70010100000000Z",   false, -1},  // excess digits short format
      {":9700101000000Z",   true,  -1},  // invalid character
      {"1:700101000001Z",   true,  -1},  // invalid character
      {"19:00101000100Z",   true,  -1},  // invalid character
      {"197:0101000101Z",   true,  -1},  // invalid character
      {"1970:101010000Z",   true,  -1},  // invalid character
      {"19700:01010001Z",   true,  -1},  // invalid character
      {"197001:1010100Z",   true,  -1},  // invalid character
      {"1970010:010101Z",   true,  -1},  // invalid character
      {"70010100:000Z",     false, -1},  // invalid character
      {"700101000:01Z",     false, -1},  // invalid character
      {"2000010100:000Z",   true,  -1},  // invalid character
      {"21000101000:00Z",   true,  -1},  // invalid character
      {"240001010000:0Z",   true,  -1},  // invalid character
      {"500101000000Z",     false, -1},  // but too old for epoch
      {"691231235959Z",     false, -1},  // too old for epoch
      {"19611118043000Z",   false, -1},  // way too old for epoch

        // clang-format off
    };

    unsigned char buf[20];

    // Run all examples and check for the expected result.
    for (const auto& entry : data) {
      size_t length = strlen(entry.string);
      memcpy(buf, entry.string, length);    // Copy the ASN1 string...
      buf[length] = rtc::CreateRandomId();  // ...and terminate it with junk.
      int64_t res = rtc::ASN1TimeToSec(buf, length, entry.long_format);
      RTC_LOG(LS_VERBOSE) << entry.string;
      ASSERT_EQ(entry.want, res);
    }
    // Run all examples again, but with an invalid length.
    for (const auto& entry : data) {
      size_t length = strlen(entry.string);
      memcpy(buf, entry.string, length);    // Copy the ASN1 string...
      buf[length] = rtc::CreateRandomId();  // ...and terminate it with junk.
      int64_t res = rtc::ASN1TimeToSec(buf, length - 1, entry.long_format);
      RTC_LOG(LS_VERBOSE) << entry.string;
      ASSERT_EQ(-1, res);
    }
  }

  void TestExpireTime(int times) {
    // We test just ECDSA here since what we're out to exercise is the
    // interfaces for expiration setting and reading.
    for (int i = 0; i < times; i++) {
      // We limit the time to < 2^31 here, i.e., we stay before 2038, since else
      // we hit time offset limitations in OpenSSL on some 32-bit systems.
      time_t time_before_generation = time(nullptr);
      time_t lifetime =
          rtc::CreateRandomId() % (0x80000000 - time_before_generation);
      rtc::KeyParams key_params = rtc::KeyParams::ECDSA(rtc::EC_NIST_P256);
      auto identity =
          rtc::SSLIdentity::Create("", key_params, lifetime);
      time_t time_after_generation = time(nullptr);
      EXPECT_LE(time_before_generation + lifetime,
                identity->certificate().CertificateExpirationTime());
      EXPECT_GE(time_after_generation + lifetime,
                identity->certificate().CertificateExpirationTime());
    }
  }
};

TEST_F(SSLIdentityExpirationTest, TestASN1TimeToSec) {
  TestASN1TimeToSec();
}

TEST_F(SSLIdentityExpirationTest, TestExpireTime) {
  TestExpireTime(500);
}<|MERGE_RESOLUTION|>--- conflicted
+++ resolved
@@ -65,15 +65,9 @@
     0x35, 0xce, 0x26, 0x58, 0x4a, 0x33, 0x6d, 0xbc, 0xb6};
 
 // These PEM strings were created by generating an identity with
-<<<<<<< HEAD
-// |SSLIdentity::Create| and invoking |identity->PrivateKeyToPEMString()|,
-// |identity->PublicKeyToPEMString()| and
-// |identity->certificate().ToPEMString()|. If the crypto library is updated,
-=======
 // `SSLIdentity::Create` and invoking `identity->PrivateKeyToPEMString()`,
 // `identity->PublicKeyToPEMString()` and
 // `identity->certificate().ToPEMString()`. If the crypto library is updated,
->>>>>>> cbad18b1
 // and the update changes the string form of the keys, these will have to be
 // updated too.  The fingerprint, fingerprint algorithm and base64 certificate
 // were created by calling `identity->certificate().GetStats()`.
