--- conflicted
+++ resolved
@@ -8,8 +8,6 @@
  *  be found in the AUTHORS file in the root of the source tree.
  */
 
-// RingRTC changes to update AsyncResolver.
-
 #ifndef RTC_BASE_PLATFORM_THREAD_H_
 #define RTC_BASE_PLATFORM_THREAD_H_
 
@@ -17,12 +15,7 @@
 #include <string>
 
 #include "absl/strings/string_view.h"
-<<<<<<< HEAD
-#include "rtc_base/synchronization/sequence_checker.h"
-#include "rtc_base/constructor_magic.h"
-=======
 #include "absl/types/optional.h"
->>>>>>> cbad18b1
 #include "rtc_base/platform_thread_types.h"
 
 namespace rtc {
@@ -42,54 +35,6 @@
   }
 };
 
-<<<<<<< HEAD
-struct ThreadAttributes {
-  ThreadPriority priority = kNormalPriority;
-  bool joinable = true;
-
-  ThreadAttributes& SetPriority(ThreadPriority priority_param) {
-    priority = priority_param;
-    return *this;
-  }
-  ThreadAttributes& SetDetached() {
-    joinable = false;
-    return *this;
-  }
-};
-
-// Represents a simple worker thread.  The implementation must be assumed
-// to be single threaded, meaning that all methods of the class, must be
-// called from the same thread, including instantiation.
-class PlatformThread {
- public:
-  PlatformThread(ThreadRunFunction func,
-                 void* obj,
-                 absl::string_view thread_name,
-                 ThreadAttributes attributes = ThreadAttributes());
-  virtual ~PlatformThread();
-
-  const std::string& name() const { return name_; }
-
-  // Spawns a thread and tries to set thread priority according to the priority
-  // from when CreateThread was called.
-  // Start can only be called after the constructor or after a call to Stop().
-  void Start();
-
-  bool IsRunning() const;
-
-  // Returns an identifier for the worker thread that can be used to do
-  // thread checks.
-  PlatformThreadRef GetThreadRef() const;
-
-  // Stop() prepares the PlatformThread for destruction or another call to
-  // Start(). For a PlatformThread that's been created with
-  // ThreadAttributes::joinable true (the default), Stop() suspends the calling
-  // thread until the created thread exits unless the thread has already exited.
-  // Stop() can only be called after calling Start().
-  void Stop();
-
- protected:
-=======
 // Represents a simple worker thread.
 class PlatformThread final {
  public:
@@ -147,29 +92,12 @@
   // Returns the base platform thread handle of this thread.
   absl::optional<Handle> GetHandle() const;
 
->>>>>>> cbad18b1
 #if defined(WEBRTC_WIN)
   // Queue a Windows APC function that runs when the thread is alertable.
   bool QueueAPC(PAPCFUNC apc_function, ULONG_PTR data);
 #endif
 
  private:
-<<<<<<< HEAD
-  ThreadRunFunction const run_function_ = nullptr;
-  const ThreadAttributes attributes_;
-  void* const obj_;
-  // TODO(pbos): Make sure call sites use string literals and update to a const
-  // char* instead of a std::string.
-  const std::string name_;
-  webrtc::SequenceChecker thread_checker_;
-#if defined(WEBRTC_WIN)
-  HANDLE thread_ = nullptr;
-  DWORD thread_id_ = 0;
-#else
-  pthread_t thread_ = 0;
-#endif  // defined(WEBRTC_WIN)
-  RTC_DISALLOW_COPY_AND_ASSIGN(PlatformThread);
-=======
   PlatformThread(Handle handle, bool joinable);
   static PlatformThread SpawnThread(std::function<void()> thread_function,
                                     absl::string_view name,
@@ -178,7 +106,6 @@
 
   absl::optional<Handle> handle_;
   bool joinable_ = false;
->>>>>>> cbad18b1
 };
 
 }  // namespace rtc
