--- conflicted
+++ resolved
@@ -18,11 +18,7 @@
 
 namespace webrtc {
 namespace webrtc_impl {
-<<<<<<< HEAD
-// Given two numbers |x| and |y| such that x >= y, computes the difference
-=======
 // Given two numbers `x` and `y` such that x >= y, computes the difference
->>>>>>> cbad18b1
 // x - y without causing undefined behavior due to signed overflow.
 template <typename T>
 typename std::make_unsigned<T>::type unsigned_difference(T x, T y) {
