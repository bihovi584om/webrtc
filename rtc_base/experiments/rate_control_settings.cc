--- conflicted
+++ resolved
@@ -28,12 +28,9 @@
 
 const int kDefaultMinPushbackTargetBitrateBps = 30000;
 
-<<<<<<< HEAD
-=======
 const char kCongestionWindowDefaultFieldTrialString[] =
     "QueueSize:350,MinBitrate:30000,DropFrame:true";
 
->>>>>>> cbad18b1
 const char kUseBaseHeavyVp8Tl3RateAllocationFieldTrialName[] =
     "WebRTC-UseBaseHeavyVP8TL3RateAllocation";
 
@@ -97,11 +94,6 @@
 }
 
 RateControlSettings::RateControlSettings(
-<<<<<<< HEAD
-    const WebRtcKeyValueConfig* const key_value_config)
-    : congestion_window_config_(CongestionWindowConfig::Parse(
-          key_value_config->Lookup(CongestionWindowConfig::kKey))) {
-=======
     const WebRtcKeyValueConfig* const key_value_config) {
   std::string congestion_window_config =
       key_value_config->Lookup(CongestionWindowConfig::kKey).empty()
@@ -109,7 +101,6 @@
           : key_value_config->Lookup(CongestionWindowConfig::kKey);
   congestion_window_config_ =
       CongestionWindowConfig::Parse(congestion_window_config);
->>>>>>> cbad18b1
   video_config_.vp8_base_heavy_tl3_alloc = IsEnabled(
       key_value_config, kUseBaseHeavyVp8Tl3RateAllocationFieldTrialName);
   ParseHysteresisFactor(key_value_config, kVideoHysteresisFieldTrialname,
