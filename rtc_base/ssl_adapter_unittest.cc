--- conflicted
+++ resolved
@@ -251,11 +251,7 @@
   }
 
  private:
-<<<<<<< HEAD
-  void DoHandshake(rtc::AsyncSocket* socket) {
-=======
   void DoHandshake(rtc::Socket* socket) {
->>>>>>> cbad18b1
     ssl_stream_adapter_ = rtc::SSLStreamAdapter::Create(
         std::make_unique<rtc::SocketStream>(socket));
 
