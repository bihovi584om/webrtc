/*
 *  Copyright 2004 The WebRTC project authors. All Rights Reserved.
 *
 *  Use of this source code is governed by a BSD-style license
 *  that can be found in the LICENSE file in the root of the source
 *  tree. An additional intellectual property rights grant can be found
 *  in the file PATENTS.  All contributing project authors may
 *  be found in the AUTHORS file in the root of the source tree.
 */

#include "pc/channel.h"

#include <algorithm>
#include <cstdint>
#include <string>
#include <type_traits>
#include <utility>

#include "absl/strings/string_view.h"
#include "api/rtp_parameters.h"
#include "api/sequence_checker.h"
#include "api/task_queue/pending_task_safety_flag.h"
#include "api/units/timestamp.h"
#include "media/base/codec.h"
#include "media/base/rid_description.h"
#include "media/base/rtp_utils.h"
#include "modules/rtp_rtcp/source/rtp_packet_received.h"
#include "p2p/base/dtls_transport_internal.h"
#include "pc/rtp_media_utils.h"
#include "rtc_base/checks.h"
#include "rtc_base/copy_on_write_buffer.h"
#include "rtc_base/logging.h"
#include "rtc_base/network_route.h"
#include "rtc_base/strings/string_format.h"
#include "rtc_base/trace_event.h"

namespace cricket {
namespace {

using ::rtc::StringFormat;
using ::rtc::UniqueRandomIdGenerator;
using ::webrtc::PendingTaskSafetyFlag;
using ::webrtc::SdpType;

// Finds a stream based on target's Primary SSRC or RIDs.
// This struct is used in BaseChannel::UpdateLocalStreams_w.
struct StreamFinder {
  explicit StreamFinder(const StreamParams* target) : target_(target) {
    RTC_DCHECK(target);
  }

  bool operator()(const StreamParams& sp) const {
    if (target_->has_ssrcs() && sp.has_ssrcs()) {
      return sp.has_ssrc(target_->first_ssrc());
    }

    if (!target_->has_rids() && !sp.has_rids()) {
      return false;
    }

    const std::vector<RidDescription>& target_rids = target_->rids();
    const std::vector<RidDescription>& source_rids = sp.rids();
    if (source_rids.size() != target_rids.size()) {
      return false;
    }

    // Check that all RIDs match.
    return std::equal(source_rids.begin(), source_rids.end(),
                      target_rids.begin(),
                      [](const RidDescription& lhs, const RidDescription& rhs) {
                        return lhs.rid == rhs.rid;
                      });
  }

  const StreamParams* target_;
};

}  // namespace

template <class Codec>
void RtpParametersFromMediaDescription(
    const MediaContentDescriptionImpl<Codec>* desc,
    const RtpHeaderExtensions& extensions,
    bool is_stream_active,
    RtpParameters<Codec>* params) {
  params->is_stream_active = is_stream_active;
  params->codecs = desc->codecs();
  // TODO(bugs.webrtc.org/11513): See if we really need
  // rtp_header_extensions_set() and remove it if we don't.
  if (desc->rtp_header_extensions_set()) {
    params->extensions = extensions;
  }
  params->rtcp.reduced_size = desc->rtcp_reduced_size();
  params->rtcp.remote_estimate = desc->remote_estimate();
}

template <class Codec>
void RtpSendParametersFromMediaDescription(
    const MediaContentDescriptionImpl<Codec>* desc,
    webrtc::RtpExtension::Filter extensions_filter,
    RtpSendParameters<Codec>* send_params) {
  RtpHeaderExtensions extensions =
      webrtc::RtpExtension::DeduplicateHeaderExtensions(
          desc->rtp_header_extensions(), extensions_filter);
  const bool is_stream_active =
      webrtc::RtpTransceiverDirectionHasRecv(desc->direction());
  RtpParametersFromMediaDescription(desc, extensions, is_stream_active,
                                    send_params);
  send_params->max_bandwidth_bps = desc->bandwidth();
  send_params->extmap_allow_mixed = desc->extmap_allow_mixed();
}

BaseChannel::BaseChannel(
    rtc::Thread* worker_thread,
    rtc::Thread* network_thread,
    rtc::Thread* signaling_thread,
    std::unique_ptr<MediaChannel> send_media_channel_impl,
    std::unique_ptr<MediaChannel> receive_media_channel_impl,
    absl::string_view mid,
    bool srtp_required,
    webrtc::CryptoOptions crypto_options,
    UniqueRandomIdGenerator* ssrc_generator)
    : media_send_channel_impl_(std::move(send_media_channel_impl)),
      media_receive_channel_impl_(std::move(receive_media_channel_impl)),
      worker_thread_(worker_thread),
      network_thread_(network_thread),
      signaling_thread_(signaling_thread),
      alive_(PendingTaskSafetyFlag::Create()),
      srtp_required_(srtp_required),
      extensions_filter_(
          crypto_options.srtp.enable_encrypted_rtp_header_extensions
              ? webrtc::RtpExtension::kPreferEncryptedExtension
              : webrtc::RtpExtension::kDiscardEncryptedExtension),
      demuxer_criteria_(mid),
      ssrc_generator_(ssrc_generator) {
  RTC_DCHECK_RUN_ON(worker_thread_);
  RTC_DCHECK(media_send_channel_impl_);
  RTC_DCHECK(media_receive_channel_impl_);
  RTC_DCHECK(ssrc_generator_);
  RTC_DLOG(LS_INFO) << "Created channel: " << ToString();
}

BaseChannel::~BaseChannel() {
  TRACE_EVENT0("webrtc", "BaseChannel::~BaseChannel");
  RTC_DCHECK_RUN_ON(worker_thread_);

  // Eats any outstanding messages or packets.
  alive_->SetNotAlive();
  // The media channel is destroyed at the end of the destructor, since it
  // is a std::unique_ptr. The transport channel (rtp_transport) must outlive
  // the media channel.
}

std::string BaseChannel::ToString() const {
  return StringFormat(
      "{mid: %s, media_type: %s}", mid().c_str(),
      MediaTypeToString(media_send_channel_impl_->media_type()).c_str());
}

bool BaseChannel::ConnectToRtpTransport_n() {
  RTC_DCHECK(rtp_transport_);
  RTC_DCHECK(media_send_channel());

  // We don't need to call OnDemuxerCriteriaUpdatePending/Complete because
  // there's no previous criteria to worry about.
  if (!rtp_transport_->RegisterRtpDemuxerSink(demuxer_criteria_, this)) {
    return false;
  }
  rtp_transport_->SignalReadyToSend.connect(
      this, &BaseChannel::OnTransportReadyToSend);
  rtp_transport_->SignalNetworkRouteChanged.connect(
      this, &BaseChannel::OnNetworkRouteChanged);
  rtp_transport_->SignalWritableState.connect(this,
                                              &BaseChannel::OnWritableState);
  rtp_transport_->SignalSentPacket.connect(this,
                                           &BaseChannel::SignalSentPacket_n);
  return true;
}

void BaseChannel::DisconnectFromRtpTransport_n() {
  RTC_DCHECK(rtp_transport_);
  RTC_DCHECK(media_send_channel());
  rtp_transport_->UnregisterRtpDemuxerSink(this);
  rtp_transport_->SignalReadyToSend.disconnect(this);
  rtp_transport_->SignalNetworkRouteChanged.disconnect(this);
  rtp_transport_->SignalWritableState.disconnect(this);
  rtp_transport_->SignalSentPacket.disconnect(this);
  rtp_transport_ = nullptr;
  media_send_channel()->SetInterface(nullptr);
  media_receive_channel()->SetInterface(nullptr);
}

bool BaseChannel::SetRtpTransport(webrtc::RtpTransportInternal* rtp_transport) {
  TRACE_EVENT0("webrtc", "BaseChannel::SetRtpTransport");
  RTC_DCHECK_RUN_ON(network_thread());
  if (rtp_transport == rtp_transport_) {
    return true;
  }

  if (rtp_transport_) {
    DisconnectFromRtpTransport_n();
    // Clear the cached header extensions on the worker.
    worker_thread_->PostTask(SafeTask(alive_, [this] {
      RTC_DCHECK_RUN_ON(worker_thread());
      rtp_header_extensions_.clear();
    }));
  }

  rtp_transport_ = rtp_transport;
  if (rtp_transport_) {
    if (!ConnectToRtpTransport_n()) {
      return false;
    }

    RTC_DCHECK(!media_send_channel()->HasNetworkInterface());
    RTC_DCHECK(!media_receive_channel()->HasNetworkInterface());
    media_send_channel()->SetInterface(this);
    media_receive_channel()->SetInterface(this);

    media_send_channel()->OnReadyToSend(rtp_transport_->IsReadyToSend());
    UpdateWritableState_n();

    // Set the cached socket options.
    for (const auto& pair : socket_options_) {
      rtp_transport_->SetRtpOption(pair.first, pair.second);
    }
    if (!rtp_transport_->rtcp_mux_enabled()) {
      for (const auto& pair : rtcp_socket_options_) {
        rtp_transport_->SetRtcpOption(pair.first, pair.second);
      }
    }
  }

  return true;
}

void BaseChannel::Enable(bool enable) {
  RTC_DCHECK_RUN_ON(signaling_thread());

  if (enable == enabled_s_)
    return;

  enabled_s_ = enable;

  worker_thread_->PostTask(SafeTask(alive_, [this, enable] {
    RTC_DCHECK_RUN_ON(worker_thread());
    // Sanity check to make sure that enabled_ and enabled_s_
    // stay in sync.
    RTC_DCHECK_NE(enabled_, enable);
    if (enable) {
      EnableMedia_w();
    } else {
      DisableMedia_w();
    }
  }));
}

bool BaseChannel::SetLocalContent(const MediaContentDescription* content,
                                  SdpType type,
                                  std::string& error_desc) {
  RTC_DCHECK_RUN_ON(worker_thread());
  TRACE_EVENT0("webrtc", "BaseChannel::SetLocalContent");
  return SetLocalContent_w(content, type, error_desc);
}

bool BaseChannel::SetRemoteContent(const MediaContentDescription* content,
                                   SdpType type,
                                   std::string& error_desc) {
  RTC_DCHECK_RUN_ON(worker_thread());
  TRACE_EVENT0("webrtc", "BaseChannel::SetRemoteContent");
  return SetRemoteContent_w(content, type, error_desc);
}

bool BaseChannel::SetPayloadTypeDemuxingEnabled(bool enabled) {
  // TODO(bugs.webrtc.org/11993): The demuxer state needs to be managed on the
  // network thread. At the moment there's a workaround for inconsistent state
  // between the worker and network thread because of this (see
  // OnDemuxerCriteriaUpdatePending elsewhere in this file) and
  // SetPayloadTypeDemuxingEnabled_w has a BlockingCall over to the network
  // thread to apply state updates.
  RTC_DCHECK_RUN_ON(worker_thread());
  TRACE_EVENT0("webrtc", "BaseChannel::SetPayloadTypeDemuxingEnabled");
  return SetPayloadTypeDemuxingEnabled_w(enabled);
}

bool BaseChannel::IsReadyToSendMedia_w() const {
  // Send outgoing data if we are enabled, have local and remote content,
  // and we have had some form of connectivity.
  return enabled_ &&
         webrtc::RtpTransceiverDirectionHasRecv(remote_content_direction_) &&
         webrtc::RtpTransceiverDirectionHasSend(local_content_direction_) &&
         was_ever_writable_;
}

bool BaseChannel::SendPacket(rtc::CopyOnWriteBuffer* packet,
                             const rtc::PacketOptions& options) {
  return SendPacket(false, packet, options);
}

bool BaseChannel::SendRtcp(rtc::CopyOnWriteBuffer* packet,
                           const rtc::PacketOptions& options) {
  return SendPacket(true, packet, options);
}

int BaseChannel::SetOption(SocketType type,
                           rtc::Socket::Option opt,
                           int value) {
  RTC_DCHECK_RUN_ON(network_thread());
  RTC_DCHECK(network_initialized());
  RTC_DCHECK(rtp_transport_);
  switch (type) {
    case ST_RTP:
      socket_options_.push_back(
          std::pair<rtc::Socket::Option, int>(opt, value));
      return rtp_transport_->SetRtpOption(opt, value);
    case ST_RTCP:
      rtcp_socket_options_.push_back(
          std::pair<rtc::Socket::Option, int>(opt, value));
      return rtp_transport_->SetRtcpOption(opt, value);
  }
  return -1;
}

void BaseChannel::OnWritableState(bool writable) {
  RTC_DCHECK_RUN_ON(network_thread());
  RTC_DCHECK(network_initialized());
  if (writable) {
    ChannelWritable_n();
  } else {
    ChannelNotWritable_n();
  }
}

void BaseChannel::OnNetworkRouteChanged(
    absl::optional<rtc::NetworkRoute> network_route) {
  RTC_DCHECK_RUN_ON(network_thread());
  RTC_DCHECK(network_initialized());

  RTC_LOG(LS_INFO) << "Network route changed for " << ToString();

  rtc::NetworkRoute new_route;
  if (network_route) {
    new_route = *(network_route);
  }
  // Note: When the RTCP-muxing is not enabled, RTCP transport and RTP transport
  // use the same transport name and MediaChannel::OnNetworkRouteChanged cannot
  // work correctly. Intentionally leave it broken to simplify the code and
  // encourage the users to stop using non-muxing RTCP.
  media_send_channel()->OnNetworkRouteChanged(transport_name(), new_route);
  media_receive_channel()->OnNetworkRouteChanged(transport_name(), new_route);
}

void BaseChannel::SetFirstPacketReceivedCallback(
    std::function<void()> callback) {
  RTC_DCHECK_RUN_ON(network_thread());
  RTC_DCHECK(!on_first_packet_received_ || !callback);

  // TODO(bugs.webrtc.org/11992): Rename SetFirstPacketReceivedCallback to
  // something that indicates network thread initialization/uninitialization and
  // call Init_n() / Deinit_n() respectively.
  // if (!callback)
  //   Deinit_n();

  on_first_packet_received_ = std::move(callback);
}

void BaseChannel::OnTransportReadyToSend(bool ready) {
  RTC_DCHECK_RUN_ON(network_thread());
  RTC_DCHECK(network_initialized());
  media_send_channel()->OnReadyToSend(ready);
}

bool BaseChannel::SendPacket(bool rtcp,
                             rtc::CopyOnWriteBuffer* packet,
                             const rtc::PacketOptions& options) {
  RTC_DCHECK_RUN_ON(network_thread());
  RTC_DCHECK(network_initialized());
  TRACE_EVENT0("webrtc", "BaseChannel::SendPacket");

  // Until all the code is migrated to use RtpPacketType instead of bool.
  RtpPacketType packet_type = rtcp ? RtpPacketType::kRtcp : RtpPacketType::kRtp;

  // Ensure we have a place to send this packet before doing anything. We might
  // get RTCP packets that we don't intend to send. If we've negotiated RTCP
  // mux, send RTCP over the RTP transport.
  if (!rtp_transport_ || !rtp_transport_->IsWritable(rtcp)) {
    return false;
  }

  // Protect ourselves against crazy data.
  if (!IsValidRtpPacketSize(packet_type, packet->size())) {
    RTC_LOG(LS_ERROR) << "Dropping outgoing " << ToString() << " "
                      << RtpPacketTypeToString(packet_type)
                      << " packet: wrong size=" << packet->size();
    return false;
  }

  if (!srtp_active()) {
    if (srtp_required_) {
      // The audio/video engines may attempt to send RTCP packets as soon as the
      // streams are created, so don't treat this as an error for RTCP.
      // See: https://bugs.chromium.org/p/webrtc/issues/detail?id=6809
      // However, there shouldn't be any RTP packets sent before SRTP is set
      // up (and SetSend(true) is called).
      RTC_DCHECK(rtcp) << "Can't send outgoing RTP packet for " << ToString()
                       << " when SRTP is inactive and crypto is required";
      return false;
    }

    RTC_DLOG(LS_WARNING) << "Sending an " << (rtcp ? "RTCP" : "RTP")
                         << " packet without encryption for " << ToString()
                         << ".";
  }

  return rtcp ? rtp_transport_->SendRtcpPacket(packet, options, PF_SRTP_BYPASS)
              : rtp_transport_->SendRtpPacket(packet, options, PF_SRTP_BYPASS);
}

void BaseChannel::OnRtpPacket(const webrtc::RtpPacketReceived& parsed_packet) {
  RTC_DCHECK_RUN_ON(network_thread());
  RTC_DCHECK(network_initialized());

  if (on_first_packet_received_) {
    on_first_packet_received_();
    on_first_packet_received_ = nullptr;
  }

  if (!srtp_active() && srtp_required_) {
    // Our session description indicates that SRTP is required, but we got a
    // packet before our SRTP filter is active. This means either that
    // a) we got SRTP packets before we received the SDES keys, in which case
    //    we can't decrypt it anyway, or
    // b) we got SRTP packets before DTLS completed on both the RTP and RTCP
    //    transports, so we haven't yet extracted keys, even if DTLS did
    //    complete on the transport that the packets are being sent on. It's
    //    really good practice to wait for both RTP and RTCP to be good to go
    //    before sending  media, to prevent weird failure modes, so it's fine
    //    for us to just eat packets here. This is all sidestepped if RTCP mux
    //    is used anyway.
    RTC_LOG(LS_WARNING) << "Can't process incoming RTP packet when "
                           "SRTP is inactive and crypto is required "
                        << ToString();
    return;
  }
  media_receive_channel()->OnPacketReceived(parsed_packet);
}

bool BaseChannel::MaybeUpdateDemuxerAndRtpExtensions_w(
    bool update_demuxer,
    absl::optional<RtpHeaderExtensions> extensions,
    std::string& error_desc) {
  if (extensions) {
    if (rtp_header_extensions_ == extensions) {
      extensions.reset();  // No need to update header extensions.
    } else {
      rtp_header_extensions_ = *extensions;
    }
  }

  if (!update_demuxer && !extensions)
    return true;  // No update needed.

  // TODO(bugs.webrtc.org/13536): See if we can do this asynchronously.

  if (update_demuxer)
    media_receive_channel()->OnDemuxerCriteriaUpdatePending();

  bool success = network_thread()->BlockingCall([&]() mutable {
    RTC_DCHECK_RUN_ON(network_thread());
    // NOTE: This doesn't take the BUNDLE case in account meaning the RTP header
    // extension maps are not merged when BUNDLE is enabled. This is fine
    // because the ID for MID should be consistent among all the RTP transports.
    if (extensions)
      rtp_transport_->UpdateRtpHeaderExtensionMap(*extensions);

    if (!update_demuxer)
      return true;

    if (!rtp_transport_->RegisterRtpDemuxerSink(demuxer_criteria_, this)) {
      error_desc =
          StringFormat("Failed to apply demuxer criteria for '%s': '%s'.",
                       mid().c_str(), demuxer_criteria_.ToString().c_str());
      return false;
    }
    return true;
  });

  if (update_demuxer)
    media_receive_channel()->OnDemuxerCriteriaUpdateComplete();

  return success;
}

bool BaseChannel::RegisterRtpDemuxerSink_w() {
  media_receive_channel()->OnDemuxerCriteriaUpdatePending();
  // Copy demuxer criteria, since they're a worker-thread variable
  // and we want to pass them to the network thread
  bool ret = network_thread_->BlockingCall(
      [this, demuxer_criteria = demuxer_criteria_] {
        RTC_DCHECK_RUN_ON(network_thread());
        if (!rtp_transport_) {
          // Transport was disconnected before attempting to update the
          // criteria. This can happen while setting the remote description.
          // See chromium:1295469 for an example.
          return false;
        }
        // Note that RegisterRtpDemuxerSink first unregisters the sink if
        // already registered. So this will change the state of the class
        // whether the call succeeds or not.
        return rtp_transport_->RegisterRtpDemuxerSink(demuxer_criteria, this);
      });

  media_receive_channel()->OnDemuxerCriteriaUpdateComplete();

  return ret;
}

void BaseChannel::EnableMedia_w() {
  if (enabled_)
    return;

  RTC_LOG(LS_INFO) << "Channel enabled: " << ToString();
  enabled_ = true;
  UpdateMediaSendRecvState_w();
}

void BaseChannel::DisableMedia_w() {
  if (!enabled_)
    return;

  RTC_LOG(LS_INFO) << "Channel disabled: " << ToString();
  enabled_ = false;
  UpdateMediaSendRecvState_w();
}

void BaseChannel::UpdateWritableState_n() {
  TRACE_EVENT0("webrtc", "BaseChannel::UpdateWritableState_n");
  if (rtp_transport_->IsWritable(/*rtcp=*/true) &&
      rtp_transport_->IsWritable(/*rtcp=*/false)) {
    ChannelWritable_n();
  } else {
    ChannelNotWritable_n();
  }
}

void BaseChannel::ChannelWritable_n() {
  TRACE_EVENT0("webrtc", "BaseChannel::ChannelWritable_n");
  if (writable_) {
    return;
  }
  writable_ = true;
  RTC_LOG(LS_INFO) << "Channel writable (" << ToString() << ")"
                   << (was_ever_writable_n_ ? "" : " for the first time");
  // We only have to do this PostTask once, when first transitioning to
  // writable.
  if (!was_ever_writable_n_) {
    worker_thread_->PostTask(SafeTask(alive_, [this] {
      RTC_DCHECK_RUN_ON(worker_thread());
      was_ever_writable_ = true;
      UpdateMediaSendRecvState_w();
    }));
  }
  was_ever_writable_n_ = true;
}

void BaseChannel::ChannelNotWritable_n() {
  TRACE_EVENT0("webrtc", "BaseChannel::ChannelNotWritable_n");
  if (!writable_) {
    return;
  }
  writable_ = false;
  RTC_LOG(LS_INFO) << "Channel not writable (" << ToString() << ")";
}

bool BaseChannel::SetPayloadTypeDemuxingEnabled_w(bool enabled) {
  RTC_LOG_THREAD_BLOCK_COUNT();

  if (enabled == payload_type_demuxing_enabled_) {
    return true;
  }

  payload_type_demuxing_enabled_ = enabled;

  bool config_changed = false;

  if (!enabled) {
    // TODO(crbug.com/11477): This will remove *all* unsignaled streams (those
    // without an explicitly signaled SSRC), which may include streams that
    // were matched to this channel by MID or RID. Ideally we'd remove only the
    // streams that were matched based on payload type alone, but currently
    // there is no straightforward way to identify those streams.
    media_receive_channel()->ResetUnsignaledRecvStream();
    if (!demuxer_criteria_.payload_types().empty()) {
      config_changed = true;
      demuxer_criteria_.payload_types().clear();
    }
  } else if (!payload_types_.empty()) {
    for (const auto& type : payload_types_) {
      if (demuxer_criteria_.payload_types().insert(type).second) {
        config_changed = true;
      }
    }
  } else {
    RTC_DCHECK(demuxer_criteria_.payload_types().empty());
  }

  RTC_DCHECK_BLOCK_COUNT_NO_MORE_THAN(0);

  if (!config_changed)
    return true;

  // Note: This synchronously hops to the network thread.
  return RegisterRtpDemuxerSink_w();
}

bool BaseChannel::UpdateLocalStreams_w(const std::vector<StreamParams>& streams,
                                       SdpType type,
                                       std::string& error_desc) {
  // In the case of RIDs (where SSRCs are not negotiated), this method will
  // generate an SSRC for each layer in StreamParams. That representation will
  // be stored internally in `local_streams_`.
  // In subsequent offers, the same stream can appear in `streams` again
  // (without the SSRCs), so it should be looked up using RIDs (if available)
  // and then by primary SSRC.
  // In both scenarios, it is safe to assume that the media channel will be
  // created with a StreamParams object with SSRCs. However, it is not safe to
  // assume that `local_streams_` will always have SSRCs as there are scenarios
  // in which niether SSRCs or RIDs are negotiated.

  // Check for streams that have been removed.
  bool ret = true;
  for (const StreamParams& old_stream : local_streams_) {
    if (!old_stream.has_ssrcs() ||
        GetStream(streams, StreamFinder(&old_stream))) {
      continue;
    }
    if (!media_send_channel()->RemoveSendStream(old_stream.first_ssrc())) {
      error_desc = StringFormat(
          "Failed to remove send stream with ssrc %u from m-section with "
          "mid='%s'.",
          old_stream.first_ssrc(), mid().c_str());
      ret = false;
    }
  }
  // Check for new streams.
  std::vector<StreamParams> all_streams;
  for (const StreamParams& stream : streams) {
    StreamParams* existing = GetStream(local_streams_, StreamFinder(&stream));
    if (existing) {
      // Parameters cannot change for an existing stream.
      all_streams.push_back(*existing);
      continue;
    }

    all_streams.push_back(stream);
    StreamParams& new_stream = all_streams.back();

    if (!new_stream.has_ssrcs() && !new_stream.has_rids()) {
      continue;
    }

    RTC_DCHECK(new_stream.has_ssrcs() || new_stream.has_rids());
    if (new_stream.has_ssrcs() && new_stream.has_rids()) {
      error_desc = StringFormat(
          "Failed to add send stream: %u into m-section with mid='%s'. Stream "
          "has both SSRCs and RIDs.",
          new_stream.first_ssrc(), mid().c_str());
      ret = false;
      continue;
    }

    // At this point we use the legacy simulcast group in StreamParams to
    // indicate that we want multiple layers to the media channel.
    if (!new_stream.has_ssrcs()) {
      // TODO(bugs.webrtc.org/10250): Indicate if flex is desired here.
      new_stream.GenerateSsrcs(new_stream.rids().size(), /* rtx = */ true,
                               /* flex_fec = */ false, ssrc_generator_);
    }

    if (media_send_channel()->AddSendStream(new_stream)) {
      RTC_LOG(LS_INFO) << "Add send stream ssrc: " << new_stream.ssrcs[0]
                       << " into " << ToString();
      // Must also tell the corresponding receive stream to listen for
      // RRs coming in on the new stream's SSRC
      if (all_streams.size() == 1) {
        if (!media_receive_channel()->SetLocalSsrc(new_stream)) {
          error_desc = StringFormat(
              "Failed to set local ssrc: %u into m-section with mid='%s'",
              new_stream.first_ssrc(), mid().c_str());
          ret = false;
        }
      }
    } else {
      error_desc = StringFormat(
          "Failed to add send stream ssrc: %u into m-section with mid='%s'",
          new_stream.first_ssrc(), mid().c_str());
      ret = false;
    }
  }
  local_streams_ = all_streams;
  return ret;
}

bool BaseChannel::UpdateRemoteStreams_w(const MediaContentDescription* content,
                                        SdpType type,
                                        std::string& error_desc) {
  RTC_LOG_THREAD_BLOCK_COUNT();
  bool needs_re_registration = false;
  if (!webrtc::RtpTransceiverDirectionHasSend(content->direction())) {
    RTC_DLOG(LS_VERBOSE) << "UpdateRemoteStreams_w: remote side will not send "
                            "- disable payload type demuxing for "
                         << ToString();
    if (ClearHandledPayloadTypes()) {
      needs_re_registration = payload_type_demuxing_enabled_;
    }
  }

  const std::vector<StreamParams>& streams = content->streams();
  const bool new_has_unsignaled_ssrcs = HasStreamWithNoSsrcs(streams);
  const bool old_has_unsignaled_ssrcs = HasStreamWithNoSsrcs(remote_streams_);

  // Check for streams that have been removed.
  for (const StreamParams& old_stream : remote_streams_) {
    // If we no longer have an unsignaled stream, we would like to remove
    // the unsignaled stream params that are cached.
    if (!old_stream.has_ssrcs() && !new_has_unsignaled_ssrcs) {
      media_receive_channel()->ResetUnsignaledRecvStream();
      RTC_LOG(LS_INFO) << "Reset unsignaled remote stream for " << ToString()
                       << ".";
    } else if (old_stream.has_ssrcs() &&
               !GetStreamBySsrc(streams, old_stream.first_ssrc())) {
      if (media_receive_channel()->RemoveRecvStream(old_stream.first_ssrc())) {
        RTC_LOG(LS_INFO) << "Remove remote ssrc: " << old_stream.first_ssrc()
                         << " from " << ToString() << ".";
      } else {
        error_desc = StringFormat(
            "Failed to remove remote stream with ssrc %u from m-section with "
            "mid='%s'.",
            old_stream.first_ssrc(), mid().c_str());
        return false;
      }
    }
  }

  // Check for new streams.
  webrtc::flat_set<uint32_t> ssrcs;
  for (const StreamParams& new_stream : streams) {
    // We allow a StreamParams with an empty list of SSRCs, in which case the
    // MediaChannel will cache the parameters and use them for any unsignaled
    // stream received later.
    if ((!new_stream.has_ssrcs() && !old_has_unsignaled_ssrcs) ||
        !GetStreamBySsrc(remote_streams_, new_stream.first_ssrc())) {
      if (media_receive_channel()->AddRecvStream(new_stream)) {
        RTC_LOG(LS_INFO) << "Add remote ssrc: "
                         << (new_stream.has_ssrcs()
                                 ? std::to_string(new_stream.first_ssrc())
                                 : "unsignaled")
                         << " to " << ToString();
      } else {
        error_desc =
            StringFormat("Failed to add remote stream ssrc: %s to %s",
                         new_stream.has_ssrcs()
                             ? std::to_string(new_stream.first_ssrc()).c_str()
                             : "unsignaled",
                         ToString().c_str());
        return false;
      }
    }
    // Update the receiving SSRCs.
    ssrcs.insert(new_stream.ssrcs.begin(), new_stream.ssrcs.end());
  }

  if (demuxer_criteria_.ssrcs() != ssrcs) {
    demuxer_criteria_.ssrcs() = std::move(ssrcs);
    needs_re_registration = true;
  }

  RTC_DCHECK_BLOCK_COUNT_NO_MORE_THAN(0);

  // Re-register the sink to update after changing the demuxer criteria.
  if (needs_re_registration && !RegisterRtpDemuxerSink_w()) {
    error_desc = StringFormat("Failed to set up audio demuxing for mid='%s'.",
                              mid().c_str());
    return false;
  }

  remote_streams_ = streams;

  set_remote_content_direction(content->direction());
  UpdateMediaSendRecvState_w();

  RTC_DCHECK_BLOCK_COUNT_NO_MORE_THAN(1);

  return true;
}

RtpHeaderExtensions BaseChannel::GetDeduplicatedRtpHeaderExtensions(
    const RtpHeaderExtensions& extensions) {
  return webrtc::RtpExtension::DeduplicateHeaderExtensions(extensions,
                                                           extensions_filter_);
}

bool BaseChannel::MaybeAddHandledPayloadType(int payload_type) {
  bool demuxer_criteria_modified = false;
  if (payload_type_demuxing_enabled_) {
    demuxer_criteria_modified = demuxer_criteria_.payload_types()
                                    .insert(static_cast<uint8_t>(payload_type))
                                    .second;
  }
  // Even if payload type demuxing is currently disabled, we need to remember
  // the payload types in case it's re-enabled later.
  payload_types_.insert(static_cast<uint8_t>(payload_type));
  return demuxer_criteria_modified;
}

bool BaseChannel::ClearHandledPayloadTypes() {
  const bool was_empty = demuxer_criteria_.payload_types().empty();
  demuxer_criteria_.payload_types().clear();
  payload_types_.clear();
  return !was_empty;
}

void BaseChannel::SignalSentPacket_n(const rtc::SentPacket& sent_packet) {
  RTC_DCHECK_RUN_ON(network_thread());
  RTC_DCHECK(network_initialized());
  media_send_channel()->OnPacketSent(sent_packet);
}

VoiceChannel::VoiceChannel(
    rtc::Thread* worker_thread,
    rtc::Thread* network_thread,
    rtc::Thread* signaling_thread,
    std::unique_ptr<VoiceMediaChannel> media_send_channel_impl,
    std::unique_ptr<VoiceMediaChannel> media_receive_channel_impl,
    absl::string_view mid,
    bool srtp_required,
    webrtc::CryptoOptions crypto_options,
    UniqueRandomIdGenerator* ssrc_generator)
    : BaseChannel(worker_thread,
                  network_thread,
                  signaling_thread,
                  std::move(media_send_channel_impl),
                  std::move(media_receive_channel_impl),
                  mid,
                  srtp_required,
                  crypto_options,
                  ssrc_generator),
      send_channel_(media_send_channel_impl_->AsVoiceChannel()),
      receive_channel_(media_receive_channel_impl_->AsVoiceChannel()) {}

VoiceChannel::~VoiceChannel() {
  TRACE_EVENT0("webrtc", "VoiceChannel::~VoiceChannel");
  // this can't be done in the base class, since it calls a virtual
  DisableMedia_w();
}

void VoiceChannel::UpdateMediaSendRecvState_w() {
  // Render incoming data if we're the active call, and we have the local
  // content. We receive data on the default channel and multiplexed streams.
  bool ready_to_receive = enabled() && webrtc::RtpTransceiverDirectionHasRecv(
                                           local_content_direction());
  media_receive_channel()->SetPlayout(ready_to_receive);

  // Send outgoing data if we're the active call, we have the remote content,
  // and we have had some form of connectivity.
  bool send = IsReadyToSendMedia_w();
  media_send_channel()->SetSend(send);

  RTC_LOG(LS_INFO) << "Changing voice state, recv=" << ready_to_receive
                   << " send=" << send << " for " << ToString();
}

bool VoiceChannel::SetLocalContent_w(const MediaContentDescription* content,
                                     SdpType type,
                                     std::string& error_desc) {
  TRACE_EVENT0("webrtc", "VoiceChannel::SetLocalContent_w");
  RTC_DLOG(LS_INFO) << "Setting local voice description for " << ToString();

  RTC_LOG_THREAD_BLOCK_COUNT();

  RtpHeaderExtensions header_extensions =
      GetDeduplicatedRtpHeaderExtensions(content->rtp_header_extensions());
  bool update_header_extensions = true;
  media_send_channel()->SetExtmapAllowMixed(content->extmap_allow_mixed());

  AudioRecvParameters recv_params = last_recv_params_;
  RtpParametersFromMediaDescription(
      content->as_audio(), header_extensions,
      webrtc::RtpTransceiverDirectionHasRecv(content->direction()),
      &recv_params);

  if (!media_receive_channel()->SetRecvParameters(recv_params)) {
    error_desc = StringFormat(
        "Failed to set local audio description recv parameters for m-section "
        "with mid='%s'.",
        mid().c_str());
    return false;
  }

  bool criteria_modified = false;
  if (webrtc::RtpTransceiverDirectionHasRecv(content->direction())) {
    for (const AudioCodec& codec : content->as_audio()->codecs()) {
      if (MaybeAddHandledPayloadType(codec.id)) {
        criteria_modified = true;
      }
    }
  }

  last_recv_params_ = recv_params;

  if (!UpdateLocalStreams_w(content->as_audio()->streams(), type, error_desc)) {
    RTC_DCHECK(!error_desc.empty());
    return false;
  }

  set_local_content_direction(content->direction());
  UpdateMediaSendRecvState_w();

  RTC_DCHECK_BLOCK_COUNT_NO_MORE_THAN(0);

  bool success = MaybeUpdateDemuxerAndRtpExtensions_w(
      criteria_modified,
      update_header_extensions
          ? absl::optional<RtpHeaderExtensions>(std::move(header_extensions))
          : absl::nullopt,
      error_desc);

  RTC_DCHECK_BLOCK_COUNT_NO_MORE_THAN(1);

  return success;
}

bool VoiceChannel::SetRemoteContent_w(const MediaContentDescription* content,
                                      SdpType type,
                                      std::string& error_desc) {
  TRACE_EVENT0("webrtc", "VoiceChannel::SetRemoteContent_w");
  RTC_LOG(LS_INFO) << "Setting remote voice description for " << ToString();

  AudioSendParameters send_params = last_send_params_;
  RtpSendParametersFromMediaDescription(content->as_audio(),
                                        extensions_filter(), &send_params);
  send_params.mid = mid();

  bool parameters_applied =
      media_send_channel()->SetSendParameters(send_params);
  if (!parameters_applied) {
    error_desc = StringFormat(
        "Failed to set remote audio description send parameters for m-section "
        "with mid='%s'.",
        mid().c_str());
    return false;
  }
  // Update Receive channel based on Send channel's codec information.
  // TODO(bugs.webrtc.org/14911): This is silly. Stop doing it.
  media_receive_channel()->SetReceiveNackEnabled(
      media_send_channel()->SenderNackEnabled());
  media_receive_channel()->SetReceiveNonSenderRttEnabled(
      media_send_channel()->SenderNonSenderRttEnabled());
  last_send_params_ = send_params;

  return UpdateRemoteStreams_w(content, type, error_desc);
}

<<<<<<< HEAD
// RingRTC change to configure OPUS
void VoiceChannel::ConfigureEncoders(const webrtc::AudioEncoder::Config& config) {
  worker_thread()->BlockingCall([this, &config] {
    voice_media_send_channel()->ConfigureEncoders(config);
  });
}

// RingRTC change to get audio levels
void VoiceChannel::GetAudioLevels(
    cricket::AudioLevel* captured_out,
    cricket::ReceivedAudioLevel* received_out,
    size_t received_out_size,
    size_t* received_size_out) {
  worker_thread()->BlockingCall([this, captured_out, received_out, received_out_size, received_size_out] {
    voice_media_receive_channel()->GetAudioLevels(captured_out, received_out, received_out_size, received_size_out);
  });
}

VideoChannel::VideoChannel(rtc::Thread* worker_thread,
                           rtc::Thread* network_thread,
                           rtc::Thread* signaling_thread,
                           std::unique_ptr<VideoMediaChannel> media_channel,
                           absl::string_view mid,
                           bool srtp_required,
                           webrtc::CryptoOptions crypto_options,
                           UniqueRandomIdGenerator* ssrc_generator)
=======
VideoChannel::VideoChannel(
    rtc::Thread* worker_thread,
    rtc::Thread* network_thread,
    rtc::Thread* signaling_thread,
    std::unique_ptr<VideoMediaChannel> media_send_channel_impl,
    std::unique_ptr<VideoMediaChannel> media_receive_channel_impl,
    absl::string_view mid,
    bool srtp_required,
    webrtc::CryptoOptions crypto_options,
    UniqueRandomIdGenerator* ssrc_generator)
>>>>>>> cb27e794
    : BaseChannel(worker_thread,
                  network_thread,
                  signaling_thread,
                  std::move(media_send_channel_impl),
                  std::move(media_receive_channel_impl),
                  mid,
                  srtp_required,
                  crypto_options,
                  ssrc_generator),
      send_channel_(media_send_channel_impl_->AsVideoChannel()),
      receive_channel_(media_receive_channel_impl_->AsVideoChannel()) {}

VideoChannel::~VideoChannel() {
  TRACE_EVENT0("webrtc", "VideoChannel::~VideoChannel");
  // this can't be done in the base class, since it calls a virtual
  DisableMedia_w();
}

void VideoChannel::UpdateMediaSendRecvState_w() {
  // Send outgoing data if we're the active call, we have the remote content,
  // and we have had some form of connectivity.
  bool send = IsReadyToSendMedia_w();
  media_send_channel()->SetSend(send);
  RTC_LOG(LS_INFO) << "Changing video state, send=" << send << " for "
                   << ToString();
}

bool VideoChannel::SetLocalContent_w(const MediaContentDescription* content,
                                     SdpType type,
                                     std::string& error_desc) {
  TRACE_EVENT0("webrtc", "VideoChannel::SetLocalContent_w");
  RTC_DLOG(LS_INFO) << "Setting local video description for " << ToString();

  RTC_LOG_THREAD_BLOCK_COUNT();

  RtpHeaderExtensions header_extensions =
      GetDeduplicatedRtpHeaderExtensions(content->rtp_header_extensions());
  bool update_header_extensions = true;
  media_send_channel()->SetExtmapAllowMixed(content->extmap_allow_mixed());

  VideoRecvParameters recv_params = last_recv_params_;

  RtpParametersFromMediaDescription(
      content->as_video(), header_extensions,
      webrtc::RtpTransceiverDirectionHasRecv(content->direction()),
      &recv_params);

  VideoSendParameters send_params = last_send_params_;

  bool needs_send_params_update = false;
  if (type == SdpType::kAnswer || type == SdpType::kPrAnswer) {
    for (auto& send_codec : send_params.codecs) {
      auto* recv_codec = FindMatchingCodec(recv_params.codecs, send_codec);
      if (recv_codec) {
        if (!recv_codec->packetization && send_codec.packetization) {
          send_codec.packetization.reset();
          needs_send_params_update = true;
        } else if (recv_codec->packetization != send_codec.packetization) {
          error_desc = StringFormat(
              "Failed to set local answer due to invalid codec packetization "
              "specified in m-section with mid='%s'.",
              mid().c_str());
          return false;
        }
      }
    }
  }

  if (!media_receive_channel()->SetRecvParameters(recv_params)) {
    error_desc = StringFormat(
        "Failed to set local video description recv parameters for m-section "
        "with mid='%s'.",
        mid().c_str());
    return false;
  }

  bool criteria_modified = false;
  if (webrtc::RtpTransceiverDirectionHasRecv(content->direction())) {
    for (const VideoCodec& codec : content->as_video()->codecs()) {
      if (MaybeAddHandledPayloadType(codec.id))
        criteria_modified = true;
    }
  }

  last_recv_params_ = recv_params;

  if (needs_send_params_update) {
    if (!media_send_channel()->SetSendParameters(send_params)) {
      error_desc = StringFormat(
          "Failed to set send parameters for m-section with mid='%s'.",
          mid().c_str());
      return false;
    }
    // adjust receive streams based on send codec
    media_receive_channel()->SetReceiverFeedbackParameters(
        media_send_channel()->SendCodecHasLntf(),
        media_send_channel()->SendCodecHasNack(),
        media_send_channel()->SendCodecRtcpMode(),
        media_send_channel()->SendCodecRtxTime());
    last_send_params_ = send_params;
  }

  if (!UpdateLocalStreams_w(content->as_video()->streams(), type, error_desc)) {
    RTC_DCHECK(!error_desc.empty());
    return false;
  }

  set_local_content_direction(content->direction());
  UpdateMediaSendRecvState_w();

  RTC_DCHECK_BLOCK_COUNT_NO_MORE_THAN(0);

  bool success = MaybeUpdateDemuxerAndRtpExtensions_w(
      criteria_modified,
      update_header_extensions
          ? absl::optional<RtpHeaderExtensions>(std::move(header_extensions))
          : absl::nullopt,
      error_desc);

  RTC_DCHECK_BLOCK_COUNT_NO_MORE_THAN(1);

  return success;
}

bool VideoChannel::SetRemoteContent_w(const MediaContentDescription* content,
                                      SdpType type,
                                      std::string& error_desc) {
  TRACE_EVENT0("webrtc", "VideoChannel::SetRemoteContent_w");
  RTC_LOG(LS_INFO) << "Setting remote video description for " << ToString();

  const VideoContentDescription* video = content->as_video();

  VideoSendParameters send_params = last_send_params_;
  RtpSendParametersFromMediaDescription(video, extensions_filter(),
                                        &send_params);
  send_params.mid = mid();
  send_params.conference_mode = video->conference_mode();

  VideoRecvParameters recv_params = last_recv_params_;

  bool needs_recv_params_update = false;
  if (type == SdpType::kAnswer || type == SdpType::kPrAnswer) {
    for (auto& recv_codec : recv_params.codecs) {
      auto* send_codec = FindMatchingCodec(send_params.codecs, recv_codec);
      if (send_codec) {
        if (!send_codec->packetization && recv_codec.packetization) {
          recv_codec.packetization.reset();
          needs_recv_params_update = true;
        } else if (send_codec->packetization != recv_codec.packetization) {
          error_desc = StringFormat(
              "Failed to set remote answer due to invalid codec packetization "
              "specifid in m-section with mid='%s'.",
              mid().c_str());
          return false;
        }
      }
    }
  }

  if (!media_send_channel()->SetSendParameters(send_params)) {
    error_desc = StringFormat(
        "Failed to set remote video description send parameters for m-section "
        "with mid='%s'.",
        mid().c_str());
    return false;
  }
  // adjust receive streams based on send codec
  media_receive_channel()->SetReceiverFeedbackParameters(
      media_send_channel()->SendCodecHasLntf(),
      media_send_channel()->SendCodecHasNack(),
      media_send_channel()->SendCodecRtcpMode(),
      media_send_channel()->SendCodecRtxTime());
  last_send_params_ = send_params;

  if (needs_recv_params_update) {
    if (!media_receive_channel()->SetRecvParameters(recv_params)) {
      error_desc = StringFormat(
          "Failed to set recv parameters for m-section with mid='%s'.",
          mid().c_str());
      return false;
    }
    last_recv_params_ = recv_params;
  }

  return UpdateRemoteStreams_w(content, type, error_desc);
}

}  // namespace cricket<|MERGE_RESOLUTION|>--- conflicted
+++ resolved
@@ -961,7 +961,6 @@
   return UpdateRemoteStreams_w(content, type, error_desc);
 }
 
-<<<<<<< HEAD
 // RingRTC change to configure OPUS
 void VoiceChannel::ConfigureEncoders(const webrtc::AudioEncoder::Config& config) {
   worker_thread()->BlockingCall([this, &config] {
@@ -980,15 +979,6 @@
   });
 }
 
-VideoChannel::VideoChannel(rtc::Thread* worker_thread,
-                           rtc::Thread* network_thread,
-                           rtc::Thread* signaling_thread,
-                           std::unique_ptr<VideoMediaChannel> media_channel,
-                           absl::string_view mid,
-                           bool srtp_required,
-                           webrtc::CryptoOptions crypto_options,
-                           UniqueRandomIdGenerator* ssrc_generator)
-=======
 VideoChannel::VideoChannel(
     rtc::Thread* worker_thread,
     rtc::Thread* network_thread,
@@ -999,7 +989,6 @@
     bool srtp_required,
     webrtc::CryptoOptions crypto_options,
     UniqueRandomIdGenerator* ssrc_generator)
->>>>>>> cb27e794
     : BaseChannel(worker_thread,
                   network_thread,
                   signaling_thread,
