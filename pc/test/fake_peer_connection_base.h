--- conflicted
+++ resolved
@@ -317,12 +317,6 @@
     return nullptr;
   }
 
-<<<<<<< HEAD
-  void ReportSdpFormatReceived(
-      const SessionDescriptionInterface& remote_description) override {}
-
-=======
->>>>>>> fb3bd4a0
   void ReportSdpBundleUsage(
       const SessionDescriptionInterface& remote_description) override {}
 
@@ -339,11 +333,7 @@
   JsepTransportController* transport_controller_n() override { return nullptr; }
   DataChannelController* data_channel_controller() override { return nullptr; }
   cricket::PortAllocator* port_allocator() override { return nullptr; }
-<<<<<<< HEAD
-  StatsCollector* stats() override { return nullptr; }
-=======
   LegacyStatsCollector* legacy_stats() override { return nullptr; }
->>>>>>> fb3bd4a0
   PeerConnectionObserver* Observer() const override { return nullptr; }
   bool GetSctpSslRole(rtc::SSLRole* role) override { return false; }
   PeerConnectionInterface::IceConnectionState ice_connection_state_internal()
@@ -388,11 +378,7 @@
   void SetSctpDataMid(const std::string& mid) override {}
   void ResetSctpDataMid() override {}
 
-<<<<<<< HEAD
-  const FieldTrialsView& trials() override { return field_trials_; }
-=======
   const FieldTrialsView& trials() const override { return field_trials_; }
->>>>>>> fb3bd4a0
 
  protected:
   webrtc::test::ScopedKeyValueConfig field_trials_;
