/*
 *  Copyright 2019 The WebRTC project authors. All Rights Reserved.
 *
 *  Use of this source code is governed by a BSD-style license
 *  that can be found in the LICENSE file in the root of the source
 *  tree. An additional intellectual property rights grant can be found
 *  in the file PATENTS.  All contributing project authors may
 *  be found in the AUTHORS file in the root of the source tree.
 */

#ifndef PC_DATA_CHANNEL_CONTROLLER_H_
#define PC_DATA_CHANNEL_CONTROLLER_H_

#include <stdint.h>

#include <map>
#include <memory>
#include <string>
#include <vector>

#include "api/data_channel_interface.h"
#include "api/scoped_refptr.h"
#include "api/sequence_checker.h"
#include "api/transport/data_channel_transport_interface.h"
#include "media/base/media_channel.h"
#include "media/base/media_engine.h"
#include "media/base/stream_params.h"
#include "pc/channel.h"
<<<<<<< HEAD
#include "pc/rtp_data_channel.h"
#include "pc/sctp_data_channel.h"
=======
#include "pc/data_channel_utils.h"
#include "pc/sctp_data_channel.h"
#include "rtc_base/checks.h"
#include "rtc_base/copy_on_write_buffer.h"
#include "rtc_base/ssl_stream_adapter.h"
#include "rtc_base/third_party/sigslot/sigslot.h"
#include "rtc_base/thread.h"
#include "rtc_base/thread_annotations.h"
>>>>>>> cbad18b1
#include "rtc_base/weak_ptr.h"

namespace webrtc {

class PeerConnection;

<<<<<<< HEAD
class DataChannelController : public RtpDataChannelProviderInterface,
                              public SctpDataChannelProviderInterface,
=======
class DataChannelController : public SctpDataChannelProviderInterface,
>>>>>>> cbad18b1
                              public DataChannelSink {
 public:
  explicit DataChannelController(PeerConnection* pc) : pc_(pc) {}

  // Not copyable or movable.
  DataChannelController(DataChannelController&) = delete;
  DataChannelController& operator=(const DataChannelController& other) = delete;
  DataChannelController(DataChannelController&&) = delete;
  DataChannelController& operator=(DataChannelController&& other) = delete;

<<<<<<< HEAD
  // Implements RtpDataChannelProviderInterface/
  // SctpDataChannelProviderInterface.
  bool SendData(const cricket::SendDataParams& params,
                const rtc::CopyOnWriteBuffer& payload,
                cricket::SendDataResult* result) override;
  bool ConnectDataChannel(RtpDataChannel* webrtc_data_channel) override;
  void DisconnectDataChannel(RtpDataChannel* webrtc_data_channel) override;
=======
  // Implements
  // SctpDataChannelProviderInterface.
  bool SendData(int sid,
                const SendDataParams& params,
                const rtc::CopyOnWriteBuffer& payload,
                cricket::SendDataResult* result) override;
>>>>>>> cbad18b1
  bool ConnectDataChannel(SctpDataChannel* webrtc_data_channel) override;
  void DisconnectDataChannel(SctpDataChannel* webrtc_data_channel) override;
  void AddSctpDataStream(int sid) override;
  void RemoveSctpDataStream(int sid) override;
  bool ReadyToSendData() const override;

  // Implements DataChannelSink.
  void OnDataReceived(int channel_id,
                      DataMessageType type,
                      const rtc::CopyOnWriteBuffer& buffer) override;
  void OnChannelClosing(int channel_id) override;
  void OnChannelClosed(int channel_id) override;
  void OnReadyToSend() override;
  void OnTransportClosed(RTCError error) override;

  // Called from PeerConnection::SetupDataChannelTransport_n
  void SetupDataChannelTransport_n();
  // Called from PeerConnection::TeardownDataChannelTransport_n
  void TeardownDataChannelTransport_n();

  // Called from PeerConnection::OnTransportChanged
  // to make required changes to datachannels' transports.
  void OnTransportChanged(
      DataChannelTransportInterface* data_channel_transport);

  // Called from PeerConnection::GetDataChannelStats on the signaling thread.
  std::vector<DataChannelStats> GetDataChannelStats() const;

  // Creates channel and adds it to the collection of DataChannels that will
  // be offered in a SessionDescription, and wraps it in a proxy object.
  rtc::scoped_refptr<DataChannelInterface> InternalCreateDataChannelWithProxy(
      const std::string& label,
      const InternalDataChannelInit*
          config) /* RTC_RUN_ON(signaling_thread()) */;
  void AllocateSctpSids(rtc::SSLRole role);

  SctpDataChannel* FindDataChannelBySid(int sid) const;

  // Checks if any data channel has been added.
  bool HasDataChannels() const;
  bool HasSctpDataChannels() const {
    RTC_DCHECK_RUN_ON(signaling_thread());
    return !sctp_data_channels_.empty();
  }

  // Accessors
<<<<<<< HEAD
  cricket::DataChannelType data_channel_type() const;
  void set_data_channel_type(cricket::DataChannelType type);
  cricket::RtpDataChannel* rtp_data_channel() const {
    return rtp_data_channel_;
  }
  void set_rtp_data_channel(cricket::RtpDataChannel* channel) {
    rtp_data_channel_ = channel;
  }
  DataChannelTransportInterface* data_channel_transport() const;
  void set_data_channel_transport(DataChannelTransportInterface* transport);
  const std::map<std::string, rtc::scoped_refptr<RtpDataChannel>>*
  rtp_data_channels() const;

  sigslot::signal1<RtpDataChannel*>& SignalRtpDataChannelCreated() {
    RTC_DCHECK_RUN_ON(signaling_thread());
    return SignalRtpDataChannelCreated_;
  }
=======
  DataChannelTransportInterface* data_channel_transport() const;
  void set_data_channel_transport(DataChannelTransportInterface* transport);

>>>>>>> cbad18b1
  sigslot::signal1<SctpDataChannel*>& SignalSctpDataChannelCreated() {
    RTC_DCHECK_RUN_ON(signaling_thread());
    return SignalSctpDataChannelCreated_;
  }
  // Called when the transport for the data channels is closed or destroyed.
  void OnTransportChannelClosed(RTCError error);

  void OnSctpDataChannelClosed(SctpDataChannel* channel);

 private:
<<<<<<< HEAD
  rtc::scoped_refptr<RtpDataChannel> InternalCreateRtpDataChannel(
      const std::string& label,
      const DataChannelInit* config) /* RTC_RUN_ON(signaling_thread()) */;

=======
>>>>>>> cbad18b1
  rtc::scoped_refptr<SctpDataChannel> InternalCreateSctpDataChannel(
      const std::string& label,
      const InternalDataChannelInit*
          config) /* RTC_RUN_ON(signaling_thread()) */;

  // Parses and handles open messages.  Returns true if the message is an open
  // message, false otherwise.
  bool HandleOpenMessage_s(const cricket::ReceiveDataParams& params,
                           const rtc::CopyOnWriteBuffer& buffer)
      RTC_RUN_ON(signaling_thread());
  // Called when a valid data channel OPEN message is received.
  void OnDataChannelOpenMessage(const std::string& label,
                                const InternalDataChannelInit& config)
      RTC_RUN_ON(signaling_thread());

  // Called from SendData when data_channel_transport() is true.
  bool DataChannelSendData(int sid,
                           const SendDataParams& params,
                           const rtc::CopyOnWriteBuffer& payload,
                           cricket::SendDataResult* result);

  // Called when all data channels need to be notified of a transport channel
  // (calls OnTransportChannelCreated on the signaling thread).
  void NotifyDataChannelsOfTransportCreated();

  // Called from SendData when data_channel_transport() is true.
  bool DataChannelSendData(const cricket::SendDataParams& params,
                           const rtc::CopyOnWriteBuffer& payload,
                           cricket::SendDataResult* result);

  // Called when all data channels need to be notified of a transport channel
  // (calls OnTransportChannelCreated on the signaling thread).
  void NotifyDataChannelsOfTransportCreated();

  rtc::Thread* network_thread() const;
  rtc::Thread* signaling_thread() const;

  // Plugin transport used for data channels.  Pointer may be accessed and
  // checked from any thread, but the object may only be touched on the
  // network thread.
  // TODO(bugs.webrtc.org/9987): Accessed on both signaling and network
  // thread.
  DataChannelTransportInterface* data_channel_transport_ = nullptr;

  // Cached value of whether the data channel transport is ready to send.
  bool data_channel_transport_ready_to_send_
      RTC_GUARDED_BY(signaling_thread()) = false;

  SctpSidAllocator sid_allocator_ /* RTC_GUARDED_BY(signaling_thread()) */;
  std::vector<rtc::scoped_refptr<SctpDataChannel>> sctp_data_channels_
<<<<<<< HEAD
      RTC_GUARDED_BY(signaling_thread());
  std::vector<rtc::scoped_refptr<SctpDataChannel>> sctp_data_channels_to_free_
      RTC_GUARDED_BY(signaling_thread());

  // Map of label -> DataChannel
  std::map<std::string, rtc::scoped_refptr<RtpDataChannel>> rtp_data_channels_
=======
      RTC_GUARDED_BY(signaling_thread());
  std::vector<rtc::scoped_refptr<SctpDataChannel>> sctp_data_channels_to_free_
>>>>>>> cbad18b1
      RTC_GUARDED_BY(signaling_thread());

  // Signals from `data_channel_transport_`.  These are invoked on the
  // signaling thread.
  // TODO(bugs.webrtc.org/11547): These '_s' signals likely all belong on the
  // network thread.
  sigslot::signal1<bool> SignalDataChannelTransportWritable_s
      RTC_GUARDED_BY(signaling_thread());
  sigslot::signal2<const cricket::ReceiveDataParams&,
                   const rtc::CopyOnWriteBuffer&>
      SignalDataChannelTransportReceivedData_s
          RTC_GUARDED_BY(signaling_thread());
  sigslot::signal1<int> SignalDataChannelTransportChannelClosing_s
      RTC_GUARDED_BY(signaling_thread());
  sigslot::signal1<int> SignalDataChannelTransportChannelClosed_s
      RTC_GUARDED_BY(signaling_thread());

<<<<<<< HEAD
  sigslot::signal1<RtpDataChannel*> SignalRtpDataChannelCreated_
      RTC_GUARDED_BY(signaling_thread());
  sigslot::signal1<SctpDataChannel*> SignalSctpDataChannelCreated_
      RTC_GUARDED_BY(signaling_thread());

  // Used from the network thread to invoke data channel transport signals on
  // the signaling thread.
  rtc::AsyncInvoker data_channel_transport_invoker_
      RTC_GUARDED_BY(network_thread());

=======
  sigslot::signal1<SctpDataChannel*> SignalSctpDataChannelCreated_
      RTC_GUARDED_BY(signaling_thread());

>>>>>>> cbad18b1
  // Owning PeerConnection.
  PeerConnection* const pc_;
  // The weak pointers must be dereferenced and invalidated on the signalling
  // thread only.
  rtc::WeakPtrFactory<DataChannelController> weak_factory_{this};
};

}  // namespace webrtc

#endif  // PC_DATA_CHANNEL_CONTROLLER_H_<|MERGE_RESOLUTION|>--- conflicted
+++ resolved
@@ -26,10 +26,6 @@
 #include "media/base/media_engine.h"
 #include "media/base/stream_params.h"
 #include "pc/channel.h"
-<<<<<<< HEAD
-#include "pc/rtp_data_channel.h"
-#include "pc/sctp_data_channel.h"
-=======
 #include "pc/data_channel_utils.h"
 #include "pc/sctp_data_channel.h"
 #include "rtc_base/checks.h"
@@ -38,19 +34,13 @@
 #include "rtc_base/third_party/sigslot/sigslot.h"
 #include "rtc_base/thread.h"
 #include "rtc_base/thread_annotations.h"
->>>>>>> cbad18b1
 #include "rtc_base/weak_ptr.h"
 
 namespace webrtc {
 
 class PeerConnection;
 
-<<<<<<< HEAD
-class DataChannelController : public RtpDataChannelProviderInterface,
-                              public SctpDataChannelProviderInterface,
-=======
 class DataChannelController : public SctpDataChannelProviderInterface,
->>>>>>> cbad18b1
                               public DataChannelSink {
  public:
   explicit DataChannelController(PeerConnection* pc) : pc_(pc) {}
@@ -61,22 +51,12 @@
   DataChannelController(DataChannelController&&) = delete;
   DataChannelController& operator=(DataChannelController&& other) = delete;
 
-<<<<<<< HEAD
-  // Implements RtpDataChannelProviderInterface/
-  // SctpDataChannelProviderInterface.
-  bool SendData(const cricket::SendDataParams& params,
-                const rtc::CopyOnWriteBuffer& payload,
-                cricket::SendDataResult* result) override;
-  bool ConnectDataChannel(RtpDataChannel* webrtc_data_channel) override;
-  void DisconnectDataChannel(RtpDataChannel* webrtc_data_channel) override;
-=======
   // Implements
   // SctpDataChannelProviderInterface.
   bool SendData(int sid,
                 const SendDataParams& params,
                 const rtc::CopyOnWriteBuffer& payload,
                 cricket::SendDataResult* result) override;
->>>>>>> cbad18b1
   bool ConnectDataChannel(SctpDataChannel* webrtc_data_channel) override;
   void DisconnectDataChannel(SctpDataChannel* webrtc_data_channel) override;
   void AddSctpDataStream(int sid) override;
@@ -123,29 +103,9 @@
   }
 
   // Accessors
-<<<<<<< HEAD
-  cricket::DataChannelType data_channel_type() const;
-  void set_data_channel_type(cricket::DataChannelType type);
-  cricket::RtpDataChannel* rtp_data_channel() const {
-    return rtp_data_channel_;
-  }
-  void set_rtp_data_channel(cricket::RtpDataChannel* channel) {
-    rtp_data_channel_ = channel;
-  }
-  DataChannelTransportInterface* data_channel_transport() const;
-  void set_data_channel_transport(DataChannelTransportInterface* transport);
-  const std::map<std::string, rtc::scoped_refptr<RtpDataChannel>>*
-  rtp_data_channels() const;
-
-  sigslot::signal1<RtpDataChannel*>& SignalRtpDataChannelCreated() {
-    RTC_DCHECK_RUN_ON(signaling_thread());
-    return SignalRtpDataChannelCreated_;
-  }
-=======
   DataChannelTransportInterface* data_channel_transport() const;
   void set_data_channel_transport(DataChannelTransportInterface* transport);
 
->>>>>>> cbad18b1
   sigslot::signal1<SctpDataChannel*>& SignalSctpDataChannelCreated() {
     RTC_DCHECK_RUN_ON(signaling_thread());
     return SignalSctpDataChannelCreated_;
@@ -156,13 +116,6 @@
   void OnSctpDataChannelClosed(SctpDataChannel* channel);
 
  private:
-<<<<<<< HEAD
-  rtc::scoped_refptr<RtpDataChannel> InternalCreateRtpDataChannel(
-      const std::string& label,
-      const DataChannelInit* config) /* RTC_RUN_ON(signaling_thread()) */;
-
-=======
->>>>>>> cbad18b1
   rtc::scoped_refptr<SctpDataChannel> InternalCreateSctpDataChannel(
       const std::string& label,
       const InternalDataChannelInit*
@@ -188,15 +141,6 @@
   // (calls OnTransportChannelCreated on the signaling thread).
   void NotifyDataChannelsOfTransportCreated();
 
-  // Called from SendData when data_channel_transport() is true.
-  bool DataChannelSendData(const cricket::SendDataParams& params,
-                           const rtc::CopyOnWriteBuffer& payload,
-                           cricket::SendDataResult* result);
-
-  // Called when all data channels need to be notified of a transport channel
-  // (calls OnTransportChannelCreated on the signaling thread).
-  void NotifyDataChannelsOfTransportCreated();
-
   rtc::Thread* network_thread() const;
   rtc::Thread* signaling_thread() const;
 
@@ -213,17 +157,8 @@
 
   SctpSidAllocator sid_allocator_ /* RTC_GUARDED_BY(signaling_thread()) */;
   std::vector<rtc::scoped_refptr<SctpDataChannel>> sctp_data_channels_
-<<<<<<< HEAD
       RTC_GUARDED_BY(signaling_thread());
   std::vector<rtc::scoped_refptr<SctpDataChannel>> sctp_data_channels_to_free_
-      RTC_GUARDED_BY(signaling_thread());
-
-  // Map of label -> DataChannel
-  std::map<std::string, rtc::scoped_refptr<RtpDataChannel>> rtp_data_channels_
-=======
-      RTC_GUARDED_BY(signaling_thread());
-  std::vector<rtc::scoped_refptr<SctpDataChannel>> sctp_data_channels_to_free_
->>>>>>> cbad18b1
       RTC_GUARDED_BY(signaling_thread());
 
   // Signals from `data_channel_transport_`.  These are invoked on the
@@ -241,22 +176,9 @@
   sigslot::signal1<int> SignalDataChannelTransportChannelClosed_s
       RTC_GUARDED_BY(signaling_thread());
 
-<<<<<<< HEAD
-  sigslot::signal1<RtpDataChannel*> SignalRtpDataChannelCreated_
-      RTC_GUARDED_BY(signaling_thread());
   sigslot::signal1<SctpDataChannel*> SignalSctpDataChannelCreated_
       RTC_GUARDED_BY(signaling_thread());
 
-  // Used from the network thread to invoke data channel transport signals on
-  // the signaling thread.
-  rtc::AsyncInvoker data_channel_transport_invoker_
-      RTC_GUARDED_BY(network_thread());
-
-=======
-  sigslot::signal1<SctpDataChannel*> SignalSctpDataChannelCreated_
-      RTC_GUARDED_BY(signaling_thread());
-
->>>>>>> cbad18b1
   // Owning PeerConnection.
   PeerConnection* const pc_;
   // The weak pointers must be dereferenced and invalidated on the signalling
