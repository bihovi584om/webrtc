/*
 *  Copyright 2012 The WebRTC project authors. All Rights Reserved.
 *
 *  Use of this source code is governed by a BSD-style license
 *  that can be found in the LICENSE file in the root of the source
 *  tree. An additional intellectual property rights grant can be found
 *  in the file PATENTS.  All contributing project authors may
 *  be found in the AUTHORS file in the root of the source tree.
 */

#ifndef PC_PEER_CONNECTION_H_
#define PC_PEER_CONNECTION_H_

#include <stdint.h>

#include <functional>
#include <map>
#include <memory>
#include <set>
#include <string>
#include <vector>

#include "absl/types/optional.h"
#include "api/adaptation/resource.h"
#include "api/async_dns_resolver.h"
#include "api/candidate.h"
#include "api/crypto/crypto_options.h"
#include "api/data_channel_interface.h"
#include "api/dtls_transport_interface.h"
#include "api/field_trials_view.h"
#include "api/ice_transport_interface.h"
#include "api/jsep.h"
#include "api/media_stream_interface.h"
#include "api/media_types.h"
#include "api/peer_connection_interface.h"
#include "api/rtc_error.h"
#include "api/rtc_event_log/rtc_event_log.h"
#include "api/rtc_event_log_output.h"
#include "api/rtp_receiver_interface.h"
#include "api/rtp_sender_interface.h"
#include "api/rtp_transceiver_interface.h"
#include "api/scoped_refptr.h"
#include "api/sctp_transport_interface.h"
#include "api/sequence_checker.h"
#include "api/set_local_description_observer_interface.h"
#include "api/set_remote_description_observer_interface.h"
#include "api/stats/rtc_stats_collector_callback.h"
#include "api/task_queue/pending_task_safety_flag.h"
#include "api/transport/bitrate_settings.h"
#include "api/transport/data_channel_transport_interface.h"
#include "api/transport/enums.h"
#include "api/turn_customizer.h"
#include "call/call.h"
#include "p2p/base/ice_transport_internal.h"
#include "p2p/base/port.h"
#include "p2p/base/port_allocator.h"
#include "p2p/base/transport_description.h"
#include "pc/channel_interface.h"
#include "pc/connection_context.h"
#include "pc/data_channel_controller.h"
#include "pc/data_channel_utils.h"
#include "pc/dtls_transport.h"
#include "pc/jsep_transport_controller.h"
#include "pc/legacy_stats_collector.h"
#include "pc/peer_connection_internal.h"
#include "pc/peer_connection_message_handler.h"
#include "pc/rtc_stats_collector.h"
#include "pc/rtp_transceiver.h"
#include "pc/rtp_transmission_manager.h"
#include "pc/rtp_transport_internal.h"
#include "pc/sctp_data_channel.h"
#include "pc/sdp_offer_answer.h"
#include "pc/session_description.h"
<<<<<<< HEAD
#include "pc/stats_collector.h"
=======
>>>>>>> fb3bd4a0
#include "pc/transceiver_list.h"
#include "pc/transport_stats.h"
#include "pc/usage_pattern.h"
#include "rtc_base/checks.h"
#include "rtc_base/copy_on_write_buffer.h"
#include "rtc_base/rtc_certificate.h"
#include "rtc_base/ssl_certificate.h"
#include "rtc_base/ssl_stream_adapter.h"
#include "rtc_base/third_party/sigslot/sigslot.h"
#include "rtc_base/thread.h"
#include "rtc_base/thread_annotations.h"
#include "rtc_base/weak_ptr.h"

namespace cricket {
class ChannelManager;
}

namespace webrtc {

// PeerConnection is the implementation of the PeerConnection object as defined
// by the PeerConnectionInterface API surface.
// The class currently is solely responsible for the following:
// - Managing the session state machine (signaling state).
// - Creating and initializing lower-level objects, like PortAllocator and
//   BaseChannels.
// - Owning and managing the life cycle of the RtpSender/RtpReceiver and track
//   objects.
// - Tracking the current and pending local/remote session descriptions.
// The class currently is jointly responsible for the following:
// - Parsing and interpreting SDP.
// - Generating offers and answers based on the current state.
// - The ICE state machine.
// - Generating stats.
class PeerConnection : public PeerConnectionInternal,
                       public JsepTransportController::Observer {
 public:
  // Creates a PeerConnection and initializes it with the given values.
  // If the initialization fails, the function releases the PeerConnection
  // and returns nullptr.
  //
  // Note that the function takes ownership of dependencies, and will
  // either use them or release them, whether it succeeds or fails.
  static RTCErrorOr<rtc::scoped_refptr<PeerConnection>> Create(
      rtc::scoped_refptr<ConnectionContext> context,
      const PeerConnectionFactoryInterface::Options& options,
      std::unique_ptr<RtcEventLog> event_log,
      std::unique_ptr<Call> call,
      const PeerConnectionInterface::RTCConfiguration& configuration,
      PeerConnectionDependencies dependencies);

  rtc::scoped_refptr<StreamCollectionInterface> local_streams() override;
  rtc::scoped_refptr<StreamCollectionInterface> remote_streams() override;
  bool AddStream(MediaStreamInterface* local_stream) override;
  void RemoveStream(MediaStreamInterface* local_stream) override;

  RTCErrorOr<rtc::scoped_refptr<RtpSenderInterface>> AddTrack(
      rtc::scoped_refptr<MediaStreamTrackInterface> track,
      const std::vector<std::string>& stream_ids) override;
  RTCError RemoveTrackOrError(
      rtc::scoped_refptr<RtpSenderInterface> sender) override;

  RTCErrorOr<rtc::scoped_refptr<RtpTransceiverInterface>> AddTransceiver(
      rtc::scoped_refptr<MediaStreamTrackInterface> track) override;
  RTCErrorOr<rtc::scoped_refptr<RtpTransceiverInterface>> AddTransceiver(
      rtc::scoped_refptr<MediaStreamTrackInterface> track,
      const RtpTransceiverInit& init) override;
  RTCErrorOr<rtc::scoped_refptr<RtpTransceiverInterface>> AddTransceiver(
      cricket::MediaType media_type) override;
  RTCErrorOr<rtc::scoped_refptr<RtpTransceiverInterface>> AddTransceiver(
      cricket::MediaType media_type,
      const RtpTransceiverInit& init) override;

  rtc::scoped_refptr<RtpSenderInterface> CreateSender(
      const std::string& kind,
      const std::string& stream_id) override;

  std::vector<rtc::scoped_refptr<RtpSenderInterface>> GetSenders()
      const override;
  std::vector<rtc::scoped_refptr<RtpReceiverInterface>> GetReceivers()
      const override;
  std::vector<rtc::scoped_refptr<RtpTransceiverInterface>> GetTransceivers()
      const override;

  RTCErrorOr<rtc::scoped_refptr<DataChannelInterface>> CreateDataChannelOrError(
      const std::string& label,
      const DataChannelInit* config) override;
  // WARNING: LEGACY. See peerconnectioninterface.h
  bool GetStats(StatsObserver* observer,
                webrtc::MediaStreamTrackInterface* track,
                StatsOutputLevel level) override;
  // Spec-complaint GetStats(). See peerconnectioninterface.h
  void GetStats(RTCStatsCollectorCallback* callback) override;
  void GetStats(
      rtc::scoped_refptr<RtpSenderInterface> selector,
      rtc::scoped_refptr<RTCStatsCollectorCallback> callback) override;
  void GetStats(
      rtc::scoped_refptr<RtpReceiverInterface> selector,
      rtc::scoped_refptr<RTCStatsCollectorCallback> callback) override;
  void ClearStatsCache() override;

  SignalingState signaling_state() override;

  IceConnectionState ice_connection_state() override;
  IceConnectionState ice_connection_state_internal() override {
    return ice_connection_state();
  }
  IceConnectionState standardized_ice_connection_state() override;
  PeerConnectionState peer_connection_state() override;
  IceGatheringState ice_gathering_state() override;
  absl::optional<bool> can_trickle_ice_candidates() override;

  const SessionDescriptionInterface* local_description() const override;
  const SessionDescriptionInterface* remote_description() const override;
  const SessionDescriptionInterface* current_local_description() const override;
  const SessionDescriptionInterface* current_remote_description()
      const override;
  const SessionDescriptionInterface* pending_local_description() const override;
  const SessionDescriptionInterface* pending_remote_description()
      const override;

  void RestartIce() override;

  // JSEP01
  void CreateOffer(CreateSessionDescriptionObserver* observer,
                   const RTCOfferAnswerOptions& options) override;
  void CreateAnswer(CreateSessionDescriptionObserver* observer,
                    const RTCOfferAnswerOptions& options) override;

  void SetLocalDescription(
      std::unique_ptr<SessionDescriptionInterface> desc,
      rtc::scoped_refptr<SetLocalDescriptionObserverInterface> observer)
      override;
  void SetLocalDescription(
      rtc::scoped_refptr<SetLocalDescriptionObserverInterface> observer)
      override;
  // TODO(https://crbug.com/webrtc/11798): Delete these methods in favor of the
  // ones taking SetLocalDescriptionObserverInterface as argument.
  void SetLocalDescription(SetSessionDescriptionObserver* observer,
                           SessionDescriptionInterface* desc) override;
  void SetLocalDescription(SetSessionDescriptionObserver* observer) override;

  void SetRemoteDescription(
      std::unique_ptr<SessionDescriptionInterface> desc,
      rtc::scoped_refptr<SetRemoteDescriptionObserverInterface> observer)
      override;
  // TODO(https://crbug.com/webrtc/11798): Delete this methods in favor of the
  // ones taking SetRemoteDescriptionObserverInterface as argument.
  void SetRemoteDescription(SetSessionDescriptionObserver* observer,
                            SessionDescriptionInterface* desc) override;

  PeerConnectionInterface::RTCConfiguration GetConfiguration() override;
  RTCError SetConfiguration(
      const PeerConnectionInterface::RTCConfiguration& configuration) override;
  bool AddIceCandidate(const IceCandidateInterface* candidate) override;
  void AddIceCandidate(std::unique_ptr<IceCandidateInterface> candidate,
                       std::function<void(RTCError)> callback) override;
  bool RemoveIceCandidates(
      const std::vector<cricket::Candidate>& candidates) override;
  // RingRTC change to add methods (see interface header)
  rtc::scoped_refptr<webrtc::IceGathererInterface> CreateSharedIceGatherer()
      override;
  bool UseSharedIceGatherer(rtc::scoped_refptr<webrtc::IceGathererInterface>
                                shared_ice_gatherer) override;
  bool SetIncomingRtpEnabled(bool enabled) override;

  bool SendRtp(std::unique_ptr<RtpPacket> rtp_packet) override;
  bool ReceiveRtp(uint8_t pt) override;

  void ConfigureAudioEncoders(const webrtc::AudioEncoder::Config& config) override;

  void GetAudioLevels(
      cricket::AudioLevel* captured_out,
      cricket::ReceivedAudioLevel* received_out,
      size_t received_out_size,
      size_t* received_size_out) override;

  RTCError SetBitrate(const BitrateSettings& bitrate) override;

  void SetAudioPlayout(bool playout) override;
  void SetAudioRecording(bool recording) override;

  rtc::scoped_refptr<DtlsTransportInterface> LookupDtlsTransportByMid(
      const std::string& mid) override;
  rtc::scoped_refptr<DtlsTransport> LookupDtlsTransportByMidInternal(
      const std::string& mid);

  rtc::scoped_refptr<SctpTransportInterface> GetSctpTransport() const override;

  void AddAdaptationResource(rtc::scoped_refptr<Resource> resource) override;

  bool StartRtcEventLog(std::unique_ptr<RtcEventLogOutput> output,
                        int64_t output_period_ms) override;
  bool StartRtcEventLog(std::unique_ptr<RtcEventLogOutput> output) override;
  void StopRtcEventLog() override;

  void Close() override;

  rtc::Thread* signaling_thread() const final {
    return context_->signaling_thread();
  }

  rtc::Thread* network_thread() const final {
    return context_->network_thread();
  }
  rtc::Thread* worker_thread() const final { return context_->worker_thread(); }

  std::string session_id() const override {
    return session_id_;
  }

  bool initial_offerer() const override {
    RTC_DCHECK_RUN_ON(signaling_thread());
    return sdp_handler_->initial_offerer();
  }

  std::vector<
      rtc::scoped_refptr<RtpTransceiverProxyWithInternal<RtpTransceiver>>>
  GetTransceiversInternal() const override {
    RTC_DCHECK_RUN_ON(signaling_thread());
    if (!ConfiguredForMedia()) {
      return {};
    }
    return rtp_manager()->transceivers()->List();
  }

  sigslot::signal1<SctpDataChannel*>& SignalSctpDataChannelCreated() override {
    RTC_DCHECK_RUN_ON(signaling_thread());
    return data_channel_controller_.SignalSctpDataChannelCreated();
  }

  std::vector<DataChannelStats> GetDataChannelStats() const override;

  absl::optional<std::string> sctp_transport_name() const override;
  absl::optional<std::string> sctp_mid() const override;

  cricket::CandidateStatsList GetPooledCandidateStats() const override;
  std::map<std::string, cricket::TransportStats> GetTransportStatsByNames(
      const std::set<std::string>& transport_names) override;
  Call::Stats GetCallStats() override;

  bool GetLocalCertificate(
      const std::string& transport_name,
      rtc::scoped_refptr<rtc::RTCCertificate>* certificate) override;
  std::unique_ptr<rtc::SSLCertChain> GetRemoteSSLCertChain(
      const std::string& transport_name) override;
  bool IceRestartPending(const std::string& content_name) const override;
  bool NeedsIceRestart(const std::string& content_name) const override;
  bool GetSslRole(const std::string& content_name, rtc::SSLRole* role) override;

  // Functions needed by DataChannelController
  void NoteDataAddedEvent() override { NoteUsageEvent(UsageEvent::DATA_ADDED); }
  // Returns the observer. Will crash on CHECK if the observer is removed.
  PeerConnectionObserver* Observer() const override;
  bool IsClosed() const override {
    RTC_DCHECK_RUN_ON(signaling_thread());
    return !sdp_handler_ ||
           sdp_handler_->signaling_state() == PeerConnectionInterface::kClosed;
  }
  // Get current SSL role used by SCTP's underlying transport.
  bool GetSctpSslRole(rtc::SSLRole* role) override;
  // Handler for the "channel closed" signal
  void OnSctpDataChannelClosed(DataChannelInterface* channel) override;

  bool ShouldFireNegotiationNeededEvent(uint32_t event_id) override;

  // Functions needed by SdpOfferAnswerHandler
<<<<<<< HEAD
  StatsCollector* stats() override {
=======
  LegacyStatsCollector* legacy_stats() override {
>>>>>>> fb3bd4a0
    RTC_DCHECK_RUN_ON(signaling_thread());
    return legacy_stats_.get();
  }
  DataChannelController* data_channel_controller() override {
    RTC_DCHECK_RUN_ON(signaling_thread());
    return &data_channel_controller_;
  }
  bool dtls_enabled() const override {
    RTC_DCHECK_RUN_ON(signaling_thread());
    return dtls_enabled_;
  }
  const PeerConnectionInterface::RTCConfiguration* configuration()
      const override {
    RTC_DCHECK_RUN_ON(signaling_thread());
    return &configuration_;
  }
  PeerConnectionMessageHandler* message_handler() override {
    RTC_DCHECK_RUN_ON(signaling_thread());
    return &message_handler_;
  }

  RtpTransmissionManager* rtp_manager() override { return rtp_manager_.get(); }
  const RtpTransmissionManager* rtp_manager() const override {
    return rtp_manager_.get();
  }
<<<<<<< HEAD
  cricket::ChannelManager* channel_manager();
=======
>>>>>>> fb3bd4a0

  JsepTransportController* transport_controller_s() override {
    RTC_DCHECK_RUN_ON(signaling_thread());
    return transport_controller_copy_;
  }
  JsepTransportController* transport_controller_n() override {
    RTC_DCHECK_RUN_ON(network_thread());
    return transport_controller_.get();
  }
  cricket::PortAllocator* port_allocator() override {
    return port_allocator_.get();
  }
  Call* call_ptr() override { return call_ptr_; }

  ConnectionContext* context() { return context_.get(); }
  const PeerConnectionFactoryInterface::Options* options() const override {
    return &options_;
  }
  void SetIceConnectionState(IceConnectionState new_state) override;
  void NoteUsageEvent(UsageEvent event) override;

  // Asynchronously adds a remote candidate on the network thread.
  void AddRemoteCandidate(const std::string& mid,
                          const cricket::Candidate& candidate) override;
<<<<<<< HEAD

  // Report the UMA metric SdpFormatReceived for the given remote description.
  void ReportSdpFormatReceived(
      const SessionDescriptionInterface& remote_description) override;
=======
>>>>>>> fb3bd4a0

  // Report the UMA metric BundleUsage for the given remote description.
  void ReportSdpBundleUsage(
      const SessionDescriptionInterface& remote_description) override;
<<<<<<< HEAD
=======

  // Report several UMA metrics on establishing the connection.
  void ReportFirstConnectUsageMetrics() RTC_RUN_ON(signaling_thread());
>>>>>>> fb3bd4a0

  // Returns true if the PeerConnection is configured to use Unified Plan
  // semantics for creating offers/answers and setting local/remote
  // descriptions. If this is true the RtpTransceiver API will also be available
  // to the user. If this is false, Plan B semantics are assumed.
  // TODO(bugs.webrtc.org/8530): Flip the default to be Unified Plan once
  // sufficient time has passed.
  bool IsUnifiedPlan() const override {
    RTC_DCHECK_RUN_ON(signaling_thread());
    return is_unified_plan_;
  }
  bool ValidateBundleSettings(
      const cricket::SessionDescription* desc,
      const std::map<std::string, const cricket::ContentGroup*>&
          bundle_groups_by_mid) override;

  // Returns the MID for the data section associated with the
  // SCTP data channel, if it has been set. If no data
  // channels are configured this will return nullopt.
  absl::optional<std::string> GetDataMid() const override;

  void SetSctpDataMid(const std::string& mid) override;

  void ResetSctpDataMid() override;

  // Asynchronously calls SctpTransport::Start() on the network thread for
  // `sctp_mid()` if set. Called as part of setting the local description.
  void StartSctpTransport(int local_port,
                          int remote_port,
                          int max_message_size) override;

  // Returns the CryptoOptions for this PeerConnection. This will always
  // return the RTCConfiguration.crypto_options if set and will only default
  // back to the PeerConnectionFactory settings if nothing was set.
  CryptoOptions GetCryptoOptions() override;

  // Internal implementation for AddTransceiver family of methods. If
  // `fire_callback` is set, fires OnRenegotiationNeeded callback if successful.
  RTCErrorOr<rtc::scoped_refptr<RtpTransceiverInterface>> AddTransceiver(
      cricket::MediaType media_type,
      rtc::scoped_refptr<MediaStreamTrackInterface> track,
      const RtpTransceiverInit& init,
      bool fire_callback = true) override;

  // Returns rtp transport, result can not be nullptr.
  RtpTransportInternal* GetRtpTransport(const std::string& mid);

  // Returns true if SRTP (either using DTLS-SRTP or SDES) is required by
  // this session.
  bool SrtpRequired() const override;

  bool SetupDataChannelTransport_n(const std::string& mid) override
<<<<<<< HEAD
      RTC_RUN_ON(network_thread());
  void TeardownDataChannelTransport_n() override RTC_RUN_ON(network_thread());
  cricket::ChannelInterface* GetChannel(const std::string& mid)
=======
>>>>>>> fb3bd4a0
      RTC_RUN_ON(network_thread());
  void TeardownDataChannelTransport_n() override RTC_RUN_ON(network_thread());

  const FieldTrialsView& trials() const override { return *trials_; }

  bool ConfiguredForMedia() const;

  // Functions made public for testing.
  void ReturnHistogramVeryQuicklyForTesting() {
    RTC_DCHECK_RUN_ON(signaling_thread());
    return_histogram_very_quickly_ = true;
  }
  void RequestUsagePatternReportForTesting();

  const FieldTrialsView& trials() override { return context_->trials(); }

  rtc::scoped_refptr<IceGathererInterface> shared_ice_gatherer() override {
      return shared_ice_gatherer_;
  }

 protected:
  // Available for rtc::scoped_refptr creation
  PeerConnection(rtc::scoped_refptr<ConnectionContext> context,
                 const PeerConnectionFactoryInterface::Options& options,
                 bool is_unified_plan,
                 std::unique_ptr<RtcEventLog> event_log,
                 std::unique_ptr<Call> call,
                 PeerConnectionDependencies& dependencies,
                 bool dtls_enabled);

  ~PeerConnection() override;

 private:
  RTCError Initialize(
      const PeerConnectionInterface::RTCConfiguration& configuration,
      PeerConnectionDependencies dependencies);
  JsepTransportController* InitializeTransportController_n(
      const RTCConfiguration& configuration,
      const PeerConnectionDependencies& dependencies)
      RTC_RUN_ON(network_thread());

  rtc::scoped_refptr<RtpTransceiverProxyWithInternal<RtpTransceiver>>
  FindTransceiverBySender(rtc::scoped_refptr<RtpSenderInterface> sender)
      RTC_RUN_ON(signaling_thread());

  void SetStandardizedIceConnectionState(
      PeerConnectionInterface::IceConnectionState new_state)
      RTC_RUN_ON(signaling_thread());
  void SetConnectionState(
      PeerConnectionInterface::PeerConnectionState new_state)
      RTC_RUN_ON(signaling_thread());

  // Called any time the IceGatheringState changes.
  void OnIceGatheringChange(IceGatheringState new_state)
      RTC_RUN_ON(signaling_thread());
  // New ICE candidate has been gathered.
  void OnIceCandidate(std::unique_ptr<IceCandidateInterface> candidate)
      RTC_RUN_ON(signaling_thread());
  // Gathering of an ICE candidate failed.
  void OnIceCandidateError(const std::string& address,
                           int port,
                           const std::string& url,
                           int error_code,
                           const std::string& error_text)
      RTC_RUN_ON(signaling_thread());
  // Some local ICE candidates have been removed.
  void OnIceCandidatesRemoved(const std::vector<cricket::Candidate>& candidates)
      RTC_RUN_ON(signaling_thread());

  void OnSelectedCandidatePairChanged(
      const cricket::CandidatePairChangeEvent& event)
      RTC_RUN_ON(signaling_thread());

  void OnNegotiationNeeded();

  // Called when first configuring the port allocator.
  struct InitializePortAllocatorResult {
    bool enable_ipv6;
  };
  InitializePortAllocatorResult InitializePortAllocator_n(
      const cricket::ServerAddresses& stun_servers,
      const std::vector<cricket::RelayServerConfig>& turn_servers,
      const RTCConfiguration& configuration);
  // Called when SetConfiguration is called to apply the supported subset
  // of the configuration on the network thread.
  bool ReconfigurePortAllocator_n(
      const cricket::ServerAddresses& stun_servers,
      const std::vector<cricket::RelayServerConfig>& turn_servers,
      IceTransportsType type,
      int candidate_pool_size,
      PortPrunePolicy turn_port_prune_policy,
      webrtc::TurnCustomizer* turn_customizer,
      absl::optional<int> stun_candidate_keepalive_interval,
      bool have_local_description);

  // Starts output of an RTC event log to the given output object.
  // This function should only be called from the worker thread.
  bool StartRtcEventLog_w(std::unique_ptr<RtcEventLogOutput> output,
                          int64_t output_period_ms);

  // Stops recording an RTC event log.
  // This function should only be called from the worker thread.
  void StopRtcEventLog_w();

  // Returns true and the TransportInfo of the given `content_name`
  // from `description`. Returns false if it's not available.
  static bool GetTransportDescription(
      const cricket::SessionDescription* description,
      const std::string& content_name,
      cricket::TransportDescription* info);

  // Returns the media index for a local ice candidate given the content name.
  // Returns false if the local session description does not have a media
  // content called  `content_name`.
  bool GetLocalCandidateMediaIndex(const std::string& content_name,
                                   int* sdp_mline_index)
      RTC_RUN_ON(signaling_thread());

  // JsepTransportController signal handlers.
  void OnTransportControllerConnectionState(cricket::IceConnectionState state)
      RTC_RUN_ON(signaling_thread());
  void OnTransportControllerGatheringState(cricket::IceGatheringState state)
      RTC_RUN_ON(signaling_thread());
  void OnTransportControllerCandidatesGathered(
      const std::string& transport_name,
      const std::vector<cricket::Candidate>& candidates)
      RTC_RUN_ON(signaling_thread());
  void OnTransportControllerCandidateError(
      const cricket::IceCandidateErrorEvent& event)
      RTC_RUN_ON(signaling_thread());
  void OnTransportControllerCandidatesRemoved(
      const std::vector<cricket::Candidate>& candidates)
      RTC_RUN_ON(signaling_thread());
  void OnTransportControllerCandidateChanged(
      const cricket::CandidatePairChangeEvent& event)
      RTC_RUN_ON(signaling_thread());
  void OnTransportControllerDtlsHandshakeError(rtc::SSLHandshakeError error);

  // Invoked when TransportController connection completion is signaled.
  // Reports stats for all transports in use.
  void ReportTransportStats() RTC_RUN_ON(network_thread());

  // Gather the usage of IPv4/IPv6 as best connection.
  static void ReportBestConnectionState(const cricket::TransportStats& stats);

  static void ReportNegotiatedCiphers(
      bool dtls_enabled,
      const cricket::TransportStats& stats,
      const std::set<cricket::MediaType>& media_types);
  void ReportIceCandidateCollected(const cricket::Candidate& candidate)
      RTC_RUN_ON(signaling_thread());

  void ReportUsagePattern() const RTC_RUN_ON(signaling_thread());

  void ReportRemoteIceCandidateAdded(const cricket::Candidate& candidate);

  // JsepTransportController::Observer override.
  //
  // Called by `transport_controller_` when processing transport information
  // from a session description, and the mapping from m= sections to transports
  // changed (as a result of BUNDLE negotiation, or m= sections being
  // rejected).
  bool OnTransportChanged(
      const std::string& mid,
      RtpTransportInternal* rtp_transport,
      rtc::scoped_refptr<DtlsTransport> dtls_transport,
      DataChannelTransportInterface* data_channel_transport) override;

  std::function<void(const rtc::CopyOnWriteBuffer& packet,
                     int64_t packet_time_us)>
  InitializeRtcpCallback();

  const rtc::scoped_refptr<ConnectionContext> context_;
  // Field trials active for this PeerConnection is the first of:
  // a) Specified in PeerConnectionDependencies (owned).
  // b) Accessed via ConnectionContext (e.g PeerConnectionFactoryDependencies>
  // c) Created as Default (FieldTrialBasedConfig).
  const webrtc::AlwaysValidPointer<const FieldTrialsView, FieldTrialBasedConfig>
      trials_;
  const PeerConnectionFactoryInterface::Options options_;
  PeerConnectionObserver* observer_ RTC_GUARDED_BY(signaling_thread()) =
      nullptr;

  const bool is_unified_plan_;

  // The EventLog needs to outlive `call_` (and any other object that uses it).
  std::unique_ptr<RtcEventLog> event_log_ RTC_GUARDED_BY(worker_thread());

  // Points to the same thing as `event_log_`. Since it's const, we may read the
  // pointer (but not touch the object) from any thread.
  RtcEventLog* const event_log_ptr_ RTC_PT_GUARDED_BY(worker_thread());

  IceConnectionState ice_connection_state_ RTC_GUARDED_BY(signaling_thread()) =
      kIceConnectionNew;
  PeerConnectionInterface::IceConnectionState standardized_ice_connection_state_
      RTC_GUARDED_BY(signaling_thread()) = kIceConnectionNew;
  PeerConnectionInterface::PeerConnectionState connection_state_
      RTC_GUARDED_BY(signaling_thread()) = PeerConnectionState::kNew;

  IceGatheringState ice_gathering_state_ RTC_GUARDED_BY(signaling_thread()) =
      kIceGatheringNew;
  PeerConnectionInterface::RTCConfiguration configuration_
      RTC_GUARDED_BY(signaling_thread());

  const std::unique_ptr<AsyncDnsResolverFactoryInterface>
      async_dns_resolver_factory_;
  std::unique_ptr<cricket::PortAllocator>
      port_allocator_;  // TODO(bugs.webrtc.org/9987): Accessed on both
                        // signaling and network thread.
  const std::unique_ptr<webrtc::IceTransportFactory>
      ice_transport_factory_;  // TODO(bugs.webrtc.org/9987): Accessed on the
                               // signaling thread but the underlying raw
                               // pointer is given to
                               // `jsep_transport_controller_` and used on the
                               // network thread.
  const std::unique_ptr<rtc::SSLCertificateVerifier> tls_cert_verifier_
      RTC_GUARDED_BY(network_thread());

  // The unique_ptr belongs to the worker thread, but the Call object manages
  // its own thread safety.
  std::unique_ptr<Call> call_ RTC_GUARDED_BY(worker_thread());
  ScopedTaskSafety signaling_thread_safety_;
  rtc::scoped_refptr<PendingTaskSafetyFlag> network_thread_safety_;
  rtc::scoped_refptr<PendingTaskSafetyFlag> worker_thread_safety_;

  // Points to the same thing as `call_`. Since it's const, we may read the
  // pointer from any thread.
  // TODO(bugs.webrtc.org/11992): Remove this workaround (and potential dangling
  // pointer).
  Call* const call_ptr_;

  std::unique_ptr<LegacyStatsCollector> legacy_stats_
      RTC_GUARDED_BY(signaling_thread());  // A pointer is passed to senders_
  rtc::scoped_refptr<RTCStatsCollector> stats_collector_
      RTC_GUARDED_BY(signaling_thread());

  const std::string session_id_;

  // The transport controller is set and used on the network thread.
  // Some functions pass the value of the transport_controller_ pointer
  // around as arguments while running on the signaling thread; these
  // use the transport_controller_copy.
  std::unique_ptr<JsepTransportController> transport_controller_
      RTC_GUARDED_BY(network_thread());
  JsepTransportController* transport_controller_copy_
      RTC_GUARDED_BY(signaling_thread()) = nullptr;

  // `sctp_mid_` is the content name (MID) in SDP.
  // Note: this is used as the data channel MID by both SCTP and data channel
  // transports.  It is set when either transport is initialized and unset when
  // both transports are deleted.
  // There is one copy on the signaling thread and another copy on the
  // networking thread. Changes are always initiated from the signaling
  // thread, but applied first on the networking thread via an invoke().
  absl::optional<std::string> sctp_mid_s_ RTC_GUARDED_BY(signaling_thread());
  absl::optional<std::string> sctp_mid_n_ RTC_GUARDED_BY(network_thread());
  std::string sctp_transport_name_s_ RTC_GUARDED_BY(signaling_thread());

  // The machinery for handling offers and answers. Const after initialization.
  std::unique_ptr<SdpOfferAnswerHandler> sdp_handler_
      RTC_GUARDED_BY(signaling_thread()) RTC_PT_GUARDED_BY(signaling_thread());

  const bool dtls_enabled_;

  UsagePattern usage_pattern_ RTC_GUARDED_BY(signaling_thread());
  bool return_histogram_very_quickly_ RTC_GUARDED_BY(signaling_thread()) =
      false;

  // The DataChannelController is accessed from both the signaling thread
  // and networking thread. It is a thread-aware object.
  DataChannelController data_channel_controller_;

  // Machinery for handling messages posted to oneself
  PeerConnectionMessageHandler message_handler_
      RTC_GUARDED_BY(signaling_thread());

  // Administration of senders, receivers and transceivers
  // Accessed on both signaling and network thread. Const after Initialize().
  std::unique_ptr<RtpTransmissionManager> rtp_manager_;

  // Did the connectionState ever change to `connected`?
  // Used to gather metrics only the first such state change.
  bool was_ever_connected_ RTC_GUARDED_BY(signaling_thread()) = false;

  // This variable needs to be the last one in the class.
  rtc::WeakPtrFactory<PeerConnection> weak_factory_;
<<<<<<< HEAD

  // RingRTC change to add ICE forking
  rtc::scoped_refptr<webrtc::IceGathererInterface> shared_ice_gatherer_;
=======
>>>>>>> fb3bd4a0
};

}  // namespace webrtc

#endif  // PC_PEER_CONNECTION_H_<|MERGE_RESOLUTION|>--- conflicted
+++ resolved
@@ -71,10 +71,6 @@
 #include "pc/sctp_data_channel.h"
 #include "pc/sdp_offer_answer.h"
 #include "pc/session_description.h"
-<<<<<<< HEAD
-#include "pc/stats_collector.h"
-=======
->>>>>>> fb3bd4a0
 #include "pc/transceiver_list.h"
 #include "pc/transport_stats.h"
 #include "pc/usage_pattern.h"
@@ -341,11 +337,7 @@
   bool ShouldFireNegotiationNeededEvent(uint32_t event_id) override;
 
   // Functions needed by SdpOfferAnswerHandler
-<<<<<<< HEAD
-  StatsCollector* stats() override {
-=======
   LegacyStatsCollector* legacy_stats() override {
->>>>>>> fb3bd4a0
     RTC_DCHECK_RUN_ON(signaling_thread());
     return legacy_stats_.get();
   }
@@ -371,10 +363,6 @@
   const RtpTransmissionManager* rtp_manager() const override {
     return rtp_manager_.get();
   }
-<<<<<<< HEAD
-  cricket::ChannelManager* channel_manager();
-=======
->>>>>>> fb3bd4a0
 
   JsepTransportController* transport_controller_s() override {
     RTC_DCHECK_RUN_ON(signaling_thread());
@@ -399,23 +387,13 @@
   // Asynchronously adds a remote candidate on the network thread.
   void AddRemoteCandidate(const std::string& mid,
                           const cricket::Candidate& candidate) override;
-<<<<<<< HEAD
-
-  // Report the UMA metric SdpFormatReceived for the given remote description.
-  void ReportSdpFormatReceived(
-      const SessionDescriptionInterface& remote_description) override;
-=======
->>>>>>> fb3bd4a0
 
   // Report the UMA metric BundleUsage for the given remote description.
   void ReportSdpBundleUsage(
       const SessionDescriptionInterface& remote_description) override;
-<<<<<<< HEAD
-=======
 
   // Report several UMA metrics on establishing the connection.
   void ReportFirstConnectUsageMetrics() RTC_RUN_ON(signaling_thread());
->>>>>>> fb3bd4a0
 
   // Returns true if the PeerConnection is configured to use Unified Plan
   // semantics for creating offers/answers and setting local/remote
@@ -468,12 +446,6 @@
   bool SrtpRequired() const override;
 
   bool SetupDataChannelTransport_n(const std::string& mid) override
-<<<<<<< HEAD
-      RTC_RUN_ON(network_thread());
-  void TeardownDataChannelTransport_n() override RTC_RUN_ON(network_thread());
-  cricket::ChannelInterface* GetChannel(const std::string& mid)
-=======
->>>>>>> fb3bd4a0
       RTC_RUN_ON(network_thread());
   void TeardownDataChannelTransport_n() override RTC_RUN_ON(network_thread());
 
@@ -760,12 +732,9 @@
 
   // This variable needs to be the last one in the class.
   rtc::WeakPtrFactory<PeerConnection> weak_factory_;
-<<<<<<< HEAD
 
   // RingRTC change to add ICE forking
   rtc::scoped_refptr<webrtc::IceGathererInterface> shared_ice_gatherer_;
-=======
->>>>>>> fb3bd4a0
 };
 
 }  // namespace webrtc
