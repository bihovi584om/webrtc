/*
 *  Copyright 2017 The WebRTC Project Authors. All rights reserved.
 *
 *  Use of this source code is governed by a BSD-style license
 *  that can be found in the LICENSE file in the root of the source
 *  tree. An additional intellectual property rights grant can be found
 *  in the file PATENTS.  All contributing project authors may
 *  be found in the AUTHORS file in the root of the source tree.
 */

#ifndef PC_JSEP_TRANSPORT_CONTROLLER_H_
#define PC_JSEP_TRANSPORT_CONTROLLER_H_

#include <stdint.h>

#include <functional>
#include <map>
#include <memory>
#include <string>
#include <utility>
#include <vector>

#include "absl/types/optional.h"
#include "api/async_dns_resolver.h"
#include "api/candidate.h"
#include "api/crypto/crypto_options.h"
#include "api/ice_transport_factory.h"
#include "api/ice_transport_interface.h"
#include "api/jsep.h"
#include "api/peer_connection_interface.h"
#include "api/rtc_error.h"
#include "api/rtc_event_log/rtc_event_log.h"
<<<<<<< HEAD
=======
#include "api/scoped_refptr.h"
#include "api/sequence_checker.h"
#include "api/transport/data_channel_transport_interface.h"
#include "api/transport/sctp_transport_factory_interface.h"
>>>>>>> cbad18b1
#include "media/sctp/sctp_transport_internal.h"
#include "p2p/base/dtls_transport.h"
#include "p2p/base/dtls_transport_factory.h"
#include "p2p/base/dtls_transport_internal.h"
#include "p2p/base/ice_transport_internal.h"
#include "p2p/base/p2p_transport_channel.h"
#include "p2p/base/packet_transport_internal.h"
#include "p2p/base/port.h"
#include "p2p/base/port_allocator.h"
#include "p2p/base/transport_description.h"
#include "p2p/base/transport_info.h"
#include "pc/channel.h"
#include "pc/dtls_srtp_transport.h"
#include "pc/dtls_transport.h"
#include "pc/jsep_transport.h"
#include "pc/jsep_transport_collection.h"
#include "pc/rtp_transport.h"
#include "pc/rtp_transport_internal.h"
#include "pc/sctp_transport.h"
#include "pc/session_description.h"
#include "pc/srtp_transport.h"
#include "pc/transport_stats.h"
#include "rtc_base/callback_list.h"
#include "rtc_base/checks.h"
#include "rtc_base/constructor_magic.h"
#include "rtc_base/copy_on_write_buffer.h"
#include "rtc_base/helpers.h"
#include "rtc_base/ref_counted_object.h"
<<<<<<< HEAD
#include "rtc_base/callback_list.h"
=======
#include "rtc_base/rtc_certificate.h"
#include "rtc_base/ssl_certificate.h"
#include "rtc_base/ssl_stream_adapter.h"
>>>>>>> cbad18b1
#include "rtc_base/third_party/sigslot/sigslot.h"
#include "rtc_base/thread.h"
#include "rtc_base/thread_annotations.h"

namespace rtc {
class Thread;
class PacketTransportInternal;
}  // namespace rtc

namespace webrtc {

class JsepTransportController : public sigslot::has_slots<> {
 public:
  // Used when the RtpTransport/DtlsTransport of the m= section is changed
  // because the section is rejected or BUNDLE is enabled.
  class Observer {
   public:
    virtual ~Observer() {}

    // Returns true if media associated with `mid` was successfully set up to be
    // demultiplexed on `rtp_transport`. Could return false if two bundled m=
    // sections use the same SSRC, for example.
    //
    // If a data channel transport must be negotiated, `data_channel_transport`
    // and `negotiation_state` indicate negotiation status.  If
    // `data_channel_transport` is null, the data channel transport should not
    // be used.  Otherwise, the value is a pointer to the transport to be used
    // for data channels on `mid`, if any.
    //
    // The observer should not send data on `data_channel_transport` until
    // `negotiation_state` is provisional or final.  It should not delete
    // `data_channel_transport` or any fallback transport until
    // `negotiation_state` is final.
    virtual bool OnTransportChanged(
        const std::string& mid,
        RtpTransportInternal* rtp_transport,
        rtc::scoped_refptr<DtlsTransport> dtls_transport,
        DataChannelTransportInterface* data_channel_transport) = 0;
  };

  struct Config {
    // If `redetermine_role_on_ice_restart` is true, ICE role is redetermined
    // upon setting a local transport description that indicates an ICE
    // restart.
    bool redetermine_role_on_ice_restart = true;
    rtc::SSLProtocolVersion ssl_max_version = rtc::SSL_PROTOCOL_DTLS_12;
    // `crypto_options` is used to determine if created DTLS transports
    // negotiate GCM crypto suites or not.
    webrtc::CryptoOptions crypto_options;
    PeerConnectionInterface::BundlePolicy bundle_policy =
        PeerConnectionInterface::kBundlePolicyBalanced;
    PeerConnectionInterface::RtcpMuxPolicy rtcp_mux_policy =
        PeerConnectionInterface::kRtcpMuxPolicyRequire;
    bool disable_encryption = false;
    bool enable_external_auth = false;
    // Used to inject the ICE/DTLS transports created externally.
    webrtc::IceTransportFactory* ice_transport_factory = nullptr;
    cricket::DtlsTransportFactory* dtls_transport_factory = nullptr;
    Observer* transport_observer = nullptr;
    // Must be provided and valid for the lifetime of the
    // JsepTransportController instance.
    std::function<void(const rtc::CopyOnWriteBuffer& packet,
                       int64_t packet_time_us)>
        rtcp_handler;
    // Initial value for whether DtlsTransport reset causes a reset
    // of SRTP parameters.
    bool active_reset_srtp_params = false;
    RtcEventLog* event_log = nullptr;

    // Factory for SCTP transports.
    SctpTransportFactoryInterface* sctp_factory = nullptr;
<<<<<<< HEAD
=======
    std::function<void(const rtc::SSLHandshakeError)> on_dtls_handshake_error_;
>>>>>>> cbad18b1
  };

  // The ICE related events are fired on the `network_thread`.
  // All the transport related methods are called on the `network_thread`
  // and destruction of the JsepTransportController must occur on the
  // `network_thread`.
  JsepTransportController(
      rtc::Thread* network_thread,
      cricket::PortAllocator* port_allocator,
      AsyncDnsResolverFactoryInterface* async_dns_resolver_factory,
      Config config);
  virtual ~JsepTransportController();

  // The main method to be called; applies a description at the transport
  // level, creating/destroying transport objects as needed and updating their
  // properties. This includes RTP, DTLS, and ICE (but not SCTP). At least not
  // yet? May make sense to in the future.
  RTCError SetLocalDescription(SdpType type,
                               const cricket::SessionDescription* description);

  RTCError SetRemoteDescription(SdpType type,
                                const cricket::SessionDescription* description);

  // Get transports to be used for the provided `mid`. If bundling is enabled,
  // calling GetRtpTransport for multiple MIDs may yield the same object.
  RtpTransportInternal* GetRtpTransport(const std::string& mid) const;

  // RingRTC change to configure OPUS
  // If bundling, return the transport used for it.
  // If not, return nullptr.
  RtpTransportInternal* GetBundledRtpTransport() {
      if (!bundled_mid()) {
          return nullptr;
      }
      return GetRtpTransport(*bundled_mid());
  }
  cricket::DtlsTransportInternal* GetDtlsTransport(const std::string& mid);
  const cricket::DtlsTransportInternal* GetRtcpDtlsTransport(
      const std::string& mid) const;
  // Gets the externally sharable version of the DtlsTransport.
  rtc::scoped_refptr<webrtc::DtlsTransport> LookupDtlsTransportByMid(
      const std::string& mid);
  rtc::scoped_refptr<SctpTransport> GetSctpTransport(
      const std::string& mid) const;

  DataChannelTransportInterface* GetDataChannelTransport(
      const std::string& mid) const;

  /*********************
   * ICE-related methods
   ********************/
  // This method is public to allow PeerConnection to update it from
  // SetConfiguration.
  void SetIceConfig(const cricket::IceConfig& config);
  // Set the "needs-ice-restart" flag as described in JSEP. After the flag is
  // set, offers should generate new ufrags/passwords until an ICE restart
  // occurs.
  void SetNeedsIceRestartFlag();
  // Returns true if the ICE restart flag above was set, and no ICE restart has
  // occurred yet for this transport (by applying a local description with
  // changed ufrag/password). If the transport has been deleted as a result of
  // bundling, returns false.
  bool NeedsIceRestart(const std::string& mid) const;
  // Start gathering candidates for any new transports, or transports doing an
  // ICE restart.
  void MaybeStartGathering();
  void StartGatheringWithSharedIceGatherer(
      rtc::scoped_refptr<webrtc::IceGathererInterface> shared_ice_gatherer);
  RTCError AddRemoteCandidates(
      const std::string& mid,
      const std::vector<cricket::Candidate>& candidates);
  RTCError RemoveRemoteCandidates(
      const std::vector<cricket::Candidate>& candidates);

  /**********************
   * DTLS-related methods
   *********************/
  // Specifies the identity to use in this session.
  // Can only be called once.
  bool SetLocalCertificate(
      const rtc::scoped_refptr<rtc::RTCCertificate>& certificate);
  rtc::scoped_refptr<rtc::RTCCertificate> GetLocalCertificate(
      const std::string& mid) const;
  // Caller owns returned certificate chain. This method mainly exists for
  // stats reporting.
  std::unique_ptr<rtc::SSLCertChain> GetRemoteSSLCertChain(
      const std::string& mid) const;
  // Get negotiated role, if one has been negotiated.
  absl::optional<rtc::SSLRole> GetDtlsRole(const std::string& mid) const;

  // TODO(deadbeef): GetStats isn't const because all the way down to
  // OpenSSLStreamAdapter, GetSslCipherSuite and GetDtlsSrtpCryptoSuite are not
  // const. Fix this.
  bool GetStats(const std::string& mid, cricket::TransportStats* stats);

  bool initial_offerer() const { return initial_offerer_ && *initial_offerer_; }

  void SetActiveResetSrtpParams(bool active_reset_srtp_params);

<<<<<<< HEAD
  // For now the rollback only removes mid to transport mappings
  // and deletes unused transports, but doesn't consider anything more complex.
  void RollbackTransports();

  bool SetIncomingRtpEnabled(bool enabled);
=======
  RTCError RollbackTransports();

  // F: void(const std::string&, const std::vector<cricket::Candidate>&)
  template <typename F>
  void SubscribeIceCandidateGathered(F&& callback) {
    RTC_DCHECK_RUN_ON(network_thread_);
    signal_ice_candidates_gathered_.AddReceiver(std::forward<F>(callback));
  }

  // F: void(cricket::IceConnectionState)
  template <typename F>
  void SubscribeIceConnectionState(F&& callback) {
    RTC_DCHECK_RUN_ON(network_thread_);
    signal_ice_connection_state_.AddReceiver(std::forward<F>(callback));
  }

  // F: void(PeerConnectionInterface::PeerConnectionState)
  template <typename F>
  void SubscribeConnectionState(F&& callback) {
    RTC_DCHECK_RUN_ON(network_thread_);
    signal_connection_state_.AddReceiver(std::forward<F>(callback));
  }

  // F: void(PeerConnectionInterface::IceConnectionState)
  template <typename F>
  void SubscribeStandardizedIceConnectionState(F&& callback) {
    RTC_DCHECK_RUN_ON(network_thread_);
    signal_standardized_ice_connection_state_.AddReceiver(
        std::forward<F>(callback));
  }

  // F: void(cricket::IceGatheringState)
  template <typename F>
  void SubscribeIceGatheringState(F&& callback) {
    RTC_DCHECK_RUN_ON(network_thread_);
    signal_ice_gathering_state_.AddReceiver(std::forward<F>(callback));
  }

  // F: void(const cricket::IceCandidateErrorEvent&)
  template <typename F>
  void SubscribeIceCandidateError(F&& callback) {
    RTC_DCHECK_RUN_ON(network_thread_);
    signal_ice_candidate_error_.AddReceiver(std::forward<F>(callback));
  }

  // F: void(const std::vector<cricket::Candidate>&)
  template <typename F>
  void SubscribeIceCandidatesRemoved(F&& callback) {
    RTC_DCHECK_RUN_ON(network_thread_);
    signal_ice_candidates_removed_.AddReceiver(std::forward<F>(callback));
  }

  // F: void(const cricket::CandidatePairChangeEvent&)
  template <typename F>
  void SubscribeIceCandidatePairChanged(F&& callback) {
    RTC_DCHECK_RUN_ON(network_thread_);
    signal_ice_candidate_pair_changed_.AddReceiver(std::forward<F>(callback));
  }
>>>>>>> cbad18b1

 private:
  // All of these callbacks are fired on the network thread.

  // If any transport failed => failed,
  // Else if all completed => completed,
  // Else if all connected => connected,
  // Else => connecting
<<<<<<< HEAD
  CallbackList<cricket::IceConnectionState> SignalIceConnectionState;

  sigslot::signal1<PeerConnectionInterface::PeerConnectionState>
      SignalConnectionState;

  sigslot::signal1<PeerConnectionInterface::IceConnectionState>
      SignalStandardizedIceConnectionState;
=======
  CallbackList<cricket::IceConnectionState> signal_ice_connection_state_
      RTC_GUARDED_BY(network_thread_);

  CallbackList<PeerConnectionInterface::PeerConnectionState>
      signal_connection_state_ RTC_GUARDED_BY(network_thread_);

  CallbackList<PeerConnectionInterface::IceConnectionState>
      signal_standardized_ice_connection_state_ RTC_GUARDED_BY(network_thread_);
>>>>>>> cbad18b1

  // If all transports done gathering => complete,
  // Else if any are gathering => gathering,
  // Else => new
  CallbackList<cricket::IceGatheringState> signal_ice_gathering_state_
      RTC_GUARDED_BY(network_thread_);

  // [mid, candidates]
  CallbackList<const std::string&, const std::vector<cricket::Candidate>&>
      signal_ice_candidates_gathered_ RTC_GUARDED_BY(network_thread_);

  CallbackList<const cricket::IceCandidateErrorEvent&>
      signal_ice_candidate_error_ RTC_GUARDED_BY(network_thread_);

  CallbackList<const std::vector<cricket::Candidate>&>
      signal_ice_candidates_removed_ RTC_GUARDED_BY(network_thread_);

  CallbackList<const cricket::CandidatePairChangeEvent&>
      signal_ice_candidate_pair_changed_ RTC_GUARDED_BY(network_thread_);

  RTCError ApplyDescription_n(bool local,
                              SdpType type,
                              const cricket::SessionDescription* description)
      RTC_RUN_ON(network_thread_);
  RTCError ValidateAndMaybeUpdateBundleGroups(
      bool local,
      SdpType type,
      const cricket::SessionDescription* description);
  RTCError ValidateContent(const cricket::ContentInfo& content_info);

  void HandleRejectedContent(const cricket::ContentInfo& content_info)
      RTC_RUN_ON(network_thread_);
  bool HandleBundledContent(const cricket::ContentInfo& content_info,
                            const cricket::ContentGroup& bundle_group)
      RTC_RUN_ON(network_thread_);

  cricket::JsepTransportDescription CreateJsepTransportDescription(
      const cricket::ContentInfo& content_info,
      const cricket::TransportInfo& transport_info,
      const std::vector<int>& encrypted_extension_ids,
      int rtp_abs_sendtime_extn_id);
<<<<<<< HEAD

  absl::optional<std::string> bundled_mid() const {
    absl::optional<std::string> bundled_mid;
    if (bundle_group_ && bundle_group_->FirstContentName()) {
      bundled_mid = *(bundle_group_->FirstContentName());
    }
    return bundled_mid;
  }

  bool IsBundled(const std::string& mid) const {
    return bundle_group_ && bundle_group_->HasContentName(mid);
  }

  bool ShouldUpdateBundleGroup(SdpType type,
                               const cricket::SessionDescription* description);
=======
>>>>>>> cbad18b1

  std::map<const cricket::ContentGroup*, std::vector<int>>
  MergeEncryptedHeaderExtensionIdsForBundles(
      const cricket::SessionDescription* description);
  std::vector<int> GetEncryptedHeaderExtensionIds(
      const cricket::ContentInfo& content_info);

  int GetRtpAbsSendTimeHeaderExtensionId(
      const cricket::ContentInfo& content_info);

  // This method takes the BUNDLE group into account. If the JsepTransport is
  // destroyed because of BUNDLE, it would return the transport which other
  // transports are bundled on (In current implementation, it is the first
  // content in the BUNDLE group).
  const cricket::JsepTransport* GetJsepTransportForMid(
      const std::string& mid) const RTC_RUN_ON(network_thread_);
  cricket::JsepTransport* GetJsepTransportForMid(const std::string& mid)
      RTC_RUN_ON(network_thread_);

  // Get the JsepTransport without considering the BUNDLE group. Return nullptr
  // if the JsepTransport is destroyed.
  const cricket::JsepTransport* GetJsepTransportByName(
      const std::string& transport_name) const RTC_RUN_ON(network_thread_);
  cricket::JsepTransport* GetJsepTransportByName(
      const std::string& transport_name) RTC_RUN_ON(network_thread_);

  // Creates jsep transport. Noop if transport is already created.
  // Transport is created either during SetLocalDescription (`local` == true) or
  // during SetRemoteDescription (`local` == false). Passing `local` helps to
  // differentiate initiator (caller) from answerer (callee).
  RTCError MaybeCreateJsepTransport(
      bool local,
      const cricket::ContentInfo& content_info,
<<<<<<< HEAD
      const cricket::SessionDescription& description);

  void MaybeDestroyJsepTransport(const std::string& mid);
  void DestroyAllJsepTransports_n();
=======
      const cricket::SessionDescription& description)
      RTC_RUN_ON(network_thread_);

  void DestroyAllJsepTransports_n() RTC_RUN_ON(network_thread_);
>>>>>>> cbad18b1

  void SetIceRole_n(cricket::IceRole ice_role) RTC_RUN_ON(network_thread_);

  cricket::IceRole DetermineIceRole(
      cricket::JsepTransport* jsep_transport,
      const cricket::TransportInfo& transport_info,
      SdpType type,
      bool local);

  std::unique_ptr<cricket::DtlsTransportInternal> CreateDtlsTransport(
      const cricket::ContentInfo& content_info,
      cricket::IceTransportInternal* ice);
  rtc::scoped_refptr<webrtc::IceTransportInterface> CreateIceTransport(
      const std::string& transport_name,
      bool rtcp);

  std::unique_ptr<webrtc::RtpTransport> CreateUnencryptedRtpTransport(
      const std::string& transport_name,
      rtc::PacketTransportInternal* rtp_packet_transport,
      rtc::PacketTransportInternal* rtcp_packet_transport);
  std::unique_ptr<webrtc::SrtpTransport> CreateSdesTransport(
      const std::string& transport_name,
      cricket::DtlsTransportInternal* rtp_dtls_transport,
      cricket::DtlsTransportInternal* rtcp_dtls_transport);
  std::unique_ptr<webrtc::DtlsSrtpTransport> CreateDtlsSrtpTransport(
      const std::string& transport_name,
      cricket::DtlsTransportInternal* rtp_dtls_transport,
      cricket::DtlsTransportInternal* rtcp_dtls_transport);

  // Collect all the DtlsTransports, including RTP and RTCP, from the
  // JsepTransports, including those not mapped to a MID because they are being
  // kept alive in case of rollback.
  std::vector<cricket::DtlsTransportInternal*> GetDtlsTransports();
  // Same as the above, but doesn't include rollback transports.
  // JsepTransportController can iterate all the DtlsTransports and update the
  // aggregate states.
  std::vector<cricket::DtlsTransportInternal*> GetActiveDtlsTransports();

  // Handlers for signals from Transport.
  void OnTransportWritableState_n(rtc::PacketTransportInternal* transport)
      RTC_RUN_ON(network_thread_);
  void OnTransportReceivingState_n(rtc::PacketTransportInternal* transport)
      RTC_RUN_ON(network_thread_);
  void OnTransportGatheringState_n(cricket::IceTransportInternal* transport)
      RTC_RUN_ON(network_thread_);
  void OnTransportCandidateGathered_n(cricket::IceTransportInternal* transport,
                                      const cricket::Candidate& candidate)
      RTC_RUN_ON(network_thread_);
  void OnTransportCandidateError_n(cricket::IceTransportInternal* transport,
                                   const cricket::IceCandidateErrorEvent& event)
      RTC_RUN_ON(network_thread_);
  void OnTransportCandidatesRemoved_n(cricket::IceTransportInternal* transport,
                                      const cricket::Candidates& candidates)
      RTC_RUN_ON(network_thread_);
  void OnTransportRoleConflict_n(cricket::IceTransportInternal* transport)
      RTC_RUN_ON(network_thread_);
  void OnTransportStateChanged_n(cricket::IceTransportInternal* transport)
      RTC_RUN_ON(network_thread_);
  void OnTransportCandidatePairChanged_n(
<<<<<<< HEAD
      const cricket::CandidatePairChangeEvent& event);
  void UpdateAggregateStates_n();
=======
      const cricket::CandidatePairChangeEvent& event)
      RTC_RUN_ON(network_thread_);
  void UpdateAggregateStates_n() RTC_RUN_ON(network_thread_);
>>>>>>> cbad18b1

  void OnRtcpPacketReceived_n(rtc::CopyOnWriteBuffer* packet,
                              int64_t packet_time_us)
      RTC_RUN_ON(network_thread_);

  void OnDtlsHandshakeError(rtc::SSLHandshakeError error);

  bool OnTransportChanged(const std::string& mid,
                          cricket::JsepTransport* transport);

  rtc::Thread* const network_thread_ = nullptr;
  cricket::PortAllocator* const port_allocator_ = nullptr;
<<<<<<< HEAD
  AsyncResolverFactory* const async_resolver_factory_ = nullptr;

  std::map<std::string, std::unique_ptr<cricket::JsepTransport>>
      jsep_transports_by_name_;
  // This keeps track of the mapping between media section
  // (BaseChannel/SctpTransport) and the JsepTransport underneath.
  std::map<std::string, cricket::JsepTransport*> mid_to_transport_;
  // Keep track of mids that have been mapped to transports. Used for rollback.
  std::vector<std::string> pending_mids_ RTC_GUARDED_BY(network_thread_);
=======
  AsyncDnsResolverFactoryInterface* const async_dns_resolver_factory_ = nullptr;

  JsepTransportCollection transports_ RTC_GUARDED_BY(network_thread_);
>>>>>>> cbad18b1
  // Aggregate states for Transports.
  // standardized_ice_connection_state_ is intended to replace
  // ice_connection_state, see bugs.webrtc.org/9308
  cricket::IceConnectionState ice_connection_state_ =
      cricket::kIceConnectionConnecting;
  PeerConnectionInterface::IceConnectionState
      standardized_ice_connection_state_ =
          PeerConnectionInterface::kIceConnectionNew;
  PeerConnectionInterface::PeerConnectionState combined_connection_state_ =
      PeerConnectionInterface::PeerConnectionState::kNew;
  cricket::IceGatheringState ice_gathering_state_ = cricket::kIceGatheringNew;

<<<<<<< HEAD
  Config config_;
=======
  const Config config_;
  bool active_reset_srtp_params_ RTC_GUARDED_BY(network_thread_);
>>>>>>> cbad18b1

  const cricket::SessionDescription* local_desc_ = nullptr;
  const cricket::SessionDescription* remote_desc_ = nullptr;
  absl::optional<bool> initial_offerer_;

  cricket::IceConfig ice_config_;
  cricket::IceRole ice_role_ = cricket::ICEROLE_CONTROLLING;
  uint64_t ice_tiebreaker_ = rtc::CreateRandomId64();
  rtc::scoped_refptr<rtc::RTCCertificate> certificate_;

  BundleManager bundles_;

  RTC_DISALLOW_COPY_AND_ASSIGN(JsepTransportController);
};

}  // namespace webrtc

#endif  // PC_JSEP_TRANSPORT_CONTROLLER_H_<|MERGE_RESOLUTION|>--- conflicted
+++ resolved
@@ -30,13 +30,10 @@
 #include "api/peer_connection_interface.h"
 #include "api/rtc_error.h"
 #include "api/rtc_event_log/rtc_event_log.h"
-<<<<<<< HEAD
-=======
 #include "api/scoped_refptr.h"
 #include "api/sequence_checker.h"
 #include "api/transport/data_channel_transport_interface.h"
 #include "api/transport/sctp_transport_factory_interface.h"
->>>>>>> cbad18b1
 #include "media/sctp/sctp_transport_internal.h"
 #include "p2p/base/dtls_transport.h"
 #include "p2p/base/dtls_transport_factory.h"
@@ -65,13 +62,9 @@
 #include "rtc_base/copy_on_write_buffer.h"
 #include "rtc_base/helpers.h"
 #include "rtc_base/ref_counted_object.h"
-<<<<<<< HEAD
-#include "rtc_base/callback_list.h"
-=======
 #include "rtc_base/rtc_certificate.h"
 #include "rtc_base/ssl_certificate.h"
 #include "rtc_base/ssl_stream_adapter.h"
->>>>>>> cbad18b1
 #include "rtc_base/third_party/sigslot/sigslot.h"
 #include "rtc_base/thread.h"
 #include "rtc_base/thread_annotations.h"
@@ -143,10 +136,7 @@
 
     // Factory for SCTP transports.
     SctpTransportFactoryInterface* sctp_factory = nullptr;
-<<<<<<< HEAD
-=======
     std::function<void(const rtc::SSLHandshakeError)> on_dtls_handshake_error_;
->>>>>>> cbad18b1
   };
 
   // The ICE related events are fired on the `network_thread`.
@@ -178,11 +168,17 @@
   // If bundling, return the transport used for it.
   // If not, return nullptr.
   RtpTransportInternal* GetBundledRtpTransport() {
-      if (!bundled_mid()) {
-          return nullptr;
-      }
-      return GetRtpTransport(*bundled_mid());
-  }
+    auto& bundle_groups = bundles_.bundle_groups();
+    if (bundle_groups.empty()) {
+      return nullptr;
+    }
+    auto* first_content_name = bundle_groups[0]->FirstContentName();
+    if (!first_content_name) {
+        return nullptr;
+    }
+    return GetRtpTransport(*first_content_name);
+  }
+
   cricket::DtlsTransportInternal* GetDtlsTransport(const std::string& mid);
   const cricket::DtlsTransportInternal* GetRtcpDtlsTransport(
       const std::string& mid) const;
@@ -246,14 +242,9 @@
 
   void SetActiveResetSrtpParams(bool active_reset_srtp_params);
 
-<<<<<<< HEAD
-  // For now the rollback only removes mid to transport mappings
-  // and deletes unused transports, but doesn't consider anything more complex.
-  void RollbackTransports();
+  RTCError RollbackTransports();
 
   bool SetIncomingRtpEnabled(bool enabled);
-=======
-  RTCError RollbackTransports();
 
   // F: void(const std::string&, const std::vector<cricket::Candidate>&)
   template <typename F>
@@ -311,7 +302,6 @@
     RTC_DCHECK_RUN_ON(network_thread_);
     signal_ice_candidate_pair_changed_.AddReceiver(std::forward<F>(callback));
   }
->>>>>>> cbad18b1
 
  private:
   // All of these callbacks are fired on the network thread.
@@ -320,15 +310,6 @@
   // Else if all completed => completed,
   // Else if all connected => connected,
   // Else => connecting
-<<<<<<< HEAD
-  CallbackList<cricket::IceConnectionState> SignalIceConnectionState;
-
-  sigslot::signal1<PeerConnectionInterface::PeerConnectionState>
-      SignalConnectionState;
-
-  sigslot::signal1<PeerConnectionInterface::IceConnectionState>
-      SignalStandardizedIceConnectionState;
-=======
   CallbackList<cricket::IceConnectionState> signal_ice_connection_state_
       RTC_GUARDED_BY(network_thread_);
 
@@ -337,7 +318,6 @@
 
   CallbackList<PeerConnectionInterface::IceConnectionState>
       signal_standardized_ice_connection_state_ RTC_GUARDED_BY(network_thread_);
->>>>>>> cbad18b1
 
   // If all transports done gathering => complete,
   // Else if any are gathering => gathering,
@@ -379,24 +359,6 @@
       const cricket::TransportInfo& transport_info,
       const std::vector<int>& encrypted_extension_ids,
       int rtp_abs_sendtime_extn_id);
-<<<<<<< HEAD
-
-  absl::optional<std::string> bundled_mid() const {
-    absl::optional<std::string> bundled_mid;
-    if (bundle_group_ && bundle_group_->FirstContentName()) {
-      bundled_mid = *(bundle_group_->FirstContentName());
-    }
-    return bundled_mid;
-  }
-
-  bool IsBundled(const std::string& mid) const {
-    return bundle_group_ && bundle_group_->HasContentName(mid);
-  }
-
-  bool ShouldUpdateBundleGroup(SdpType type,
-                               const cricket::SessionDescription* description);
-=======
->>>>>>> cbad18b1
 
   std::map<const cricket::ContentGroup*, std::vector<int>>
   MergeEncryptedHeaderExtensionIdsForBundles(
@@ -430,17 +392,10 @@
   RTCError MaybeCreateJsepTransport(
       bool local,
       const cricket::ContentInfo& content_info,
-<<<<<<< HEAD
-      const cricket::SessionDescription& description);
-
-  void MaybeDestroyJsepTransport(const std::string& mid);
-  void DestroyAllJsepTransports_n();
-=======
       const cricket::SessionDescription& description)
       RTC_RUN_ON(network_thread_);
 
   void DestroyAllJsepTransports_n() RTC_RUN_ON(network_thread_);
->>>>>>> cbad18b1
 
   void SetIceRole_n(cricket::IceRole ice_role) RTC_RUN_ON(network_thread_);
 
@@ -500,14 +455,9 @@
   void OnTransportStateChanged_n(cricket::IceTransportInternal* transport)
       RTC_RUN_ON(network_thread_);
   void OnTransportCandidatePairChanged_n(
-<<<<<<< HEAD
-      const cricket::CandidatePairChangeEvent& event);
-  void UpdateAggregateStates_n();
-=======
       const cricket::CandidatePairChangeEvent& event)
       RTC_RUN_ON(network_thread_);
   void UpdateAggregateStates_n() RTC_RUN_ON(network_thread_);
->>>>>>> cbad18b1
 
   void OnRtcpPacketReceived_n(rtc::CopyOnWriteBuffer* packet,
                               int64_t packet_time_us)
@@ -520,21 +470,9 @@
 
   rtc::Thread* const network_thread_ = nullptr;
   cricket::PortAllocator* const port_allocator_ = nullptr;
-<<<<<<< HEAD
-  AsyncResolverFactory* const async_resolver_factory_ = nullptr;
-
-  std::map<std::string, std::unique_ptr<cricket::JsepTransport>>
-      jsep_transports_by_name_;
-  // This keeps track of the mapping between media section
-  // (BaseChannel/SctpTransport) and the JsepTransport underneath.
-  std::map<std::string, cricket::JsepTransport*> mid_to_transport_;
-  // Keep track of mids that have been mapped to transports. Used for rollback.
-  std::vector<std::string> pending_mids_ RTC_GUARDED_BY(network_thread_);
-=======
   AsyncDnsResolverFactoryInterface* const async_dns_resolver_factory_ = nullptr;
 
   JsepTransportCollection transports_ RTC_GUARDED_BY(network_thread_);
->>>>>>> cbad18b1
   // Aggregate states for Transports.
   // standardized_ice_connection_state_ is intended to replace
   // ice_connection_state, see bugs.webrtc.org/9308
@@ -547,12 +485,8 @@
       PeerConnectionInterface::PeerConnectionState::kNew;
   cricket::IceGatheringState ice_gathering_state_ = cricket::kIceGatheringNew;
 
-<<<<<<< HEAD
-  Config config_;
-=======
   const Config config_;
   bool active_reset_srtp_params_ RTC_GUARDED_BY(network_thread_);
->>>>>>> cbad18b1
 
   const cricket::SessionDescription* local_desc_ = nullptr;
   const cricket::SessionDescription* remote_desc_ = nullptr;
