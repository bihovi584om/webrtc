--- conflicted
+++ resolved
@@ -28,7 +28,6 @@
 #include "pc/rtp_media_utils.h"
 #include "pc/session_description.h"
 #include "rtc_base/checks.h"
-#include "rtc_base/location.h"
 #include "rtc_base/logging.h"
 #include "rtc_base/thread.h"
 
@@ -156,18 +155,6 @@
     StopInternal();
   }
 
-<<<<<<< HEAD
-  RTC_CHECK(!channel_) << "Missing call to SetChannel(nullptr)?";
-}
-
-void RtpTransceiver::SetChannel(
-    cricket::ChannelInterface* channel,
-    std::function<RtpTransportInternal*(const std::string&)> transport_lookup) {
-  RTC_DCHECK_RUN_ON(thread_);
-  // Cannot set a non-null channel on a stopped transceiver.
-  if ((stopped_ && channel) || channel == channel_) {
-    return;
-=======
   RTC_CHECK(!channel_) << "Missing call to ClearChannel?";
 }
 
@@ -233,7 +220,6 @@
           context()->signaling_thread(), absl::WrapUnique(media_channel), mid,
           srtp_required, crypto_options, context()->ssrc_generator());
     });
->>>>>>> fb3bd4a0
   }
   if (!new_channel) {
     // TODO(hta): Must be a better way
@@ -244,10 +230,6 @@
   return RTCError::OK();
 }
 
-<<<<<<< HEAD
-  RTC_DCHECK(channel || channel_);
-  RTC_DCHECK(!channel || transport_lookup) << "lookup function not supplied";
-=======
 void RtpTransceiver::SetChannel(
     std::unique_ptr<cricket::ChannelInterface> channel,
     std::function<RtpTransportInternal*(const std::string&)> transport_lookup) {
@@ -259,7 +241,6 @@
   if (stopped_) {
     return;
   }
->>>>>>> fb3bd4a0
 
   RTC_LOG_THREAD_BLOCK_COUNT();
 
@@ -267,8 +248,6 @@
   signaling_thread_safety_ = PendingTaskSafetyFlag::Create();
 
   std::unique_ptr<cricket::ChannelInterface> channel_to_delete;
-
-  cricket::ChannelInterface* channel_to_delete = nullptr;
 
   // An alternative to this, could be to require SetChannel to be called
   // on the network thread. The channel object operates for the most part
@@ -283,11 +262,7 @@
     if (channel_) {
       channel_->SetFirstPacketReceivedCallback(nullptr);
       channel_->SetRtpTransport(nullptr);
-<<<<<<< HEAD
-      channel_to_delete = channel_;
-=======
       channel_to_delete = std::move(channel_);
->>>>>>> fb3bd4a0
     }
 
     channel_ = std::move(channel);
@@ -321,45 +296,13 @@
 
   context()->network_thread()->BlockingCall([&]() {
     if (channel_) {
-<<<<<<< HEAD
-      channel_->SetRtpTransport(transport_lookup(channel_->mid()));
-      channel_->SetFirstPacketReceivedCallback(
-          [thread = thread_, flag = signaling_thread_safety_, this]() mutable {
-            thread->PostTask(ToQueuedTask(
-                std::move(flag), [this]() { OnFirstPacketReceived(); }));
-          });
-=======
       channel_->SetFirstPacketReceivedCallback(nullptr);
       channel_->SetRtpTransport(nullptr);
       channel_to_delete = std::move(channel_);
->>>>>>> fb3bd4a0
     }
   });
 
   RTC_DCHECK_BLOCK_COUNT_NO_MORE_THAN(1);
-<<<<<<< HEAD
-
-  if (channel_to_delete || !senders_.empty() || !receivers_.empty()) {
-    channel_manager_->worker_thread()->Invoke<void>(RTC_FROM_HERE, [&]() {
-      auto* media_channel = channel_ ? channel_->media_channel() : nullptr;
-      for (const auto& sender : senders_) {
-        sender->internal()->SetMediaChannel(media_channel);
-      }
-
-      for (const auto& receiver : receivers_) {
-        receiver->internal()->SetMediaChannel(media_channel);
-      }
-
-      // Destroy the channel, if we had one, now _after_ updating the receivers
-      // who might have had references to the previous channel.
-      if (channel_to_delete) {
-        channel_manager_->DestroyChannel(channel_to_delete);
-      }
-    });
-  }
-
-  RTC_DCHECK_BLOCK_COUNT_NO_MORE_THAN(2);
-=======
   PushNewMediaChannelAndDeleteChannel(std::move(channel_to_delete));
 
   RTC_DCHECK_BLOCK_COUNT_NO_MORE_THAN(2);
@@ -389,7 +332,6 @@
       channel_to_delete.reset(nullptr);
     }
   });
->>>>>>> fb3bd4a0
 }
 
 void RtpTransceiver::AddSender(
@@ -441,11 +383,7 @@
   }
 
   (*it)->internal()->Stop();
-<<<<<<< HEAD
-  channel_manager_->worker_thread()->Invoke<void>(RTC_FROM_HERE, [&]() {
-=======
   context()->worker_thread()->BlockingCall([&]() {
->>>>>>> fb3bd4a0
     // `Stop()` will clear the receiver's pointer to the media channel.
     (*it)->internal()->SetMediaChannel(nullptr);
   });
@@ -579,11 +517,7 @@
   for (const auto& receiver : receivers_)
     receiver->internal()->Stop();
 
-<<<<<<< HEAD
-  channel_manager_->worker_thread()->Invoke<void>(RTC_FROM_HERE, [&]() {
-=======
   context()->worker_thread()->BlockingCall([&]() {
->>>>>>> fb3bd4a0
     // 5 Stop receiving media with receiver.
     for (const auto& receiver : receivers_)
       receiver->internal()->SetMediaChannel(nullptr);
