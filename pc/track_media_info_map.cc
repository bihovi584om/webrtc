--- conflicted
+++ resolved
@@ -10,21 +10,15 @@
 
 #include "pc/track_media_info_map.h"
 
-<<<<<<< HEAD
-=======
 #include <cstdint>
->>>>>>> cbad18b1
 #include <set>
 #include <string>
 #include <utility>
 
-<<<<<<< HEAD
-=======
 #include "api/media_types.h"
 #include "api/rtp_parameters.h"
 #include "media/base/stream_params.h"
 #include "rtc_base/checks.h"
->>>>>>> cbad18b1
 #include "rtc_base/thread.h"
 
 namespace webrtc {
@@ -62,11 +56,7 @@
     if (!track) {
       continue;
     }
-<<<<<<< HEAD
-    // TODO(deadbeef): |ssrc| should be removed in favor of |GetParameters|.
-=======
     // TODO(deadbeef): `ssrc` should be removed in favor of `GetParameters`.
->>>>>>> cbad18b1
     uint32_t ssrc = rtp_sender->ssrc();
     if (ssrc != 0) {
       if (media_type == cricket::MEDIA_TYPE_AUDIO) {
