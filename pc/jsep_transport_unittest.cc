--- conflicted
+++ resolved
@@ -131,15 +131,9 @@
         kTransportName, /*local_certificate=*/nullptr, std::move(ice),
         std::move(rtcp_ice), std::move(unencrypted_rtp_transport),
         std::move(sdes_transport), std::move(dtls_srtp_transport),
-<<<<<<< HEAD
-        /*datagram_rtp_transport=*/nullptr, std::move(rtp_dtls_transport),
-        std::move(rtcp_dtls_transport),
-        /*sctp_transport=*/nullptr);
-=======
         std::move(rtp_dtls_transport), std::move(rtcp_dtls_transport),
         /*sctp_transport=*/nullptr,
         /*rtcp_mux_active_callback=*/[&]() { OnRtcpMuxActive(); });
->>>>>>> cbad18b1
 
     signal_rtcp_mux_active_received_ = false;
     return jsep_transport;
