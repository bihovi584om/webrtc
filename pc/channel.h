--- conflicted
+++ resolved
@@ -28,12 +28,9 @@
 #include "api/jsep.h"
 #include "api/media_types.h"
 #include "api/rtp_receiver_interface.h"
-<<<<<<< HEAD
-=======
 #include "api/rtp_transceiver_direction.h"
 #include "api/scoped_refptr.h"
 #include "api/sequence_checker.h"
->>>>>>> cbad18b1
 #include "api/video/video_sink_interface.h"
 #include "api/video/video_source_interface.h"
 #include "call/rtp_demuxer.h"
@@ -54,12 +51,6 @@
 #include "pc/srtp_transport.h"
 #include "rtc_base/async_packet_socket.h"
 #include "rtc_base/async_udp_socket.h"
-<<<<<<< HEAD
-#include "rtc_base/network.h"
-#include "rtc_base/synchronization/sequence_checker.h"
-#include "rtc_base/third_party/sigslot/sigslot.h"
-#include "rtc_base/thread_annotations.h"
-=======
 #include "rtc_base/checks.h"
 #include "rtc_base/copy_on_write_buffer.h"
 #include "rtc_base/location.h"
@@ -72,7 +63,6 @@
 #include "rtc_base/thread.h"
 #include "rtc_base/thread_annotations.h"
 #include "rtc_base/thread_message.h"
->>>>>>> cbad18b1
 #include "rtc_base/unique_id_generator.h"
 
 namespace webrtc {
@@ -102,11 +92,7 @@
 // NetworkInterface.
 
 class BaseChannel : public ChannelInterface,
-<<<<<<< HEAD
-                    public rtc::MessageHandlerAutoCleanup,
-=======
                     // TODO(tommi): Remove has_slots inheritance.
->>>>>>> cbad18b1
                     public sigslot::has_slots<>,
                     // TODO(tommi): Consider implementing these interfaces
                     // via composition.
@@ -152,18 +138,6 @@
     return rtp_transport_ && rtp_transport_->IsSrtpActive();
   }
 
-<<<<<<< HEAD
-  // Version of the above that can be called from any thread.
-  bool SrtpActiveForTesting() const {
-    if (!network_thread_->IsCurrent()) {
-      return network_thread_->Invoke<bool>(RTC_FROM_HERE,
-                                           [this] { return srtp_active(); });
-    }
-    RTC_DCHECK_RUN_ON(network_thread());
-    return srtp_active();
-  }
-=======
->>>>>>> cbad18b1
   // Set an RTP level transport which could be an RtpTransport without
   // encryption, an SrtpTransport for SDES or a DtlsSrtpTransport for DTLS-SRTP.
   // This can be called from any thread and it hops to the network thread
@@ -174,22 +148,8 @@
     RTC_DCHECK_RUN_ON(network_thread());
     return rtp_transport_;
   }
-<<<<<<< HEAD
-
-  // Version of the above that can be called from any thread.
-  webrtc::RtpTransportInternal* RtpTransportForTesting() const {
-    if (!network_thread_->IsCurrent()) {
-      return network_thread_->Invoke<webrtc::RtpTransportInternal*>(
-          RTC_FROM_HERE, [this] { return rtp_transport(); });
-    }
-    RTC_DCHECK_RUN_ON(network_thread());
-    return rtp_transport();
-  }
-=======
->>>>>>> cbad18b1
-
-  // Channel control. Must call UpdateRtpTransport afterwards to apply any
-  // changes to the RtpTransport on the network thread.
+
+  // Channel control
   bool SetLocalContent(const MediaContentDescription* content,
                        webrtc::SdpType type,
                        std::string* error_desc) override;
@@ -204,15 +164,7 @@
   // This method will also remove any existing streams that were bound to this
   // channel on the basis of payload type, since one of these streams might
   // actually belong to a new channel. See: crbug.com/webrtc/11477
-<<<<<<< HEAD
-  //
-  // As with SetLocalContent/SetRemoteContent, must call UpdateRtpTransport
-  // afterwards to apply changes to the RtpTransport on the network thread.
-  void SetPayloadTypeDemuxingEnabled(bool enabled) override;
-  bool UpdateRtpTransport(std::string* error_desc) override;
-=======
   bool SetPayloadTypeDemuxingEnabled(bool enabled) override;
->>>>>>> cbad18b1
 
   void Enable(bool enable) override;
 
@@ -224,25 +176,13 @@
   }
 
   // Used for latency measurements.
-<<<<<<< HEAD
-  sigslot::signal1<ChannelInterface*>& SignalFirstPacketReceived() override;
-
-  // Forward SignalSentPacket to worker thread.
-  sigslot::signal1<const rtc::SentPacket&>& SignalSentPacket();
-=======
   void SetFirstPacketReceivedCallback(std::function<void()> callback) override;
->>>>>>> cbad18b1
 
   // From RtpTransport - public for testing only
   void OnTransportReadyToSend(bool ready);
 
   // Only public for unit tests.  Otherwise, consider protected.
   int SetOption(SocketType type, rtc::Socket::Option o, int val) override;
-<<<<<<< HEAD
-  int SetOption_n(SocketType type, rtc::Socket::Option o, int val)
-      RTC_RUN_ON(network_thread());
-=======
->>>>>>> cbad18b1
 
   // RtpPacketSinkInterface overrides.
   void OnRtpPacket(const webrtc::RtpPacketReceived& packet) override;
@@ -251,13 +191,6 @@
     return media_channel_.get();
   }
 
-<<<<<<< HEAD
-  MediaChannel* media_channel() const override {
-    return media_channel_.get();
-  }
-
-=======
->>>>>>> cbad18b1
  protected:
   bool was_ever_writable() const {
     RTC_DCHECK_RUN_ON(worker_thread());
@@ -284,11 +217,6 @@
   bool IsReadyToReceiveMedia_w() const RTC_RUN_ON(worker_thread());
   bool IsReadyToSendMedia_w() const RTC_RUN_ON(worker_thread());
   rtc::Thread* signaling_thread() const { return signaling_thread_; }
-<<<<<<< HEAD
-
-  void FlushRtcpMessages_n() RTC_RUN_ON(network_thread());
-=======
->>>>>>> cbad18b1
 
   // NetworkInterface implementation, called by MediaEngine
   bool SendPacket(rtc::CopyOnWriteBuffer* packet,
@@ -318,11 +246,7 @@
   bool AddRecvStream_w(const StreamParams& sp) RTC_RUN_ON(worker_thread());
   bool RemoveRecvStream_w(uint32_t ssrc) RTC_RUN_ON(worker_thread());
   void ResetUnsignaledRecvStream_w() RTC_RUN_ON(worker_thread());
-<<<<<<< HEAD
-  void SetPayloadTypeDemuxingEnabled_w(bool enabled)
-=======
   bool SetPayloadTypeDemuxingEnabled_w(bool enabled)
->>>>>>> cbad18b1
       RTC_RUN_ON(worker_thread());
   bool AddSendStream_w(const StreamParams& sp) RTC_RUN_ON(worker_thread());
   bool RemoveSendStream_w(uint32_t ssrc) RTC_RUN_ON(worker_thread());
@@ -330,11 +254,7 @@
   // Should be called whenever the conditions for
   // IsReadyToReceiveMedia/IsReadyToSendMedia are satisfied (or unsatisfied).
   // Updates the send/recv state of the media channel.
-<<<<<<< HEAD
-  virtual void UpdateMediaSendRecvState_w() = 0;
-=======
   virtual void UpdateMediaSendRecvState_w() RTC_RUN_ON(worker_thread()) = 0;
->>>>>>> cbad18b1
 
   bool UpdateLocalStreams_w(const std::vector<StreamParams>& streams,
                             webrtc::SdpType type,
@@ -350,20 +270,8 @@
       RTC_RUN_ON(worker_thread()) = 0;
   virtual bool SetRemoteContent_w(const MediaContentDescription* content,
                                   webrtc::SdpType type,
-<<<<<<< HEAD
-                                  std::string* error_desc) = 0;
-  // Return a list of RTP header extensions with the non-encrypted extensions
-  // removed depending on the current crypto_options_ and only if both the
-  // non-encrypted and encrypted extension is present for the same URI.
-  RtpHeaderExtensions GetFilteredRtpHeaderExtensions(
-      const RtpHeaderExtensions& extensions);
-  // Set a list of RTP extensions we should prepare to receive on the next
-  // UpdateRtpTransport call.
-  void SetReceiveExtensions(const RtpHeaderExtensions& extensions);
-=======
                                   std::string* error_desc)
       RTC_RUN_ON(worker_thread()) = 0;
->>>>>>> cbad18b1
 
   // Returns a list of RTP header extensions where any extension URI is unique.
   // Encrypted extensions will be either preferred or discarded, depending on
@@ -371,57 +279,29 @@
   RtpHeaderExtensions GetDeduplicatedRtpHeaderExtensions(
       const RtpHeaderExtensions& extensions);
 
-<<<<<<< HEAD
-  // Add |payload_type| to |demuxer_criteria_| if payload type demuxing is
-=======
   // Add `payload_type` to `demuxer_criteria_` if payload type demuxing is
->>>>>>> cbad18b1
   // enabled.
   void MaybeAddHandledPayloadType(int payload_type) RTC_RUN_ON(worker_thread());
 
   void ClearHandledPayloadTypes() RTC_RUN_ON(worker_thread());
-<<<<<<< HEAD
+
+  void UpdateRtpHeaderExtensionMap(
+      const RtpHeaderExtensions& header_extensions);
+
+  bool RegisterRtpDemuxerSink_w() RTC_RUN_ON(worker_thread());
+
   // Return description of media channel to facilitate logging
   std::string ToString() const;
-=======
->>>>>>> cbad18b1
-
-  void SetNegotiatedHeaderExtensions_w(const RtpHeaderExtensions& extensions);
-
-<<<<<<< HEAD
-  // ChannelInterface overrides
-  RtpHeaderExtensions GetNegotiatedRtpHeaderExtensions() const override;
-=======
-  bool RegisterRtpDemuxerSink_w() RTC_RUN_ON(worker_thread());
->>>>>>> cbad18b1
-
-  // Return description of media channel to facilitate logging
-  std::string ToString() const;
 
  private:
-<<<<<<< HEAD
-  bool ConnectToRtpTransport();
-  void DisconnectFromRtpTransport();
-  void SignalSentPacket_n(const rtc::SentPacket& sent_packet)
-      RTC_RUN_ON(network_thread());
-=======
   bool ConnectToRtpTransport() RTC_RUN_ON(network_thread());
   void DisconnectFromRtpTransport() RTC_RUN_ON(network_thread());
   void SignalSentPacket_n(const rtc::SentPacket& sent_packet);
->>>>>>> cbad18b1
 
   rtc::Thread* const worker_thread_;
   rtc::Thread* const network_thread_;
   rtc::Thread* const signaling_thread_;
-<<<<<<< HEAD
-  rtc::AsyncInvoker invoker_;
-  sigslot::signal1<ChannelInterface*> SignalFirstPacketReceived_
-      RTC_GUARDED_BY(signaling_thread_);
-  sigslot::signal1<const rtc::SentPacket&> SignalSentPacket_
-      RTC_GUARDED_BY(worker_thread_);
-=======
   rtc::scoped_refptr<webrtc::PendingTaskSafetyFlag> alive_;
->>>>>>> cbad18b1
 
   const std::string content_name_;
 
@@ -431,12 +311,9 @@
   // Won't be set when using raw packet transports. SDP-specific thing.
   // TODO(bugs.webrtc.org/12230): Written on network thread, read on
   // worker thread (at least).
-<<<<<<< HEAD
-=======
   // TODO(tommi): Remove this variable and instead use rtp_transport_ to
   // return the transport name. This variable is currently required for
   // "for_test" methods.
->>>>>>> cbad18b1
   std::string transport_name_;
 
   webrtc::RtpTransportInternal* rtp_transport_
@@ -450,8 +327,6 @@
   bool was_ever_writable_n_ RTC_GUARDED_BY(network_thread()) = false;
   bool was_ever_writable_ RTC_GUARDED_BY(worker_thread()) = false;
   const bool srtp_required_ = true;
-<<<<<<< HEAD
-=======
 
   // TODO(tommi): This field shouldn't be necessary. It's a copy of
   // PeerConnection::GetCryptoOptions(), which is const state. It's also only
@@ -470,24 +345,16 @@
   // * GetFilteredRtpHeaderExtensions
   // * Blocking thread hop to the network thread for every call to set
   //   local/remote content is updated.
->>>>>>> cbad18b1
   const webrtc::CryptoOptions crypto_options_;
 
   // MediaChannel related members that should be accessed from the worker
   // thread.
   const std::unique_ptr<MediaChannel> media_channel_;
-<<<<<<< HEAD
-  // Currently the |enabled_| flag is accessed from the signaling thread as
-  // well, but it can be changed only when signaling thread does a synchronous
-  // call to the worker thread, so it should be safe.
-  bool enabled_ = false;
-=======
   // Currently the `enabled_` flag is accessed from the signaling thread as
   // well, but it can be changed only when signaling thread does a synchronous
   // call to the worker thread, so it should be safe.
   bool enabled_ RTC_GUARDED_BY(worker_thread()) = false;
   bool enabled_s_ RTC_GUARDED_BY(signaling_thread()) = false;
->>>>>>> cbad18b1
   bool payload_type_demuxing_enabled_ RTC_GUARDED_BY(worker_thread()) = true;
   std::vector<StreamParams> local_streams_ RTC_GUARDED_BY(worker_thread());
   std::vector<StreamParams> remote_streams_ RTC_GUARDED_BY(worker_thread());
@@ -501,32 +368,17 @@
 
   // Cached list of payload types, used if payload type demuxing is re-enabled.
   std::set<uint8_t> payload_types_ RTC_GUARDED_BY(worker_thread());
-<<<<<<< HEAD
-  // TODO(bugs.webrtc.org/12239): These two variables are modified on the worker
-  // thread, accessed on the network thread in UpdateRtpTransport.
-  webrtc::RtpDemuxerCriteria demuxer_criteria_;
-  RtpHeaderExtensions receive_rtp_header_extensions_;
-=======
   // TODO(bugs.webrtc.org/12239): Modified on worker thread, accessed
   // on network thread in RegisterRtpDemuxerSink_n (called from Init_w)
   webrtc::RtpDemuxerCriteria demuxer_criteria_;
   // Accessed on the worker thread, modified on the network thread from
   // RegisterRtpDemuxerSink_w's Invoke.
   webrtc::RtpDemuxerCriteria previous_demuxer_criteria_;
->>>>>>> cbad18b1
   // This generator is used to generate SSRCs for local streams.
   // This is needed in cases where SSRCs are not negotiated or set explicitly
   // like in Simulcast.
   // This object is not owned by the channel so it must outlive it.
   rtc::UniqueRandomIdGenerator* const ssrc_generator_;
-
-  // |negotiated_header_extensions_| is read on the signaling thread, but
-  // written on the worker thread while being sync-invoked from the signal
-  // thread in SdpOfferAnswerHandler::PushdownMediaDescription(). Hence the lock
-  // isn't strictly needed, but it's anyway placed here for future safeness.
-  mutable webrtc::Mutex negotiated_header_extensions_lock_;
-  RtpHeaderExtensions negotiated_header_extensions_
-      RTC_GUARDED_BY(negotiated_header_extensions_lock_);
 };
 
 // VoiceChannel is a specialization that adds support for early media, DTMF,
@@ -551,13 +403,9 @@
   cricket::MediaType media_type() const override {
     return cricket::MEDIA_TYPE_AUDIO;
   }
-<<<<<<< HEAD
-  void Init_w(webrtc::RtpTransportInternal* rtp_transport) override;
 
   // RingRTC change to configure OPUS
   void ConfigureEncoders(const webrtc::AudioEncoder::Config& config);
-=======
->>>>>>> cbad18b1
 
  private:
   // overrides from BaseChannel
@@ -619,107 +467,6 @@
   VideoRecvParameters last_recv_params_;
 };
 
-<<<<<<< HEAD
-// RtpDataChannel is a specialization for data.
-class RtpDataChannel : public BaseChannel {
- public:
-  RtpDataChannel(rtc::Thread* worker_thread,
-                 rtc::Thread* network_thread,
-                 rtc::Thread* signaling_thread,
-                 std::unique_ptr<DataMediaChannel> channel,
-                 const std::string& content_name,
-                 bool srtp_required,
-                 webrtc::CryptoOptions crypto_options,
-                 rtc::UniqueRandomIdGenerator* ssrc_generator);
-  ~RtpDataChannel();
-  // TODO(zhihuang): Remove this once the RtpTransport can be shared between
-  // BaseChannels.
-  void Init_w(DtlsTransportInternal* rtp_dtls_transport,
-              DtlsTransportInternal* rtcp_dtls_transport,
-              rtc::PacketTransportInternal* rtp_packet_transport,
-              rtc::PacketTransportInternal* rtcp_packet_transport);
-  void Init_w(webrtc::RtpTransportInternal* rtp_transport) override;
-
-  virtual bool SendData(const SendDataParams& params,
-                        const rtc::CopyOnWriteBuffer& payload,
-                        SendDataResult* result);
-
-  // Should be called on the signaling thread only.
-  bool ready_to_send_data() const { return ready_to_send_data_; }
-
-  sigslot::signal2<const ReceiveDataParams&, const rtc::CopyOnWriteBuffer&>
-      SignalDataReceived;
-  // Signal for notifying when the channel becomes ready to send data.
-  // That occurs when the channel is enabled, the transport is writable,
-  // both local and remote descriptions are set, and the channel is unblocked.
-  sigslot::signal1<bool> SignalReadyToSendData;
-  cricket::MediaType media_type() const override {
-    return cricket::MEDIA_TYPE_DATA;
-  }
-
- protected:
-  // downcasts a MediaChannel.
-  DataMediaChannel* media_channel() const override {
-    return static_cast<DataMediaChannel*>(BaseChannel::media_channel());
-  }
-
- private:
-  struct SendDataMessageData : public rtc::MessageData {
-    SendDataMessageData(const SendDataParams& params,
-                        const rtc::CopyOnWriteBuffer* payload,
-                        SendDataResult* result)
-        : params(params), payload(payload), result(result), succeeded(false) {}
-
-    const SendDataParams& params;
-    const rtc::CopyOnWriteBuffer* payload;
-    SendDataResult* result;
-    bool succeeded;
-  };
-
-  struct DataReceivedMessageData : public rtc::MessageData {
-    // We copy the data because the data will become invalid after we
-    // handle DataMediaChannel::SignalDataReceived but before we fire
-    // SignalDataReceived.
-    DataReceivedMessageData(const ReceiveDataParams& params,
-                            const char* data,
-                            size_t len)
-        : params(params), payload(data, len) {}
-    const ReceiveDataParams params;
-    const rtc::CopyOnWriteBuffer payload;
-  };
-
-  typedef rtc::TypedMessageData<bool> DataChannelReadyToSendMessageData;
-
-  // overrides from BaseChannel
-  // Checks that data channel type is RTP.
-  bool CheckDataChannelTypeFromContent(const MediaContentDescription* content,
-                                       std::string* error_desc);
-  bool SetLocalContent_w(const MediaContentDescription* content,
-                         webrtc::SdpType type,
-                         std::string* error_desc) override;
-  bool SetRemoteContent_w(const MediaContentDescription* content,
-                          webrtc::SdpType type,
-                          std::string* error_desc) override;
-  void UpdateMediaSendRecvState_w() override;
-
-  void OnMessage(rtc::Message* pmsg) override;
-  void OnDataReceived(const ReceiveDataParams& params,
-                      const char* data,
-                      size_t len);
-  void OnDataChannelReadyToSend(bool writable);
-
-  bool ready_to_send_data_ = false;
-
-  // Last DataSendParameters sent down to the media_channel() via
-  // SetSendParameters.
-  DataSendParameters last_send_params_;
-  // Last DataRecvParameters sent down to the media_channel() via
-  // SetRecvParameters.
-  DataRecvParameters last_recv_params_;
-};
-
-=======
->>>>>>> cbad18b1
 }  // namespace cricket
 
 #endif  // PC_CHANNEL_H_