/*
 *  Copyright 2016 The WebRTC Project Authors. All rights reserved.
 *
 *  Use of this source code is governed by a BSD-style license
 *  that can be found in the LICENSE file in the root of the source
 *  tree. An additional intellectual property rights grant can be found
 *  in the file PATENTS.  All contributing project authors may
 *  be found in the AUTHORS file in the root of the source tree.
 */

#ifndef PC_RTC_STATS_COLLECTOR_H_
#define PC_RTC_STATS_COLLECTOR_H_

#include <stdint.h>
#include <map>
#include <memory>
#include <set>
#include <string>
#include <vector>

#include "absl/types/optional.h"
#include "api/data_channel_interface.h"
#include "api/media_types.h"
#include "api/scoped_refptr.h"
#include "api/stats/rtc_stats_collector_callback.h"
#include "api/stats/rtc_stats_report.h"
#include "api/stats/rtcstats_objects.h"
#include "call/call.h"
#include "media/base/media_channel.h"
#include "pc/data_channel_utils.h"
#include "pc/peer_connection_internal.h"
#include "pc/rtp_receiver.h"
#include "pc/rtp_sender.h"
#include "pc/rtp_transceiver.h"
#include "pc/sctp_data_channel.h"
#include "pc/track_media_info_map.h"
#include "pc/transport_stats.h"
#include "rtc_base/checks.h"
#include "rtc_base/event.h"
#include "rtc_base/ref_count.h"
#include "rtc_base/ssl_certificate.h"
#include "rtc_base/ssl_identity.h"
#include "rtc_base/third_party/sigslot/sigslot.h"
#include "rtc_base/thread.h"
#include "rtc_base/time_utils.h"

namespace webrtc {

class RtpSenderInternal;
class RtpReceiverInternal;

// All public methods of the collector are to be called on the signaling thread.
// Stats are gathered on the signaling, worker and network threads
// asynchronously. The callback is invoked on the signaling thread. Resulting
// reports are cached for `cache_lifetime_` ms.
class RTCStatsCollector : public rtc::RefCountInterface,
                          public sigslot::has_slots<> {
 public:
  static rtc::scoped_refptr<RTCStatsCollector> Create(
      PeerConnectionInternal* pc,
      int64_t cache_lifetime_us = 50 * rtc::kNumMicrosecsPerMillisec);

  // Gets a recent stats report. If there is a report cached that is still fresh
  // it is returned, otherwise new stats are gathered and returned. A report is
  // considered fresh for `cache_lifetime_` ms. const RTCStatsReports are safe
  // to use across multiple threads and may be destructed on any thread.
  // If the optional selector argument is used, stats are filtered according to
  // stats selection algorithm before delivery.
  // https://w3c.github.io/webrtc-pc/#dfn-stats-selection-algorithm
  void GetStatsReport(rtc::scoped_refptr<RTCStatsCollectorCallback> callback);
  // If `selector` is null the selection algorithm is still applied (interpreted
  // as: no RTP streams are sent by selector). The result is empty.
  void GetStatsReport(rtc::scoped_refptr<RtpSenderInternal> selector,
                      rtc::scoped_refptr<RTCStatsCollectorCallback> callback);
  // If `selector` is null the selection algorithm is still applied (interpreted
  // as: no RTP streams are received by selector). The result is empty.
  void GetStatsReport(rtc::scoped_refptr<RtpReceiverInternal> selector,
                      rtc::scoped_refptr<RTCStatsCollectorCallback> callback);
  // Clears the cache's reference to the most recent stats report. Subsequently
  // calling `GetStatsReport` guarantees fresh stats.
  void ClearCachedStatsReport();

  // If there is a `GetStatsReport` requests in-flight, waits until it has been
  // completed. Must be called on the signaling thread.
  void WaitForPendingRequest();

 protected:
  RTCStatsCollector(PeerConnectionInternal* pc, int64_t cache_lifetime_us);
  ~RTCStatsCollector();

  struct CertificateStatsPair {
    std::unique_ptr<rtc::SSLCertificateStats> local;
    std::unique_ptr<rtc::SSLCertificateStats> remote;
  };

  // Stats gathering on a particular thread. Virtual for the sake of testing.
  virtual void ProducePartialResultsOnSignalingThreadImpl(
      int64_t timestamp_us,
      RTCStatsReport* partial_report);
  virtual void ProducePartialResultsOnNetworkThreadImpl(
      int64_t timestamp_us,
      const std::map<std::string, cricket::TransportStats>&
          transport_stats_by_name,
      const std::map<std::string, CertificateStatsPair>& transport_cert_stats,
      RTCStatsReport* partial_report);

 private:
  class RequestInfo {
   public:
    enum class FilterMode { kAll, kSenderSelector, kReceiverSelector };

    // Constructs with FilterMode::kAll.
    explicit RequestInfo(
        rtc::scoped_refptr<RTCStatsCollectorCallback> callback);
    // Constructs with FilterMode::kSenderSelector. The selection algorithm is
    // applied even if `selector` is null, resulting in an empty report.
    RequestInfo(rtc::scoped_refptr<RtpSenderInternal> selector,
                rtc::scoped_refptr<RTCStatsCollectorCallback> callback);
    // Constructs with FilterMode::kReceiverSelector. The selection algorithm is
    // applied even if `selector` is null, resulting in an empty report.
    RequestInfo(rtc::scoped_refptr<RtpReceiverInternal> selector,
                rtc::scoped_refptr<RTCStatsCollectorCallback> callback);

    FilterMode filter_mode() const { return filter_mode_; }
    rtc::scoped_refptr<RTCStatsCollectorCallback> callback() const {
      return callback_;
    }
    rtc::scoped_refptr<RtpSenderInternal> sender_selector() const {
      RTC_DCHECK(filter_mode_ == FilterMode::kSenderSelector);
      return sender_selector_;
    }
    rtc::scoped_refptr<RtpReceiverInternal> receiver_selector() const {
      RTC_DCHECK(filter_mode_ == FilterMode::kReceiverSelector);
      return receiver_selector_;
    }

   private:
    RequestInfo(FilterMode filter_mode,
                rtc::scoped_refptr<RTCStatsCollectorCallback> callback,
                rtc::scoped_refptr<RtpSenderInternal> sender_selector,
                rtc::scoped_refptr<RtpReceiverInternal> receiver_selector);

    FilterMode filter_mode_;
    rtc::scoped_refptr<RTCStatsCollectorCallback> callback_;
    rtc::scoped_refptr<RtpSenderInternal> sender_selector_;
    rtc::scoped_refptr<RtpReceiverInternal> receiver_selector_;
  };

  void GetStatsReportInternal(RequestInfo request);

  // Structure for tracking stats about each RtpTransceiver managed by the
  // PeerConnection. This can either by a Plan B style or Unified Plan style
  // transceiver (i.e., can have 0 or many senders and receivers).
  // Some fields are copied from the RtpTransceiver/BaseChannel object so that
  // they can be accessed safely on threads other than the signaling thread.
  // If a BaseChannel is not available (e.g., if signaling has not started),
  // then `mid` and `transport_name` will be null.
  struct RtpTransceiverStatsInfo {
    rtc::scoped_refptr<RtpTransceiver> transceiver;
    cricket::MediaType media_type;
    absl::optional<std::string> mid;
    absl::optional<std::string> transport_name;
    std::unique_ptr<TrackMediaInfoMap> track_media_info_map;
  };

  void DeliverCachedReport(
      rtc::scoped_refptr<const RTCStatsReport> cached_report,
      std::vector<RequestInfo> requests);

  // Produces `RTCCertificateStats`.
  void ProduceCertificateStats_n(
      int64_t timestamp_us,
      const std::map<std::string, CertificateStatsPair>& transport_cert_stats,
      RTCStatsReport* report) const;
  // Produces `RTCCodecStats`.
  void ProduceCodecStats_n(
      int64_t timestamp_us,
      const std::vector<RtpTransceiverStatsInfo>& transceiver_stats_infos,
      RTCStatsReport* report) const;
  // Produces `RTCDataChannelStats`.
  void ProduceDataChannelStats_s(int64_t timestamp_us,
                                 RTCStatsReport* report) const;
  // Produces `RTCIceCandidatePairStats` and `RTCIceCandidateStats`.
  void ProduceIceCandidateAndPairStats_n(
      int64_t timestamp_us,
      const std::map<std::string, cricket::TransportStats>&
          transport_stats_by_name,
      const Call::Stats& call_stats,
      RTCStatsReport* report) const;
  // Produces `RTCMediaStreamStats`.
  void ProduceMediaStreamStats_s(int64_t timestamp_us,
                                 RTCStatsReport* report) const;
  // Produces `RTCMediaStreamTrackStats`.
  void ProduceMediaStreamTrackStats_s(int64_t timestamp_us,
                                      RTCStatsReport* report) const;
  // Produces RTCMediaSourceStats, including RTCAudioSourceStats and
  // RTCVideoSourceStats.
  void ProduceMediaSourceStats_s(int64_t timestamp_us,
                                 RTCStatsReport* report) const;
  // Produces `RTCPeerConnectionStats`.
  void ProducePeerConnectionStats_s(int64_t timestamp_us,
                                    RTCStatsReport* report) const;
  // Produces `RTCInboundRTPStreamStats` and `RTCOutboundRTPStreamStats`.
  // This has to be invoked after codecs and transport stats have been created
  // because some metrics are calculated through lookup of other metrics.
  void ProduceRTPStreamStats_n(
      int64_t timestamp_us,
      const std::vector<RtpTransceiverStatsInfo>& transceiver_stats_infos,
      RTCStatsReport* report) const;
  void ProduceAudioRTPStreamStats_n(int64_t timestamp_us,
                                    const RtpTransceiverStatsInfo& stats,
                                    RTCStatsReport* report) const;
  void ProduceVideoRTPStreamStats_n(int64_t timestamp_us,
                                    const RtpTransceiverStatsInfo& stats,
                                    RTCStatsReport* report) const;
  // Produces `RTCTransportStats`.
  void ProduceTransportStats_n(
      int64_t timestamp_us,
      const std::map<std::string, cricket::TransportStats>&
          transport_stats_by_name,
      const std::map<std::string, CertificateStatsPair>& transport_cert_stats,
      RTCStatsReport* report) const;

  // Helper function to stats-producing functions.
  std::map<std::string, CertificateStatsPair>
  PrepareTransportCertificateStats_n(
      const std::map<std::string, cricket::TransportStats>&
          transport_stats_by_name) const;
<<<<<<< HEAD
  // The results are stored in |transceiver_stats_infos_| and |call_stats_|.
  void PrepareTransceiverStatsInfosAndCallStats_s_w();
  std::set<std::string> PrepareTransportNames_s() const;
=======
  // The results are stored in `transceiver_stats_infos_` and `call_stats_`.
  void PrepareTransceiverStatsInfosAndCallStats_s_w_n();
>>>>>>> cbad18b1

  // Stats gathering on a particular thread.
  void ProducePartialResultsOnSignalingThread(int64_t timestamp_us);
  void ProducePartialResultsOnNetworkThread(
      int64_t timestamp_us,
      absl::optional<std::string> sctp_transport_name);
  // Merges `network_report_` into `partial_report_` and completes the request.
  // This is a NO-OP if `network_report_` is null.
  void MergeNetworkReport_s();

<<<<<<< HEAD
  // Slots for signals (sigslot) that are wired up to |pc_|.
  void OnRtpDataChannelCreated(RtpDataChannel* channel);
  void OnSctpDataChannelCreated(SctpDataChannel* channel);
  // Slots for signals (sigslot) that are wired up to |channel|.
=======
  // Slots for signals (sigslot) that are wired up to `pc_`.
  void OnSctpDataChannelCreated(SctpDataChannel* channel);
  // Slots for signals (sigslot) that are wired up to `channel`.
>>>>>>> cbad18b1
  void OnDataChannelOpened(DataChannelInterface* channel);
  void OnDataChannelClosed(DataChannelInterface* channel);

  PeerConnectionInternal* const pc_;
  rtc::Thread* const signaling_thread_;
  rtc::Thread* const worker_thread_;
  rtc::Thread* const network_thread_;

  int num_pending_partial_reports_;
  int64_t partial_report_timestamp_us_;
  // Reports that are produced on the signaling thread or the network thread are
  // merged into this report. It is only touched on the signaling thread. Once
  // all partial reports are merged this is the result of a request.
  rtc::scoped_refptr<RTCStatsReport> partial_report_;
  std::vector<RequestInfo> requests_;
  // Holds the result of ProducePartialResultsOnNetworkThread(). It is merged
  // into `partial_report_` on the signaling thread and then nulled by
  // MergeNetworkReport_s(). Thread-safety is ensured by using
  // `network_report_event_`.
  rtc::scoped_refptr<RTCStatsReport> network_report_;
  // If set, it is safe to touch the `network_report_` on the signaling thread.
  // This is reset before async-invoking ProducePartialResultsOnNetworkThread()
  // and set when ProducePartialResultsOnNetworkThread() is complete, after it
  // has updated the value of `network_report_`.
  rtc::Event network_report_event_;

  // Cleared and set in `PrepareTransceiverStatsInfosAndCallStats_s_w_n`,
  // starting out on the signaling thread, then network. Later read on the
  // network and signaling threads as part of collecting stats and finally
  // reset when the work is done. Initially this variable was added and not
  // passed around as an arguments to avoid copies. This is thread safe due to
  // how operations are sequenced and we don't start the stats collection
  // sequence if one is in progress. As a future improvement though, we could
  // now get rid of the variable and keep the data scoped within a stats
  // collection sequence.
  std::vector<RtpTransceiverStatsInfo> transceiver_stats_infos_;

  Call::Stats call_stats_;

  // A timestamp, in microseconds, that is based on a timer that is
  // monotonically increasing. That is, even if the system clock is modified the
  // difference between the timer and this timestamp is how fresh the cached
  // report is.
  int64_t cache_timestamp_us_;
  int64_t cache_lifetime_us_;
  rtc::scoped_refptr<const RTCStatsReport> cached_report_;

  // Data recorded and maintained by the stats collector during its lifetime.
  // Some stats are produced from this record instead of other components.
  struct InternalRecord {
    InternalRecord() : data_channels_opened(0), data_channels_closed(0) {}

    // The opened count goes up when a channel is fully opened and the closed
    // count goes up if a previously opened channel has fully closed. The opened
    // count does not go down when a channel closes, meaning (opened - closed)
    // is the number of channels currently opened. A channel that is closed
    // before reaching the open state does not affect these counters.
    uint32_t data_channels_opened;
    uint32_t data_channels_closed;
    // Identifies by address channels that have been opened, which remain in the
    // set until they have been fully closed.
    std::set<uintptr_t> opened_data_channels;
  };
  InternalRecord internal_record_;
};

const char* CandidateTypeToRTCIceCandidateTypeForTesting(
    const std::string& type);
const char* DataStateToRTCDataChannelStateForTesting(
    DataChannelInterface::DataState state);

}  // namespace webrtc

#endif  // PC_RTC_STATS_COLLECTOR_H_<|MERGE_RESOLUTION|>--- conflicted
+++ resolved
@@ -226,14 +226,8 @@
   PrepareTransportCertificateStats_n(
       const std::map<std::string, cricket::TransportStats>&
           transport_stats_by_name) const;
-<<<<<<< HEAD
-  // The results are stored in |transceiver_stats_infos_| and |call_stats_|.
-  void PrepareTransceiverStatsInfosAndCallStats_s_w();
-  std::set<std::string> PrepareTransportNames_s() const;
-=======
   // The results are stored in `transceiver_stats_infos_` and `call_stats_`.
   void PrepareTransceiverStatsInfosAndCallStats_s_w_n();
->>>>>>> cbad18b1
 
   // Stats gathering on a particular thread.
   void ProducePartialResultsOnSignalingThread(int64_t timestamp_us);
@@ -244,16 +238,9 @@
   // This is a NO-OP if `network_report_` is null.
   void MergeNetworkReport_s();
 
-<<<<<<< HEAD
-  // Slots for signals (sigslot) that are wired up to |pc_|.
-  void OnRtpDataChannelCreated(RtpDataChannel* channel);
-  void OnSctpDataChannelCreated(SctpDataChannel* channel);
-  // Slots for signals (sigslot) that are wired up to |channel|.
-=======
   // Slots for signals (sigslot) that are wired up to `pc_`.
   void OnSctpDataChannelCreated(SctpDataChannel* channel);
   // Slots for signals (sigslot) that are wired up to `channel`.
->>>>>>> cbad18b1
   void OnDataChannelOpened(DataChannelInterface* channel);
   void OnDataChannelClosed(DataChannelInterface* channel);
 
