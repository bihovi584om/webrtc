--- conflicted
+++ resolved
@@ -51,12 +51,7 @@
   virtual bool SetRemoteContent(const MediaContentDescription* content,
                                 webrtc::SdpType type,
                                 std::string* error_desc) = 0;
-<<<<<<< HEAD
-  virtual void SetPayloadTypeDemuxingEnabled(bool enabled) = 0;
-  virtual bool UpdateRtpTransport(std::string* error_desc) = 0;
-=======
   virtual bool SetPayloadTypeDemuxingEnabled(bool enabled) = 0;
->>>>>>> cbad18b1
 
   // Access to the local and remote streams that were set on the channel.
   virtual const std::vector<StreamParams>& local_streams() const = 0;
@@ -69,9 +64,6 @@
   //   * A DtlsSrtpTransport for DTLS-SRTP.
   virtual bool SetRtpTransport(webrtc::RtpTransportInternal* rtp_transport) = 0;
 
-  // Returns the last negotiated header extensions.
-  virtual RtpHeaderExtensions GetNegotiatedRtpHeaderExtensions() const = 0;
-
  protected:
   virtual ~ChannelInterface() = default;
 };
