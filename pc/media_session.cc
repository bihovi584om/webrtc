--- conflicted
+++ resolved
@@ -2259,16 +2259,6 @@
   } else {
     answer_content = std::make_unique<VideoContentDescription>();
   }
-<<<<<<< HEAD
-  // RingRTC: Allow out-of-band / "manual" key negotiation.
-  if (manually_specify_keys()) {
-    answer_content->set_manually_specify_keys(true);
-  }
-  if (!SetCodecsInAnswer(
-          offer_content_description, filtered_codecs, media_description_options,
-          session_options, ssrc_generator(), current_streams,
-          answer_content.get(), transport_desc_factory_->trials())) {
-=======
   if (negotiate) {
     std::vector<Codec> negotiated_codecs;
     NegotiateCodecs(codecs_to_include, offer_content_description->codecs(),
@@ -2277,12 +2267,16 @@
     codecs_to_include = negotiated_codecs;
   }
 
+  // RingRTC: Allow out-of-band / "manual" key negotiation.
+  if (manually_specify_keys()) {
+    answer_content->set_manually_specify_keys(true);
+  }
+
   if (!SetCodecsInAnswer(offer_content_description, codecs_to_include,
                          media_description_options, session_options,
                          ssrc_generator(), current_streams,
                          answer_content.get(),
                          transport_desc_factory_->trials())) {
->>>>>>> a18e38fe
     LOG_AND_RETURN_ERROR(RTCErrorType::INTERNAL_ERROR,
                          "Failed to set codecs in answer");
   }
