--- conflicted
+++ resolved
@@ -144,13 +144,10 @@
   // Guard against recursive "ready to send" signals
   bool processing_ready_to_send_ = false;
   ScopedTaskSafety safety_;
-<<<<<<< HEAD
 
+  // RingRTC change to drop all incoming packets until explicitly allowed
   // If false, drop all RTP and RTCP packets before processing them.
-  // RingRTC change to drop all incoming packets until explicitly allowed
   bool incoming_rtp_enabled_ = false;
-=======
->>>>>>> b0cc68e6
 };
 
 }  // namespace webrtc
