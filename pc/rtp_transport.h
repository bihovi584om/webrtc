/*
 *  Copyright 2017 The WebRTC project authors. All Rights Reserved.
 *
 *  Use of this source code is governed by a BSD-style license
 *  that can be found in the LICENSE file in the root of the source
 *  tree. An additional intellectual property rights grant can be found
 *  in the file PATENTS.  All contributing project authors may
 *  be found in the AUTHORS file in the root of the source tree.
 */

#ifndef PC_RTP_TRANSPORT_H_
#define PC_RTP_TRANSPORT_H_

#include <stddef.h>
#include <stdint.h>

#include <string>

#include "absl/types/optional.h"
#include "api/task_queue/pending_task_safety_flag.h"
#include "call/rtp_demuxer.h"
#include "call/video_receive_stream.h"
#include "modules/rtp_rtcp/include/rtp_header_extension_map.h"
#include "p2p/base/packet_transport_internal.h"
#include "pc/rtp_transport_internal.h"
#include "pc/session_description.h"
#include "rtc_base/async_packet_socket.h"
#include "rtc_base/copy_on_write_buffer.h"
#include "rtc_base/network/sent_packet.h"
#include "rtc_base/network_route.h"
#include "rtc_base/socket.h"

namespace rtc {

class CopyOnWriteBuffer;
struct PacketOptions;
class PacketTransportInternal;

}  // namespace rtc

namespace webrtc {

class RtpTransport : public RtpTransportInternal {
 public:
  RtpTransport(const RtpTransport&) = delete;
  RtpTransport& operator=(const RtpTransport&) = delete;

  explicit RtpTransport(bool rtcp_mux_enabled)
      : rtcp_mux_enabled_(rtcp_mux_enabled) {}

  bool rtcp_mux_enabled() const override { return rtcp_mux_enabled_; }
  void SetRtcpMuxEnabled(bool enable) override;

  const std::string& transport_name() const override;

  int SetRtpOption(rtc::Socket::Option opt, int value) override;
  int SetRtcpOption(rtc::Socket::Option opt, int value) override;

  rtc::PacketTransportInternal* rtp_packet_transport() const {
    return rtp_packet_transport_;
  }
  void SetRtpPacketTransport(rtc::PacketTransportInternal* rtp);

  rtc::PacketTransportInternal* rtcp_packet_transport() const {
    return rtcp_packet_transport_;
  }
  void SetRtcpPacketTransport(rtc::PacketTransportInternal* rtcp);

  bool IsReadyToSend() const override { return ready_to_send_; }

  bool IsWritable(bool rtcp) const override;

  bool SendRtpPacket(rtc::CopyOnWriteBuffer* packet,
                     const rtc::PacketOptions& options,
                     int flags) override;

  bool SendRtcpPacket(rtc::CopyOnWriteBuffer* packet,
                      const rtc::PacketOptions& options,
                      int flags) override;

  bool IsSrtpActive() const override { return false; }

  void UpdateRtpHeaderExtensionMap(
      const cricket::RtpHeaderExtensions& header_extensions) override;

  bool RegisterRtpDemuxerSink(const RtpDemuxerCriteria& criteria,
                              RtpPacketSinkInterface* sink) override;

  bool UnregisterRtpDemuxerSink(RtpPacketSinkInterface* sink) override;

  // RingRTC change to explicitly control when incoming packets can be processed
  bool SetIncomingRtpEnabled(bool enabled) override;

 protected:
  // These methods will be used in the subclasses.
  void DemuxPacket(rtc::CopyOnWriteBuffer packet, int64_t packet_time_us);

  bool SendPacket(bool rtcp,
                  rtc::CopyOnWriteBuffer* packet,
                  const rtc::PacketOptions& options,
                  int flags);

  // Overridden by SrtpTransport.
  virtual void OnNetworkRouteChanged(
      absl::optional<rtc::NetworkRoute> network_route);
  virtual void OnRtpPacketReceived(rtc::CopyOnWriteBuffer packet,
                                   int64_t packet_time_us);
  virtual void OnRtcpPacketReceived(rtc::CopyOnWriteBuffer packet,
                                    int64_t packet_time_us);
  // Overridden by SrtpTransport and DtlsSrtpTransport.
  virtual void OnWritableState(rtc::PacketTransportInternal* packet_transport);

 private:
  void OnReadyToSend(rtc::PacketTransportInternal* transport);
  void OnSentPacket(rtc::PacketTransportInternal* packet_transport,
                    const rtc::SentPacket& sent_packet);
  void OnReadPacket(rtc::PacketTransportInternal* transport,
                    const char* data,
                    size_t len,
                    const int64_t& packet_time_us,
                    int flags);

  // Updates "ready to send" for an individual channel and fires
  // SignalReadyToSend.
  void SetReadyToSend(bool rtcp, bool ready);

  void MaybeSignalReadyToSend();

  bool IsTransportWritable();

  bool rtcp_mux_enabled_;

  rtc::PacketTransportInternal* rtp_packet_transport_ = nullptr;
  rtc::PacketTransportInternal* rtcp_packet_transport_ = nullptr;

  bool ready_to_send_ = false;
  bool rtp_ready_to_send_ = false;
  bool rtcp_ready_to_send_ = false;

  RtpDemuxer rtp_demuxer_;

  // Used for identifying the MID for RtpDemuxer.
  RtpHeaderExtensionMap header_extension_map_;
<<<<<<< HEAD

  // If false, drop all RTP and RTCP packets before processing them.
  // RingRTC change to drop all incoming packets until explicitly allowed
  bool incoming_rtp_enabled_ = false;
=======
  // Guard against recursive "ready to send" signals
  bool processing_ready_to_send_ = false;
  ScopedTaskSafety safety_;
>>>>>>> d8f2b038
};

}  // namespace webrtc

#endif  // PC_RTP_TRANSPORT_H_<|MERGE_RESOLUTION|>--- conflicted
+++ resolved
@@ -141,16 +141,13 @@
 
   // Used for identifying the MID for RtpDemuxer.
   RtpHeaderExtensionMap header_extension_map_;
-<<<<<<< HEAD
+  // Guard against recursive "ready to send" signals
+  bool processing_ready_to_send_ = false;
+  ScopedTaskSafety safety_;
 
   // If false, drop all RTP and RTCP packets before processing them.
   // RingRTC change to drop all incoming packets until explicitly allowed
   bool incoming_rtp_enabled_ = false;
-=======
-  // Guard against recursive "ready to send" signals
-  bool processing_ready_to_send_ = false;
-  ScopedTaskSafety safety_;
->>>>>>> d8f2b038
 };
 
 }  // namespace webrtc
