--- conflicted
+++ resolved
@@ -289,21 +289,19 @@
     return;
   }
 
-<<<<<<< HEAD
   // RingRTC change to avoid processing RTP packets too soon
   if (!incoming_rtp_enabled_) {
     if (packet_type == cricket::RtpPacketType::kRtcp) {
-      RTC_LOG(LS_INFO) << "Dropping RTCP packet because incoming RTP is disabled; len: " << len;
+      RTC_LOG(LS_INFO) << "Dropping RTCP packet because incoming RTP is disabled; len: "
+                       << received_packet.payload().size();
       return;
     } else {
-      RTC_LOG(LS_INFO) << "Dropping RTP packet because incoming RTP is disabled; len: " << len;
+      RTC_LOG(LS_INFO) << "Dropping RTP packet because incoming RTP is disabled; len: "
+                       << received_packet.payload().size();
       return;
     }
   }
 
-  rtc::CopyOnWriteBuffer packet(data, len);
-=======
->>>>>>> a18e38fe
   if (packet_type == cricket::RtpPacketType::kRtcp) {
     OnRtcpPacketReceived(received_packet);
   } else {
