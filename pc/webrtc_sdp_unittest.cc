--- conflicted
+++ resolved
@@ -2264,25 +2264,6 @@
   EXPECT_EQ(expected_sdp, message);
 }
 
-<<<<<<< HEAD
-TEST_F(WebRtcSdpTest, SerializeSessionDescriptionWithDataChannelAndBandwidth) {
-  JsepSessionDescription jsep_desc(kDummyType);
-  AddRtpDataChannel();
-  data_desc_->set_bandwidth(100 * 1000);
-  data_desc_->set_bandwidth_type("AS");
-  MakeDescriptionWithoutCandidates(&jsep_desc);
-  std::string message = webrtc::SdpSerialize(jsep_desc);
-
-  std::string expected_sdp = kSdpString;
-  expected_sdp.append(kSdpRtpDataChannelString);
-  // Serializing data content shouldn't ignore bandwidth settings.
-  InjectAfter("m=application 9 RTP/SAVPF 101\r\nc=IN IP4 0.0.0.0\r\n",
-              "b=AS:100\r\n", &expected_sdp);
-  EXPECT_EQ(expected_sdp, message);
-}
-
-=======
->>>>>>> cbad18b1
 TEST_F(WebRtcSdpTest, SerializeSessionDescriptionWithExtmapAllowMixed) {
   jdesc_.description()->set_extmap_allow_mixed(true);
   TestSerialize(jdesc_);
@@ -4673,8 +4654,6 @@
 
   EXPECT_EQ(jdesc_output.description()->contents()[0].name, "bogusmid");
   EXPECT_EQ(jdesc_output.description()->contents()[1].name, "somethingmid");
-<<<<<<< HEAD
-=======
 }
 
 TEST_F(WebRtcSdpTest, MediaTypeProtocolMismatch) {
@@ -4714,5 +4693,4 @@
   // [ is an illegal token value.
   Replace("a=mid:", "a=mid:[]", &sdp);
   ExpectParseFailure(std::string(sdp), "a=mid:[]");
->>>>>>> cbad18b1
 }