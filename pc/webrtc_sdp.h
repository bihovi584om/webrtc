/*
 *  Copyright 2011 The WebRTC project authors. All Rights Reserved.
 *
 *  Use of this source code is governed by a BSD-style license
 *  that can be found in the LICENSE file in the root of the source
 *  tree. An additional intellectual property rights grant can be found
 *  in the file PATENTS.  All contributing project authors may
 *  be found in the AUTHORS file in the root of the source tree.
 */

// This file contain functions for parsing and serializing SDP messages.
// Related RFC/draft including:
// * RFC 4566 - SDP
// * RFC 5245 - ICE
// * RFC 3388 - Grouping of Media Lines in SDP
// * RFC 4568 - SDP Security Descriptions for Media Streams
// * draft-lennox-mmusic-sdp-source-selection-02 -
//   Mechanisms for Media Source Selection in SDP

#ifndef PC_WEBRTC_SDP_H_
#define PC_WEBRTC_SDP_H_

#include <string>

<<<<<<< HEAD
#include "media/base/codec.h"
=======
#include "api/candidate.h"
#include "api/jsep.h"
#include "api/jsep_ice_candidate.h"
#include "api/jsep_session_description.h"
#include "media/base/codec.h"
#include "rtc_base/strings/string_builder.h"
>>>>>>> cbad18b1
#include "rtc_base/system/rtc_export.h"

namespace cricket {
class Candidate;
}  // namespace cricket

namespace rtc {
class StringBuilder;
}  // namespace rtc

namespace webrtc {
class IceCandidateInterface;
class JsepIceCandidate;
class JsepSessionDescription;
struct SdpParseError;

// Serializes the passed in JsepSessionDescription.
// Serialize SessionDescription including candidates if
// JsepSessionDescription has candidates.
// jdesc - The JsepSessionDescription object to be serialized.
// unified_plan_sdp - If set to true, include "a=msid" lines where appropriate.
// return - SDP string serialized from the arguments.
std::string SdpSerialize(const JsepSessionDescription& jdesc);

// Serializes the passed in IceCandidateInterface to a SDP string.
// candidate - The candidate to be serialized.
std::string SdpSerializeCandidate(const IceCandidateInterface& candidate);

// Serializes a cricket Candidate.
// candidate - The candidate to be serialized.
RTC_EXPORT std::string SdpSerializeCandidate(
    const cricket::Candidate& candidate);

// Deserializes the passed in SDP string to a JsepSessionDescription.
// message - SDP string to be Deserialized.
// jdesc - The JsepSessionDescription deserialized from the SDP string.
// error - The detail error information when parsing fails.
// return - true on success, false on failure.
bool SdpDeserialize(const std::string& message,
                    JsepSessionDescription* jdesc,
                    SdpParseError* error);

// Deserializes the passed in SDP string to one JsepIceCandidate.
// The first line must be a=candidate line and only the first line will be
// parsed.
// message - The SDP string to be Deserialized.
// candidates - The JsepIceCandidate from the SDP string.
// error - The detail error information when parsing fails.
// return - true on success, false on failure.
RTC_EXPORT bool SdpDeserializeCandidate(const std::string& message,
                                        JsepIceCandidate* candidate,
                                        SdpParseError* error);

// Deserializes the passed in SDP string to a cricket Candidate.
// The first line must be a=candidate line and only the first line will be
// parsed.
// transport_name - The transport name (MID) of the candidate.
// message - The SDP string to be deserialized.
// candidate - The cricket Candidate from the SDP string.
// error - The detail error information when parsing fails.
// return - true on success, false on failure.
RTC_EXPORT bool SdpDeserializeCandidate(const std::string& transport_name,
                                        const std::string& message,
                                        cricket::Candidate* candidate,
                                        SdpParseError* error);

// Parses `message` according to the grammar defined in RFC 5245, Section 15.1
// and, if successful, stores the result in `candidate` and returns true.
// If unsuccessful, returns false and stores error information in `error` if
// `error` is not null.
// If `is_raw` is false, `message` is expected to be prefixed with "a=".
// If `is_raw` is true, no prefix is expected in `messaage`.
RTC_EXPORT bool ParseCandidate(const std::string& message,
                               cricket::Candidate* candidate,
                               SdpParseError* error,
                               bool is_raw);

<<<<<<< HEAD
// Generates an FMTP line based on |parameters|. Please note that some
=======
// Generates an FMTP line based on `parameters`. Please note that some
>>>>>>> cbad18b1
// parameters are not considered to be part of the FMTP line, see the function
// IsFmtpParam(). Returns true if the set of FMTP parameters is nonempty, false
// otherwise.
bool WriteFmtpParameters(const cricket::CodecParameterMap& parameters,
                         rtc::StringBuilder* os);

}  // namespace webrtc

#endif  // PC_WEBRTC_SDP_H_<|MERGE_RESOLUTION|>--- conflicted
+++ resolved
@@ -22,16 +22,12 @@
 
 #include <string>
 
-<<<<<<< HEAD
-#include "media/base/codec.h"
-=======
 #include "api/candidate.h"
 #include "api/jsep.h"
 #include "api/jsep_ice_candidate.h"
 #include "api/jsep_session_description.h"
 #include "media/base/codec.h"
 #include "rtc_base/strings/string_builder.h"
->>>>>>> cbad18b1
 #include "rtc_base/system/rtc_export.h"
 
 namespace cricket {
@@ -109,11 +105,7 @@
                                SdpParseError* error,
                                bool is_raw);
 
-<<<<<<< HEAD
-// Generates an FMTP line based on |parameters|. Please note that some
-=======
 // Generates an FMTP line based on `parameters`. Please note that some
->>>>>>> cbad18b1
 // parameters are not considered to be part of the FMTP line, see the function
 // IsFmtpParam(). Returns true if the set of FMTP parameters is nonempty, false
 // otherwise.
