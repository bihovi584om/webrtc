--- conflicted
+++ resolved
@@ -2980,97 +2980,6 @@
   };
 }
 
-<<<<<<< HEAD
-// RingRTC change to add methods (see interface header)
-rtc::scoped_refptr<webrtc::IceGathererInterface>
-PeerConnection::CreateSharedIceGatherer() {
-  return network_thread()
-      ->BlockingCall(
-          [this] {
-            RTC_DCHECK_RUN_ON(network_thread());
-            return port_allocator_->CreateIceGatherer("shared");
-          });
-}
-
-bool PeerConnection::UseSharedIceGatherer(
-    rtc::scoped_refptr<webrtc::IceGathererInterface> shared_ice_gatherer) {
-  RTC_DCHECK(shared_ice_gatherer);
-  shared_ice_gatherer_ = std::move(shared_ice_gatherer);
-  return true;
-}
-
-bool PeerConnection::SetIncomingRtpEnabled(bool enabled) {
-  return network_thread()->BlockingCall([this, enabled] {
-    JsepTransportController* transport_controller = this->transport_controller_n();
-    return transport_controller->SetIncomingRtpEnabled(enabled);
-  });
-}
-
-bool PeerConnection::SendRtp(std::unique_ptr<RtpPacket> rtp_packet) {
-  RTC_DCHECK_RUN_ON(signaling_thread());
-
-  // Is there a better way to std::move the unique_ptr?
-  RtpPacket* raw_rtp_packet = rtp_packet.release();
-  return network_thread()->BlockingCall([this, raw_rtp_packet] {
-    JsepTransportController* transport_controller = this->transport_controller_n();
-    RtpTransportInternal* rtp_transport = transport_controller->GetBundledRtpTransport();
-    if (!rtp_transport) {
-      return false;
-    }
-
-    std::unique_ptr<RtpPacket> rtp_packet(raw_rtp_packet);
-
-    // Doesn't copy because we're not writing to it.
-    rtc::CopyOnWriteBuffer buffer = rtp_packet->Buffer();
-    rtc::PacketOptions options;
-    // This makes the packet use SRTP instead of DTLS.
-    int flags = cricket::PF_SRTP_BYPASS;
-    return rtp_transport->SendRtpPacket(&buffer, options, flags);
-  });
-}
-
-bool PeerConnection::ReceiveRtp(uint8_t pt) {
-  RtpDemuxerCriteria demux_criteria;
-  demux_criteria.payload_types().insert(pt);
-  RtpPacketSinkInterface* sink = Observer();
-  return network_thread()->BlockingCall([this, demux_criteria, sink] {
-    JsepTransportController* transport_controller = this->transport_controller_n();
-    RtpTransportInternal* rtp_transport = transport_controller->GetBundledRtpTransport();
-    if (!rtp_transport) {
-      return false;
-    }
-    return rtp_transport->RegisterRtpDemuxerSink(demux_criteria, sink);
-  });
-}
-
-void PeerConnection::ConfigureAudioEncoders(const webrtc::AudioEncoder::Config& config) {
-  int count = 0;
-  for (const auto& transceiver : rtp_manager()->transceivers()->List()) {
-    if (transceiver->media_type() == cricket::MEDIA_TYPE_AUDIO) {
-      cricket::VoiceChannel* voice_channel = static_cast<cricket::VoiceChannel*>(transceiver->internal()->channel());
-      voice_channel->ConfigureEncoders(config);
-      count++;
-    }
-  }
-  if (count == 0) {
-    RTC_LOG(LS_WARNING) << "PeerConnection::ConfigureAudioEncoders(...) changed no transceivers!";
-  } else {
-    RTC_LOG(LS_INFO) << "PeerConnection::ConfigureAudioEncoders(...) changed " << count << " transceivers.";
-  }
-}
-
-void PeerConnection::GetAudioLevels(cricket::AudioLevel* captured_out,
-                                    cricket::ReceivedAudioLevel* received_out,
-                                    size_t received_out_size,
-                                    size_t* received_size_out) {
-  auto* voice_channel = static_cast<cricket::VoiceChannel*>(rtp_manager()->GetAudioTransceiver()->internal()->channel());
-  if (voice_channel) {
-    voice_channel->GetAudioLevels(captured_out, received_out, received_out_size, received_size_out);
-  } else {
-    *captured_out = 0;
-    *received_size_out = 0;
-  }
-=======
 std::function<void(const RtpPacketReceived& parsed_packet)>
 PeerConnection::InitializeUnDemuxablePacketHandler() {
   RTC_DCHECK_RUN_ON(network_thread());
@@ -3086,7 +2995,97 @@
               [](const RtpPacketReceived& packet) { return false; });
         }));
   };
->>>>>>> 44bc8e96
+}
+
+// RingRTC change to add methods (see interface header)
+rtc::scoped_refptr<webrtc::IceGathererInterface>
+PeerConnection::CreateSharedIceGatherer() {
+  return network_thread()
+      ->BlockingCall(
+          [this] {
+            RTC_DCHECK_RUN_ON(network_thread());
+            return port_allocator_->CreateIceGatherer("shared");
+          });
+}
+
+bool PeerConnection::UseSharedIceGatherer(
+    rtc::scoped_refptr<webrtc::IceGathererInterface> shared_ice_gatherer) {
+  RTC_DCHECK(shared_ice_gatherer);
+  shared_ice_gatherer_ = std::move(shared_ice_gatherer);
+  return true;
+}
+
+bool PeerConnection::SetIncomingRtpEnabled(bool enabled) {
+  return network_thread()->BlockingCall([this, enabled] {
+    JsepTransportController* transport_controller = this->transport_controller_n();
+    return transport_controller->SetIncomingRtpEnabled(enabled);
+  });
+}
+
+bool PeerConnection::SendRtp(std::unique_ptr<RtpPacket> rtp_packet) {
+  RTC_DCHECK_RUN_ON(signaling_thread());
+
+  // Is there a better way to std::move the unique_ptr?
+  RtpPacket* raw_rtp_packet = rtp_packet.release();
+  return network_thread()->BlockingCall([this, raw_rtp_packet] {
+    JsepTransportController* transport_controller = this->transport_controller_n();
+    RtpTransportInternal* rtp_transport = transport_controller->GetBundledRtpTransport();
+    if (!rtp_transport) {
+      return false;
+    }
+
+    std::unique_ptr<RtpPacket> rtp_packet(raw_rtp_packet);
+
+    // Doesn't copy because we're not writing to it.
+    rtc::CopyOnWriteBuffer buffer = rtp_packet->Buffer();
+    rtc::PacketOptions options;
+    // This makes the packet use SRTP instead of DTLS.
+    int flags = cricket::PF_SRTP_BYPASS;
+    return rtp_transport->SendRtpPacket(&buffer, options, flags);
+  });
+}
+
+bool PeerConnection::ReceiveRtp(uint8_t pt) {
+  RtpDemuxerCriteria demux_criteria;
+  demux_criteria.payload_types().insert(pt);
+  RtpPacketSinkInterface* sink = Observer();
+  return network_thread()->BlockingCall([this, demux_criteria, sink] {
+    JsepTransportController* transport_controller = this->transport_controller_n();
+    RtpTransportInternal* rtp_transport = transport_controller->GetBundledRtpTransport();
+    if (!rtp_transport) {
+      return false;
+    }
+    return rtp_transport->RegisterRtpDemuxerSink(demux_criteria, sink);
+  });
+}
+
+void PeerConnection::ConfigureAudioEncoders(const webrtc::AudioEncoder::Config& config) {
+  int count = 0;
+  for (const auto& transceiver : rtp_manager()->transceivers()->List()) {
+    if (transceiver->media_type() == cricket::MEDIA_TYPE_AUDIO) {
+      cricket::VoiceChannel* voice_channel = static_cast<cricket::VoiceChannel*>(transceiver->internal()->channel());
+      voice_channel->ConfigureEncoders(config);
+      count++;
+    }
+  }
+  if (count == 0) {
+    RTC_LOG(LS_WARNING) << "PeerConnection::ConfigureAudioEncoders(...) changed no transceivers!";
+  } else {
+    RTC_LOG(LS_INFO) << "PeerConnection::ConfigureAudioEncoders(...) changed " << count << " transceivers.";
+  }
+}
+
+void PeerConnection::GetAudioLevels(cricket::AudioLevel* captured_out,
+                                    cricket::ReceivedAudioLevel* received_out,
+                                    size_t received_out_size,
+                                    size_t* received_size_out) {
+  auto* voice_channel = static_cast<cricket::VoiceChannel*>(rtp_manager()->GetAudioTransceiver()->internal()->channel());
+  if (voice_channel) {
+    voice_channel->GetAudioLevels(captured_out, received_out, received_out_size, received_size_out);
+  } else {
+    *captured_out = 0;
+    *received_size_out = 0;
+  }
 }
 
 }  // namespace webrtc