--- conflicted
+++ resolved
@@ -141,11 +141,7 @@
   SmoothingFilterStates states(kInitTimeMs);
   states.smoothing_filter.AddSample(0.0);
 
-<<<<<<< HEAD
-  // During initialization, |SetTimeConstantMs| does not take effect.
-=======
   // During initialization, `SetTimeConstantMs` does not take effect.
->>>>>>> cbad18b1
   states.fake_clock.AdvanceTime(TimeDelta::Millis(kInitTimeMs - 1));
   states.smoothing_filter.AddSample(0.0);
 
