--- conflicted
+++ resolved
@@ -55,12 +55,8 @@
   // really slow system never renders any frames.
   if (!incoming_frames_.empty() &&
       new_frame.render_time_ms() + kOldRenderTimestampMS < time_now) {
-<<<<<<< HEAD
-    RTC_LOG(LS_INFO) << "Too old frame, timestamp=" << new_frame.timestamp();
-=======
-    RTC_LOG(LS_WARNING) << "Too old frame, timestamp="
-                        << new_frame.rtp_timestamp();
->>>>>>> a18e38fe
+    RTC_LOG(LS_INFO) << "Too old frame, timestamp="
+                     << new_frame.rtp_timestamp();
     ++frames_dropped_;
     return -1;
   }
