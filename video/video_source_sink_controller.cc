--- conflicted
+++ resolved
@@ -29,9 +29,6 @@
      << " max_pixel_count=" << wants.max_pixel_count << " target_pixel_count="
      << (wants.target_pixel_count.has_value()
              ? std::to_string(wants.target_pixel_count.value())
-<<<<<<< HEAD
-             : "null");
-=======
              : "null")
      << " resolutions={";
   for (size_t i = 0; i < wants.resolutions.size(); ++i) {
@@ -40,7 +37,6 @@
     ss << wants.resolutions[i].width << "x" << wants.resolutions[i].height;
   }
   ss << "}";
->>>>>>> cbad18b1
 
   return ss.Release();
 }
@@ -150,15 +146,12 @@
   resolution_alignment_ = resolution_alignment;
 }
 
-<<<<<<< HEAD
-=======
 void VideoSourceSinkController::SetResolutions(
     std::vector<rtc::VideoSinkWants::FrameSize> resolutions) {
   RTC_DCHECK_RUN_ON(&sequence_checker_);
   resolutions_ = std::move(resolutions);
 }
 
->>>>>>> cbad18b1
 // RTC_EXCLUSIVE_LOCKS_REQUIRED(sequence_checker_)
 rtc::VideoSinkWants VideoSourceSinkController::CurrentSettingsToSinkWants()
     const {
