--- conflicted
+++ resolved
@@ -20,10 +20,7 @@
 #include "api/task_queue/default_task_queue_factory.h"
 #include "api/test/mock_fec_controller_override.h"
 #include "api/test/mock_video_encoder.h"
-<<<<<<< HEAD
-=======
 #include "api/test/mock_video_encoder_factory.h"
->>>>>>> cbad18b1
 #include "api/video/builtin_video_bitrate_allocator_factory.h"
 #include "api/video/i420_buffer.h"
 #include "api/video/nv12_buffer.h"
@@ -39,12 +36,6 @@
 #include "common_video/include/video_frame_buffer.h"
 #include "media/base/video_adapter.h"
 #include "media/engine/webrtc_video_engine.h"
-<<<<<<< HEAD
-#include "modules/video_coding/codecs/vp9/include/vp9_globals.h"
-#include "modules/video_coding/utility/quality_scaler.h"
-#include "modules/video_coding/utility/simulcast_rate_allocator.h"
-#include "rtc_base/event.h"
-=======
 #include "modules/video_coding/codecs/av1/libaom_av1_encoder.h"
 #include "modules/video_coding/codecs/h264/include/h264.h"
 #include "modules/video_coding/codecs/multiplex/include/multiplex_encoder_adapter.h"
@@ -56,7 +47,6 @@
 #include "modules/video_coding/utility/simulcast_rate_allocator.h"
 #include "rtc_base/event.h"
 #include "rtc_base/experiments/encoder_info_settings.h"
->>>>>>> cbad18b1
 #include "rtc_base/gunit.h"
 #include "rtc_base/logging.h"
 #include "rtc_base/ref_counted_object.h"
@@ -69,10 +59,7 @@
 #include "test/frame_forwarder.h"
 #include "test/gmock.h"
 #include "test/gtest.h"
-<<<<<<< HEAD
-=======
 #include "test/mappable_native_buffer.h"
->>>>>>> cbad18b1
 #include "test/time_controller/simulated_time_controller.h"
 #include "test/video_encoder_proxy_factory.h"
 #include "video/send_statistics_proxy.h"
@@ -571,9 +558,6 @@
   void AddOrUpdateSink(rtc::VideoSinkInterface<VideoFrame>* sink,
                        const rtc::VideoSinkWants& wants) override {
     MutexLock lock(&mutex_);
-<<<<<<< HEAD
-    last_wants_ = sink_wants_locked();
-=======
     rtc::VideoSinkWants prev_wants = sink_wants_locked();
     bool did_adapt =
         prev_wants.max_pixel_count != wants.max_pixel_count ||
@@ -582,7 +566,6 @@
     if (did_adapt) {
       last_wants_ = prev_wants;
     }
->>>>>>> cbad18b1
     adapter_.OnSinkWants(wants);
     test::FrameForwarder::AddOrUpdateSinkLocked(sink, wants);
   }
@@ -792,19 +775,6 @@
         .build();
   }
 
-  VideoFrame CreateNV12Frame(int64_t ntp_time_ms, int width, int height) const {
-    VideoFrame frame =
-        VideoFrame::Builder()
-            .set_video_frame_buffer(NV12Buffer::Create(width, height))
-            .set_timestamp_rtp(99)
-            .set_timestamp_ms(99)
-            .set_rotation(kVideoRotation_0)
-            .build();
-    frame.set_ntp_time_ms(ntp_time_ms);
-    frame.set_timestamp_us(ntp_time_ms * 1000);
-    return frame;
-  }
-
   VideoFrame CreateFakeNativeFrame(int64_t ntp_time_ms,
                                    rtc::Event* destruction_event,
                                    int width,
@@ -829,22 +799,6 @@
         .set_timestamp_ms(99)
         .set_rotation(kVideoRotation_0)
         .build();
-  }
-
-  VideoFrame CreateFakeNV12NativeFrame(int64_t ntp_time_ms,
-                                       rtc::Event* destruction_event,
-                                       int width,
-                                       int height) const {
-    VideoFrame frame = VideoFrame::Builder()
-                           .set_video_frame_buffer(
-                               new rtc::RefCountedObject<FakeNV12NativeBuffer>(
-                                   destruction_event, width, height))
-                           .set_timestamp_rtp(99)
-                           .set_timestamp_ms(99)
-                           .set_rotation(kVideoRotation_0)
-                           .build();
-    frame.set_ntp_time_ms(ntp_time_ms);
-    return frame;
   }
 
   VideoFrame CreateFakeNativeFrame(int64_t ntp_time_ms,
@@ -934,12 +888,9 @@
       info.apply_alignment_to_all_simulcast_layers =
           apply_alignment_to_all_simulcast_layers_;
       info.preferred_pixel_formats = preferred_pixel_formats_;
-<<<<<<< HEAD
-=======
       if (is_qp_trusted_.has_value()) {
         info.is_qp_trusted = is_qp_trusted_;
       }
->>>>>>> cbad18b1
       return info;
     }
 
@@ -1027,16 +978,10 @@
       FakeEncoder::Encode(input_image, &frame_type);
     }
 
-<<<<<<< HEAD
-    void InjectEncodedImage(const EncodedImage& image) {
-      MutexLock lock(&local_mutex_);
-      encoded_image_callback_->OnEncodedImage(image, nullptr);
-=======
     void InjectEncodedImage(const EncodedImage& image,
                             const CodecSpecificInfo* codec_specific_info) {
       MutexLock lock(&local_mutex_);
       encoded_image_callback_->OnEncodedImage(image, codec_specific_info);
->>>>>>> cbad18b1
     }
 
     void SetEncodedImageData(
@@ -1057,8 +1002,6 @@
       return settings;
     }
 
-<<<<<<< HEAD
-=======
     int GetLastInputWidth() const {
       MutexLock lock(&local_mutex_);
       return last_input_width_;
@@ -1069,7 +1012,6 @@
       return last_input_height_;
     }
 
->>>>>>> cbad18b1
     absl::optional<VideoFrameBuffer::Type> GetLastInputPixelFormat() {
       MutexLock lock(&local_mutex_);
       return last_input_pixel_format_;
@@ -1097,14 +1039,11 @@
       preferred_pixel_formats_ = std::move(pixel_formats);
     }
 
-<<<<<<< HEAD
-=======
     void SetIsQpTrusted(absl::optional<bool> trusted) {
       MutexLock lock(&local_mutex_);
       is_qp_trusted_ = trusted;
     }
 
->>>>>>> cbad18b1
    private:
     int32_t Encode(const VideoFrame& input_image,
                    const std::vector<VideoFrameType>* frame_types) override {
@@ -1254,10 +1193,7 @@
         RTC_GUARDED_BY(local_mutex_);
     absl::InlinedVector<VideoFrameBuffer::Type, kMaxPreferredPixelFormats>
         preferred_pixel_formats_ RTC_GUARDED_BY(local_mutex_);
-<<<<<<< HEAD
-=======
     absl::optional<bool> is_qp_trusted_ RTC_GUARDED_BY(local_mutex_);
->>>>>>> cbad18b1
   };
 
   class TestSink : public VideoStreamEncoder::EncoderSink {
@@ -1650,11 +1586,7 @@
   EXPECT_EQ(1, dropped_count);
 }
 
-<<<<<<< HEAD
-TEST_F(VideoStreamEncoderTest, DropFrameWithFailedI420Conversion) {
-=======
 TEST_F(VideoStreamEncoderTest, NativeFrameWithoutI420SupportGetsDelivered) {
->>>>>>> cbad18b1
   video_stream_encoder_->OnBitrateUpdatedAndWaitForManagedResources(
       DataRate::BitsPerSec(kTargetBitrateBps),
       DataRate::BitsPerSec(kTargetBitrateBps),
@@ -1677,11 +1609,7 @@
        NativeFrameWithoutI420SupportGetsCroppedIfNecessary) {
   // Use the cropping factory.
   video_encoder_config_.video_stream_factory =
-<<<<<<< HEAD
-      new rtc::RefCountedObject<CroppingVideoStreamFactory>();
-=======
       rtc::make_ref_counted<CroppingVideoStreamFactory>();
->>>>>>> cbad18b1
   video_stream_encoder_->ConfigureEncoder(std::move(video_encoder_config_),
                                           kMaxPayloadLength);
   video_stream_encoder_->WaitUntilTaskQueueIsIdle();
@@ -1718,7 +1646,6 @@
       DataRate::BitsPerSec(kTargetBitrateBps),
       DataRate::BitsPerSec(kTargetBitrateBps),
       DataRate::BitsPerSec(kTargetBitrateBps), 0, 0, 0);
-<<<<<<< HEAD
 
   video_source_.IncomingCapturedFrame(
       CreateNV12Frame(1, codec_width_, codec_height_));
@@ -1728,44 +1655,12 @@
   video_stream_encoder_->Stop();
 }
 
-TEST_F(VideoStreamEncoderTest,
-       NativeFrameIsConvertedToI420IfNoFrameTypePreference) {
-  video_stream_encoder_->OnBitrateUpdatedAndWaitForManagedResources(
-      DataRate::BitsPerSec(kTargetBitrateBps),
-      DataRate::BitsPerSec(kTargetBitrateBps),
-      DataRate::BitsPerSec(kTargetBitrateBps), 0, 0, 0);
-
-  fake_encoder_.SetPreferredPixelFormats({});
-
-  rtc::Event frame_destroyed_event;
-  video_source_.IncomingCapturedFrame(CreateFakeNV12NativeFrame(
-      1, &frame_destroyed_event, codec_width_, codec_height_));
-  WaitForEncodedFrame(1);
-  EXPECT_EQ(VideoFrameBuffer::Type::kI420,
-=======
-
-  video_source_.IncomingCapturedFrame(
-      CreateNV12Frame(1, codec_width_, codec_height_));
-  WaitForEncodedFrame(1);
-  EXPECT_EQ(VideoFrameBuffer::Type::kNV12,
->>>>>>> cbad18b1
-            fake_encoder_.GetLastInputPixelFormat());
-  video_stream_encoder_->Stop();
-}
-
-<<<<<<< HEAD
-TEST_F(VideoStreamEncoderTest, NativeFrameMappedToPreferredPixelFormat) {
-=======
 TEST_F(VideoStreamEncoderTest, NativeFrameGetsDelivered_NoFrameTypePreference) {
->>>>>>> cbad18b1
-  video_stream_encoder_->OnBitrateUpdatedAndWaitForManagedResources(
-      DataRate::BitsPerSec(kTargetBitrateBps),
-      DataRate::BitsPerSec(kTargetBitrateBps),
-      DataRate::BitsPerSec(kTargetBitrateBps), 0, 0, 0);
-
-<<<<<<< HEAD
-  fake_encoder_.SetPreferredPixelFormats({VideoFrameBuffer::Type::kNV12});
-=======
+  video_stream_encoder_->OnBitrateUpdatedAndWaitForManagedResources(
+      DataRate::BitsPerSec(kTargetBitrateBps),
+      DataRate::BitsPerSec(kTargetBitrateBps),
+      DataRate::BitsPerSec(kTargetBitrateBps), 0, 0, 0);
+
   fake_encoder_.SetPreferredPixelFormats({});
 
   rtc::Event frame_destroyed_event;
@@ -1824,105 +1719,6 @@
       1, &frame_destroyed_event, codec_width_, codec_height_));
   WaitForEncodedFrame(1);
   EXPECT_EQ(VideoFrameBuffer::Type::kNative,
-            fake_encoder_.GetLastInputPixelFormat());
-  video_stream_encoder_->Stop();
-}
-
-TEST_F(VideoStreamEncoderTest, DropsFramesWhenCongestionWindowPushbackSet) {
-  video_stream_encoder_->OnBitrateUpdatedAndWaitForManagedResources(
-      DataRate::BitsPerSec(kTargetBitrateBps),
-      DataRate::BitsPerSec(kTargetBitrateBps),
-      DataRate::BitsPerSec(kTargetBitrateBps), 0, 0, 0);
-  video_source_.IncomingCapturedFrame(CreateFrame(1, nullptr));
-  WaitForEncodedFrame(1);
-
-  video_stream_encoder_->OnBitrateUpdatedAndWaitForManagedResources(
-      DataRate::BitsPerSec(kTargetBitrateBps),
-      DataRate::BitsPerSec(kTargetBitrateBps),
-      DataRate::BitsPerSec(kTargetBitrateBps), 0, 0, 0.5);
-  // The congestion window pushback is set to 0.5, which will drop 1/2 of
-  // frames. Adding two frames means that the first frame will be dropped and
-  // the second frame will be sent to the encoder.
-  video_source_.IncomingCapturedFrame(CreateFrame(2, nullptr));
-  video_source_.IncomingCapturedFrame(CreateFrame(3, nullptr));
-  WaitForEncodedFrame(3);
-  video_source_.IncomingCapturedFrame(CreateFrame(4, nullptr));
-  video_source_.IncomingCapturedFrame(CreateFrame(5, nullptr));
-  WaitForEncodedFrame(5);
-  EXPECT_EQ(2u, stats_proxy_->GetStats().frames_dropped_by_congestion_window);
-  video_stream_encoder_->Stop();
-}
-
-TEST_F(VideoStreamEncoderTest,
-       ConfigureEncoderTriggersOnEncoderConfigurationChanged) {
-  video_stream_encoder_->OnBitrateUpdatedAndWaitForManagedResources(
-      DataRate::BitsPerSec(kTargetBitrateBps),
-      DataRate::BitsPerSec(kTargetBitrateBps),
-      DataRate::BitsPerSec(kTargetBitrateBps), 0, 0, 0);
-  EXPECT_EQ(0, sink_.number_of_reconfigurations());
-
-  // Capture a frame and wait for it to synchronize with the encoder thread.
-  video_source_.IncomingCapturedFrame(CreateFrame(1, nullptr));
-  WaitForEncodedFrame(1);
-  // The encoder will have been configured once when the first frame is
-  // received.
-  EXPECT_EQ(1, sink_.number_of_reconfigurations());
-
-  VideoEncoderConfig video_encoder_config;
-  test::FillEncoderConfiguration(kVideoCodecVP8, 1, &video_encoder_config);
-  video_encoder_config.min_transmit_bitrate_bps = 9999;
-  video_stream_encoder_->ConfigureEncoder(std::move(video_encoder_config),
-                                          kMaxPayloadLength);
-
-  // Capture a frame and wait for it to synchronize with the encoder thread.
-  video_source_.IncomingCapturedFrame(CreateFrame(2, nullptr));
-  WaitForEncodedFrame(2);
-  EXPECT_EQ(2, sink_.number_of_reconfigurations());
-  EXPECT_EQ(9999, sink_.last_min_transmit_bitrate());
->>>>>>> cbad18b1
-
-  rtc::Event frame_destroyed_event;
-  video_source_.IncomingCapturedFrame(CreateFakeNV12NativeFrame(
-      1, &frame_destroyed_event, codec_width_, codec_height_));
-  WaitForEncodedFrame(1);
-  EXPECT_EQ(VideoFrameBuffer::Type::kNV12,
-            fake_encoder_.GetLastInputPixelFormat());
-  video_stream_encoder_->Stop();
-}
-
-<<<<<<< HEAD
-TEST_F(VideoStreamEncoderTest, NativeFrameConvertedToI420IfMappingNotFeasible) {
-=======
-TEST_F(VideoStreamEncoderTest, FrameResolutionChangeReconfigureEncoder) {
->>>>>>> cbad18b1
-  video_stream_encoder_->OnBitrateUpdatedAndWaitForManagedResources(
-      DataRate::BitsPerSec(kTargetBitrateBps),
-      DataRate::BitsPerSec(kTargetBitrateBps),
-      DataRate::BitsPerSec(kTargetBitrateBps), 0, 0, 0);
-
-  // Fake NV12 native frame does not allow mapping to I444.
-  fake_encoder_.SetPreferredPixelFormats({VideoFrameBuffer::Type::kI444});
-
-  rtc::Event frame_destroyed_event;
-  video_source_.IncomingCapturedFrame(CreateFakeNV12NativeFrame(
-      1, &frame_destroyed_event, codec_width_, codec_height_));
-  WaitForEncodedFrame(1);
-  EXPECT_EQ(VideoFrameBuffer::Type::kI420,
-            fake_encoder_.GetLastInputPixelFormat());
-  video_stream_encoder_->Stop();
-}
-
-TEST_F(VideoStreamEncoderTest, NativeFrameBackedByNV12FrameIsEncodedFromI420) {
-  video_stream_encoder_->OnBitrateUpdatedAndWaitForManagedResources(
-      DataRate::BitsPerSec(kTargetBitrateBps),
-      DataRate::BitsPerSec(kTargetBitrateBps),
-      DataRate::BitsPerSec(kTargetBitrateBps), 0, 0, 0);
-
-  rtc::Event frame_destroyed_event;
-  video_source_.IncomingCapturedFrame(CreateFakeNV12NativeFrame(
-      1, &frame_destroyed_event, codec_width_, codec_height_));
-  WaitForEncodedFrame(1);
-  EXPECT_EQ(VideoFrameBuffer::Type::kI420,
             fake_encoder_.GetLastInputPixelFormat());
   video_stream_encoder_->Stop();
 }
@@ -2602,11 +2398,7 @@
     config.simulcast_layers[i].scale_resolution_down_by = scale_factors_[i];
   }
   config.video_stream_factory =
-<<<<<<< HEAD
-      new rtc::RefCountedObject<cricket::EncoderStreamFactory>(
-=======
       rtc::make_ref_counted<cricket::EncoderStreamFactory>(
->>>>>>> cbad18b1
           "VP8", /*max qp*/ 56, /*screencast*/ false,
           /*screenshare enabled*/ false);
   video_stream_encoder_->ConfigureEncoder(std::move(config), kMaxPayloadLength);
@@ -3240,76 +3032,6 @@
       DataRate::BitsPerSec(kTargetBitrateBps),
       DataRate::BitsPerSec(kTargetBitrateBps),
       DataRate::BitsPerSec(kTargetBitrateBps), 0, 0, 0);
-<<<<<<< HEAD
-
-  const int kWidth = 1280;
-  const int kHeight = 720;
-  int sequence = 1;
-
-  // Enable BALANCED preference, no initial limitation.
-  test::FrameForwarder source;
-  video_stream_encoder_->SetSource(&source,
-                                   webrtc::DegradationPreference::BALANCED);
-  source.IncomingCapturedFrame(CreateFrame(sequence, kWidth, kHeight));
-  WaitForEncodedFrame(sequence++);
-  VideoSendStream::Stats stats = stats_proxy_->GetStats();
-  EXPECT_FALSE(stats.cpu_limited_resolution);
-  EXPECT_FALSE(stats.cpu_limited_framerate);
-  EXPECT_EQ(0, stats.number_of_cpu_adapt_changes);
-
-  // Trigger CPU overuse, should now adapt down.
-  video_stream_encoder_->TriggerCpuOveruse();
-  source.IncomingCapturedFrame(CreateFrame(sequence, kWidth, kHeight));
-  WaitForEncodedFrame(sequence++);
-  stats = stats_proxy_->GetStats();
-  EXPECT_EQ(1, stats.number_of_cpu_adapt_changes);
-
-  // Set new degradation preference should clear restrictions since we changed
-  // from BALANCED.
-  video_stream_encoder_->SetSourceAndWaitForRestrictionsUpdated(
-      &source, webrtc::DegradationPreference::MAINTAIN_FRAMERATE);
-  source.IncomingCapturedFrame(CreateFrame(sequence, kWidth, kHeight));
-  WaitForEncodedFrame(sequence++);
-  stats = stats_proxy_->GetStats();
-  EXPECT_FALSE(stats.cpu_limited_resolution);
-  EXPECT_FALSE(stats.cpu_limited_framerate);
-  EXPECT_EQ(1, stats.number_of_cpu_adapt_changes);
-
-  // Force an input frame rate to be available, or the adaptation call won't
-  // know what framerate to adapt from.
-  VideoSendStream::Stats mock_stats = stats_proxy_->GetStats();
-  mock_stats.input_frame_rate = 30;
-  stats_proxy_->SetMockStats(mock_stats);
-  video_stream_encoder_->TriggerCpuOveruse();
-  stats_proxy_->ResetMockStats();
-  source.IncomingCapturedFrame(CreateFrame(sequence, kWidth, kHeight));
-  WaitForEncodedFrame(sequence++);
-
-  // We have now adapted once.
-  stats = stats_proxy_->GetStats();
-  EXPECT_EQ(2, stats.number_of_cpu_adapt_changes);
-
-  // Back to BALANCED, should clear the restrictions again.
-  video_stream_encoder_->SetSourceAndWaitForRestrictionsUpdated(
-      &source, webrtc::DegradationPreference::BALANCED);
-  source.IncomingCapturedFrame(CreateFrame(sequence, kWidth, kHeight));
-  WaitForEncodedFrame(sequence++);
-  stats = stats_proxy_->GetStats();
-  EXPECT_FALSE(stats.cpu_limited_resolution);
-  EXPECT_FALSE(stats.cpu_limited_framerate);
-  EXPECT_EQ(2, stats.number_of_cpu_adapt_changes);
-
-  video_stream_encoder_->Stop();
-}
-
-TEST_F(VideoStreamEncoderTest,
-       StatsTracksCpuAdaptationStatsWhenSwitchingSource) {
-  video_stream_encoder_->OnBitrateUpdatedAndWaitForManagedResources(
-      DataRate::BitsPerSec(kTargetBitrateBps),
-      DataRate::BitsPerSec(kTargetBitrateBps),
-      DataRate::BitsPerSec(kTargetBitrateBps), 0, 0, 0);
-=======
->>>>>>> cbad18b1
 
   const int kWidth = 1280;
   const int kHeight = 720;
@@ -3640,73 +3362,10 @@
 }
 
 TEST_F(VideoStreamEncoderTest,
-<<<<<<< HEAD
-       NoChangeForInitialNormalUsage_MaintainFramerateMode) {
-  const int kWidth = 1280;
-  const int kHeight = 720;
-  video_stream_encoder_->OnBitrateUpdatedAndWaitForManagedResources(
-      DataRate::BitsPerSec(kTargetBitrateBps),
-      DataRate::BitsPerSec(kTargetBitrateBps),
-      DataRate::BitsPerSec(kTargetBitrateBps), 0, 0, 0);
-
-  // Enable MAINTAIN_FRAMERATE preference, no initial limitation.
-  test::FrameForwarder source;
-  video_stream_encoder_->SetSource(
-      &source, webrtc::DegradationPreference::MAINTAIN_FRAMERATE);
-
-  source.IncomingCapturedFrame(CreateFrame(1, kWidth, kHeight));
-  WaitForEncodedFrame(kWidth, kHeight);
-  EXPECT_THAT(source.sink_wants(), FpsMaxResolutionMax());
-  EXPECT_FALSE(stats_proxy_->GetStats().cpu_limited_resolution);
-  EXPECT_EQ(0, stats_proxy_->GetStats().number_of_cpu_adapt_changes);
-
-  // Trigger adapt up, expect no change.
-  video_stream_encoder_->TriggerCpuUnderuse();
-  EXPECT_THAT(source.sink_wants(), FpsMaxResolutionMax());
-  EXPECT_FALSE(stats_proxy_->GetStats().cpu_limited_resolution);
-  EXPECT_EQ(0, stats_proxy_->GetStats().number_of_cpu_adapt_changes);
-
-  video_stream_encoder_->Stop();
-}
-
-TEST_F(VideoStreamEncoderTest,
-       NoChangeForInitialNormalUsage_MaintainResolutionMode) {
-  const int kWidth = 1280;
-  const int kHeight = 720;
-  video_stream_encoder_->OnBitrateUpdatedAndWaitForManagedResources(
-      DataRate::BitsPerSec(kTargetBitrateBps),
-      DataRate::BitsPerSec(kTargetBitrateBps),
-      DataRate::BitsPerSec(kTargetBitrateBps), 0, 0, 0);
-
-  // Enable MAINTAIN_RESOLUTION preference, no initial limitation.
-  test::FrameForwarder source;
-  video_stream_encoder_->SetSource(
-      &source, webrtc::DegradationPreference::MAINTAIN_RESOLUTION);
-
-  source.IncomingCapturedFrame(CreateFrame(1, kWidth, kHeight));
-  WaitForEncodedFrame(kWidth, kHeight);
-  EXPECT_THAT(source.sink_wants(), FpsMaxResolutionMax());
-  EXPECT_FALSE(stats_proxy_->GetStats().cpu_limited_framerate);
-  EXPECT_EQ(0, stats_proxy_->GetStats().number_of_cpu_adapt_changes);
-
-  // Trigger adapt up, expect no change.
-  video_stream_encoder_->TriggerCpuUnderuse();
-  EXPECT_THAT(source.sink_wants(), FpsMaxResolutionMax());
-  EXPECT_FALSE(stats_proxy_->GetStats().cpu_limited_framerate);
-  EXPECT_EQ(0, stats_proxy_->GetStats().number_of_cpu_adapt_changes);
-
-  video_stream_encoder_->Stop();
-}
-
-TEST_F(VideoStreamEncoderTest, NoChangeForInitialNormalUsage_BalancedMode) {
-  const int kWidth = 1280;
-  const int kHeight = 720;
-=======
        FpsCountReturnsToZeroForFewerAdaptationsUpThanDown) {
   const int kWidth = 640;
   const int kHeight = 360;
   const int64_t kFrameIntervalMs = 150;
->>>>>>> cbad18b1
   video_stream_encoder_->OnBitrateUpdatedAndWaitForManagedResources(
       DataRate::BitsPerSec(kTargetBitrateBps),
       DataRate::BitsPerSec(kTargetBitrateBps),
@@ -3726,11 +3385,6 @@
   EXPECT_FALSE(stats_proxy_->GetStats().bw_limited_framerate);
   EXPECT_EQ(0, stats_proxy_->GetStats().number_of_quality_adapt_changes);
 
-<<<<<<< HEAD
-  // Trigger adapt up, expect no change.
-  video_stream_encoder_->TriggerQualityHigh();
-  EXPECT_THAT(source.sink_wants(), FpsMaxResolutionMax());
-=======
   // Trigger adapt down, expect reduced fps (640x360@15fps).
   video_stream_encoder_->TriggerQualityLow();
   timestamp_ms += kFrameIntervalMs;
@@ -3738,7 +3392,6 @@
   sink_.WaitForEncodedFrame(timestamp_ms);
   EXPECT_THAT(source.sink_wants(),
               FpsMatchesResolutionMax(Lt(kDefaultFramerate)));
->>>>>>> cbad18b1
   EXPECT_FALSE(stats_proxy_->GetStats().bw_limited_resolution);
   EXPECT_TRUE(stats_proxy_->GetStats().bw_limited_framerate);
   EXPECT_EQ(1, stats_proxy_->GetStats().number_of_quality_adapt_changes);
@@ -3750,15 +3403,6 @@
   WaitForEncodedFrame(480, 270);
   EXPECT_EQ(1, stats_proxy_->GetStats().number_of_quality_adapt_changes);
 
-<<<<<<< HEAD
-TEST_F(VideoStreamEncoderTest, NoChangeForInitialNormalUsage_DisabledMode) {
-  const int kWidth = 1280;
-  const int kHeight = 720;
-  video_stream_encoder_->OnBitrateUpdatedAndWaitForManagedResources(
-      DataRate::BitsPerSec(kTargetBitrateBps),
-      DataRate::BitsPerSec(kTargetBitrateBps),
-      DataRate::BitsPerSec(kTargetBitrateBps), 0, 0, 0);
-=======
   // Trigger adapt down, expect reduced fps (480x270@10fps).
   video_stream_encoder_->TriggerQualityLow();
   timestamp_ms += kFrameIntervalMs;
@@ -3768,7 +3412,6 @@
   EXPECT_FALSE(stats_proxy_->GetStats().bw_limited_resolution);
   EXPECT_TRUE(stats_proxy_->GetStats().bw_limited_framerate);
   EXPECT_EQ(2, stats_proxy_->GetStats().number_of_quality_adapt_changes);
->>>>>>> cbad18b1
 
   // Source requests QVGA, expect reduced resolution (320x180@10fps).
   source.OnOutputFormatRequest(320, 180);
@@ -3777,18 +3420,12 @@
   WaitForEncodedFrame(320, 180);
   EXPECT_EQ(2, stats_proxy_->GetStats().number_of_quality_adapt_changes);
 
-<<<<<<< HEAD
-  source.IncomingCapturedFrame(CreateFrame(1, kWidth, kHeight));
-  sink_.WaitForEncodedFrame(kWidth, kHeight);
-  EXPECT_THAT(source.sink_wants(), FpsMaxResolutionMax());
-=======
   // Trigger adapt down, expect reduced fps (320x180@7fps).
   video_stream_encoder_->TriggerQualityLow();
   timestamp_ms += kFrameIntervalMs;
   source.IncomingCapturedFrame(CreateFrame(timestamp_ms, kWidth, kHeight));
   sink_.WaitForEncodedFrame(timestamp_ms);
   EXPECT_THAT(source.sink_wants(), FpsLtResolutionEq(source.last_wants()));
->>>>>>> cbad18b1
   EXPECT_FALSE(stats_proxy_->GetStats().bw_limited_resolution);
   EXPECT_TRUE(stats_proxy_->GetStats().bw_limited_framerate);
   EXPECT_EQ(3, stats_proxy_->GetStats().number_of_quality_adapt_changes);
@@ -3802,14 +3439,10 @@
 
   // Trigger adapt up, expect increased fps (640x360@(max-2)fps).
   video_stream_encoder_->TriggerQualityHigh();
-<<<<<<< HEAD
-  EXPECT_THAT(source.sink_wants(), FpsMaxResolutionMax());
-=======
   timestamp_ms += kFrameIntervalMs;
   source.IncomingCapturedFrame(CreateFrame(timestamp_ms, kWidth, kHeight));
   WaitForEncodedFrame(timestamp_ms);
   EXPECT_THAT(source.sink_wants(), FpsGtResolutionEq(source.last_wants()));
->>>>>>> cbad18b1
   EXPECT_FALSE(stats_proxy_->GetStats().bw_limited_resolution);
   EXPECT_TRUE(stats_proxy_->GetStats().bw_limited_framerate);
   EXPECT_EQ(4, stats_proxy_->GetStats().number_of_quality_adapt_changes);
@@ -3841,33 +3474,21 @@
        FpsCountReturnsToZeroForFewerAdaptationsUpThanDownWithTwoResources) {
   const int kWidth = 1280;
   const int kHeight = 720;
-<<<<<<< HEAD
-=======
   const int64_t kFrameIntervalMs = 150;
->>>>>>> cbad18b1
-  video_stream_encoder_->OnBitrateUpdatedAndWaitForManagedResources(
-      DataRate::BitsPerSec(kTargetBitrateBps),
-      DataRate::BitsPerSec(kTargetBitrateBps),
-      DataRate::BitsPerSec(kTargetBitrateBps), 0, 0, 0);
-
-<<<<<<< HEAD
-  // Enable MAINTAIN_FRAMERATE preference, no initial limitation.
-=======
+  video_stream_encoder_->OnBitrateUpdatedAndWaitForManagedResources(
+      DataRate::BitsPerSec(kTargetBitrateBps),
+      DataRate::BitsPerSec(kTargetBitrateBps),
+      DataRate::BitsPerSec(kTargetBitrateBps), 0, 0, 0);
+
   // Enable BALANCED preference, no initial limitation.
->>>>>>> cbad18b1
   AdaptingFrameForwarder source(&time_controller_);
   source.set_adaptation_enabled(true);
   video_stream_encoder_->SetSource(&source,
                                    webrtc::DegradationPreference::BALANCED);
 
-<<<<<<< HEAD
-  source.IncomingCapturedFrame(CreateFrame(1, kWidth, kHeight));
-  WaitForEncodedFrame(1);
-=======
   int64_t timestamp_ms = kFrameIntervalMs;
   source.IncomingCapturedFrame(CreateFrame(timestamp_ms, kWidth, kHeight));
   sink_.WaitForEncodedFrame(kWidth, kHeight);
->>>>>>> cbad18b1
   EXPECT_THAT(source.sink_wants(), FpsMaxResolutionMax());
   EXPECT_FALSE(stats_proxy_->GetStats().bw_limited_resolution);
   EXPECT_FALSE(stats_proxy_->GetStats().bw_limited_framerate);
@@ -3875,26 +3496,15 @@
 
   // Trigger adapt down, expect scaled down resolution (960x540@maxfps).
   video_stream_encoder_->TriggerQualityLow();
-<<<<<<< HEAD
-  source.IncomingCapturedFrame(CreateFrame(2, kWidth, kHeight));
-  WaitForEncodedFrame(2);
-=======
   timestamp_ms += kFrameIntervalMs;
   source.IncomingCapturedFrame(CreateFrame(timestamp_ms, kWidth, kHeight));
   sink_.WaitForEncodedFrame(timestamp_ms);
->>>>>>> cbad18b1
   EXPECT_THAT(source.sink_wants(),
               FpsMaxResolutionMatches(Lt(kWidth * kHeight)));
   EXPECT_TRUE(stats_proxy_->GetStats().bw_limited_resolution);
   EXPECT_FALSE(stats_proxy_->GetStats().bw_limited_framerate);
   EXPECT_EQ(1, stats_proxy_->GetStats().number_of_quality_adapt_changes);
 
-<<<<<<< HEAD
-  // Trigger adapt up, expect no restriction.
-  video_stream_encoder_->TriggerQualityHigh();
-  EXPECT_THAT(source.sink_wants(), FpsMaxResolutionMax());
-  EXPECT_FALSE(stats_proxy_->GetStats().bw_limited_resolution);
-=======
   // Trigger adapt down, expect scaled down resolution (640x360@maxfps).
   video_stream_encoder_->TriggerQualityLow();
   timestamp_ms += kFrameIntervalMs;
@@ -3903,7 +3513,6 @@
   EXPECT_THAT(source.sink_wants(), FpsMaxResolutionLt(source.last_wants()));
   EXPECT_TRUE(stats_proxy_->GetStats().bw_limited_resolution);
   EXPECT_FALSE(stats_proxy_->GetStats().bw_limited_framerate);
->>>>>>> cbad18b1
   EXPECT_EQ(2, stats_proxy_->GetStats().number_of_quality_adapt_changes);
 
   // Trigger adapt down, expect reduced fps (640x360@15fps).
@@ -4975,7 +4584,6 @@
       DataRate::BitsPerSec(kLowTargetBitrateBps),
       DataRate::BitsPerSec(kLowTargetBitrateBps),
       DataRate::BitsPerSec(kLowTargetBitrateBps), 0, 0, 0);
-<<<<<<< HEAD
 
   video_source_.IncomingCapturedFrame(
       CreateFrame(CurrentTimeMs(), codec_width_, codec_height_));
@@ -5018,608 +4626,7 @@
       DataRate::BitsPerSec(kLowTargetBitrateBps),
       DataRate::BitsPerSec(kLowTargetBitrateBps),
       DataRate::BitsPerSec(kLowTargetBitrateBps), 0, 0, 0);
-=======
->>>>>>> cbad18b1
-
-  video_source_.IncomingCapturedFrame(
-      CreateFrame(CurrentTimeMs(), codec_width_, codec_height_));
-  WaitForEncodedFrame(CurrentTimeMs());
-<<<<<<< HEAD
-  EXPECT_EQ(sink_.number_of_layers_allocations(), 1);
-  VideoLayersAllocation last_layer_allocation =
-      sink_.GetLastVideoLayersAllocation();
-  // kLowTargetBitrateBps is only enough for one spatial layer.
-  ASSERT_EQ(last_layer_allocation.active_spatial_layers.size(), 1u);
-
-  VideoBitrateAllocation bitrate_allocation =
-      fake_encoder_.GetAndResetLastRateControlSettings()->target_bitrate;
-  // Check that encoder has been updated too, not just allocation observer.
-  EXPECT_EQ(bitrate_allocation.get_sum_bps(), kLowTargetBitrateBps);
-  AdvanceTime(TimeDelta::Seconds(1) / kDefaultFps);
-
-  // VideoLayersAllocation might be updated if frame rate changes.
-  int number_of_layers_allocation = 1;
-  const int64_t start_time_ms = CurrentTimeMs();
-  while (CurrentTimeMs() - start_time_ms < 10 * kProcessIntervalMs) {
-    video_source_.IncomingCapturedFrame(
-        CreateFrame(CurrentTimeMs(), codec_width_, codec_height_));
-    WaitForEncodedFrame(CurrentTimeMs());
-    if (number_of_layers_allocation != sink_.number_of_layers_allocations()) {
-      number_of_layers_allocation = sink_.number_of_layers_allocations();
-      VideoLayersAllocation new_allocation =
-          sink_.GetLastVideoLayersAllocation();
-      ASSERT_EQ(new_allocation.active_spatial_layers.size(), 1u);
-      EXPECT_NE(new_allocation.active_spatial_layers[0].frame_rate_fps,
-                last_layer_allocation.active_spatial_layers[0].frame_rate_fps);
-      EXPECT_EQ(new_allocation.active_spatial_layers[0]
-                    .target_bitrate_per_temporal_layer,
-                last_layer_allocation.active_spatial_layers[0]
-                    .target_bitrate_per_temporal_layer);
-      last_layer_allocation = new_allocation;
-    }
-  }
-  EXPECT_LE(sink_.number_of_layers_allocations(), 3);
-  video_stream_encoder_->Stop();
-}
-
-TEST_F(VideoStreamEncoderTest,
-       ReportsVideoLayersAllocationForVP8WithMidleLayerDisabled) {
-  fake_encoder_.SetTemporalLayersSupported(/*spatial_idx=*/0, true);
-  fake_encoder_.SetTemporalLayersSupported(/*spatial_idx*/ 1, true);
-  fake_encoder_.SetTemporalLayersSupported(/*spatial_idx*/ 2, true);
-  VideoEncoderConfig video_encoder_config;
-  test::FillEncoderConfiguration(VideoCodecType::kVideoCodecVP8,
-                                 /* num_streams*/ 3, &video_encoder_config);
-  video_encoder_config.max_bitrate_bps = 2 * kTargetBitrateBps;
-  video_encoder_config.content_type =
-      VideoEncoderConfig::ContentType::kRealtimeVideo;
-  video_encoder_config.encoder_specific_settings =
-      new rtc::RefCountedObject<VideoEncoderConfig::Vp8EncoderSpecificSettings>(
-          VideoEncoder::GetDefaultVp8Settings());
-  for (auto& layer : video_encoder_config.simulcast_layers) {
-    layer.num_temporal_layers = 2;
-  }
-  // Simulcast layers are used for enabling/disabling streams.
-  video_encoder_config.simulcast_layers[0].active = true;
-  video_encoder_config.simulcast_layers[1].active = false;
-  video_encoder_config.simulcast_layers[2].active = true;
-  ConfigureEncoder(std::move(video_encoder_config),
-                   VideoStreamEncoder::BitrateAllocationCallbackType::
-                       kVideoLayersAllocation);
-
-  video_stream_encoder_->OnBitrateUpdatedAndWaitForManagedResources(
-      DataRate::BitsPerSec(kTargetBitrateBps),
-      DataRate::BitsPerSec(kTargetBitrateBps),
-      DataRate::BitsPerSec(kTargetBitrateBps), 0, 0, 0);
-
-  video_source_.IncomingCapturedFrame(CreateFrame(CurrentTimeMs(), 1280, 720));
-  WaitForEncodedFrame(CurrentTimeMs());
-  EXPECT_EQ(sink_.number_of_layers_allocations(), 1);
-  VideoLayersAllocation last_layer_allocation =
-      sink_.GetLastVideoLayersAllocation();
-
-  ASSERT_THAT(last_layer_allocation.active_spatial_layers, SizeIs(2));
-  EXPECT_THAT(last_layer_allocation.active_spatial_layers[0]
-                  .target_bitrate_per_temporal_layer,
-              SizeIs(2));
-  EXPECT_LT(last_layer_allocation.active_spatial_layers[0].width, 1280);
-  EXPECT_EQ(last_layer_allocation.active_spatial_layers[1].width, 1280);
-  video_stream_encoder_->Stop();
-}
-
-TEST_F(VideoStreamEncoderTest,
-       ReportsVideoLayersAllocationForVP8WithMidleAndHighestLayerDisabled) {
-  fake_encoder_.SetTemporalLayersSupported(/*spatial_idx=*/0, true);
-  fake_encoder_.SetTemporalLayersSupported(/*spatial_idx*/ 1, true);
-  fake_encoder_.SetTemporalLayersSupported(/*spatial_idx*/ 2, true);
-  VideoEncoderConfig video_encoder_config;
-  test::FillEncoderConfiguration(VideoCodecType::kVideoCodecVP8,
-                                 /* num_streams*/ 3, &video_encoder_config);
-  video_encoder_config.max_bitrate_bps = 2 * kTargetBitrateBps;
-  video_encoder_config.content_type =
-      VideoEncoderConfig::ContentType::kRealtimeVideo;
-  video_encoder_config.encoder_specific_settings =
-      new rtc::RefCountedObject<VideoEncoderConfig::Vp8EncoderSpecificSettings>(
-          VideoEncoder::GetDefaultVp8Settings());
-  for (auto& layer : video_encoder_config.simulcast_layers) {
-    layer.num_temporal_layers = 2;
-  }
-  // Simulcast layers are used for enabling/disabling streams.
-  video_encoder_config.simulcast_layers[0].active = true;
-  video_encoder_config.simulcast_layers[1].active = false;
-  video_encoder_config.simulcast_layers[2].active = false;
-  ConfigureEncoder(std::move(video_encoder_config),
-                   VideoStreamEncoder::BitrateAllocationCallbackType::
-                       kVideoLayersAllocation);
-
-  video_stream_encoder_->OnBitrateUpdatedAndWaitForManagedResources(
-      DataRate::BitsPerSec(kTargetBitrateBps),
-      DataRate::BitsPerSec(kTargetBitrateBps),
-      DataRate::BitsPerSec(kTargetBitrateBps), 0, 0, 0);
-
-  video_source_.IncomingCapturedFrame(CreateFrame(CurrentTimeMs(), 1280, 720));
-  WaitForEncodedFrame(CurrentTimeMs());
-  EXPECT_EQ(sink_.number_of_layers_allocations(), 1);
-  VideoLayersAllocation last_layer_allocation =
-      sink_.GetLastVideoLayersAllocation();
-
-  ASSERT_THAT(last_layer_allocation.active_spatial_layers, SizeIs(1));
-  EXPECT_THAT(last_layer_allocation.active_spatial_layers[0]
-                  .target_bitrate_per_temporal_layer,
-              SizeIs(2));
-  EXPECT_LT(last_layer_allocation.active_spatial_layers[0].width, 1280);
-
-  video_stream_encoder_->Stop();
-}
-
-TEST_F(VideoStreamEncoderTest,
-       ReportsVideoLayersAllocationForV9SvcWithTemporalLayerSupport) {
-  fake_encoder_.SetTemporalLayersSupported(/*spatial_idx=*/0, true);
-  fake_encoder_.SetTemporalLayersSupported(/*spatial_idx*/ 1, true);
-  VideoEncoderConfig video_encoder_config;
-  test::FillEncoderConfiguration(VideoCodecType::kVideoCodecVP9,
-                                 /* num_streams*/ 1, &video_encoder_config);
-  video_encoder_config.max_bitrate_bps = 2 * kTargetBitrateBps;
-  video_encoder_config.content_type =
-      VideoEncoderConfig::ContentType::kRealtimeVideo;
-  VideoCodecVP9 vp9_settings = VideoEncoder::GetDefaultVp9Settings();
-  vp9_settings.numberOfSpatialLayers = 2;
-  vp9_settings.numberOfTemporalLayers = 2;
-  vp9_settings.interLayerPred = InterLayerPredMode::kOn;
-  vp9_settings.automaticResizeOn = false;
-  video_encoder_config.encoder_specific_settings =
-      new rtc::RefCountedObject<VideoEncoderConfig::Vp9EncoderSpecificSettings>(
-          vp9_settings);
-  ConfigureEncoder(std::move(video_encoder_config),
-                   VideoStreamEncoder::BitrateAllocationCallbackType::
-                       kVideoLayersAllocation);
-
-  video_stream_encoder_->OnBitrateUpdatedAndWaitForManagedResources(
-      DataRate::BitsPerSec(kTargetBitrateBps),
-      DataRate::BitsPerSec(kTargetBitrateBps),
-      DataRate::BitsPerSec(kTargetBitrateBps), 0, 0, 0);
-
-  video_source_.IncomingCapturedFrame(CreateFrame(CurrentTimeMs(), 1280, 720));
-  WaitForEncodedFrame(CurrentTimeMs());
-  EXPECT_EQ(sink_.number_of_layers_allocations(), 1);
-  VideoLayersAllocation last_layer_allocation =
-      sink_.GetLastVideoLayersAllocation();
-
-  ASSERT_THAT(last_layer_allocation.active_spatial_layers, SizeIs(2));
-  EXPECT_THAT(last_layer_allocation.active_spatial_layers[0]
-                  .target_bitrate_per_temporal_layer,
-              SizeIs(2));
-  EXPECT_EQ(last_layer_allocation.active_spatial_layers[0].width, 640);
-  EXPECT_EQ(last_layer_allocation.active_spatial_layers[0].height, 360);
-  EXPECT_EQ(last_layer_allocation.active_spatial_layers[0].frame_rate_fps, 30);
-  EXPECT_THAT(last_layer_allocation.active_spatial_layers[1]
-                  .target_bitrate_per_temporal_layer,
-              SizeIs(2));
-  EXPECT_EQ(last_layer_allocation.active_spatial_layers[1].width, 1280);
-  EXPECT_EQ(last_layer_allocation.active_spatial_layers[1].height, 720);
-  EXPECT_EQ(last_layer_allocation.active_spatial_layers[1].frame_rate_fps, 30);
-
-  // Since full SVC is used, expect the top layer to utilize the full target
-  // rate.
-  EXPECT_EQ(last_layer_allocation.active_spatial_layers[1]
-                .target_bitrate_per_temporal_layer[1],
-            DataRate::BitsPerSec(kTargetBitrateBps));
-  video_stream_encoder_->Stop();
-}
-
-TEST_F(VideoStreamEncoderTest,
-       ReportsVideoLayersAllocationForV9SvcWithoutTemporalLayerSupport) {
-  fake_encoder_.SetTemporalLayersSupported(/*spatial_idx=*/0, false);
-  fake_encoder_.SetTemporalLayersSupported(/*spatial_idx*/ 1, false);
-  VideoEncoderConfig video_encoder_config;
-  test::FillEncoderConfiguration(VideoCodecType::kVideoCodecVP9,
-                                 /* num_streams*/ 1, &video_encoder_config);
-  video_encoder_config.max_bitrate_bps = 2 * kTargetBitrateBps;
-  video_encoder_config.content_type =
-      VideoEncoderConfig::ContentType::kRealtimeVideo;
-  VideoCodecVP9 vp9_settings = VideoEncoder::GetDefaultVp9Settings();
-  vp9_settings.numberOfSpatialLayers = 2;
-  vp9_settings.numberOfTemporalLayers = 2;
-  vp9_settings.interLayerPred = InterLayerPredMode::kOn;
-  vp9_settings.automaticResizeOn = false;
-  video_encoder_config.encoder_specific_settings =
-      new rtc::RefCountedObject<VideoEncoderConfig::Vp9EncoderSpecificSettings>(
-          vp9_settings);
-  ConfigureEncoder(std::move(video_encoder_config),
-                   VideoStreamEncoder::BitrateAllocationCallbackType::
-                       kVideoLayersAllocation);
-
-  video_stream_encoder_->OnBitrateUpdatedAndWaitForManagedResources(
-      DataRate::BitsPerSec(kTargetBitrateBps),
-      DataRate::BitsPerSec(kTargetBitrateBps),
-      DataRate::BitsPerSec(kTargetBitrateBps), 0, 0, 0);
-
-  video_source_.IncomingCapturedFrame(CreateFrame(CurrentTimeMs(), 1280, 720));
-  WaitForEncodedFrame(CurrentTimeMs());
-  EXPECT_EQ(sink_.number_of_layers_allocations(), 1);
-  VideoLayersAllocation last_layer_allocation =
-      sink_.GetLastVideoLayersAllocation();
-
-  ASSERT_THAT(last_layer_allocation.active_spatial_layers, SizeIs(2));
-  EXPECT_THAT(last_layer_allocation.active_spatial_layers[0]
-                  .target_bitrate_per_temporal_layer,
-              SizeIs(1));
-  EXPECT_THAT(last_layer_allocation.active_spatial_layers[1]
-                  .target_bitrate_per_temporal_layer,
-              SizeIs(1));
-  // Since full SVC is used, expect the top layer to utilize the full target
-  // rate.
-  EXPECT_EQ(last_layer_allocation.active_spatial_layers[1]
-                .target_bitrate_per_temporal_layer[0],
-            DataRate::BitsPerSec(kTargetBitrateBps));
-  video_stream_encoder_->Stop();
-}
-
-TEST_F(VideoStreamEncoderTest,
-       ReportsVideoLayersAllocationForVP9KSvcWithTemporalLayerSupport) {
-  fake_encoder_.SetTemporalLayersSupported(/*spatial_idx=*/0, true);
-  fake_encoder_.SetTemporalLayersSupported(/*spatial_idx*/ 1, true);
-  VideoEncoderConfig video_encoder_config;
-  test::FillEncoderConfiguration(VideoCodecType::kVideoCodecVP9,
-                                 /* num_streams*/ 1, &video_encoder_config);
-  video_encoder_config.max_bitrate_bps = 2 * kTargetBitrateBps;
-  video_encoder_config.content_type =
-      VideoEncoderConfig::ContentType::kRealtimeVideo;
-  VideoCodecVP9 vp9_settings = VideoEncoder::GetDefaultVp9Settings();
-  vp9_settings.numberOfSpatialLayers = 2;
-  vp9_settings.numberOfTemporalLayers = 2;
-  vp9_settings.interLayerPred = InterLayerPredMode::kOnKeyPic;
-  vp9_settings.automaticResizeOn = false;
-  video_encoder_config.encoder_specific_settings =
-      new rtc::RefCountedObject<VideoEncoderConfig::Vp9EncoderSpecificSettings>(
-          vp9_settings);
-  ConfigureEncoder(std::move(video_encoder_config),
-                   VideoStreamEncoder::BitrateAllocationCallbackType::
-                       kVideoLayersAllocation);
-
-  video_stream_encoder_->OnBitrateUpdatedAndWaitForManagedResources(
-      DataRate::BitsPerSec(kTargetBitrateBps),
-      DataRate::BitsPerSec(kTargetBitrateBps),
-      DataRate::BitsPerSec(kTargetBitrateBps), 0, 0, 0);
-
-  video_source_.IncomingCapturedFrame(CreateFrame(CurrentTimeMs(), 1280, 720));
-  WaitForEncodedFrame(CurrentTimeMs());
-  EXPECT_EQ(sink_.number_of_layers_allocations(), 1);
-  VideoLayersAllocation last_layer_allocation =
-      sink_.GetLastVideoLayersAllocation();
-
-  ASSERT_THAT(last_layer_allocation.active_spatial_layers, SizeIs(2));
-  EXPECT_THAT(last_layer_allocation.active_spatial_layers[0]
-                  .target_bitrate_per_temporal_layer,
-              SizeIs(2));
-  EXPECT_THAT(last_layer_allocation.active_spatial_layers[1]
-                  .target_bitrate_per_temporal_layer,
-              SizeIs(2));
-  // Since  KSVC is, spatial layers are independend except on key frames.
-  EXPECT_LT(last_layer_allocation.active_spatial_layers[1]
-                .target_bitrate_per_temporal_layer[1],
-            DataRate::BitsPerSec(kTargetBitrateBps));
-  video_stream_encoder_->Stop();
-}
-
-TEST_F(VideoStreamEncoderTest,
-       ReportsVideoLayersAllocationForV9SvcWithLowestLayerDisabled) {
-  fake_encoder_.SetTemporalLayersSupported(/*spatial_idx=*/0, true);
-  fake_encoder_.SetTemporalLayersSupported(/*spatial_idx*/ 1, true);
-  fake_encoder_.SetTemporalLayersSupported(/*spatial_idx*/ 2, true);
-  VideoEncoderConfig video_encoder_config;
-  test::FillEncoderConfiguration(VideoCodecType::kVideoCodecVP9,
-                                 /* num_streams*/ 1, &video_encoder_config);
-  video_encoder_config.max_bitrate_bps = 2 * kTargetBitrateBps;
-  video_encoder_config.content_type =
-      VideoEncoderConfig::ContentType::kRealtimeVideo;
-  VideoCodecVP9 vp9_settings = VideoEncoder::GetDefaultVp9Settings();
-  vp9_settings.numberOfSpatialLayers = 3;
-  vp9_settings.numberOfTemporalLayers = 2;
-  vp9_settings.interLayerPred = InterLayerPredMode::kOn;
-  vp9_settings.automaticResizeOn = false;
-  video_encoder_config.encoder_specific_settings =
-      new rtc::RefCountedObject<VideoEncoderConfig::Vp9EncoderSpecificSettings>(
-          vp9_settings);
-  // Simulcast layers are used for enabling/disabling streams.
-  video_encoder_config.simulcast_layers.resize(3);
-  video_encoder_config.simulcast_layers[0].active = false;
-  video_encoder_config.simulcast_layers[1].active = true;
-  video_encoder_config.simulcast_layers[2].active = true;
-  ConfigureEncoder(std::move(video_encoder_config),
-                   VideoStreamEncoder::BitrateAllocationCallbackType::
-                       kVideoLayersAllocation);
-
-  video_stream_encoder_->OnBitrateUpdatedAndWaitForManagedResources(
-      DataRate::BitsPerSec(kTargetBitrateBps),
-      DataRate::BitsPerSec(kTargetBitrateBps),
-      DataRate::BitsPerSec(kTargetBitrateBps), 0, 0, 0);
-
-  video_source_.IncomingCapturedFrame(CreateFrame(CurrentTimeMs(), 1280, 720));
-  WaitForEncodedFrame(CurrentTimeMs());
-  EXPECT_EQ(sink_.number_of_layers_allocations(), 1);
-  VideoLayersAllocation last_layer_allocation =
-      sink_.GetLastVideoLayersAllocation();
-
-  ASSERT_THAT(last_layer_allocation.active_spatial_layers, SizeIs(2));
-  EXPECT_THAT(last_layer_allocation.active_spatial_layers[0]
-                  .target_bitrate_per_temporal_layer,
-              SizeIs(2));
-  EXPECT_EQ(last_layer_allocation.active_spatial_layers[0].width, 640);
-  EXPECT_EQ(last_layer_allocation.active_spatial_layers[0].spatial_id, 0);
-
-  EXPECT_EQ(last_layer_allocation.active_spatial_layers[1].width, 1280);
-  EXPECT_EQ(last_layer_allocation.active_spatial_layers[1].spatial_id, 1);
-  EXPECT_THAT(last_layer_allocation.active_spatial_layers[1]
-                  .target_bitrate_per_temporal_layer,
-              SizeIs(2));
-  // Since full SVC is used, expect the top layer to utilize the full target
-  // rate.
-  EXPECT_EQ(last_layer_allocation.active_spatial_layers[1]
-                .target_bitrate_per_temporal_layer[1],
-            DataRate::BitsPerSec(kTargetBitrateBps));
-  video_stream_encoder_->Stop();
-}
-
-TEST_F(VideoStreamEncoderTest,
-       ReportsVideoLayersAllocationForV9SvcWithHighestLayerDisabled) {
-  fake_encoder_.SetTemporalLayersSupported(/*spatial_idx=*/0, true);
-  fake_encoder_.SetTemporalLayersSupported(/*spatial_idx*/ 1, true);
-  fake_encoder_.SetTemporalLayersSupported(/*spatial_idx*/ 2, true);
-  VideoEncoderConfig video_encoder_config;
-  test::FillEncoderConfiguration(VideoCodecType::kVideoCodecVP9,
-                                 /* num_streams*/ 1, &video_encoder_config);
-  video_encoder_config.max_bitrate_bps = 2 * kTargetBitrateBps;
-  video_encoder_config.content_type =
-      VideoEncoderConfig::ContentType::kRealtimeVideo;
-  VideoCodecVP9 vp9_settings = VideoEncoder::GetDefaultVp9Settings();
-  vp9_settings.numberOfSpatialLayers = 3;
-  vp9_settings.numberOfTemporalLayers = 2;
-  vp9_settings.interLayerPred = InterLayerPredMode::kOn;
-  vp9_settings.automaticResizeOn = false;
-  video_encoder_config.encoder_specific_settings =
-      new rtc::RefCountedObject<VideoEncoderConfig::Vp9EncoderSpecificSettings>(
-          vp9_settings);
-  // Simulcast layers are used for enabling/disabling streams.
-  video_encoder_config.simulcast_layers.resize(3);
-  video_encoder_config.simulcast_layers[2].active = false;
-  ConfigureEncoder(std::move(video_encoder_config),
-                   VideoStreamEncoder::BitrateAllocationCallbackType::
-                       kVideoLayersAllocation);
-
-  video_stream_encoder_->OnBitrateUpdatedAndWaitForManagedResources(
-      DataRate::BitsPerSec(kTargetBitrateBps),
-      DataRate::BitsPerSec(kTargetBitrateBps),
-      DataRate::BitsPerSec(kTargetBitrateBps), 0, 0, 0);
-
-  video_source_.IncomingCapturedFrame(CreateFrame(CurrentTimeMs(), 1280, 720));
-  WaitForEncodedFrame(CurrentTimeMs());
-  EXPECT_EQ(sink_.number_of_layers_allocations(), 1);
-  VideoLayersAllocation last_layer_allocation =
-      sink_.GetLastVideoLayersAllocation();
-
-  ASSERT_THAT(last_layer_allocation.active_spatial_layers, SizeIs(2));
-  EXPECT_THAT(last_layer_allocation.active_spatial_layers[0]
-                  .target_bitrate_per_temporal_layer,
-              SizeIs(2));
-  EXPECT_EQ(last_layer_allocation.active_spatial_layers[0].width, 320);
-  EXPECT_EQ(last_layer_allocation.active_spatial_layers[0].spatial_id, 0);
-
-  EXPECT_EQ(last_layer_allocation.active_spatial_layers[1].width, 640);
-  EXPECT_EQ(last_layer_allocation.active_spatial_layers[1].spatial_id, 1);
-  EXPECT_THAT(last_layer_allocation.active_spatial_layers[1]
-                  .target_bitrate_per_temporal_layer,
-              SizeIs(2));
-  video_stream_encoder_->Stop();
-}
-
-TEST_F(VideoStreamEncoderTest,
-       ReportsVideoLayersAllocationForV9SvcWithAllButHighestLayerDisabled) {
-  fake_encoder_.SetTemporalLayersSupported(/*spatial_idx=*/0, true);
-  fake_encoder_.SetTemporalLayersSupported(/*spatial_idx*/ 1, true);
-  fake_encoder_.SetTemporalLayersSupported(/*spatial_idx*/ 2, true);
-  VideoEncoderConfig video_encoder_config;
-  test::FillEncoderConfiguration(VideoCodecType::kVideoCodecVP9,
-                                 /* num_streams*/ 1, &video_encoder_config);
-  video_encoder_config.max_bitrate_bps = 2 * kTargetBitrateBps;
-  video_encoder_config.content_type =
-      VideoEncoderConfig::ContentType::kRealtimeVideo;
-  VideoCodecVP9 vp9_settings = VideoEncoder::GetDefaultVp9Settings();
-  vp9_settings.numberOfSpatialLayers = 3;
-  vp9_settings.numberOfTemporalLayers = 2;
-  vp9_settings.interLayerPred = InterLayerPredMode::kOn;
-  vp9_settings.automaticResizeOn = false;
-  video_encoder_config.encoder_specific_settings =
-      new rtc::RefCountedObject<VideoEncoderConfig::Vp9EncoderSpecificSettings>(
-          vp9_settings);
-  // Simulcast layers are used for enabling/disabling streams.
-  video_encoder_config.simulcast_layers.resize(3);
-  video_encoder_config.simulcast_layers[0].active = false;
-  video_encoder_config.simulcast_layers[1].active = false;
-  video_encoder_config.simulcast_layers[2].active = true;
-  ConfigureEncoder(std::move(video_encoder_config),
-                   VideoStreamEncoder::BitrateAllocationCallbackType::
-                       kVideoLayersAllocation);
-
-  video_stream_encoder_->OnBitrateUpdatedAndWaitForManagedResources(
-      DataRate::BitsPerSec(kTargetBitrateBps),
-      DataRate::BitsPerSec(kTargetBitrateBps),
-      DataRate::BitsPerSec(kTargetBitrateBps), 0, 0, 0);
-
-  video_source_.IncomingCapturedFrame(CreateFrame(CurrentTimeMs(), 1280, 720));
-  WaitForEncodedFrame(CurrentTimeMs());
-  EXPECT_EQ(sink_.number_of_layers_allocations(), 1);
-  VideoLayersAllocation last_layer_allocation =
-      sink_.GetLastVideoLayersAllocation();
-
-  ASSERT_THAT(last_layer_allocation.active_spatial_layers, SizeIs(1));
-  EXPECT_THAT(last_layer_allocation.active_spatial_layers[0]
-                  .target_bitrate_per_temporal_layer,
-              SizeIs(2));
-  EXPECT_EQ(last_layer_allocation.active_spatial_layers[0].width, 1280);
-  EXPECT_EQ(last_layer_allocation.active_spatial_layers[0].spatial_id, 0);
-  EXPECT_EQ(last_layer_allocation.active_spatial_layers[0]
-                .target_bitrate_per_temporal_layer[1],
-            DataRate::BitsPerSec(kTargetBitrateBps));
-  video_stream_encoder_->Stop();
-}
-
-TEST_F(VideoStreamEncoderTest, ReportsVideoLayersAllocationForH264) {
-  ResetEncoder("H264", 1, 1, 1, false,
-               VideoStreamEncoder::BitrateAllocationCallbackType::
-                   kVideoLayersAllocation);
-  video_stream_encoder_->OnBitrateUpdatedAndWaitForManagedResources(
-      DataRate::BitsPerSec(kTargetBitrateBps),
-      DataRate::BitsPerSec(kTargetBitrateBps),
-      DataRate::BitsPerSec(kTargetBitrateBps), 0, 0, 0);
-
-  video_source_.IncomingCapturedFrame(CreateFrame(CurrentTimeMs(), 1280, 720));
-  WaitForEncodedFrame(CurrentTimeMs());
-  EXPECT_EQ(sink_.number_of_layers_allocations(), 1);
-  VideoLayersAllocation last_layer_allocation =
-      sink_.GetLastVideoLayersAllocation();
-
-  ASSERT_THAT(last_layer_allocation.active_spatial_layers, SizeIs(1));
-  ASSERT_THAT(last_layer_allocation.active_spatial_layers[0]
-                  .target_bitrate_per_temporal_layer,
-              SizeIs(1));
-  EXPECT_EQ(last_layer_allocation.active_spatial_layers[0]
-                .target_bitrate_per_temporal_layer[0],
-            DataRate::BitsPerSec(kTargetBitrateBps));
-  EXPECT_EQ(last_layer_allocation.active_spatial_layers[0].width, 1280);
-  EXPECT_EQ(last_layer_allocation.active_spatial_layers[0].height, 720);
-  EXPECT_EQ(last_layer_allocation.active_spatial_layers[0].frame_rate_fps, 30);
-  video_stream_encoder_->Stop();
-}
-
-TEST_F(VideoStreamEncoderTest,
-       ReportsUpdatedVideoLayersAllocationWhenBweChanges) {
-  ResetEncoder("VP8", /*num_streams*/ 2, 1, 1, /*screenshare*/ false,
-               VideoStreamEncoder::BitrateAllocationCallbackType::
-                   kVideoLayersAllocation);
-
-  video_stream_encoder_->OnBitrateUpdatedAndWaitForManagedResources(
-      DataRate::BitsPerSec(kLowTargetBitrateBps),
-      DataRate::BitsPerSec(kLowTargetBitrateBps),
-      DataRate::BitsPerSec(kLowTargetBitrateBps), 0, 0, 0);
-
-  video_source_.IncomingCapturedFrame(
-      CreateFrame(CurrentTimeMs(), codec_width_, codec_height_));
-  WaitForEncodedFrame(CurrentTimeMs());
-  EXPECT_EQ(sink_.number_of_layers_allocations(), 1);
-  VideoLayersAllocation last_layer_allocation =
-      sink_.GetLastVideoLayersAllocation();
-  // kLowTargetBitrateBps is only enough for one spatial layer.
-  ASSERT_EQ(last_layer_allocation.active_spatial_layers.size(), 1u);
-  EXPECT_EQ(last_layer_allocation.active_spatial_layers[0]
-                .target_bitrate_per_temporal_layer[0],
-            DataRate::BitsPerSec(kLowTargetBitrateBps));
-
-  video_stream_encoder_->OnBitrateUpdatedAndWaitForManagedResources(
-      DataRate::BitsPerSec(kSimulcastTargetBitrateBps),
-      DataRate::BitsPerSec(kSimulcastTargetBitrateBps),
-      DataRate::BitsPerSec(kSimulcastTargetBitrateBps), 0, 0, 0);
-  video_source_.IncomingCapturedFrame(
-      CreateFrame(CurrentTimeMs(), codec_width_, codec_height_));
-  WaitForEncodedFrame(CurrentTimeMs());
-
-  EXPECT_EQ(sink_.number_of_layers_allocations(), 2);
-  last_layer_allocation = sink_.GetLastVideoLayersAllocation();
-  ASSERT_EQ(last_layer_allocation.active_spatial_layers.size(), 2u);
-  EXPECT_GT(last_layer_allocation.active_spatial_layers[1]
-                .target_bitrate_per_temporal_layer[0],
-            DataRate::Zero());
-
-  video_stream_encoder_->Stop();
-}
-
-TEST_F(VideoStreamEncoderTest,
-       ReportsUpdatedVideoLayersAllocationWhenResolutionChanges) {
-  ResetEncoder("VP8", /*num_streams*/ 2, 1, 1, /*screenshare*/ false,
-               VideoStreamEncoder::BitrateAllocationCallbackType::
-                   kVideoLayersAllocation);
-
-  video_stream_encoder_->OnBitrateUpdatedAndWaitForManagedResources(
-      DataRate::BitsPerSec(kSimulcastTargetBitrateBps),
-      DataRate::BitsPerSec(kSimulcastTargetBitrateBps),
-      DataRate::BitsPerSec(kSimulcastTargetBitrateBps), 0, 0, 0);
-
-  video_source_.IncomingCapturedFrame(
-      CreateFrame(CurrentTimeMs(), codec_width_, codec_height_));
-  WaitForEncodedFrame(CurrentTimeMs());
-  EXPECT_EQ(sink_.number_of_layers_allocations(), 1);
-  ASSERT_THAT(sink_.GetLastVideoLayersAllocation().active_spatial_layers,
-              SizeIs(2));
-  EXPECT_EQ(sink_.GetLastVideoLayersAllocation().active_spatial_layers[1].width,
-            codec_width_);
-  EXPECT_EQ(
-      sink_.GetLastVideoLayersAllocation().active_spatial_layers[1].height,
-      codec_height_);
-
-  video_source_.IncomingCapturedFrame(
-      CreateFrame(CurrentTimeMs(), codec_width_ / 2, codec_height_ / 2));
-  WaitForEncodedFrame(CurrentTimeMs());
-  EXPECT_EQ(sink_.number_of_layers_allocations(), 2);
-  ASSERT_THAT(sink_.GetLastVideoLayersAllocation().active_spatial_layers,
-              SizeIs(2));
-  EXPECT_EQ(sink_.GetLastVideoLayersAllocation().active_spatial_layers[1].width,
-            codec_width_ / 2);
-  EXPECT_EQ(
-      sink_.GetLastVideoLayersAllocation().active_spatial_layers[1].height,
-      codec_height_ / 2);
-=======
-  EXPECT_EQ(sink_.GetLastVideoBitrateAllocation(), expected_bitrate);
-  EXPECT_EQ(sink_.number_of_bitrate_allocations(), 1);
-
-  // Check that encoder has been updated too, not just allocation observer.
-  EXPECT_TRUE(fake_encoder_.GetAndResetLastRateControlSettings().has_value());
-  AdvanceTime(TimeDelta::Seconds(1) / kDefaultFps);
-
-  // VideoBitrateAllocation not updated on second frame.
-  video_source_.IncomingCapturedFrame(
-      CreateFrame(CurrentTimeMs(), codec_width_, codec_height_));
-  WaitForEncodedFrame(CurrentTimeMs());
-  EXPECT_EQ(sink_.number_of_bitrate_allocations(), 1);
-  AdvanceTime(TimeDelta::Millis(1) / kDefaultFps);
-
-  // VideoBitrateAllocation updated after a process interval.
-  const int64_t start_time_ms = CurrentTimeMs();
-  while (CurrentTimeMs() - start_time_ms < 5 * kProcessIntervalMs) {
-    video_source_.IncomingCapturedFrame(
-        CreateFrame(CurrentTimeMs(), codec_width_, codec_height_));
-    WaitForEncodedFrame(CurrentTimeMs());
-    AdvanceTime(TimeDelta::Millis(1) / kDefaultFps);
-  }
-  EXPECT_GT(sink_.number_of_bitrate_allocations(), 3);
->>>>>>> cbad18b1
-
-  video_stream_encoder_->Stop();
-}
-
-<<<<<<< HEAD
-TEST_F(VideoStreamEncoderTest, TemporalLayersNotDisabledIfSupported) {
-  // 2 TLs configured, temporal layers supported by encoder.
-  const int kNumTemporalLayers = 2;
-  ResetEncoder("VP8", 1, kNumTemporalLayers, 1, /*screenshare*/ false,
-               VideoStreamEncoder::BitrateAllocationCallbackType::
-                   kVideoBitrateAllocation);
-  fake_encoder_.SetTemporalLayersSupported(0, true);
-=======
-TEST_F(VideoStreamEncoderTest, ReportsVideoLayersAllocationForVP8Simulcast) {
-  ResetEncoder("VP8", /*num_streams*/ 2, 1, 1, /*screenshare*/ false,
-               VideoStreamEncoder::BitrateAllocationCallbackType::
-                   kVideoLayersAllocation);
->>>>>>> cbad18b1
-
-  const int kDefaultFps = 30;
-
-  video_stream_encoder_->OnBitrateUpdatedAndWaitForManagedResources(
-      DataRate::BitsPerSec(kLowTargetBitrateBps),
-      DataRate::BitsPerSec(kLowTargetBitrateBps),
-      DataRate::BitsPerSec(kLowTargetBitrateBps), 0, 0, 0);
-
-<<<<<<< HEAD
-=======
+
   video_source_.IncomingCapturedFrame(
       CreateFrame(CurrentTimeMs(), codec_width_, codec_height_));
   WaitForEncodedFrame(CurrentTimeMs());
@@ -6194,7 +5201,6 @@
   video_stream_encoder_->Stop();
 }
 
->>>>>>> cbad18b1
 TEST_F(VideoStreamEncoderTest, TemporalLayersDisabledIfNotSupported) {
   // 2 TLs configured, temporal layers not supported by encoder.
   ResetEncoder("VP8", 1, /*num_temporal_layers*/ 2, 1, /*screenshare*/ false,
@@ -6562,7 +5568,6 @@
   // Expect the sink_wants to specify a scaled frame.
   EXPECT_TRUE_WAIT(
       video_source_.sink_wants().max_pixel_count < kWidth * kHeight, 5000);
-<<<<<<< HEAD
   video_stream_encoder_->Stop();
 }
 
@@ -6623,302 +5628,6 @@
   video_source_.IncomingCapturedFrame(CreateFrame(1, kWidth, kHeight));
   // Frame should not be dropped.
   WaitForEncodedFrame(1);
-
-  // Trigger QVGA "singlecast"
-  // Update the config.
-  VideoEncoderConfig video_encoder_config;
-  test::FillEncoderConfiguration(PayloadStringToCodecType("VP8"), 3,
-                                 &video_encoder_config);
-  for (auto& layer : video_encoder_config.simulcast_layers) {
-    layer.num_temporal_layers = 1;
-    layer.max_framerate = kDefaultFramerate;
-  }
-  video_encoder_config.max_bitrate_bps = kSimulcastTargetBitrateBps;
-  video_encoder_config.content_type =
-      VideoEncoderConfig::ContentType::kRealtimeVideo;
-
-  video_encoder_config.simulcast_layers[0].active = true;
-  video_encoder_config.simulcast_layers[1].active = false;
-  video_encoder_config.simulcast_layers[2].active = false;
-
-  video_stream_encoder_->ConfigureEncoder(video_encoder_config.Copy(),
-                                          kMaxPayloadLength);
-  video_stream_encoder_->WaitUntilTaskQueueIsIdle();
-
-  video_source_.IncomingCapturedFrame(CreateFrame(2, kWidth, kHeight));
-  // Frame should not be dropped.
-  WaitForEncodedFrame(2);
-
-  // Trigger HD "singlecast"
-  video_encoder_config.simulcast_layers[0].active = false;
-  video_encoder_config.simulcast_layers[1].active = false;
-  video_encoder_config.simulcast_layers[2].active = true;
-
-  video_stream_encoder_->ConfigureEncoder(video_encoder_config.Copy(),
-                                          kMaxPayloadLength);
-  video_stream_encoder_->WaitUntilTaskQueueIsIdle();
-
-  video_source_.IncomingCapturedFrame(CreateFrame(3, kWidth, kHeight));
-  // Frame should be dropped because of initial frame drop.
-  ExpectDroppedFrame();
-
-  // Expect the sink_wants to specify a scaled frame.
-  EXPECT_TRUE_WAIT(
-      video_source_.sink_wants().max_pixel_count < kWidth * kHeight, 5000);
-  video_stream_encoder_->Stop();
-}
-
-TEST_F(VideoStreamEncoderTest, InitialFrameDropActivatesWhenSVCLayersChange) {
-  const int kLowTargetBitrateBps = 400000;
-  // Set simulcast.
-  ResetEncoder("VP9", 1, 1, 3, false);
-  fake_encoder_.SetQualityScaling(true);
-  const int kWidth = 1280;
-  const int kHeight = 720;
-  video_stream_encoder_->OnBitrateUpdatedAndWaitForManagedResources(
-      DataRate::BitsPerSec(kLowTargetBitrateBps),
-      DataRate::BitsPerSec(kLowTargetBitrateBps),
-      DataRate::BitsPerSec(kLowTargetBitrateBps), 0, 0, 0);
-  video_source_.IncomingCapturedFrame(CreateFrame(1, kWidth, kHeight));
-  // Frame should not be dropped.
-  WaitForEncodedFrame(1);
-
-  // Trigger QVGA "singlecast"
-  // Update the config.
-  VideoEncoderConfig video_encoder_config;
-  test::FillEncoderConfiguration(PayloadStringToCodecType("VP9"), 1,
-                                 &video_encoder_config);
-  VideoCodecVP9 vp9_settings = VideoEncoder::GetDefaultVp9Settings();
-  vp9_settings.numberOfSpatialLayers = 3;
-  // Since only one layer is active - automatic resize should be enabled.
-  vp9_settings.automaticResizeOn = true;
-  video_encoder_config.encoder_specific_settings =
-      new rtc::RefCountedObject<VideoEncoderConfig::Vp9EncoderSpecificSettings>(
-          vp9_settings);
-  video_encoder_config.max_bitrate_bps = kSimulcastTargetBitrateBps;
-  video_encoder_config.content_type =
-      VideoEncoderConfig::ContentType::kRealtimeVideo;
-  // Currently simulcast layers |active| flags are used to inidicate
-  // which SVC layers are active.
-  video_encoder_config.simulcast_layers.resize(3);
-
-  video_encoder_config.simulcast_layers[0].active = true;
-  video_encoder_config.simulcast_layers[1].active = false;
-  video_encoder_config.simulcast_layers[2].active = false;
-
-  video_stream_encoder_->ConfigureEncoder(video_encoder_config.Copy(),
-                                          kMaxPayloadLength);
-  video_stream_encoder_->WaitUntilTaskQueueIsIdle();
-
-  video_source_.IncomingCapturedFrame(CreateFrame(2, kWidth, kHeight));
-  // Frame should not be dropped.
-  WaitForEncodedFrame(2);
-
-  // Trigger HD "singlecast"
-  video_encoder_config.simulcast_layers[0].active = false;
-  video_encoder_config.simulcast_layers[1].active = false;
-  video_encoder_config.simulcast_layers[2].active = true;
-
-  video_stream_encoder_->ConfigureEncoder(video_encoder_config.Copy(),
-                                          kMaxPayloadLength);
-  video_stream_encoder_->WaitUntilTaskQueueIsIdle();
-
-  video_source_.IncomingCapturedFrame(CreateFrame(3, kWidth, kHeight));
-  // Frame should be dropped because of initial frame drop.
-  ExpectDroppedFrame();
-
-  // Expect the sink_wants to specify a scaled frame.
-  EXPECT_TRUE_WAIT(
-      video_source_.sink_wants().max_pixel_count < kWidth * kHeight, 5000);
-  video_stream_encoder_->Stop();
-}
-
-TEST_F(VideoStreamEncoderTest,
-       InitialFrameDropActivatesWhenResolutionIncreases) {
-  const int kWidth = 640;
-  const int kHeight = 360;
-
-  video_stream_encoder_->OnBitrateUpdatedAndWaitForManagedResources(
-      DataRate::BitsPerSec(kTargetBitrateBps),
-      DataRate::BitsPerSec(kTargetBitrateBps),
-      DataRate::BitsPerSec(kTargetBitrateBps), 0, 0, 0);
-  video_source_.IncomingCapturedFrame(CreateFrame(1, kWidth / 2, kHeight / 2));
-  // Frame should not be dropped.
-  WaitForEncodedFrame(1);
-
-  video_stream_encoder_->OnBitrateUpdatedAndWaitForManagedResources(
-      DataRate::BitsPerSec(kLowTargetBitrateBps),
-      DataRate::BitsPerSec(kLowTargetBitrateBps),
-      DataRate::BitsPerSec(kLowTargetBitrateBps), 0, 0, 0);
-  video_source_.IncomingCapturedFrame(CreateFrame(2, kWidth / 2, kHeight / 2));
-  // Frame should not be dropped, bitrate not too low for frame.
-  WaitForEncodedFrame(2);
-
-  // Incoming resolution increases.
-  video_source_.IncomingCapturedFrame(CreateFrame(3, kWidth, kHeight));
-  // Expect to drop this frame, bitrate too low for frame.
-  ExpectDroppedFrame();
-
-  // Expect the sink_wants to specify a scaled frame.
-  EXPECT_TRUE_WAIT(
-      video_source_.sink_wants().max_pixel_count < kWidth * kHeight, 5000);
-  video_stream_encoder_->Stop();
-}
-
-TEST_F(VideoStreamEncoderTest, InitialFrameDropIsNotReactivatedWhenAdaptingUp) {
-  const int kWidth = 640;
-  const int kHeight = 360;
-  // So that quality scaling doesn't happen by itself.
-  fake_encoder_.SetQp(kQpHigh);
-
-  AdaptingFrameForwarder source(&time_controller_);
-  source.set_adaptation_enabled(true);
-  video_stream_encoder_->SetSource(
-      &source, webrtc::DegradationPreference::MAINTAIN_FRAMERATE);
-
-  int timestamp = 1;
-
-  video_stream_encoder_->OnBitrateUpdatedAndWaitForManagedResources(
-      DataRate::BitsPerSec(kTargetBitrateBps),
-      DataRate::BitsPerSec(kTargetBitrateBps),
-      DataRate::BitsPerSec(kTargetBitrateBps), 0, 0, 0);
-  source.IncomingCapturedFrame(CreateFrame(timestamp, kWidth, kHeight));
-  WaitForEncodedFrame(timestamp);
-  timestamp += 9000;
-  // Long pause to disable all first BWE drop logic.
-  AdvanceTime(TimeDelta::Millis(1000));
-
-  video_stream_encoder_->OnBitrateUpdatedAndWaitForManagedResources(
-      DataRate::BitsPerSec(kLowTargetBitrateBps),
-      DataRate::BitsPerSec(kLowTargetBitrateBps),
-      DataRate::BitsPerSec(kLowTargetBitrateBps), 0, 0, 0);
-  source.IncomingCapturedFrame(CreateFrame(timestamp, kWidth, kHeight));
-  // Not dropped frame, as initial frame drop is disabled by now.
-  WaitForEncodedFrame(timestamp);
-  timestamp += 9000;
-  AdvanceTime(TimeDelta::Millis(100));
-
-  // Quality adaptation down.
-  video_stream_encoder_->TriggerQualityLow();
-
-  // Adaptation has an effect.
-  EXPECT_TRUE_WAIT(source.sink_wants().max_pixel_count < kWidth * kHeight,
-                   5000);
-
-  // Frame isn't dropped as initial frame dropper is disabled.
-  source.IncomingCapturedFrame(CreateFrame(timestamp, kWidth, kHeight));
-  WaitForEncodedFrame(timestamp);
-  timestamp += 9000;
-  AdvanceTime(TimeDelta::Millis(100));
-
-  // Quality adaptation up.
-  video_stream_encoder_->TriggerQualityHigh();
-
-  // Adaptation has an effect.
-  EXPECT_TRUE_WAIT(source.sink_wants().max_pixel_count > kWidth * kHeight,
-                   5000);
-
-  source.IncomingCapturedFrame(CreateFrame(timestamp, kWidth, kHeight));
-  // Frame should not be dropped, as initial framedropper is off.
-  WaitForEncodedFrame(timestamp);
-
-=======
->>>>>>> cbad18b1
-  video_stream_encoder_->Stop();
-}
-
-TEST_F(VideoStreamEncoderTest,
-       InitialFrameDropNotReactivatedWhenBweDropsWhenScalingDisabled) {
-  webrtc::test::ScopedFieldTrials field_trials(
-      "WebRTC-Video-QualityScalerSettings/"
-      "initial_bitrate_interval_ms:1000,initial_bitrate_factor:0.2/");
-  fake_encoder_.SetQualityScaling(false);
-  ConfigureEncoder(video_encoder_config_.Copy());
-  const int kNotTooLowBitrateForFrameSizeBps = kTargetBitrateBps * 0.2;
-  const int kTooLowBitrateForFrameSizeBps = kTargetBitrateBps * 0.19;
-  const int kWidth = 640;
-  const int kHeight = 360;
-
-<<<<<<< HEAD
-  // Reset encoder for field trials to take effect.
-  VideoEncoderConfig config = video_encoder_config_.Copy();
-  config.max_bitrate_bps = kTargetBitrateBps;
-  DataRate max_bitrate = DataRate::BitsPerSec(config.max_bitrate_bps);
-  ConfigureEncoder(std::move(config));
-  fake_encoder_.SetQp(kQpLow);
-
-  // Enable MAINTAIN_FRAMERATE preference.
-  AdaptingFrameForwarder source(&time_controller_);
-  source.set_adaptation_enabled(true);
-  video_stream_encoder_->SetSource(&source,
-                                   DegradationPreference::MAINTAIN_FRAMERATE);
-
-  // Start at low bitrate.
-  const int kLowBitrateBps = 200000;
-  video_stream_encoder_->OnBitrateUpdatedAndWaitForManagedResources(
-      DataRate::BitsPerSec(kLowBitrateBps),
-      DataRate::BitsPerSec(kLowBitrateBps),
-      DataRate::BitsPerSec(kLowBitrateBps), 0, 0, 0);
-=======
-  video_stream_encoder_->OnBitrateUpdatedAndWaitForManagedResources(
-      DataRate::BitsPerSec(kTargetBitrateBps),
-      DataRate::BitsPerSec(kTargetBitrateBps),
-      DataRate::BitsPerSec(kTargetBitrateBps), 0, 0, 0);
-  video_source_.IncomingCapturedFrame(CreateFrame(1, kWidth, kHeight));
-  // Frame should not be dropped.
-  WaitForEncodedFrame(1);
-
-  video_stream_encoder_->OnBitrateUpdatedAndWaitForManagedResources(
-      DataRate::BitsPerSec(kNotTooLowBitrateForFrameSizeBps),
-      DataRate::BitsPerSec(kNotTooLowBitrateForFrameSizeBps),
-      DataRate::BitsPerSec(kNotTooLowBitrateForFrameSizeBps), 0, 0, 0);
-  video_source_.IncomingCapturedFrame(CreateFrame(2, kWidth, kHeight));
-  // Frame should not be dropped.
-  WaitForEncodedFrame(2);
-
-  video_stream_encoder_->OnBitrateUpdatedAndWaitForManagedResources(
-      DataRate::BitsPerSec(kTooLowBitrateForFrameSizeBps),
-      DataRate::BitsPerSec(kTooLowBitrateForFrameSizeBps),
-      DataRate::BitsPerSec(kTooLowBitrateForFrameSizeBps), 0, 0, 0);
-  video_source_.IncomingCapturedFrame(CreateFrame(3, kWidth, kHeight));
-  // Not dropped since quality scaling is disabled.
-  WaitForEncodedFrame(3);
->>>>>>> cbad18b1
-
-  // Expect the sink_wants to specify a scaled frame.
-  video_stream_encoder_->WaitUntilTaskQueueIsIdle();
-  EXPECT_THAT(video_source_.sink_wants(), ResolutionMax());
-
-  video_stream_encoder_->Stop();
-}
-
-TEST_F(VideoStreamEncoderTest, InitialFrameDropActivatesWhenLayersChange) {
-  const int kLowTargetBitrateBps = 400000;
-  // Set simulcast.
-  ResetEncoder("VP8", 3, 1, 1, false);
-  fake_encoder_.SetQualityScaling(true);
-  const int kWidth = 1280;
-  const int kHeight = 720;
-<<<<<<< HEAD
-  const int64_t kFrameIntervalMs = 100;
-  int64_t timestamp_ms = kFrameIntervalMs;
-  source.IncomingCapturedFrame(CreateFrame(timestamp_ms, kWidth, kHeight));
-  ExpectDroppedFrame();
-  EXPECT_TRUE_WAIT(source.sink_wants().max_pixel_count < kWidth * kHeight,
-                   5000);
-
-  // Increase bitrate to encoder max.
-  video_stream_encoder_->OnBitrateUpdatedAndWaitForManagedResources(
-      max_bitrate, max_bitrate, max_bitrate, 0, 0, 0);
-=======
-  video_stream_encoder_->OnBitrateUpdatedAndWaitForManagedResources(
-      DataRate::BitsPerSec(kLowTargetBitrateBps),
-      DataRate::BitsPerSec(kLowTargetBitrateBps),
-      DataRate::BitsPerSec(kLowTargetBitrateBps), 0, 0, 0);
-  video_source_.IncomingCapturedFrame(CreateFrame(1, kWidth, kHeight));
-  // Frame should not be dropped.
-  WaitForEncodedFrame(1);
->>>>>>> cbad18b1
 
   // Trigger QVGA "singlecast"
   // Update the config.
@@ -6933,75 +5642,6 @@
     layer.num_temporal_layers = 1;
     layer.max_framerate = kDefaultFramerate;
   }
-<<<<<<< HEAD
-  EXPECT_TRUE(stats_proxy_->GetStats().bw_limited_resolution);
-  EXPECT_LT(source.sink_wants().max_pixel_count, kWidth * kHeight);
-
-  AdvanceTime(TimeDelta::Millis(2000));
-
-  // Insert frame should trigger high BW and release quality limitation.
-  timestamp_ms += kFrameIntervalMs;
-  source.IncomingCapturedFrame(CreateFrame(timestamp_ms, kWidth, kHeight));
-  WaitForEncodedFrame(timestamp_ms);
-  // The ramp-up code involves the adaptation queue, give it time to execute.
-  // TODO(hbos): Can we await an appropriate event instead?
-  video_stream_encoder_->WaitUntilTaskQueueIsIdle();
-  EXPECT_THAT(source.sink_wants(), FpsMaxResolutionMax());
-
-  // Frame should not be adapted.
-  timestamp_ms += kFrameIntervalMs;
-  source.IncomingCapturedFrame(CreateFrame(timestamp_ms, kWidth, kHeight));
-  WaitForEncodedFrame(kWidth, kHeight);
-  EXPECT_FALSE(stats_proxy_->GetStats().bw_limited_resolution);
-
-  video_stream_encoder_->Stop();
-}
-
-TEST_F(VideoStreamEncoderTest,
-       QualityScalerAdaptationsRemovedWhenQualityScalingDisabled) {
-  AdaptingFrameForwarder source(&time_controller_);
-  source.set_adaptation_enabled(true);
-  video_stream_encoder_->SetSource(&source,
-                                   DegradationPreference::MAINTAIN_FRAMERATE);
-  video_stream_encoder_->OnBitrateUpdatedAndWaitForManagedResources(
-      DataRate::BitsPerSec(kTargetBitrateBps),
-      DataRate::BitsPerSec(kTargetBitrateBps),
-      DataRate::BitsPerSec(kTargetBitrateBps), 0, 0, 0);
-  fake_encoder_.SetQp(kQpHigh + 1);
-  const int kWidth = 1280;
-  const int kHeight = 720;
-  const int64_t kFrameIntervalMs = 100;
-  int64_t timestamp_ms = kFrameIntervalMs;
-  for (size_t i = 1; i <= 100; i++) {
-    timestamp_ms += kFrameIntervalMs;
-    source.IncomingCapturedFrame(CreateFrame(timestamp_ms, kWidth, kHeight));
-    WaitForEncodedFrame(timestamp_ms);
-  }
-  // Wait for QualityScaler, which will wait for 2000*2.5 ms until checking QP
-  // for the first time.
-  // TODO(eshr): We should avoid these waits by using threads with simulated
-  // time.
-  EXPECT_TRUE_WAIT(stats_proxy_->GetStats().bw_limited_resolution,
-                   2000 * 2.5 * 2);
-  timestamp_ms += kFrameIntervalMs;
-  source.IncomingCapturedFrame(CreateFrame(timestamp_ms, kWidth, kHeight));
-  WaitForEncodedFrame(timestamp_ms);
-  video_stream_encoder_->WaitUntilTaskQueueIsIdle();
-  EXPECT_THAT(source.sink_wants(), WantsMaxPixels(Lt(kWidth * kHeight)));
-  EXPECT_TRUE(stats_proxy_->GetStats().bw_limited_resolution);
-
-  // Disable Quality scaling by turning off scaler on the encoder and
-  // reconfiguring.
-  fake_encoder_.SetQualityScaling(false);
-  video_stream_encoder_->ConfigureEncoder(video_encoder_config_.Copy(),
-                                          kMaxPayloadLength);
-  video_stream_encoder_->WaitUntilTaskQueueIsIdle();
-  AdvanceTime(TimeDelta::Millis(0));
-  // Since we turned off the quality scaler, the adaptations made by it are
-  // removed.
-  EXPECT_THAT(source.sink_wants(), ResolutionMax());
-  EXPECT_FALSE(stats_proxy_->GetStats().bw_limited_resolution);
-=======
   video_encoder_config.max_bitrate_bps = kSimulcastTargetBitrateBps;
   video_encoder_config.content_type =
       VideoEncoderConfig::ContentType::kRealtimeVideo;
@@ -7030,7 +5670,6 @@
   video_source_.IncomingCapturedFrame(CreateFrame(3, kWidth, kHeight));
   // Frame should be dropped because of initial frame drop.
   ExpectDroppedFrame();
->>>>>>> cbad18b1
 
   // Expect the sink_wants to specify a scaled frame.
   EXPECT_TRUE_WAIT(
@@ -7038,31 +5677,6 @@
   video_stream_encoder_->Stop();
 }
 
-<<<<<<< HEAD
-TEST_F(VideoStreamEncoderTest,
-       ResolutionNotAdaptedForTooSmallFrame_MaintainFramerateMode) {
-  const int kTooSmallWidth = 10;
-  const int kTooSmallHeight = 10;
-  video_stream_encoder_->OnBitrateUpdatedAndWaitForManagedResources(
-      DataRate::BitsPerSec(kTargetBitrateBps),
-      DataRate::BitsPerSec(kTargetBitrateBps),
-      DataRate::BitsPerSec(kTargetBitrateBps), 0, 0, 0);
-
-  // Enable MAINTAIN_FRAMERATE preference, no initial limitation.
-  test::FrameForwarder source;
-  video_stream_encoder_->SetSource(
-      &source, webrtc::DegradationPreference::MAINTAIN_FRAMERATE);
-  EXPECT_THAT(source.sink_wants(), UnlimitedSinkWants());
-  EXPECT_FALSE(stats_proxy_->GetStats().cpu_limited_resolution);
-
-  // Trigger adapt down, too small frame, expect no change.
-  source.IncomingCapturedFrame(CreateFrame(1, kTooSmallWidth, kTooSmallHeight));
-  WaitForEncodedFrame(1);
-  video_stream_encoder_->TriggerCpuOveruse();
-  EXPECT_THAT(source.sink_wants(), FpsMaxResolutionMax());
-  EXPECT_FALSE(stats_proxy_->GetStats().cpu_limited_resolution);
-  EXPECT_EQ(0, stats_proxy_->GetStats().number_of_cpu_adapt_changes);
-=======
 TEST_F(VideoStreamEncoderTest, InitialFrameDropActivatesWhenSVCLayersChange) {
   const int kLowTargetBitrateBps = 400000;
   // Set simulcast.
@@ -7104,7 +5718,6 @@
   video_stream_encoder_->ConfigureEncoder(video_encoder_config.Copy(),
                                           kMaxPayloadLength);
   video_stream_encoder_->WaitUntilTaskQueueIsIdle();
->>>>>>> cbad18b1
 
   video_source_.IncomingCapturedFrame(CreateFrame(2, kWidth, kHeight));
   // Frame should not be dropped.
@@ -8008,11 +6621,7 @@
   EXPECT_TRUE(stats_proxy_->GetStats().bw_limited_framerate);
   EXPECT_EQ(7, stats_proxy_->GetStats().number_of_quality_adapt_changes);
 
-<<<<<<< HEAD
-  // Trigger adapt up, expect expect increased fps (320x180@10fps).
-=======
   // Trigger adapt up, expect increased fps (320x180@10fps).
->>>>>>> cbad18b1
   video_stream_encoder_->TriggerQualityHigh();
   timestamp_ms += kFrameIntervalMs;
   source.IncomingCapturedFrame(CreateFrame(timestamp_ms, kWidth, kHeight));
@@ -8349,11 +6958,7 @@
   video_encoder_config.simulcast_layers[0].max_framerate = kFramerate;
   video_encoder_config.max_bitrate_bps = kTargetBitrateBps;
   video_encoder_config.video_stream_factory =
-<<<<<<< HEAD
-      new rtc::RefCountedObject<CroppingVideoStreamFactory>();
-=======
       rtc::make_ref_counted<CroppingVideoStreamFactory>();
->>>>>>> cbad18b1
   video_stream_encoder_->ConfigureEncoder(std::move(video_encoder_config),
                                           kMaxPayloadLength);
   video_stream_encoder_->WaitUntilTaskQueueIsIdle();
@@ -8600,15 +7205,7 @@
     // doesn't push back as hard so we don't need quite as much overshoot.
     // These numbers are unfortunately a bit magical but there's not trivial
     // way to algebraically infer them.
-<<<<<<< HEAD
-    if (trials.BitrateAdjusterCanUseNetworkHeadroom()) {
-      overshoot_factor = 2.4;
-    } else {
-      overshoot_factor = 4.0;
-    }
-=======
     overshoot_factor = 3.0;
->>>>>>> cbad18b1
   }
   fake_encoder_.SimulateOvershoot(overshoot_factor);
   video_stream_encoder_->OnBitrateUpdatedAndWaitForManagedResources(
@@ -9080,70 +7677,20 @@
   // Reset encoder for new configuration to take effect.
   ConfigureEncoder(video_encoder_config_.Copy());
 
-<<<<<<< HEAD
-  using Config = EncoderSwitchRequestCallback::Config;
-  EXPECT_CALL(switch_callback, RequestEncoderSwitch(Matcher<const Config&>(
-                                   AllOf(Field(&Config::codec_name, "AV1"),
-                                         Field(&Config::param, "ping"),
-                                         Field(&Config::value, "pong")))));
-=======
   ON_CALL(encoder_selector, OnAvailableBitrate(_))
       .WillByDefault(Return(SdpVideoFormat("AV1")));
   EXPECT_CALL(switch_callback,
               RequestEncoderSwitch(Matcher<const SdpVideoFormat&>(
                   Field(&SdpVideoFormat::name, "AV1"))));
->>>>>>> cbad18b1
 
   video_stream_encoder_->OnBitrateUpdatedAndWaitForManagedResources(
       /*target_bitrate=*/DataRate::KilobitsPerSec(50),
       /*stable_target_bitrate=*/DataRate::KilobitsPerSec(kDontCare),
       /*link_allocation=*/DataRate::KilobitsPerSec(kDontCare),
-<<<<<<< HEAD
       /*fraction_lost=*/0,
       /*rtt_ms=*/0,
       /*cwnd_reduce_ratio=*/0);
   AdvanceTime(TimeDelta::Millis(0));
-
-  video_stream_encoder_->Stop();
-}
-
-TEST_F(VideoStreamEncoderTest, VideoSuspendedNoEncoderSwitch) {
-  constexpr int kDontCare = 100;
-
-  StrictMock<MockEncoderSwitchRequestCallback> switch_callback;
-  video_send_config_.encoder_settings.encoder_switch_request_callback =
-      &switch_callback;
-  VideoEncoderConfig encoder_config = video_encoder_config_.Copy();
-  encoder_config.codec_type = kVideoCodecVP8;
-  webrtc::test::ScopedFieldTrials field_trial(
-      "WebRTC-NetworkCondition-EncoderSwitch/"
-      "codec_thresholds:VP8;100;-1|H264;-1;30000,"
-      "to_codec:AV1,to_param:ping,to_value:pong,window:2.0/");
-
-  // Reset encoder for new configuration to take effect.
-  ConfigureEncoder(std::move(encoder_config));
-
-  // Send one frame to trigger ReconfigureEncoder.
-  video_source_.IncomingCapturedFrame(
-      CreateFrame(kDontCare, kDontCare, kDontCare));
-
-  using Config = EncoderSwitchRequestCallback::Config;
-  EXPECT_CALL(switch_callback, RequestEncoderSwitch(Matcher<const Config&>(_)))
-      .Times(0);
-
-  video_stream_encoder_->OnBitrateUpdatedAndWaitForManagedResources(
-      /*target_bitrate=*/DataRate::KilobitsPerSec(0),
-      /*stable_target_bitrate=*/DataRate::KilobitsPerSec(0),
-      /*link_allocation=*/DataRate::KilobitsPerSec(kDontCare),
-      /*fraction_lost=*/0,
-      /*rtt_ms=*/0,
-      /*cwnd_reduce_ratio=*/0);
-=======
-      /*fraction_lost=*/0,
-      /*rtt_ms=*/0,
-      /*cwnd_reduce_ratio=*/0);
-  AdvanceTime(TimeDelta::Millis(0));
->>>>>>> cbad18b1
 
   video_stream_encoder_->Stop();
 }
@@ -9181,13 +7728,6 @@
   ON_CALL(encoder_selector, OnEncoderBroken())
       .WillByDefault(Return(SdpVideoFormat("AV2")));
 
-<<<<<<< HEAD
-  using Config = EncoderSwitchRequestCallback::Config;
-  EXPECT_CALL(switch_callback, RequestEncoderSwitch(Matcher<const Config&>(
-                                   AllOf(Field(&Config::codec_name, "AV1"),
-                                         Field(&Config::param, "ping"),
-                                         Field(&Config::value, "pong")))));
-=======
   rtc::Event encode_attempted;
   EXPECT_CALL(switch_callback,
               RequestEncoderSwitch(Matcher<const SdpVideoFormat&>(_)))
@@ -9195,7 +7735,6 @@
         EXPECT_EQ(format.name, "AV2");
         encode_attempted.Set();
       });
->>>>>>> cbad18b1
 
   video_source_.IncomingCapturedFrame(CreateFrame(1, kDontCare, kDontCare));
   encode_attempted.Wait(3000);
@@ -9208,116 +7747,6 @@
   // to it's factory, so in order for the encoder instance in the
   // `video_stream_encoder_` to be destroyed before the `encoder_factory` we
   // reset the `video_stream_encoder_` here.
-  video_stream_encoder_.reset();
-}
-
-TEST_F(VideoStreamEncoderTest, EncoderSelectorCurrentEncoderIsSignaled) {
-  constexpr int kDontCare = 100;
-  StrictMock<MockEncoderSelector> encoder_selector;
-  auto encoder_factory = std::make_unique<test::VideoEncoderProxyFactory>(
-      &fake_encoder_, &encoder_selector);
-  video_send_config_.encoder_settings.encoder_factory = encoder_factory.get();
-
-  // Reset encoder for new configuration to take effect.
-  ConfigureEncoder(video_encoder_config_.Copy());
-
-  EXPECT_CALL(encoder_selector, OnCurrentEncoder(_));
-
-  video_source_.IncomingCapturedFrame(
-      CreateFrame(kDontCare, kDontCare, kDontCare));
-  video_stream_encoder_->Stop();
-
-  // The encoders produces by the VideoEncoderProxyFactory have a pointer back
-  // to it's factory, so in order for the encoder instance in the
-  // |video_stream_encoder_| to be destroyed before the |encoder_factory| we
-  // reset the |video_stream_encoder_| here.
-  video_stream_encoder_.reset();
-}
-
-TEST_F(VideoStreamEncoderTest, EncoderSelectorBitrateSwitch) {
-  constexpr int kDontCare = 100;
-
-  NiceMock<MockEncoderSelector> encoder_selector;
-  StrictMock<MockEncoderSwitchRequestCallback> switch_callback;
-  video_send_config_.encoder_settings.encoder_switch_request_callback =
-      &switch_callback;
-  auto encoder_factory = std::make_unique<test::VideoEncoderProxyFactory>(
-      &fake_encoder_, &encoder_selector);
-  video_send_config_.encoder_settings.encoder_factory = encoder_factory.get();
-
-  // Reset encoder for new configuration to take effect.
-  ConfigureEncoder(video_encoder_config_.Copy());
-
-  ON_CALL(encoder_selector, OnAvailableBitrate(_))
-      .WillByDefault(Return(SdpVideoFormat("AV1")));
-  EXPECT_CALL(switch_callback,
-              RequestEncoderSwitch(Matcher<const SdpVideoFormat&>(
-                  Field(&SdpVideoFormat::name, "AV1"))));
-
-  video_stream_encoder_->OnBitrateUpdatedAndWaitForManagedResources(
-      /*target_bitrate=*/DataRate::KilobitsPerSec(50),
-      /*stable_target_bitrate=*/DataRate::KilobitsPerSec(kDontCare),
-      /*link_allocation=*/DataRate::KilobitsPerSec(kDontCare),
-      /*fraction_lost=*/0,
-      /*rtt_ms=*/0,
-      /*cwnd_reduce_ratio=*/0);
-  AdvanceTime(TimeDelta::Millis(0));
-
-  video_stream_encoder_->Stop();
-}
-
-TEST_F(VideoStreamEncoderTest, EncoderSelectorBrokenEncoderSwitch) {
-  constexpr int kSufficientBitrateToNotDrop = 1000;
-  constexpr int kDontCare = 100;
-
-  NiceMock<MockVideoEncoder> video_encoder;
-  NiceMock<MockEncoderSelector> encoder_selector;
-  StrictMock<MockEncoderSwitchRequestCallback> switch_callback;
-  video_send_config_.encoder_settings.encoder_switch_request_callback =
-      &switch_callback;
-  auto encoder_factory = std::make_unique<test::VideoEncoderProxyFactory>(
-      &video_encoder, &encoder_selector);
-  video_send_config_.encoder_settings.encoder_factory = encoder_factory.get();
-
-  // Reset encoder for new configuration to take effect.
-  ConfigureEncoder(video_encoder_config_.Copy());
-
-  // The VideoStreamEncoder needs some bitrate before it can start encoding,
-  // setting some bitrate so that subsequent calls to WaitForEncodedFrame does
-  // not fail.
-  video_stream_encoder_->OnBitrateUpdatedAndWaitForManagedResources(
-      /*target_bitrate=*/DataRate::KilobitsPerSec(kSufficientBitrateToNotDrop),
-      /*stable_target_bitrate=*/
-      DataRate::KilobitsPerSec(kSufficientBitrateToNotDrop),
-      /*link_allocation=*/DataRate::KilobitsPerSec(kSufficientBitrateToNotDrop),
-      /*fraction_lost=*/0,
-      /*rtt_ms=*/0,
-      /*cwnd_reduce_ratio=*/0);
-
-  ON_CALL(video_encoder, Encode(_, _))
-      .WillByDefault(Return(WEBRTC_VIDEO_CODEC_ENCODER_FAILURE));
-  ON_CALL(encoder_selector, OnEncoderBroken())
-      .WillByDefault(Return(SdpVideoFormat("AV2")));
-
-  rtc::Event encode_attempted;
-  EXPECT_CALL(switch_callback,
-              RequestEncoderSwitch(Matcher<const SdpVideoFormat&>(_)))
-      .WillOnce([&encode_attempted](const SdpVideoFormat& format) {
-        EXPECT_EQ(format.name, "AV2");
-        encode_attempted.Set();
-      });
-
-  video_source_.IncomingCapturedFrame(CreateFrame(1, kDontCare, kDontCare));
-  encode_attempted.Wait(3000);
-
-  AdvanceTime(TimeDelta::Millis(0));
-
-  video_stream_encoder_->Stop();
-
-  // The encoders produces by the VideoEncoderProxyFactory have a pointer back
-  // to it's factory, so in order for the encoder instance in the
-  // |video_stream_encoder_| to be destroyed before the |encoder_factory| we
-  // reset the |video_stream_encoder_| here.
   video_stream_encoder_.reset();
 }
 
@@ -9494,11 +7923,7 @@
     config.simulcast_layers[i].active = true;
   }
   config.video_stream_factory =
-<<<<<<< HEAD
-      new rtc::RefCountedObject<cricket::EncoderStreamFactory>(
-=======
       rtc::make_ref_counted<cricket::EncoderStreamFactory>(
->>>>>>> cbad18b1
           "VP8", /*max qp*/ 56, /*screencast*/ false,
           /*screenshare enabled*/ false);
   video_stream_encoder_->OnBitrateUpdatedAndWaitForManagedResources(
@@ -9560,8 +7985,6 @@
               ::testing::ElementsAreArray({VideoFrameType::kVideoFrameDelta,
                                            VideoFrameType::kVideoFrameDelta,
                                            VideoFrameType::kVideoFrameDelta}));
-<<<<<<< HEAD
-=======
 
   // Top layer resolution change.
   // Encoder should be re-initialized. Next frame should be key frame.
@@ -9599,21 +8022,7 @@
   EXPECT_THAT(video_source_.sink_wants().resolutions,
               ::testing::ElementsAreArray(
                   {rtc::VideoSinkWants::FrameSize(kFrameWidth, kFrameHeight)}));
->>>>>>> cbad18b1
-
-  // Top layer resolution change.
-  // Encoder should be re-initialized. Next frame should be key frame.
-  config.simulcast_layers[number_layers - 1].scale_resolution_down_by += 0.1;
-  video_stream_encoder_->ConfigureEncoder(config.Copy(), kMaxPayloadLength);
-  sink_.SetNumExpectedLayers(number_layers);
-  timestamp_ms += kFrameIntervalMs;
-  video_source_.IncomingCapturedFrame(CreateFrame(timestamp_ms, 1280, 720));
-  WaitForEncodedFrame(timestamp_ms);
-  EXPECT_EQ(3, fake_encoder_.GetNumEncoderInitializations());
-  EXPECT_THAT(fake_encoder_.LastFrameTypes(),
-              ::testing::ElementsAreArray({VideoFrameType::kVideoFrameKey,
-                                           VideoFrameType::kVideoFrameKey,
-                                           VideoFrameType::kVideoFrameKey}));
+
   video_stream_encoder_->Stop();
 }
 
