/*
 *  Copyright (c) 2015 The WebRTC project authors. All Rights Reserved.
 *
 *  Use of this source code is governed by a BSD-style license
 *  that can be found in the LICENSE file in the root of the source
 *  tree. An additional intellectual property rights grant can be found
 *  in the file PATENTS.  All contributing project authors may
 *  be found in the AUTHORS file in the root of the source tree.
 */
#include "video/video_quality_test.h"

#include <stdio.h>

#if defined(WEBRTC_WIN)
#include <conio.h>
#endif

#include <algorithm>
#include <deque>
#include <map>
#include <memory>
#include <string>
#include <vector>

#include "api/fec_controller_override.h"
#include "api/rtc_event_log_output_file.h"
#include "api/task_queue/default_task_queue_factory.h"
#include "api/task_queue/task_queue_base.h"
#include "api/test/create_frame_generator.h"
#include "api/video/builtin_video_bitrate_allocator_factory.h"
#include "api/video_codecs/video_encoder.h"
#include "call/fake_network_pipe.h"
#include "call/simulated_network.h"
#include "media/base/media_constants.h"
#include "media/engine/adm_helpers.h"
#include "media/engine/encoder_simulcast_proxy.h"
#include "media/engine/fake_video_codec_factory.h"
#include "media/engine/internal_encoder_factory.h"
#include "media/engine/webrtc_video_engine.h"
#include "modules/audio_device/include/audio_device.h"
#include "modules/audio_mixer/audio_mixer_impl.h"
#include "modules/video_coding/codecs/h264/include/h264.h"
#include "modules/video_coding/codecs/multiplex/include/multiplex_decoder_adapter.h"
#include "modules/video_coding/codecs/multiplex/include/multiplex_encoder_adapter.h"
#include "modules/video_coding/codecs/vp8/include/vp8.h"
#include "modules/video_coding/codecs/vp9/include/vp9.h"
#include "modules/video_coding/utility/ivf_file_writer.h"
#include "rtc_base/strings/string_builder.h"
#include "rtc_base/task_queue_for_test.h"
#include "test/platform_video_capturer.h"
#include "test/testsupport/file_utils.h"
#include "test/video_renderer.h"
#include "video/frame_dumping_decoder.h"
#ifdef WEBRTC_WIN
#include "modules/audio_device/include/audio_device_factory.h"
#endif

namespace webrtc {

namespace {
enum : int {  // The first valid value is 1.
  kAbsSendTimeExtensionId = 1,
  kGenericFrameDescriptorExtensionId00,
  kGenericFrameDescriptorExtensionId01,
  kTransportSequenceNumberExtensionId,
  kVideoContentTypeExtensionId,
  kVideoTimingExtensionId,
};

constexpr char kSyncGroup[] = "av_sync";
constexpr int kOpusMinBitrateBps = 6000;
constexpr int kOpusBitrateFbBps = 32000;
constexpr int kFramesSentInQuickTest = 1;
constexpr uint32_t kThumbnailSendSsrcStart = 0xE0000;
constexpr uint32_t kThumbnailRtxSsrcStart = 0xF0000;

constexpr int kDefaultMaxQp = cricket::WebRtcVideoChannel::kDefaultQpMax;

const VideoEncoder::Capabilities kCapabilities(false);

std::pair<uint32_t, uint32_t> GetMinMaxBitratesBps(const VideoCodec& codec,
                                                   size_t spatial_idx) {
  uint32_t min_bitrate = codec.minBitrate;
  uint32_t max_bitrate = codec.maxBitrate;
  if (spatial_idx < codec.numberOfSimulcastStreams) {
    min_bitrate =
        std::max(min_bitrate, codec.simulcastStream[spatial_idx].minBitrate);
    max_bitrate =
        std::min(max_bitrate, codec.simulcastStream[spatial_idx].maxBitrate);
  }
  if (codec.codecType == VideoCodecType::kVideoCodecVP9 &&
      spatial_idx < codec.VP9().numberOfSpatialLayers) {
    min_bitrate =
        std::max(min_bitrate, codec.spatialLayers[spatial_idx].minBitrate);
    max_bitrate =
        std::min(max_bitrate, codec.spatialLayers[spatial_idx].maxBitrate);
  }
  max_bitrate = std::max(max_bitrate, min_bitrate);
  return {min_bitrate * 1000, max_bitrate * 1000};
}

class VideoStreamFactory
    : public VideoEncoderConfig::VideoStreamFactoryInterface {
 public:
  explicit VideoStreamFactory(const std::vector<VideoStream>& streams)
      : streams_(streams) {}

 private:
  std::vector<VideoStream> CreateEncoderStreams(
      int width,
      int height,
      const VideoEncoderConfig& encoder_config) override {
    // The highest layer must match the incoming resolution.
    std::vector<VideoStream> streams = streams_;
    streams[streams_.size() - 1].height = height;
    streams[streams_.size() - 1].width = width;

    streams[0].bitrate_priority = encoder_config.bitrate_priority;
    return streams;
  }

  std::vector<VideoStream> streams_;
};

// This wrapper provides two features needed by the video quality tests:
//  1. Invoke VideoAnalyzer callbacks before and after encoding each frame.
//  2. Write the encoded frames to file, one file per simulcast layer.
class QualityTestVideoEncoder : public VideoEncoder,
                                private EncodedImageCallback {
 public:
  QualityTestVideoEncoder(std::unique_ptr<VideoEncoder> encoder,
                          VideoAnalyzer* analyzer,
                          std::vector<FileWrapper> files,
                          double overshoot_factor)
      : encoder_(std::move(encoder)),
        overshoot_factor_(overshoot_factor),
        analyzer_(analyzer) {
    for (FileWrapper& file : files) {
      writers_.push_back(
          IvfFileWriter::Wrap(std::move(file), /* byte_limit= */ 100000000));
    }
  }

  // Implement VideoEncoder
  void SetFecControllerOverride(
      FecControllerOverride* fec_controller_override) {
    // Ignored.
  }

  int32_t InitEncode(const VideoCodec* codec_settings,
                     const Settings& settings) override {
    codec_settings_ = *codec_settings;
    return encoder_->InitEncode(codec_settings, settings);
  }

  int32_t RegisterEncodeCompleteCallback(
      EncodedImageCallback* callback) override {
    callback_ = callback;
    return encoder_->RegisterEncodeCompleteCallback(this);
  }

  int32_t Release() override { return encoder_->Release(); }

  int32_t Encode(const VideoFrame& frame,
                 const std::vector<VideoFrameType>* frame_types) {
    if (analyzer_) {
      analyzer_->PreEncodeOnFrame(frame);
    }
    return encoder_->Encode(frame, frame_types);
  }

  void SetRates(const RateControlParameters& parameters) override {
    RTC_DCHECK_GT(overshoot_factor_, 0.0);
    if (overshoot_factor_ == 1.0) {
      encoder_->SetRates(parameters);
      return;
    }

    // Simulating encoder overshooting target bitrate, by configuring actual
    // encoder too high. Take care not to adjust past limits of config,
    // otherwise encoders may crash on DCHECK.
    VideoBitrateAllocation overshot_allocation;
    for (size_t si = 0; si < kMaxSpatialLayers; ++si) {
      const uint32_t spatial_layer_bitrate_bps =
          parameters.bitrate.GetSpatialLayerSum(si);
      if (spatial_layer_bitrate_bps == 0) {
        continue;
      }

      uint32_t min_bitrate_bps;
      uint32_t max_bitrate_bps;
      std::tie(min_bitrate_bps, max_bitrate_bps) =
          GetMinMaxBitratesBps(codec_settings_, si);
      double overshoot_factor = overshoot_factor_;
      const uint32_t corrected_bitrate = rtc::checked_cast<uint32_t>(
          overshoot_factor * spatial_layer_bitrate_bps);
      if (corrected_bitrate < min_bitrate_bps) {
        overshoot_factor = min_bitrate_bps / spatial_layer_bitrate_bps;
      } else if (corrected_bitrate > max_bitrate_bps) {
        overshoot_factor = max_bitrate_bps / spatial_layer_bitrate_bps;
      }

      for (size_t ti = 0; ti < kMaxTemporalStreams; ++ti) {
        if (parameters.bitrate.HasBitrate(si, ti)) {
          overshot_allocation.SetBitrate(
              si, ti,
              rtc::checked_cast<uint32_t>(
                  overshoot_factor * parameters.bitrate.GetBitrate(si, ti)));
        }
      }
    }

    return encoder_->SetRates(
        RateControlParameters(overshot_allocation, parameters.framerate_fps,
                              parameters.bandwidth_allocation));
  }

  void OnPacketLossRateUpdate(float packet_loss_rate) override {
    encoder_->OnPacketLossRateUpdate(packet_loss_rate);
  }

  void OnRttUpdate(int64_t rtt_ms) override { encoder_->OnRttUpdate(rtt_ms); }

  void OnLossNotification(const LossNotification& loss_notification) override {
    encoder_->OnLossNotification(loss_notification);
  }

  EncoderInfo GetEncoderInfo() const override {
    EncoderInfo info = encoder_->GetEncoderInfo();
    if (overshoot_factor_ != 1.0) {
      // We're simulating bad encoder, don't forward trusted setting
      // from eg libvpx.
      info.has_trusted_rate_controller = false;
    }
    return info;
  }

 private:
  // Implement EncodedImageCallback
  Result OnEncodedImage(const EncodedImage& encoded_image,
                        const CodecSpecificInfo* codec_specific_info) override {
    if (codec_specific_info) {
      int simulcast_index;
      if (codec_specific_info->codecType == kVideoCodecVP9) {
        simulcast_index = 0;
      } else {
        simulcast_index = encoded_image.SpatialIndex().value_or(0);
      }
      RTC_DCHECK_GE(simulcast_index, 0);
      if (analyzer_) {
        analyzer_->PostEncodeOnFrame(simulcast_index,
                                     encoded_image.Timestamp());
      }
      if (static_cast<size_t>(simulcast_index) < writers_.size()) {
        writers_[simulcast_index]->WriteFrame(encoded_image,
                                              codec_specific_info->codecType);
      }
    }

    return callback_->OnEncodedImage(encoded_image, codec_specific_info);
  }

  void OnDroppedFrame(DropReason reason) override {
    callback_->OnDroppedFrame(reason);
  }

  const std::unique_ptr<VideoEncoder> encoder_;
  const double overshoot_factor_;
  VideoAnalyzer* const analyzer_;
  std::vector<std::unique_ptr<IvfFileWriter>> writers_;
  EncodedImageCallback* callback_ = nullptr;
  VideoCodec codec_settings_;
};

#if defined(WEBRTC_WIN) && !defined(WINUWP)
void PressEnterToContinue(TaskQueueBase* task_queue) {
  puts(">> Press ENTER to continue...");

  while (!_kbhit() || _getch() != '\r') {
    // Drive the message loop for the thread running the task_queue
    SendTask(RTC_FROM_HERE, task_queue, [&]() {
      MSG msg;
      if (PeekMessage(&msg, NULL, 0, 0, PM_REMOVE)) {
        TranslateMessage(&msg);
        DispatchMessage(&msg);
      }
    });
  }
}
#else
void PressEnterToContinue(TaskQueueBase* /*task_queue*/) {
  puts(">> Press ENTER to continue...");
  while (getc(stdin) != '\n' && !feof(stdin))
    ;  // NOLINT
}
#endif

}  // namespace

std::unique_ptr<VideoDecoder> VideoQualityTest::CreateVideoDecoder(
    const SdpVideoFormat& format) {
  std::unique_ptr<VideoDecoder> decoder;
  if (format.name == "multiplex") {
    decoder = std::make_unique<MultiplexDecoderAdapter>(
        decoder_factory_.get(), SdpVideoFormat(cricket::kVp9CodecName));
  } else if (format.name == "FakeCodec") {
    decoder = webrtc::FakeVideoDecoderFactory::CreateVideoDecoder();
  } else {
    decoder = decoder_factory_->CreateVideoDecoder(format);
  }
  if (!params_.logging.encoded_frame_base_path.empty()) {
    rtc::StringBuilder str;
    str << receive_logs_++;
    std::string path =
        params_.logging.encoded_frame_base_path + "." + str.str() + ".recv.ivf";
    decoder = CreateFrameDumpingDecoderWrapper(
        std::move(decoder), FileWrapper::OpenWriteOnly(path));
  }
  return decoder;
}

std::unique_ptr<VideoEncoder> VideoQualityTest::CreateVideoEncoder(
    const SdpVideoFormat& format,
    VideoAnalyzer* analyzer) {
  std::unique_ptr<VideoEncoder> encoder;
  if (format.name == "VP8") {
    encoder =
        std::make_unique<EncoderSimulcastProxy>(encoder_factory_.get(), format);
  } else if (format.name == "multiplex") {
    encoder = std::make_unique<MultiplexEncoderAdapter>(
        encoder_factory_.get(), SdpVideoFormat(cricket::kVp9CodecName));
  } else if (format.name == "FakeCodec") {
    encoder = webrtc::FakeVideoEncoderFactory::CreateVideoEncoder();
  } else {
    encoder = encoder_factory_->CreateVideoEncoder(format);
  }

  std::vector<FileWrapper> encoded_frame_dump_files;
  if (!params_.logging.encoded_frame_base_path.empty()) {
    char ss_buf[100];
    rtc::SimpleStringBuilder sb(ss_buf);
    sb << send_logs_++;
    std::string prefix =
        params_.logging.encoded_frame_base_path + "." + sb.str() + ".send.";
    encoded_frame_dump_files.push_back(
        FileWrapper::OpenWriteOnly(prefix + "1.ivf"));
    encoded_frame_dump_files.push_back(
        FileWrapper::OpenWriteOnly(prefix + "2.ivf"));
    encoded_frame_dump_files.push_back(
        FileWrapper::OpenWriteOnly(prefix + "3.ivf"));
  }

  double overshoot_factor = 1.0;
  // Match format to either of the streams in dual-stream mode in order to get
  // the overshoot factor. This is not very robust but we can't know for sure
  // which stream this encoder is meant for, from within the factory.
  if (format ==
      SdpVideoFormat(params_.video[0].codec, params_.video[0].sdp_params)) {
    overshoot_factor = params_.video[0].encoder_overshoot_factor;
  } else if (format == SdpVideoFormat(params_.video[1].codec,
                                      params_.video[1].sdp_params)) {
    overshoot_factor = params_.video[1].encoder_overshoot_factor;
  }
  if (overshoot_factor == 0.0) {
    // If params were zero-initialized, set to 1.0 instead.
    overshoot_factor = 1.0;
  }

  if (analyzer || !encoded_frame_dump_files.empty() || overshoot_factor > 1.0) {
    encoder = std::make_unique<QualityTestVideoEncoder>(
        std::move(encoder), analyzer, std::move(encoded_frame_dump_files),
        overshoot_factor);
  }

  return encoder;
}

VideoQualityTest::VideoQualityTest(
    std::unique_ptr<InjectionComponents> injection_components)
    : clock_(Clock::GetRealTimeClock()),
      task_queue_factory_(CreateDefaultTaskQueueFactory()),
      rtc_event_log_factory_(task_queue_factory_.get()),
      video_decoder_factory_([this](const SdpVideoFormat& format) {
        return this->CreateVideoDecoder(format);
      }),
      video_encoder_factory_([this](const SdpVideoFormat& format) {
        return this->CreateVideoEncoder(format, nullptr);
      }),
      video_encoder_factory_with_analyzer_(
          [this](const SdpVideoFormat& format) {
            return this->CreateVideoEncoder(format, analyzer_.get());
          }),
      video_bitrate_allocator_factory_(
          CreateBuiltinVideoBitrateAllocatorFactory()),
      receive_logs_(0),
      send_logs_(0),
      injection_components_(std::move(injection_components)),
      num_video_streams_(0) {
  if (injection_components_ == nullptr) {
    injection_components_ = std::make_unique<InjectionComponents>();
  }
  if (injection_components_->video_decoder_factory != nullptr) {
    decoder_factory_ = std::move(injection_components_->video_decoder_factory);
  } else {
    decoder_factory_ = std::make_unique<InternalDecoderFactory>();
  }
  if (injection_components_->video_encoder_factory != nullptr) {
    encoder_factory_ = std::move(injection_components_->video_encoder_factory);
  } else {
    encoder_factory_ = std::make_unique<InternalEncoderFactory>();
  }

  payload_type_map_ = test::CallTest::payload_type_map_;
  RTC_DCHECK(payload_type_map_.find(kPayloadTypeH264) ==
             payload_type_map_.end());
  RTC_DCHECK(payload_type_map_.find(kPayloadTypeVP8) ==
             payload_type_map_.end());
  RTC_DCHECK(payload_type_map_.find(kPayloadTypeVP9) ==
             payload_type_map_.end());
  RTC_DCHECK(payload_type_map_.find(kPayloadTypeGeneric) ==
             payload_type_map_.end());
  payload_type_map_[kPayloadTypeH264] = webrtc::MediaType::VIDEO;
  payload_type_map_[kPayloadTypeVP8] = webrtc::MediaType::VIDEO;
  payload_type_map_[kPayloadTypeVP9] = webrtc::MediaType::VIDEO;
  payload_type_map_[kPayloadTypeGeneric] = webrtc::MediaType::VIDEO;

  fec_controller_factory_ =
      std::move(injection_components_->fec_controller_factory);
  network_state_predictor_factory_ =
      std::move(injection_components_->network_state_predictor_factory);
  network_controller_factory_ =
      std::move(injection_components_->network_controller_factory);
}

VideoQualityTest::InjectionComponents::InjectionComponents() = default;

VideoQualityTest::InjectionComponents::~InjectionComponents() = default;

void VideoQualityTest::TestBody() {}

std::string VideoQualityTest::GenerateGraphTitle() const {
  rtc::StringBuilder ss;
  ss << params_.video[0].codec;
  ss << " (" << params_.video[0].target_bitrate_bps / 1000 << "kbps";
  ss << ", " << params_.video[0].fps << " FPS";
  if (params_.screenshare[0].scroll_duration)
    ss << ", " << params_.screenshare[0].scroll_duration << "s scroll";
  if (params_.ss[0].streams.size() > 1)
    ss << ", Stream #" << params_.ss[0].selected_stream;
  if (params_.ss[0].num_spatial_layers > 1)
    ss << ", Layer #" << params_.ss[0].selected_sl;
  ss << ")";
  return ss.Release();
}

void VideoQualityTest::CheckParamsAndInjectionComponents() {
  if (injection_components_ == nullptr) {
    injection_components_ = std::make_unique<InjectionComponents>();
  }
  if (!params_.config && injection_components_->sender_network == nullptr &&
      injection_components_->receiver_network == nullptr) {
    params_.config = BuiltInNetworkBehaviorConfig();
  }
  RTC_CHECK(
      (params_.config && injection_components_->sender_network == nullptr &&
       injection_components_->receiver_network == nullptr) ||
      (!params_.config && injection_components_->sender_network != nullptr &&
       injection_components_->receiver_network != nullptr));
  for (size_t video_idx = 0; video_idx < num_video_streams_; ++video_idx) {
    // Iterate over primary and secondary video streams.
    if (!params_.video[video_idx].enabled)
      return;
    // Add a default stream in none specified.
    if (params_.ss[video_idx].streams.empty())
      params_.ss[video_idx].streams.push_back(
          VideoQualityTest::DefaultVideoStream(params_, video_idx));
    if (params_.ss[video_idx].num_spatial_layers == 0)
      params_.ss[video_idx].num_spatial_layers = 1;

    if (params_.config) {
      if (params_.config->loss_percent != 0 ||
          params_.config->queue_length_packets != 0) {
        // Since LayerFilteringTransport changes the sequence numbers, we can't
        // use that feature with pack loss, since the NACK request would end up
        // retransmitting the wrong packets.
        RTC_CHECK(params_.ss[video_idx].selected_sl == -1 ||
                  params_.ss[video_idx].selected_sl ==
                      params_.ss[video_idx].num_spatial_layers - 1);
        RTC_CHECK(params_.video[video_idx].selected_tl == -1 ||
                  params_.video[video_idx].selected_tl ==
                      params_.video[video_idx].num_temporal_layers - 1);
      }
    }

    // TODO(ivica): Should max_bitrate_bps == -1 represent inf max bitrate, as
    // it does in some parts of the code?
    RTC_CHECK_GE(params_.video[video_idx].max_bitrate_bps,
                 params_.video[video_idx].target_bitrate_bps);
    RTC_CHECK_GE(params_.video[video_idx].target_bitrate_bps,
                 params_.video[video_idx].min_bitrate_bps);
    int selected_stream = params_.ss[video_idx].selected_stream;
    if (params_.video[video_idx].selected_tl > -1) {
      RTC_CHECK_LT(selected_stream, params_.ss[video_idx].streams.size())
          << "Can not use --selected_tl when --selected_stream is all streams";
      int stream_tl = params_.ss[video_idx]
                          .streams[selected_stream]
                          .num_temporal_layers.value_or(1);
      RTC_CHECK_LT(params_.video[video_idx].selected_tl, stream_tl);
    }
    RTC_CHECK_LE(params_.ss[video_idx].selected_stream,
                 params_.ss[video_idx].streams.size());
    for (const VideoStream& stream : params_.ss[video_idx].streams) {
      RTC_CHECK_GE(stream.min_bitrate_bps, 0);
      RTC_CHECK_GE(stream.target_bitrate_bps, stream.min_bitrate_bps);
      RTC_CHECK_GE(stream.max_bitrate_bps, stream.target_bitrate_bps);
    }
    // TODO(ivica): Should we check if the sum of all streams/layers is equal to
    // the total bitrate? We anyway have to update them in the case bitrate
    // estimator changes the total bitrates.
    RTC_CHECK_GE(params_.ss[video_idx].num_spatial_layers, 1);
    RTC_CHECK_LE(params_.ss[video_idx].selected_sl,
                 params_.ss[video_idx].num_spatial_layers);
    RTC_CHECK(
        params_.ss[video_idx].spatial_layers.empty() ||
        params_.ss[video_idx].spatial_layers.size() ==
            static_cast<size_t>(params_.ss[video_idx].num_spatial_layers));
    if (params_.video[video_idx].codec == "VP8") {
      RTC_CHECK_EQ(params_.ss[video_idx].num_spatial_layers, 1);
    } else if (params_.video[video_idx].codec == "VP9") {
      RTC_CHECK_EQ(params_.ss[video_idx].streams.size(), 1);
    }
    RTC_CHECK_GE(params_.call.num_thumbnails, 0);
    if (params_.call.num_thumbnails > 0) {
      RTC_CHECK_EQ(params_.ss[video_idx].num_spatial_layers, 1);
      RTC_CHECK_EQ(params_.ss[video_idx].streams.size(), 3);
      RTC_CHECK_EQ(params_.video[video_idx].num_temporal_layers, 3);
      RTC_CHECK_EQ(params_.video[video_idx].codec, "VP8");
    }
    // Dual streams with FEC not supported in tests yet.
    RTC_CHECK(!params_.video[video_idx].flexfec || num_video_streams_ == 1);
    RTC_CHECK(!params_.video[video_idx].ulpfec || num_video_streams_ == 1);
  }
}

// Static.
std::vector<int> VideoQualityTest::ParseCSV(const std::string& str) {
  // Parse comma separated nonnegative integers, where some elements may be
  // empty. The empty values are replaced with -1.
  // E.g. "10,-20,,30,40" --> {10, 20, -1, 30,40}
  // E.g. ",,10,,20," --> {-1, -1, 10, -1, 20, -1}
  std::vector<int> result;
  if (str.empty())
    return result;

  const char* p = str.c_str();
  int value = -1;
  int pos;
  while (*p) {
    if (*p == ',') {
      result.push_back(value);
      value = -1;
      ++p;
      continue;
    }
    RTC_CHECK_EQ(sscanf(p, "%d%n", &value, &pos), 1)
        << "Unexpected non-number value.";
    p += pos;
  }
  result.push_back(value);
  return result;
}

// Static.
VideoStream VideoQualityTest::DefaultVideoStream(const Params& params,
                                                 size_t video_idx) {
  VideoStream stream;
  stream.width = params.video[video_idx].width;
  stream.height = params.video[video_idx].height;
  stream.max_framerate = params.video[video_idx].fps;
  stream.min_bitrate_bps = params.video[video_idx].min_bitrate_bps;
  stream.target_bitrate_bps = params.video[video_idx].target_bitrate_bps;
  stream.max_bitrate_bps = params.video[video_idx].max_bitrate_bps;
  stream.max_qp = kDefaultMaxQp;
  stream.num_temporal_layers = params.video[video_idx].num_temporal_layers;
  stream.active = true;
  return stream;
}

// Static.
VideoStream VideoQualityTest::DefaultThumbnailStream() {
  VideoStream stream;
  stream.width = 320;
  stream.height = 180;
  stream.max_framerate = 7;
  stream.min_bitrate_bps = 7500;
  stream.target_bitrate_bps = 37500;
  stream.max_bitrate_bps = 50000;
  stream.max_qp = kDefaultMaxQp;
  return stream;
}

// Static.
void VideoQualityTest::FillScalabilitySettings(
    Params* params,
    size_t video_idx,
    const std::vector<std::string>& stream_descriptors,
    int num_streams,
    size_t selected_stream,
    int num_spatial_layers,
    int selected_sl,
    InterLayerPredMode inter_layer_pred,
    const std::vector<std::string>& sl_descriptors) {
  if (params->ss[video_idx].streams.empty() &&
      params->ss[video_idx].infer_streams) {
    webrtc::VideoEncoderConfig encoder_config;
    encoder_config.codec_type =
        PayloadStringToCodecType(params->video[video_idx].codec);
    encoder_config.content_type =
        params->screenshare[video_idx].enabled
            ? webrtc::VideoEncoderConfig::ContentType::kScreen
            : webrtc::VideoEncoderConfig::ContentType::kRealtimeVideo;
    encoder_config.max_bitrate_bps = params->video[video_idx].max_bitrate_bps;
    encoder_config.min_transmit_bitrate_bps =
        params->video[video_idx].min_transmit_bps;
    encoder_config.number_of_streams = num_streams;
    encoder_config.spatial_layers = params->ss[video_idx].spatial_layers;
    encoder_config.simulcast_layers = std::vector<VideoStream>(num_streams);
    encoder_config.video_stream_factory =
        rtc::make_ref_counted<cricket::EncoderStreamFactory>(
            params->video[video_idx].codec, kDefaultMaxQp,
            params->screenshare[video_idx].enabled, true);
    params->ss[video_idx].streams =
        encoder_config.video_stream_factory->CreateEncoderStreams(
            static_cast<int>(params->video[video_idx].width),
            static_cast<int>(params->video[video_idx].height), encoder_config);
  } else {
    // Read VideoStream and SpatialLayer elements from a list of comma separated
    // lists. To use a default value for an element, use -1 or leave empty.
    // Validity checks performed in CheckParamsAndInjectionComponents.
    RTC_CHECK(params->ss[video_idx].streams.empty());
    for (const auto& descriptor : stream_descriptors) {
      if (descriptor.empty())
        continue;
      VideoStream stream =
          VideoQualityTest::DefaultVideoStream(*params, video_idx);
      std::vector<int> v = VideoQualityTest::ParseCSV(descriptor);
      if (v[0] != -1)
        stream.width = static_cast<size_t>(v[0]);
      if (v[1] != -1)
        stream.height = static_cast<size_t>(v[1]);
      if (v[2] != -1)
        stream.max_framerate = v[2];
      if (v[3] != -1)
        stream.min_bitrate_bps = v[3];
      if (v[4] != -1)
        stream.target_bitrate_bps = v[4];
      if (v[5] != -1)
        stream.max_bitrate_bps = v[5];
      if (v.size() > 6 && v[6] != -1)
        stream.max_qp = v[6];
      if (v.size() > 7 && v[7] != -1) {
        stream.num_temporal_layers = v[7];
      } else {
        // Automatic TL thresholds for more than two layers not supported.
        RTC_CHECK_LE(params->video[video_idx].num_temporal_layers, 2);
      }
      params->ss[video_idx].streams.push_back(stream);
    }
  }

  params->ss[video_idx].num_spatial_layers = std::max(1, num_spatial_layers);
  params->ss[video_idx].selected_stream = selected_stream;

  params->ss[video_idx].selected_sl = selected_sl;
  params->ss[video_idx].inter_layer_pred = inter_layer_pred;
  RTC_CHECK(params->ss[video_idx].spatial_layers.empty());
  for (const auto& descriptor : sl_descriptors) {
    if (descriptor.empty())
      continue;
    std::vector<int> v = VideoQualityTest::ParseCSV(descriptor);
    RTC_CHECK_EQ(v.size(), 8);

    SpatialLayer layer = {0};
    layer.width = v[0];
    layer.height = v[1];
    layer.maxFramerate = v[2];
    layer.numberOfTemporalLayers = v[3];
    layer.maxBitrate = v[4];
    layer.minBitrate = v[5];
    layer.targetBitrate = v[6];
    layer.qpMax = v[7];
    layer.active = true;

    params->ss[video_idx].spatial_layers.push_back(layer);
  }
}

void VideoQualityTest::SetupVideo(Transport* send_transport,
                                  Transport* recv_transport) {
  size_t total_streams_used = 0;
  video_receive_configs_.clear();
  video_send_configs_.clear();
  video_encoder_configs_.clear();
  bool decode_all_receive_streams = true;
  size_t num_video_substreams = params_.ss[0].streams.size();
  RTC_CHECK(num_video_streams_ > 0);
  video_encoder_configs_.resize(num_video_streams_);
  std::string generic_codec_name;
  for (size_t video_idx = 0; video_idx < num_video_streams_; ++video_idx) {
    video_send_configs_.push_back(VideoSendStream::Config(send_transport));
    video_encoder_configs_.push_back(VideoEncoderConfig());
    num_video_substreams = params_.ss[video_idx].streams.size();
    RTC_CHECK_GT(num_video_substreams, 0);
    for (size_t i = 0; i < num_video_substreams; ++i)
      video_send_configs_[video_idx].rtp.ssrcs.push_back(
          kVideoSendSsrcs[total_streams_used + i]);

    int payload_type;
    if (params_.video[video_idx].codec == "H264") {
      payload_type = kPayloadTypeH264;
    } else if (params_.video[video_idx].codec == "VP8") {
      payload_type = kPayloadTypeVP8;
    } else if (params_.video[video_idx].codec == "VP9") {
      payload_type = kPayloadTypeVP9;
    } else if (params_.video[video_idx].codec == "multiplex") {
      payload_type = kPayloadTypeVP9;
    } else if (params_.video[video_idx].codec == "FakeCodec") {
      payload_type = kFakeVideoSendPayloadType;
    } else {
      RTC_CHECK(generic_codec_name.empty() ||
                generic_codec_name == params_.video[video_idx].codec)
          << "Supplying multiple generic codecs is unsupported.";
      RTC_LOG(LS_INFO) << "Treating codec " << params_.video[video_idx].codec
                       << " as generic.";
      payload_type = kPayloadTypeGeneric;
      generic_codec_name = params_.video[video_idx].codec;
    }
    video_send_configs_[video_idx].encoder_settings.encoder_factory =
        (video_idx == 0) ? &video_encoder_factory_with_analyzer_
                         : &video_encoder_factory_;
    video_send_configs_[video_idx].encoder_settings.bitrate_allocator_factory =
        video_bitrate_allocator_factory_.get();

    video_send_configs_[video_idx].rtp.payload_name =
        params_.video[video_idx].codec;
    video_send_configs_[video_idx].rtp.payload_type = payload_type;
    video_send_configs_[video_idx].rtp.nack.rtp_history_ms = kNackRtpHistoryMs;
    video_send_configs_[video_idx].rtp.rtx.payload_type = kSendRtxPayloadType;
    for (size_t i = 0; i < num_video_substreams; ++i) {
      video_send_configs_[video_idx].rtp.rtx.ssrcs.push_back(
          kSendRtxSsrcs[i + total_streams_used]);
    }
    video_send_configs_[video_idx].rtp.extensions.clear();
    if (params_.call.send_side_bwe) {
      video_send_configs_[video_idx].rtp.extensions.emplace_back(
          RtpExtension::kTransportSequenceNumberUri,
          kTransportSequenceNumberExtensionId);
    } else {
      video_send_configs_[video_idx].rtp.extensions.emplace_back(
          RtpExtension::kAbsSendTimeUri, kAbsSendTimeExtensionId);
    }

    if (params_.call.generic_descriptor) {
      video_send_configs_[video_idx].rtp.extensions.emplace_back(
          RtpExtension::kGenericFrameDescriptorUri00,
          kGenericFrameDescriptorExtensionId00);
    }

    video_send_configs_[video_idx].rtp.extensions.emplace_back(
        RtpExtension::kVideoContentTypeUri, kVideoContentTypeExtensionId);
    video_send_configs_[video_idx].rtp.extensions.emplace_back(
        RtpExtension::kVideoTimingUri, kVideoTimingExtensionId);

    video_encoder_configs_[video_idx].video_format.name =
        params_.video[video_idx].codec;

    video_encoder_configs_[video_idx].video_format.parameters =
        params_.video[video_idx].sdp_params;

    video_encoder_configs_[video_idx].codec_type =
        PayloadStringToCodecType(params_.video[video_idx].codec);

    video_encoder_configs_[video_idx].min_transmit_bitrate_bps =
        params_.video[video_idx].min_transmit_bps;

    video_send_configs_[video_idx].suspend_below_min_bitrate =
        params_.video[video_idx].suspend_below_min_bitrate;

    video_encoder_configs_[video_idx].number_of_streams =
        params_.ss[video_idx].streams.size();
    video_encoder_configs_[video_idx].max_bitrate_bps = 0;
    for (size_t i = 0; i < params_.ss[video_idx].streams.size(); ++i) {
      video_encoder_configs_[video_idx].max_bitrate_bps +=
          params_.ss[video_idx].streams[i].max_bitrate_bps;
    }
    video_encoder_configs_[video_idx].simulcast_layers =
        std::vector<VideoStream>(params_.ss[video_idx].streams.size());
    if (!params_.ss[video_idx].infer_streams) {
      video_encoder_configs_[video_idx].simulcast_layers =
          params_.ss[video_idx].streams;
    }
    video_encoder_configs_[video_idx].video_stream_factory =
        rtc::make_ref_counted<cricket::EncoderStreamFactory>(
            params_.video[video_idx].codec,
            params_.ss[video_idx].streams[0].max_qp,
            params_.screenshare[video_idx].enabled, true);

    video_encoder_configs_[video_idx].spatial_layers =
        params_.ss[video_idx].spatial_layers;
    decode_all_receive_streams = params_.ss[video_idx].selected_stream ==
                                 params_.ss[video_idx].streams.size();
    absl::optional<int> decode_sub_stream;
    if (!decode_all_receive_streams)
      decode_sub_stream = params_.ss[video_idx].selected_stream;
    CreateMatchingVideoReceiveConfigs(
        video_send_configs_[video_idx], recv_transport,
        params_.call.send_side_bwe, &video_decoder_factory_, decode_sub_stream,
        true, kNackRtpHistoryMs);

    if (params_.screenshare[video_idx].enabled) {
      // Fill out codec settings.
      video_encoder_configs_[video_idx].content_type =
          VideoEncoderConfig::ContentType::kScreen;
      degradation_preference_ = DegradationPreference::MAINTAIN_RESOLUTION;
      if (params_.video[video_idx].codec == "VP8") {
        VideoCodecVP8 vp8_settings = VideoEncoder::GetDefaultVp8Settings();
        vp8_settings.denoisingOn = false;
        vp8_settings.frameDroppingOn = false;
        vp8_settings.numberOfTemporalLayers = static_cast<unsigned char>(
            params_.video[video_idx].num_temporal_layers);
        video_encoder_configs_[video_idx].encoder_specific_settings =
            rtc::make_ref_counted<
                VideoEncoderConfig::Vp8EncoderSpecificSettings>(vp8_settings);
      } else if (params_.video[video_idx].codec == "VP9") {
        VideoCodecVP9 vp9_settings = VideoEncoder::GetDefaultVp9Settings();
        vp9_settings.denoisingOn = false;
        vp9_settings.frameDroppingOn = false;
        vp9_settings.automaticResizeOn = false;
        vp9_settings.numberOfTemporalLayers = static_cast<unsigned char>(
            params_.video[video_idx].num_temporal_layers);
        vp9_settings.numberOfSpatialLayers = static_cast<unsigned char>(
            params_.ss[video_idx].num_spatial_layers);
        vp9_settings.interLayerPred = params_.ss[video_idx].inter_layer_pred;
        // High FPS vp9 screenshare requires flexible mode.
        if (params_.ss[video_idx].num_spatial_layers > 1) {
          vp9_settings.flexibleMode = true;
        }
        video_encoder_configs_[video_idx].encoder_specific_settings =
            rtc::make_ref_counted<
                VideoEncoderConfig::Vp9EncoderSpecificSettings>(vp9_settings);
      }
    } else if (params_.ss[video_idx].num_spatial_layers > 1) {
      // If SVC mode without screenshare, still need to set codec specifics.
      RTC_CHECK(params_.video[video_idx].codec == "VP9");
      VideoCodecVP9 vp9_settings = VideoEncoder::GetDefaultVp9Settings();
      vp9_settings.numberOfTemporalLayers = static_cast<unsigned char>(
          params_.video[video_idx].num_temporal_layers);
      vp9_settings.numberOfSpatialLayers =
          static_cast<unsigned char>(params_.ss[video_idx].num_spatial_layers);
      vp9_settings.interLayerPred = params_.ss[video_idx].inter_layer_pred;
      vp9_settings.automaticResizeOn = false;
      video_encoder_configs_[video_idx].encoder_specific_settings =
<<<<<<< HEAD
          new rtc::RefCountedObject<
              VideoEncoderConfig::Vp9EncoderSpecificSettings>(vp9_settings);
=======
          rtc::make_ref_counted<VideoEncoderConfig::Vp9EncoderSpecificSettings>(
              vp9_settings);
>>>>>>> cbad18b1
      RTC_DCHECK_EQ(video_encoder_configs_[video_idx].simulcast_layers.size(),
                    1);
      // Min bitrate will be enforced by spatial layer config instead.
      video_encoder_configs_[video_idx].simulcast_layers[0].min_bitrate_bps = 0;
    } else if (params_.video[video_idx].automatic_scaling) {
      if (params_.video[video_idx].codec == "VP8") {
        VideoCodecVP8 vp8_settings = VideoEncoder::GetDefaultVp8Settings();
        vp8_settings.automaticResizeOn = true;
        video_encoder_configs_[video_idx].encoder_specific_settings =
            rtc::make_ref_counted<
                VideoEncoderConfig::Vp8EncoderSpecificSettings>(vp8_settings);
      } else if (params_.video[video_idx].codec == "VP9") {
        VideoCodecVP9 vp9_settings = VideoEncoder::GetDefaultVp9Settings();
        // Only enable quality scaler for single spatial layer.
        vp9_settings.automaticResizeOn =
            params_.ss[video_idx].num_spatial_layers == 1;
        video_encoder_configs_[video_idx].encoder_specific_settings =
            rtc::make_ref_counted<
                VideoEncoderConfig::Vp9EncoderSpecificSettings>(vp9_settings);
      } else if (params_.video[video_idx].codec == "H264") {
        // Quality scaling is always on for H.264.
      } else if (params_.video[video_idx].codec == cricket::kAv1CodecName) {
        // TODO(bugs.webrtc.org/11404): Propagate the flag to
        // aom_codec_enc_cfg_t::rc_resize_mode in Av1 encoder wrapper.
        // Until then do nothing, specially do not crash.
      } else {
        RTC_NOTREACHED() << "Automatic scaling not supported for codec "
                         << params_.video[video_idx].codec << ", stream "
                         << video_idx;
      }
    } else {
      // Default mode. Single SL, no automatic_scaling,
      if (params_.video[video_idx].codec == "VP8") {
        VideoCodecVP8 vp8_settings = VideoEncoder::GetDefaultVp8Settings();
        vp8_settings.automaticResizeOn = false;
        video_encoder_configs_[video_idx].encoder_specific_settings =
            rtc::make_ref_counted<
                VideoEncoderConfig::Vp8EncoderSpecificSettings>(vp8_settings);
      } else if (params_.video[video_idx].codec == "VP9") {
        VideoCodecVP9 vp9_settings = VideoEncoder::GetDefaultVp9Settings();
        vp9_settings.automaticResizeOn = false;
        video_encoder_configs_[video_idx].encoder_specific_settings =
            rtc::make_ref_counted<
                VideoEncoderConfig::Vp9EncoderSpecificSettings>(vp9_settings);
      } else if (params_.video[video_idx].codec == "H264") {
        VideoCodecH264 h264_settings = VideoEncoder::GetDefaultH264Settings();
        video_encoder_configs_[video_idx].encoder_specific_settings =
            rtc::make_ref_counted<
                VideoEncoderConfig::H264EncoderSpecificSettings>(h264_settings);
      }
    }
    total_streams_used += num_video_substreams;
  }

  // FEC supported only for single video stream mode yet.
  if (params_.video[0].flexfec) {
    if (decode_all_receive_streams) {
      SetSendFecConfig(GetVideoSendConfig()->rtp.ssrcs);
    } else {
      SetSendFecConfig({kVideoSendSsrcs[params_.ss[0].selected_stream]});
    }

    CreateMatchingFecConfig(recv_transport, *GetVideoSendConfig());
    GetFlexFecConfig()->rtp.transport_cc = params_.call.send_side_bwe;
    if (params_.call.send_side_bwe) {
      GetFlexFecConfig()->rtp.extensions.push_back(
          RtpExtension(RtpExtension::kTransportSequenceNumberUri,
                       kTransportSequenceNumberExtensionId));
    } else {
      GetFlexFecConfig()->rtp.extensions.push_back(
          RtpExtension(RtpExtension::kAbsSendTimeUri, kAbsSendTimeExtensionId));
    }
  }

  if (params_.video[0].ulpfec) {
    SetSendUlpFecConfig(GetVideoSendConfig());
    if (decode_all_receive_streams) {
      for (auto& receive_config : video_receive_configs_) {
        SetReceiveUlpFecConfig(&receive_config);
      }
    } else {
      SetReceiveUlpFecConfig(
          &video_receive_configs_[params_.ss[0].selected_stream]);
    }
  }
}

void VideoQualityTest::SetupThumbnails(Transport* send_transport,
                                       Transport* recv_transport) {
  for (int i = 0; i < params_.call.num_thumbnails; ++i) {
    // Thumbnails will be send in the other way: from receiver_call to
    // sender_call.
    VideoSendStream::Config thumbnail_send_config(recv_transport);
    thumbnail_send_config.rtp.ssrcs.push_back(kThumbnailSendSsrcStart + i);
    // TODO(nisse): Could use a simpler VP8-only encoder factory.
    thumbnail_send_config.encoder_settings.encoder_factory =
        &video_encoder_factory_;
    thumbnail_send_config.encoder_settings.bitrate_allocator_factory =
        video_bitrate_allocator_factory_.get();
    thumbnail_send_config.rtp.payload_name = params_.video[0].codec;
    thumbnail_send_config.rtp.payload_type = kPayloadTypeVP8;
    thumbnail_send_config.rtp.nack.rtp_history_ms = kNackRtpHistoryMs;
    thumbnail_send_config.rtp.rtx.payload_type = kSendRtxPayloadType;
    thumbnail_send_config.rtp.rtx.ssrcs.push_back(kThumbnailRtxSsrcStart + i);
    thumbnail_send_config.rtp.extensions.clear();
    if (params_.call.send_side_bwe) {
      thumbnail_send_config.rtp.extensions.push_back(
          RtpExtension(RtpExtension::kTransportSequenceNumberUri,
                       kTransportSequenceNumberExtensionId));
    } else {
      thumbnail_send_config.rtp.extensions.push_back(
          RtpExtension(RtpExtension::kAbsSendTimeUri, kAbsSendTimeExtensionId));
    }

    VideoEncoderConfig thumbnail_encoder_config;
    thumbnail_encoder_config.codec_type = kVideoCodecVP8;
    thumbnail_encoder_config.video_format.name = "VP8";
    thumbnail_encoder_config.min_transmit_bitrate_bps = 7500;
    thumbnail_send_config.suspend_below_min_bitrate =
        params_.video[0].suspend_below_min_bitrate;
    thumbnail_encoder_config.number_of_streams = 1;
    thumbnail_encoder_config.max_bitrate_bps = 50000;
    std::vector<VideoStream> streams{params_.ss[0].streams[0]};
    thumbnail_encoder_config.video_stream_factory =
        rtc::make_ref_counted<VideoStreamFactory>(streams);
    thumbnail_encoder_config.spatial_layers = params_.ss[0].spatial_layers;

    thumbnail_encoder_configs_.push_back(thumbnail_encoder_config.Copy());
    thumbnail_send_configs_.push_back(thumbnail_send_config.Copy());

    AddMatchingVideoReceiveConfigs(
        &thumbnail_receive_configs_, thumbnail_send_config, send_transport,
        params_.call.send_side_bwe, &video_decoder_factory_, absl::nullopt,
        false, kNackRtpHistoryMs);
  }
  for (size_t i = 0; i < thumbnail_send_configs_.size(); ++i) {
    thumbnail_send_streams_.push_back(receiver_call_->CreateVideoSendStream(
        thumbnail_send_configs_[i].Copy(),
        thumbnail_encoder_configs_[i].Copy()));
  }
  for (size_t i = 0; i < thumbnail_receive_configs_.size(); ++i) {
    thumbnail_receive_streams_.push_back(sender_call_->CreateVideoReceiveStream(
        thumbnail_receive_configs_[i].Copy()));
  }
}

void VideoQualityTest::DestroyThumbnailStreams() {
  for (VideoSendStream* thumbnail_send_stream : thumbnail_send_streams_) {
    receiver_call_->DestroyVideoSendStream(thumbnail_send_stream);
  }
  thumbnail_send_streams_.clear();
  for (VideoReceiveStream* thumbnail_receive_stream :
       thumbnail_receive_streams_) {
    sender_call_->DestroyVideoReceiveStream(thumbnail_receive_stream);
  }
  thumbnail_send_streams_.clear();
  thumbnail_receive_streams_.clear();
  for (std::unique_ptr<rtc::VideoSourceInterface<VideoFrame>>& video_capturer :
       thumbnail_capturers_) {
    video_capturer.reset();
  }
}

void VideoQualityTest::SetupThumbnailCapturers(size_t num_thumbnail_streams) {
  VideoStream thumbnail = DefaultThumbnailStream();
  for (size_t i = 0; i < num_thumbnail_streams; ++i) {
    auto frame_generator_capturer =
        std::make_unique<test::FrameGeneratorCapturer>(
            clock_,
            test::CreateSquareFrameGenerator(static_cast<int>(thumbnail.width),
                                             static_cast<int>(thumbnail.height),
                                             absl::nullopt, absl::nullopt),
            thumbnail.max_framerate, *task_queue_factory_);
    EXPECT_TRUE(frame_generator_capturer->Init());
    thumbnail_capturers_.push_back(std::move(frame_generator_capturer));
  }
}

std::unique_ptr<test::FrameGeneratorInterface>
VideoQualityTest::CreateFrameGenerator(size_t video_idx) {
  // Setup frame generator.
  const size_t kWidth = 1850;
  const size_t kHeight = 1110;
  std::unique_ptr<test::FrameGeneratorInterface> frame_generator;
  if (params_.screenshare[video_idx].generate_slides) {
    frame_generator = test::CreateSlideFrameGenerator(
        kWidth, kHeight,
        params_.screenshare[video_idx].slide_change_interval *
            params_.video[video_idx].fps);
  } else {
    std::vector<std::string> slides = params_.screenshare[video_idx].slides;
    if (slides.empty()) {
      slides.push_back(test::ResourcePath("web_screenshot_1850_1110", "yuv"));
      slides.push_back(test::ResourcePath("presentation_1850_1110", "yuv"));
      slides.push_back(test::ResourcePath("photo_1850_1110", "yuv"));
      slides.push_back(test::ResourcePath("difficult_photo_1850_1110", "yuv"));
    }
    if (params_.screenshare[video_idx].scroll_duration == 0) {
      // Cycle image every slide_change_interval seconds.
      frame_generator = test::CreateFromYuvFileFrameGenerator(
          slides, kWidth, kHeight,
          params_.screenshare[video_idx].slide_change_interval *
              params_.video[video_idx].fps);
    } else {
      RTC_CHECK_LE(params_.video[video_idx].width, kWidth);
      RTC_CHECK_LE(params_.video[video_idx].height, kHeight);
      RTC_CHECK_GT(params_.screenshare[video_idx].slide_change_interval, 0);
      const int kPauseDurationMs =
          (params_.screenshare[video_idx].slide_change_interval -
           params_.screenshare[video_idx].scroll_duration) *
          1000;
      RTC_CHECK_LE(params_.screenshare[video_idx].scroll_duration,
                   params_.screenshare[video_idx].slide_change_interval);

      frame_generator = test::CreateScrollingInputFromYuvFilesFrameGenerator(
          clock_, slides, kWidth, kHeight, params_.video[video_idx].width,
          params_.video[video_idx].height,
          params_.screenshare[video_idx].scroll_duration * 1000,
          kPauseDurationMs);
    }
  }
  return frame_generator;
}

void VideoQualityTest::CreateCapturers() {
  RTC_DCHECK(video_sources_.empty());
  video_sources_.resize(num_video_streams_);
  for (size_t video_idx = 0; video_idx < num_video_streams_; ++video_idx) {
    std::unique_ptr<test::FrameGeneratorInterface> frame_generator;
    if (params_.screenshare[video_idx].enabled) {
      frame_generator = CreateFrameGenerator(video_idx);
    } else if (params_.video[video_idx].clip_path == "Generator") {
      frame_generator = test::CreateSquareFrameGenerator(
          static_cast<int>(params_.video[video_idx].width),
          static_cast<int>(params_.video[video_idx].height), absl::nullopt,
          absl::nullopt);
    } else if (params_.video[video_idx].clip_path == "GeneratorI420A") {
      frame_generator = test::CreateSquareFrameGenerator(
          static_cast<int>(params_.video[video_idx].width),
          static_cast<int>(params_.video[video_idx].height),
          test::FrameGeneratorInterface::OutputType::kI420A, absl::nullopt);
    } else if (params_.video[video_idx].clip_path == "GeneratorI010") {
      frame_generator = test::CreateSquareFrameGenerator(
          static_cast<int>(params_.video[video_idx].width),
          static_cast<int>(params_.video[video_idx].height),
          test::FrameGeneratorInterface::OutputType::kI010, absl::nullopt);
    } else if (params_.video[video_idx].clip_path == "GeneratorNV12") {
      frame_generator = test::CreateSquareFrameGenerator(
          static_cast<int>(params_.video[video_idx].width),
          static_cast<int>(params_.video[video_idx].height),
          test::FrameGeneratorInterface::OutputType::kNV12, absl::nullopt);
    } else if (params_.video[video_idx].clip_path.empty()) {
      video_sources_[video_idx] = test::CreateVideoCapturer(
          params_.video[video_idx].width, params_.video[video_idx].height,
          params_.video[video_idx].fps,
          params_.video[video_idx].capture_device_index);
      if (video_sources_[video_idx]) {
        continue;
      } else {
        // Failed to get actual camera, use chroma generator as backup.
        frame_generator = test::CreateSquareFrameGenerator(
            static_cast<int>(params_.video[video_idx].width),
            static_cast<int>(params_.video[video_idx].height), absl::nullopt,
            absl::nullopt);
      }
    } else {
      frame_generator = test::CreateFromYuvFileFrameGenerator(
          {params_.video[video_idx].clip_path}, params_.video[video_idx].width,
          params_.video[video_idx].height, 1);
      ASSERT_TRUE(frame_generator) << "Could not create capturer for "
                                   << params_.video[video_idx].clip_path
                                   << ".yuv. Is this file present?";
    }
    ASSERT_TRUE(frame_generator);
    auto frame_generator_capturer =
        std::make_unique<test::FrameGeneratorCapturer>(
            clock_, std::move(frame_generator), params_.video[video_idx].fps,
            *task_queue_factory_);
    EXPECT_TRUE(frame_generator_capturer->Init());
    video_sources_[video_idx] = std::move(frame_generator_capturer);
  }
}

void VideoQualityTest::StartAudioStreams() {
  audio_send_stream_->Start();
  for (AudioReceiveStream* audio_recv_stream : audio_receive_streams_)
    audio_recv_stream->Start();
}

void VideoQualityTest::StartThumbnails() {
  for (VideoSendStream* send_stream : thumbnail_send_streams_)
    send_stream->Start();
  for (VideoReceiveStream* receive_stream : thumbnail_receive_streams_)
    receive_stream->Start();
}

void VideoQualityTest::StopThumbnails() {
  for (VideoReceiveStream* receive_stream : thumbnail_receive_streams_)
    receive_stream->Stop();
  for (VideoSendStream* send_stream : thumbnail_send_streams_)
    send_stream->Stop();
}

std::unique_ptr<test::LayerFilteringTransport>
VideoQualityTest::CreateSendTransport() {
  std::unique_ptr<NetworkBehaviorInterface> network_behavior = nullptr;
  if (injection_components_->sender_network == nullptr) {
    network_behavior = std::make_unique<SimulatedNetwork>(*params_.config);
  } else {
    network_behavior = std::move(injection_components_->sender_network);
  }
  return std::make_unique<test::LayerFilteringTransport>(
      task_queue(),
      std::make_unique<FakeNetworkPipe>(clock_, std::move(network_behavior)),
      sender_call_.get(), kPayloadTypeVP8, kPayloadTypeVP9,
      params_.video[0].selected_tl, params_.ss[0].selected_sl,
      payload_type_map_, kVideoSendSsrcs[0],
      static_cast<uint32_t>(kVideoSendSsrcs[0] + params_.ss[0].streams.size() -
                            1));
}

std::unique_ptr<test::DirectTransport>
VideoQualityTest::CreateReceiveTransport() {
  std::unique_ptr<NetworkBehaviorInterface> network_behavior = nullptr;
  if (injection_components_->receiver_network == nullptr) {
    network_behavior = std::make_unique<SimulatedNetwork>(*params_.config);
  } else {
    network_behavior = std::move(injection_components_->receiver_network);
  }
  return std::make_unique<test::DirectTransport>(
      task_queue(),
      std::make_unique<FakeNetworkPipe>(clock_, std::move(network_behavior)),
      receiver_call_.get(), payload_type_map_);
}

void VideoQualityTest::RunWithAnalyzer(const Params& params) {
  num_video_streams_ = params.call.dual_video ? 2 : 1;
  std::unique_ptr<test::LayerFilteringTransport> send_transport;
  std::unique_ptr<test::DirectTransport> recv_transport;
  FILE* graph_data_output_file = nullptr;

  params_ = params;
  // TODO(ivica): Merge with RunWithRenderer and use a flag / argument to
  // differentiate between the analyzer and the renderer case.
  CheckParamsAndInjectionComponents();

  if (!params_.analyzer.graph_data_output_filename.empty()) {
    graph_data_output_file =
        fopen(params_.analyzer.graph_data_output_filename.c_str(), "w");
    RTC_CHECK(graph_data_output_file)
        << "Can't open the file " << params_.analyzer.graph_data_output_filename
        << "!";
  }

  if (!params.logging.rtc_event_log_name.empty()) {
    send_event_log_ = rtc_event_log_factory_.CreateRtcEventLog(
        RtcEventLog::EncodingType::Legacy);
    recv_event_log_ = rtc_event_log_factory_.CreateRtcEventLog(
        RtcEventLog::EncodingType::Legacy);
    std::unique_ptr<RtcEventLogOutputFile> send_output(
        std::make_unique<RtcEventLogOutputFile>(
            params.logging.rtc_event_log_name + "_send",
            RtcEventLog::kUnlimitedOutput));
    std::unique_ptr<RtcEventLogOutputFile> recv_output(
        std::make_unique<RtcEventLogOutputFile>(
            params.logging.rtc_event_log_name + "_recv",
            RtcEventLog::kUnlimitedOutput));
    bool event_log_started =
        send_event_log_->StartLogging(std::move(send_output),
                                      RtcEventLog::kImmediateOutput) &&
        recv_event_log_->StartLogging(std::move(recv_output),
                                      RtcEventLog::kImmediateOutput);
    RTC_DCHECK(event_log_started);
  } else {
    send_event_log_ = std::make_unique<RtcEventLogNull>();
    recv_event_log_ = std::make_unique<RtcEventLogNull>();
  }

  SendTask(RTC_FROM_HERE, task_queue(),
           [this, &params, &send_transport, &recv_transport]() {
             Call::Config send_call_config(send_event_log_.get());
             Call::Config recv_call_config(recv_event_log_.get());
             send_call_config.bitrate_config = params.call.call_bitrate_config;
             recv_call_config.bitrate_config = params.call.call_bitrate_config;
             if (params_.audio.enabled)
               InitializeAudioDevice(&send_call_config, &recv_call_config,
                                     params_.audio.use_real_adm);

             CreateCalls(send_call_config, recv_call_config);
             send_transport = CreateSendTransport();
             recv_transport = CreateReceiveTransport();
           });

  std::string graph_title = params_.analyzer.graph_title;
  if (graph_title.empty())
    graph_title = VideoQualityTest::GenerateGraphTitle();
  bool is_quick_test_enabled = field_trial::IsEnabled("WebRTC-QuickPerfTest");
  analyzer_ = std::make_unique<VideoAnalyzer>(
      send_transport.get(), params_.analyzer.test_label,
      params_.analyzer.avg_psnr_threshold, params_.analyzer.avg_ssim_threshold,
      is_quick_test_enabled
          ? kFramesSentInQuickTest
          : params_.analyzer.test_durations_secs * params_.video[0].fps,
      is_quick_test_enabled
          ? TimeDelta::Millis(1)
          : TimeDelta::Seconds(params_.analyzer.test_durations_secs),
      graph_data_output_file, graph_title,
      kVideoSendSsrcs[params_.ss[0].selected_stream],
      kSendRtxSsrcs[params_.ss[0].selected_stream],
      static_cast<size_t>(params_.ss[0].selected_stream),
      params.ss[0].selected_sl, params_.video[0].selected_tl,
      is_quick_test_enabled, clock_, params_.logging.rtp_dump_name,
      task_queue());

  SendTask(RTC_FROM_HERE, task_queue(), [&]() {
    analyzer_->SetCall(sender_call_.get());
    analyzer_->SetReceiver(receiver_call_->Receiver());
    send_transport->SetReceiver(analyzer_.get());
    recv_transport->SetReceiver(sender_call_->Receiver());

    SetupVideo(analyzer_.get(), recv_transport.get());
    SetupThumbnails(analyzer_.get(), recv_transport.get());
    video_receive_configs_[params_.ss[0].selected_stream].renderer =
        analyzer_.get();

    CreateFlexfecStreams();
    CreateVideoStreams();
    analyzer_->SetSendStream(video_send_streams_[0]);
    analyzer_->SetReceiveStream(
        video_receive_streams_[params_.ss[0].selected_stream]);

    GetVideoSendStream()->SetSource(analyzer_->OutputInterface(),
                                    degradation_preference_);
    SetupThumbnailCapturers(params_.call.num_thumbnails);
    for (size_t i = 0; i < thumbnail_send_streams_.size(); ++i) {
      thumbnail_send_streams_[i]->SetSource(thumbnail_capturers_[i].get(),
                                            degradation_preference_);
    }

    CreateCapturers();

    analyzer_->SetSource(video_sources_[0].get(), true);

    for (size_t video_idx = 1; video_idx < num_video_streams_; ++video_idx) {
      video_send_streams_[video_idx]->SetSource(video_sources_[video_idx].get(),
                                                degradation_preference_);
    }

    if (params_.audio.enabled) {
      SetupAudio(send_transport.get());
      StartAudioStreams();
      analyzer_->SetAudioReceiveStream(audio_receive_streams_[0]);
    }
    StartVideoStreams();
    StartThumbnails();
    analyzer_->StartMeasuringCpuProcessTime();
  });

  analyzer_->Wait();

  SendTask(RTC_FROM_HERE, task_queue(), [&]() {
    StopThumbnails();
    Stop();

    DestroyStreams();
    DestroyThumbnailStreams();

    if (graph_data_output_file)
      fclose(graph_data_output_file);

    send_transport.reset();
    recv_transport.reset();

    DestroyCalls();
  });
  analyzer_ = nullptr;
}

rtc::scoped_refptr<AudioDeviceModule> VideoQualityTest::CreateAudioDevice() {
#ifdef WEBRTC_WIN
  RTC_LOG(INFO) << "Using latest version of ADM on Windows";
  // We must initialize the COM library on a thread before we calling any of
  // the library functions. All COM functions in the ADM will return
  // CO_E_NOTINITIALIZED otherwise. The legacy ADM for Windows used internal
  // COM initialization but the new ADM requires COM to be initialized
  // externally.
  com_initializer_ =
      std::make_unique<ScopedCOMInitializer>(ScopedCOMInitializer::kMTA);
  RTC_CHECK(com_initializer_->Succeeded());
  RTC_CHECK(webrtc_win::core_audio_utility::IsSupported());
  RTC_CHECK(webrtc_win::core_audio_utility::IsMMCSSSupported());
  return CreateWindowsCoreAudioAudioDeviceModule(task_queue_factory_.get());
#else
  // Use legacy factory method on all platforms except Windows.
  return AudioDeviceModule::Create(AudioDeviceModule::kPlatformDefaultAudio,
                                   task_queue_factory_.get());
#endif
}

void VideoQualityTest::InitializeAudioDevice(Call::Config* send_call_config,
                                             Call::Config* recv_call_config,
                                             bool use_real_adm) {
  rtc::scoped_refptr<AudioDeviceModule> audio_device;
  if (use_real_adm) {
    // Run test with real ADM (using default audio devices) if user has
    // explicitly set the --audio and --use_real_adm command-line flags.
    audio_device = CreateAudioDevice();
  } else {
    // By default, create a test ADM which fakes audio.
    audio_device = TestAudioDeviceModule::Create(
        task_queue_factory_.get(),
        TestAudioDeviceModule::CreatePulsedNoiseCapturer(32000, 48000),
        TestAudioDeviceModule::CreateDiscardRenderer(48000), 1.f);
  }
  RTC_CHECK(audio_device);

  AudioState::Config audio_state_config;
  audio_state_config.audio_mixer = AudioMixerImpl::Create();
  audio_state_config.audio_processing = AudioProcessingBuilder().Create();
  audio_state_config.audio_device_module = audio_device;
  send_call_config->audio_state = AudioState::Create(audio_state_config);
  recv_call_config->audio_state = AudioState::Create(audio_state_config);
  if (use_real_adm) {
    // The real ADM requires extra initialization: setting default devices,
    // setting up number of channels etc. Helper class also calls
    // AudioDeviceModule::Init().
    webrtc::adm_helpers::Init(audio_device.get());
  } else {
    audio_device->Init();
  }
  // Always initialize the ADM before injecting a valid audio transport.
  RTC_CHECK(audio_device->RegisterAudioCallback(
                send_call_config->audio_state->audio_transport()) == 0);
}

void VideoQualityTest::SetupAudio(Transport* transport) {
  AudioSendStream::Config audio_send_config(transport);
  audio_send_config.rtp.ssrc = kAudioSendSsrc;

  // Add extension to enable audio send side BWE, and allow audio bit rate
  // adaptation.
  audio_send_config.rtp.extensions.clear();
  audio_send_config.send_codec_spec = AudioSendStream::Config::SendCodecSpec(
      kAudioSendPayloadType,
      {"OPUS",
       48000,
       2,
       {{"usedtx", (params_.audio.dtx ? "1" : "0")}, {"stereo", "1"}}});

  if (params_.call.send_side_bwe) {
    audio_send_config.rtp.extensions.push_back(
        webrtc::RtpExtension(webrtc::RtpExtension::kTransportSequenceNumberUri,
                             kTransportSequenceNumberExtensionId));
    audio_send_config.min_bitrate_bps = kOpusMinBitrateBps;
    audio_send_config.max_bitrate_bps = kOpusBitrateFbBps;
    audio_send_config.send_codec_spec->transport_cc_enabled = true;
    // Only allow ANA when send-side BWE is enabled.
    audio_send_config.audio_network_adaptor_config = params_.audio.ana_config;
  }
  audio_send_config.encoder_factory = audio_encoder_factory_;
  SetAudioConfig(audio_send_config);

  std::string sync_group;
  if (params_.video[0].enabled && params_.audio.sync_video)
    sync_group = kSyncGroup;

  CreateMatchingAudioConfigs(transport, sync_group);
  CreateAudioStreams();
}

void VideoQualityTest::RunWithRenderers(const Params& params) {
  RTC_LOG(INFO) << __FUNCTION__;
  num_video_streams_ = params.call.dual_video ? 2 : 1;
  std::unique_ptr<test::LayerFilteringTransport> send_transport;
  std::unique_ptr<test::DirectTransport> recv_transport;
  std::unique_ptr<test::VideoRenderer> local_preview;
  std::vector<std::unique_ptr<test::VideoRenderer>> loopback_renderers;

  if (!params.logging.rtc_event_log_name.empty()) {
    send_event_log_ = rtc_event_log_factory_.CreateRtcEventLog(
        RtcEventLog::EncodingType::Legacy);
    recv_event_log_ = rtc_event_log_factory_.CreateRtcEventLog(
        RtcEventLog::EncodingType::Legacy);
    std::unique_ptr<RtcEventLogOutputFile> send_output(
        std::make_unique<RtcEventLogOutputFile>(
            params.logging.rtc_event_log_name + "_send",
            RtcEventLog::kUnlimitedOutput));
    std::unique_ptr<RtcEventLogOutputFile> recv_output(
        std::make_unique<RtcEventLogOutputFile>(
            params.logging.rtc_event_log_name + "_recv",
            RtcEventLog::kUnlimitedOutput));
    bool event_log_started =
        send_event_log_->StartLogging(std::move(send_output),
                                      /*output_period_ms=*/5000) &&
        recv_event_log_->StartLogging(std::move(recv_output),
                                      /*output_period_ms=*/5000);
    RTC_DCHECK(event_log_started);
  } else {
    send_event_log_ = std::make_unique<RtcEventLogNull>();
    recv_event_log_ = std::make_unique<RtcEventLogNull>();
  }

  SendTask(RTC_FROM_HERE, task_queue(), [&]() {
    params_ = params;
    CheckParamsAndInjectionComponents();

    // TODO(ivica): Remove bitrate_config and use the default Call::Config(), to
    // match the full stack tests.
    Call::Config send_call_config(send_event_log_.get());
    send_call_config.bitrate_config = params_.call.call_bitrate_config;
    Call::Config recv_call_config(recv_event_log_.get());

    if (params_.audio.enabled)
      InitializeAudioDevice(&send_call_config, &recv_call_config,
                            params_.audio.use_real_adm);

    CreateCalls(send_call_config, recv_call_config);

    // TODO(minyue): consider if this is a good transport even for audio only
    // calls.
    send_transport = CreateSendTransport();

    recv_transport = CreateReceiveTransport();

    // TODO(ivica): Use two calls to be able to merge with RunWithAnalyzer or at
    // least share as much code as possible. That way this test would also match
    // the full stack tests better.
    send_transport->SetReceiver(receiver_call_->Receiver());
    recv_transport->SetReceiver(sender_call_->Receiver());

    if (params_.video[0].enabled) {
      // Create video renderers.
      SetupVideo(send_transport.get(), recv_transport.get());
      size_t num_streams_processed = 0;
      for (size_t video_idx = 0; video_idx < num_video_streams_; ++video_idx) {
        const size_t selected_stream_id = params_.ss[video_idx].selected_stream;
        const size_t num_streams = params_.ss[video_idx].streams.size();
        if (selected_stream_id == num_streams) {
          for (size_t stream_id = 0; stream_id < num_streams; ++stream_id) {
            rtc::StringBuilder oss;
            oss << "Loopback Video #" << video_idx << " - Stream #"
                << static_cast<int>(stream_id);
            loopback_renderers.emplace_back(test::VideoRenderer::Create(
                oss.str().c_str(),
                params_.ss[video_idx].streams[stream_id].width,
                params_.ss[video_idx].streams[stream_id].height));
            video_receive_configs_[stream_id + num_streams_processed].renderer =
                loopback_renderers.back().get();
            if (params_.audio.enabled && params_.audio.sync_video)
              video_receive_configs_[stream_id + num_streams_processed]
                  .sync_group = kSyncGroup;
          }
        } else {
          rtc::StringBuilder oss;
          oss << "Loopback Video #" << video_idx;
          loopback_renderers.emplace_back(test::VideoRenderer::Create(
              oss.str().c_str(),
              params_.ss[video_idx].streams[selected_stream_id].width,
              params_.ss[video_idx].streams[selected_stream_id].height));
          video_receive_configs_[selected_stream_id + num_streams_processed]
              .renderer = loopback_renderers.back().get();
          if (params_.audio.enabled && params_.audio.sync_video)
            video_receive_configs_[num_streams_processed + selected_stream_id]
                .sync_group = kSyncGroup;
        }
        num_streams_processed += num_streams;
      }
      CreateFlexfecStreams();
      CreateVideoStreams();

      CreateCapturers();
      if (params_.video[0].enabled) {
        // Create local preview
        local_preview.reset(test::VideoRenderer::Create(
            "Local Preview", params_.video[0].width, params_.video[0].height));

        video_sources_[0]->AddOrUpdateSink(local_preview.get(),
                                           rtc::VideoSinkWants());
      }
      ConnectVideoSourcesToStreams();
    }

    if (params_.audio.enabled) {
      SetupAudio(send_transport.get());
    }

    Start();
  });

  PressEnterToContinue(task_queue());

  SendTask(RTC_FROM_HERE, task_queue(), [&]() {
    Stop();
    DestroyStreams();

    send_transport.reset();
    recv_transport.reset();

    local_preview.reset();
    loopback_renderers.clear();

    DestroyCalls();
  });
}

}  // namespace webrtc<|MERGE_RESOLUTION|>--- conflicted
+++ resolved
@@ -860,13 +860,8 @@
       vp9_settings.interLayerPred = params_.ss[video_idx].inter_layer_pred;
       vp9_settings.automaticResizeOn = false;
       video_encoder_configs_[video_idx].encoder_specific_settings =
-<<<<<<< HEAD
-          new rtc::RefCountedObject<
-              VideoEncoderConfig::Vp9EncoderSpecificSettings>(vp9_settings);
-=======
           rtc::make_ref_counted<VideoEncoderConfig::Vp9EncoderSpecificSettings>(
               vp9_settings);
->>>>>>> cbad18b1
       RTC_DCHECK_EQ(video_encoder_configs_[video_idx].simulcast_layers.size(),
                     1);
       // Min bitrate will be enforced by spatial layer config instead.
