--- conflicted
+++ resolved
@@ -52,17 +52,6 @@
 
 class QualityScalingTest : public test::CallTest {
  protected:
-<<<<<<< HEAD
-  void RunTest(VideoEncoderFactory* encoder_factory,
-               const std::string& payload_name,
-               const std::vector<bool>& streams_active,
-               int start_bps,
-               bool automatic_resize,
-               bool frame_dropping,
-               bool expect_adaptation);
-
-=======
->>>>>>> cbad18b1
   const std::string kPrefix = "WebRTC-Video-QualityScaling/Enabled-";
   const std::string kEnd = ",0,0,0.9995,0.9999,1/";
   const absl::optional<VideoEncoder::ResolutionBitrateLimits>
@@ -77,42 +66,6 @@
               640 * 360);
 };
 
-<<<<<<< HEAD
-void QualityScalingTest::RunTest(VideoEncoderFactory* encoder_factory,
-                                 const std::string& payload_name,
-                                 const std::vector<bool>& streams_active,
-                                 int start_bps,
-                                 bool automatic_resize,
-                                 bool frame_dropping,
-                                 bool expect_adaptation) {
-  class ScalingObserver
-      : public test::SendTest,
-        public test::FrameGeneratorCapturer::SinkWantsObserver {
-   public:
-    ScalingObserver(VideoEncoderFactory* encoder_factory,
-                    const std::string& payload_name,
-                    const std::vector<bool>& streams_active,
-                    int start_bps,
-                    bool automatic_resize,
-                    bool frame_dropping,
-                    bool expect_adaptation)
-        : SendTest(expect_adaptation ? kDefaultTimeoutMs : kTimeoutMs),
-          encoder_factory_(encoder_factory),
-          payload_name_(payload_name),
-          streams_active_(streams_active),
-          start_bps_(start_bps),
-          automatic_resize_(automatic_resize),
-          frame_dropping_(frame_dropping),
-          expect_adaptation_(expect_adaptation) {}
-
-   private:
-    void OnFrameGeneratorCapturerCreated(
-        test::FrameGeneratorCapturer* frame_generator_capturer) override {
-      frame_generator_capturer->SetSinkWantsObserver(this);
-      // Set initial resolution.
-      frame_generator_capturer->ChangeResolution(kWidth, kHeight);
-    }
-=======
 class ScalingObserver : public test::SendTest {
  protected:
   ScalingObserver(const std::string& payload_name,
@@ -145,7 +98,6 @@
   void ModifySenderBitrateConfig(BitrateConstraints* bitrate_config) override {
     bitrate_config->start_bitrate_bps = start_bps_;
   }
->>>>>>> cbad18b1
 
   void ModifyVideoDegradationPreference(
       DegradationPreference* degradation_preference) override {
@@ -185,33 +137,6 @@
                        streams_active_.size());
   }
 
-<<<<<<< HEAD
-    size_t GetNumVideoStreams() const override {
-      return streams_active_.size();
-    }
-
-    void ModifyVideoConfigs(
-        VideoSendStream::Config* send_config,
-        std::vector<VideoReceiveStream::Config>* receive_configs,
-        VideoEncoderConfig* encoder_config) override {
-      send_config->encoder_settings.encoder_factory = encoder_factory_;
-      send_config->rtp.payload_name = payload_name_;
-      send_config->rtp.payload_type = kVideoSendPayloadType;
-      const VideoCodecType codec_type = PayloadStringToCodecType(payload_name_);
-      encoder_config->codec_type = codec_type;
-      encoder_config->max_bitrate_bps =
-          std::max(start_bps_, encoder_config->max_bitrate_bps);
-      double scale_factor = 1.0;
-      for (int i = streams_active_.size() - 1; i >= 0; --i) {
-        VideoStream& stream = encoder_config->simulcast_layers[i];
-        stream.active = streams_active_[i];
-        stream.scale_resolution_down_by = scale_factor;
-        scale_factor *= 2.0;
-      }
-      SetEncoderSpecific(encoder_config, codec_type, automatic_resize_,
-                         frame_dropping_);
-    }
-=======
   void PerformTest() override { EXPECT_EQ(expect_scaling_, Wait()); }
 
   test::FunctionVideoEncoderFactory encoder_factory_;
@@ -221,7 +146,6 @@
   const bool automatic_resize_;
   const bool expect_scaling_;
 };
->>>>>>> cbad18b1
 
 class DownscalingObserver
     : public ScalingObserver,
@@ -290,21 +214,9 @@
   rtc::VideoSinkWants last_wants_;
 };
 
-<<<<<<< HEAD
-    VideoEncoderFactory* const encoder_factory_;
-    const std::string payload_name_;
-    const std::vector<bool> streams_active_;
-    const int start_bps_;
-    const bool automatic_resize_;
-    const bool frame_dropping_;
-    const bool expect_adaptation_;
-  } test(encoder_factory, payload_name, streams_active, start_bps,
-         automatic_resize, frame_dropping, expect_adaptation);
-=======
 TEST_F(QualityScalingTest, AdaptsDownForHighQp_Vp8) {
   // qp_low:1, qp_high:1 -> kHighQp
   test::ScopedFieldTrials field_trials(kPrefix + "1,1,0,0,0,0" + kEnd);
->>>>>>> cbad18b1
 
   DownscalingObserver test("VP8", /*streams_active=*/{true}, kHighStartBps,
                            /*automatic_resize=*/true,
@@ -322,12 +234,6 @@
   RunBaseTest(&test);
 }
 
-<<<<<<< HEAD
-  test::FunctionVideoEncoderFactory encoder_factory(
-      []() { return VP8Encoder::Create(); });
-  RunTest(&encoder_factory, "VP8", {true}, kHighStartBps, kAutomaticResize,
-          kFrameDropping, kExpectAdapt);
-=======
 TEST_F(QualityScalingTest, NoAdaptDownForNormalQp_Vp8) {
   // qp_low:1, qp_high:127 -> kNormalQp
   test::ScopedFieldTrials field_trials(kPrefix + "1,127,0,0,0,0" + kEnd);
@@ -336,7 +242,6 @@
                            /*automatic_resize=*/true,
                            /*expect_downscale=*/false);
   RunBaseTest(&test);
->>>>>>> cbad18b1
 }
 
 TEST_F(QualityScalingTest, AdaptsDownForLowStartBitrate_Vp8) {
@@ -356,17 +261,10 @@
       "WebRTC-Video-BalancedDegradationSettings/"
       "pixels:230400|921600,fps:20|30,kbps:300|500/");  // should not affect
 
-<<<<<<< HEAD
-  test::FunctionVideoEncoderFactory encoder_factory(
-      []() { return VP8Encoder::Create(); });
-  RunTest(&encoder_factory, "VP8", {true}, kHighStartBps, kAutomaticResize,
-          kFrameDropping, kExpectAdapt);
-=======
   UpscalingObserver test("VP8", /*streams_active=*/{true},
                          kDefaultVgaMinStartBps - 1,
                          /*automatic_resize=*/true, /*expect_upscale=*/true);
   RunBaseTest(&test);
->>>>>>> cbad18b1
 }
 
 TEST_F(QualityScalingTest, AdaptsDownAndThenUpWithBalanced) {
@@ -423,18 +321,11 @@
   // qp_low:1, qp_high:127 -> kNormalQp
   test::ScopedFieldTrials field_trials(kPrefix + "1,127,0,0,0,0" + kEnd);
 
-<<<<<<< HEAD
-  test::FunctionVideoEncoderFactory encoder_factory(
-      []() { return VP8Encoder::Create(); });
-  RunTest(&encoder_factory, "VP8", {true}, kHighStartBps, kAutomaticResize,
-          kFrameDropping, kExpectAdapt);
-=======
   DownscalingObserver test("VP8", /*streams_active=*/{false, false, true},
                            kSinglecastLimits720pVp8->min_start_bitrate_bps - 1,
                            /*automatic_resize=*/true,
                            /*expect_downscale=*/true);
   RunBaseTest(&test);
->>>>>>> cbad18b1
 }
 
 TEST_F(QualityScalingTest, AdaptsDownButNotUpWithMinStartBitrateLimit) {
@@ -458,12 +349,6 @@
   RunBaseTest(&test);
 }
 
-<<<<<<< HEAD
-  test::FunctionVideoEncoderFactory encoder_factory(
-      []() { return VP8Encoder::Create(); });
-  RunTest(&encoder_factory, "VP8", {true}, kHighStartBps, kAutomaticResize,
-          kFrameDropping, kExpectAdapt);
-=======
 TEST_F(QualityScalingTest,
        NoAdaptDownForLowStartBitrateIfDefaultLimitsDisabled_Vp8) {
   // qp_low:1, qp_high:127 -> kNormalQp
@@ -476,7 +361,6 @@
                            /*automatic_resize=*/true,
                            /*expect_downscale=*/false);
   RunBaseTest(&test);
->>>>>>> cbad18b1
 }
 
 TEST_F(QualityScalingTest,
@@ -502,63 +386,6 @@
   RunBaseTest(&test);
 }
 
-<<<<<<< HEAD
-  test::FunctionVideoEncoderFactory encoder_factory(
-      []() { return VP8Encoder::Create(); });
-  RunTest(&encoder_factory, "VP8", {true}, kLowStartBps, kAutomaticResize,
-          kFrameDropping, kExpectAdapt);
-}
-
-TEST_F(QualityScalingTest, NoAdaptDownForLowStartBitrate_Simulcast) {
-  // VP8 QP thresholds, low:1, high:127 -> normal QP.
-  test::ScopedFieldTrials field_trials(kPrefix + "1,127,0,0,0,0" + kEnd);
-
-  // QualityScaler disabled.
-  const bool kAutomaticResize = false;
-  const bool kFrameDropping = true;
-  const bool kExpectAdapt = false;
-
-  test::FunctionVideoEncoderFactory encoder_factory(
-      []() { return VP8Encoder::Create(); });
-  RunTest(&encoder_factory, "VP8", {true, true}, kLowStartBps, kAutomaticResize,
-          kFrameDropping, kExpectAdapt);
-}
-
-TEST_F(QualityScalingTest,
-       AdaptsDownForLowStartBitrate_SimulcastOneActiveHighRes) {
-  // VP8 QP thresholds, low:1, high:127 -> normal QP.
-  test::ScopedFieldTrials field_trials(kPrefix + "1,127,0,0,0,0" + kEnd);
-
-  // QualityScaler enabled.
-  const bool kAutomaticResize = true;
-  const bool kFrameDropping = true;
-  const bool kExpectAdapt = true;
-
-  test::FunctionVideoEncoderFactory encoder_factory(
-      []() { return VP8Encoder::Create(); });
-  RunTest(&encoder_factory, "VP8", {false, false, true}, kLowStartBps,
-          kAutomaticResize, kFrameDropping, kExpectAdapt);
-}
-
-TEST_F(QualityScalingTest,
-       NoAdaptDownForLowStartBitrate_SimulcastOneActiveLowRes) {
-  // VP8 QP thresholds, low:1, high:127 -> normal QP.
-  test::ScopedFieldTrials field_trials(kPrefix + "1,127,0,0,0,0" + kEnd);
-
-  // QualityScaler enabled.
-  const bool kAutomaticResize = true;
-  const bool kFrameDropping = true;
-  const bool kExpectAdapt = false;
-
-  test::FunctionVideoEncoderFactory encoder_factory(
-      []() { return VP8Encoder::Create(); });
-  RunTest(&encoder_factory, "VP8", {true, false, false}, kLowStartBps,
-          kAutomaticResize, kFrameDropping, kExpectAdapt);
-}
-
-TEST_F(QualityScalingTest, NoAdaptDownForLowStartBitrateWithScalingOff) {
-  // VP8 QP thresholds, low:1, high:127 -> normal QP.
-=======
 TEST_F(QualityScalingTest,
        NoAdaptDownForLowStartBitrate_LowestStreamActive_Vp8) {
   // qp_low:1, qp_high:127 -> kNormalQp
@@ -573,7 +400,6 @@
 
 TEST_F(QualityScalingTest, NoAdaptDownForLowStartBitrateIfScalingOff_Vp8) {
   // qp_low:1, qp_high:127 -> kNormalQp
->>>>>>> cbad18b1
   test::ScopedFieldTrials field_trials(kPrefix + "1,127,0,0,0,0" + kEnd);
 
   DownscalingObserver test("VP8", /*streams_active=*/{true}, kLowStartBps,
@@ -587,47 +413,28 @@
   test::ScopedFieldTrials field_trials(kPrefix + "0,0,1,1,0,0" + kEnd +
                                        "WebRTC-VP9QualityScaler/Enabled/");
 
-<<<<<<< HEAD
-  test::FunctionVideoEncoderFactory encoder_factory(
-      []() { return VP8Encoder::Create(); });
-  RunTest(&encoder_factory, "VP8", {true}, kLowStartBps, kAutomaticResize,
-          kFrameDropping, kExpectAdapt);
-}
-
-TEST_F(QualityScalingTest, NoAdaptDownForHighQp_Vp9) {
-  // VP9 QP thresholds, low:1, high:1 -> high QP.
+  DownscalingObserver test("VP9", /*streams_active=*/{true}, kHighStartBps,
+                           /*automatic_resize=*/true,
+                           /*expect_downscale=*/true);
+  RunBaseTest(&test);
+}
+
+TEST_F(QualityScalingTest, NoAdaptDownForHighQpIfScalingOff_Vp9) {
+  // qp_low:1, qp_high:1 -> kHighQp
   test::ScopedFieldTrials field_trials(kPrefix + "0,0,1,1,0,0" + kEnd +
                                        "WebRTC-VP9QualityScaler/Disabled/");
-=======
+
   DownscalingObserver test("VP9", /*streams_active=*/{true}, kHighStartBps,
                            /*automatic_resize=*/true,
-                           /*expect_downscale=*/true);
-  RunBaseTest(&test);
-}
-
-TEST_F(QualityScalingTest, NoAdaptDownForHighQpIfScalingOff_Vp9) {
-  // qp_low:1, qp_high:1 -> kHighQp
-  test::ScopedFieldTrials field_trials(kPrefix + "0,0,1,1,0,0" + kEnd +
-                                       "WebRTC-VP9QualityScaler/Disabled/");
-
-  DownscalingObserver test("VP9", /*streams_active=*/{true}, kHighStartBps,
-                           /*automatic_resize=*/true,
-                           /*expect_downscale=*/false);
-  RunBaseTest(&test);
-}
->>>>>>> cbad18b1
+                           /*expect_downscale=*/false);
+  RunBaseTest(&test);
+}
 
 TEST_F(QualityScalingTest, AdaptsDownForLowStartBitrate_Vp9) {
   // qp_low:1, qp_high:255 -> kNormalQp
   test::ScopedFieldTrials field_trials(kPrefix + "0,0,1,255,0,0" + kEnd +
                                        "WebRTC-VP9QualityScaler/Enabled/");
 
-<<<<<<< HEAD
-  test::FunctionVideoEncoderFactory encoder_factory(
-      []() { return VP9Encoder::Create(); });
-  RunTest(&encoder_factory, "VP9", {true}, kHighStartBps, kAutomaticResize,
-          kFrameDropping, kExpectAdapt);
-=======
   DownscalingObserver test("VP9", /*streams_active=*/{true}, kLowStartBps,
                            /*automatic_resize=*/true,
                            /*expect_downscale=*/true);
@@ -694,7 +501,6 @@
                            /*automatic_resize=*/true,
                            /*expect_downscale=*/false);
   RunBaseTest(&test);
->>>>>>> cbad18b1
 }
 
 #if defined(WEBRTC_USE_H264)
@@ -712,17 +518,10 @@
   // qp_low:1, qp_high:51 -> kNormalQp
   test::ScopedFieldTrials field_trials(kPrefix + "0,0,0,0,1,51" + kEnd);
 
-<<<<<<< HEAD
-  test::FunctionVideoEncoderFactory encoder_factory(
-      []() { return H264Encoder::Create(cricket::VideoCodec("H264")); });
-  RunTest(&encoder_factory, "H264", {true}, kHighStartBps, kAutomaticResize,
-          kFrameDropping, kExpectAdapt);
-=======
   DownscalingObserver test("H264", /*streams_active=*/{true}, kLowStartBps,
                            /*automatic_resize=*/true,
                            /*expect_downscale=*/true);
   RunBaseTest(&test);
->>>>>>> cbad18b1
 }
 #endif  // defined(WEBRTC_USE_H264)
 
