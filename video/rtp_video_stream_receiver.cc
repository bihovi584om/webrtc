--- conflicted
+++ resolved
@@ -210,11 +210,7 @@
     ProcessThread* process_thread,
     NackSender* nack_sender,
     KeyFrameRequestSender* keyframe_request_sender,
-<<<<<<< HEAD
-    video_coding::OnCompleteFrameCallback* complete_frame_callback,
-=======
     OnCompleteFrameCallback* complete_frame_callback,
->>>>>>> cbad18b1
     rtc::scoped_refptr<FrameDecryptorInterface> frame_decryptor,
     rtc::scoped_refptr<FrameTransformerInterface> frame_transformer)
     : RtpVideoStreamReceiver(clock,
@@ -244,11 +240,7 @@
     ProcessThread* process_thread,
     NackSender* nack_sender,
     KeyFrameRequestSender* keyframe_request_sender,
-<<<<<<< HEAD
-    video_coding::OnCompleteFrameCallback* complete_frame_callback,
-=======
     OnCompleteFrameCallback* complete_frame_callback,
->>>>>>> cbad18b1
     rtc::scoped_refptr<FrameDecryptorInterface> frame_decryptor,
     rtc::scoped_refptr<FrameTransformerInterface> frame_transformer)
     : clock_(clock),
@@ -340,17 +332,10 @@
   }
 
   if (frame_transformer) {
-<<<<<<< HEAD
-    frame_transformer_delegate_ = new rtc::RefCountedObject<
-        RtpVideoStreamReceiverFrameTransformerDelegate>(
-        this, std::move(frame_transformer), rtc::Thread::Current(),
-        config_.rtp.remote_ssrc);
-=======
     frame_transformer_delegate_ =
         rtc::make_ref_counted<RtpVideoStreamReceiverFrameTransformerDelegate>(
             this, std::move(frame_transformer), rtc::Thread::Current(),
             config_.rtp.remote_ssrc);
->>>>>>> cbad18b1
     frame_transformer_delegate_->Init();
   }
 }
@@ -373,30 +358,17 @@
 
 void RtpVideoStreamReceiver::AddReceiveCodec(
     uint8_t payload_type,
-<<<<<<< HEAD
-    const VideoCodec& video_codec,
-=======
     VideoCodecType codec_type,
->>>>>>> cbad18b1
     const std::map<std::string, std::string>& codec_params,
     bool raw_payload) {
   if (codec_params.count(cricket::kH264FmtpSpsPpsIdrInKeyframe) ||
       field_trial::IsEnabled("WebRTC-SpsPpsIdrIsH264Keyframe")) {
-<<<<<<< HEAD
-    packet_buffer_.ForceSpsPpsIdrIsH264Keyframe();
-  }
-  payload_type_map_.emplace(
-      payload_type, raw_payload
-                        ? std::make_unique<VideoRtpDepacketizerRaw>()
-                        : CreateVideoRtpDepacketizer(video_codec.codecType));
-=======
     MutexLock lock(&packet_buffer_lock_);
     packet_buffer_.ForceSpsPpsIdrIsH264Keyframe();
   }
   payload_type_map_.emplace(
       payload_type, raw_payload ? std::make_unique<VideoRtpDepacketizerRaw>()
                                 : CreateVideoRtpDepacketizer(codec_type));
->>>>>>> cbad18b1
   pt_codec_params_.emplace(payload_type, codec_params);
 }
 
@@ -411,11 +383,7 @@
   }
   {
     MutexLock lock(&sync_info_lock_);
-<<<<<<< HEAD
-    if (!last_received_rtp_timestamp_ || !last_received_rtp_system_time_ms_) {
-=======
     if (!last_received_rtp_timestamp_ || !last_received_rtp_system_time_) {
->>>>>>> cbad18b1
       return absl::nullopt;
     }
     info.latest_received_capture_timestamp = *last_received_rtp_timestamp_;
@@ -536,25 +504,9 @@
     const RtpPacketReceived& rtp_packet,
     const RTPVideoHeader& video) {
   RTC_DCHECK_RUN_ON(&worker_task_checker_);
-<<<<<<< HEAD
-  auto packet = std::make_unique<video_coding::PacketBuffer::Packet>(
-      rtp_packet, video, ntp_estimator_.Estimate(rtp_packet.Timestamp()),
-      clock_->TimeInMilliseconds());
-
-  // Try to extrapolate absolute capture time if it is missing.
-  packet->packet_info.set_absolute_capture_time(
-      absolute_capture_time_receiver_.OnReceivePacket(
-          AbsoluteCaptureTimeReceiver::GetSource(packet->packet_info.ssrc(),
-                                                 packet->packet_info.csrcs()),
-          packet->packet_info.rtp_timestamp(),
-          // Assume frequency is the same one for all video frames.
-          kVideoPayloadTypeFrequency,
-          packet->packet_info.absolute_capture_time()));
-=======
 
   auto packet =
       std::make_unique<video_coding::PacketBuffer::Packet>(rtp_packet, video);
->>>>>>> cbad18b1
 
   RTPVideoHeader& video_header = packet->video_header;
   video_header.rotation = kVideoRotation_0;
@@ -577,12 +529,6 @@
     video_header.playout_delay.min_ms = *forced_playout_delay_min_ms_;
   } else {
     rtp_packet.GetExtension<PlayoutDelayLimits>(&video_header.playout_delay);
-<<<<<<< HEAD
-  }
-
-  ParseGenericDependenciesResult generic_descriptor_state =
-      ParseGenericDependenciesExtension(rtp_packet, &video_header);
-=======
   }
 
   ParseGenericDependenciesResult generic_descriptor_state =
@@ -593,7 +539,6 @@
         rtp_packet, video_header.frame_type == VideoFrameType::kVideoFrameKey);
   }
 
->>>>>>> cbad18b1
   if (generic_descriptor_state == kDropPacket)
     return;
 
@@ -750,38 +695,6 @@
     return;
   }
 
-<<<<<<< HEAD
-  if (!packet.recovered()) {
-    // TODO(nisse): Exclude out-of-order packets?
-    int64_t now_ms = clock_->TimeInMilliseconds();
-    {
-      MutexLock lock(&sync_info_lock_);
-      last_received_rtp_timestamp_ = packet.Timestamp();
-      last_received_rtp_system_time_ms_ = now_ms;
-    }
-    // Periodically log the RTP header of incoming packets.
-    if (now_ms - last_packet_log_ms_ > kPacketLogIntervalMs) {
-      rtc::StringBuilder ss;
-      ss << "Packet received on SSRC: " << packet.Ssrc()
-         << " with payload type: " << static_cast<int>(packet.PayloadType())
-         << ", timestamp: " << packet.Timestamp()
-         << ", sequence number: " << packet.SequenceNumber()
-         << ", arrival time: " << packet.arrival_time_ms();
-      int32_t time_offset;
-      if (packet.GetExtension<TransmissionOffset>(&time_offset)) {
-        ss << ", toffset: " << time_offset;
-      }
-      uint32_t send_time;
-      if (packet.GetExtension<AbsoluteSendTime>(&send_time)) {
-        ss << ", abs send time: " << send_time;
-      }
-      RTC_LOG(LS_INFO) << ss.str();
-      last_packet_log_ms_ = now_ms;
-    }
-  }
-
-=======
->>>>>>> cbad18b1
   ReceivePacket(packet);
 
   // Update receive statistics after ReceivePacket.
@@ -836,71 +749,6 @@
 
 void RtpVideoStreamReceiver::OnInsertedPacket(
     video_coding::PacketBuffer::InsertResult result) {
-<<<<<<< HEAD
-  video_coding::PacketBuffer::Packet* first_packet = nullptr;
-  int max_nack_count;
-  int64_t min_recv_time;
-  int64_t max_recv_time;
-  std::vector<rtc::ArrayView<const uint8_t>> payloads;
-  RtpPacketInfos::vector_type packet_infos;
-
-  bool frame_boundary = true;
-  for (auto& packet : result.packets) {
-    // PacketBuffer promisses frame boundaries are correctly set on each
-    // packet. Document that assumption with the DCHECKs.
-    RTC_DCHECK_EQ(frame_boundary, packet->is_first_packet_in_frame());
-    if (packet->is_first_packet_in_frame()) {
-      first_packet = packet.get();
-      max_nack_count = packet->times_nacked;
-      min_recv_time = packet->packet_info.receive_time_ms();
-      max_recv_time = packet->packet_info.receive_time_ms();
-      payloads.clear();
-      packet_infos.clear();
-    } else {
-      max_nack_count = std::max(max_nack_count, packet->times_nacked);
-      min_recv_time =
-          std::min(min_recv_time, packet->packet_info.receive_time_ms());
-      max_recv_time =
-          std::max(max_recv_time, packet->packet_info.receive_time_ms());
-    }
-    payloads.emplace_back(packet->video_payload);
-    packet_infos.push_back(packet->packet_info);
-
-    frame_boundary = packet->is_last_packet_in_frame();
-    if (packet->is_last_packet_in_frame()) {
-      auto depacketizer_it = payload_type_map_.find(first_packet->payload_type);
-      RTC_CHECK(depacketizer_it != payload_type_map_.end());
-
-      rtc::scoped_refptr<EncodedImageBuffer> bitstream =
-          depacketizer_it->second->AssembleFrame(payloads);
-      if (!bitstream) {
-        // Failed to assemble a frame. Discard and continue.
-        continue;
-      }
-
-      const video_coding::PacketBuffer::Packet& last_packet = *packet;
-      OnAssembledFrame(std::make_unique<video_coding::RtpFrameObject>(
-          first_packet->seq_num,                    //
-          last_packet.seq_num,                      //
-          last_packet.marker_bit,                   //
-          max_nack_count,                           //
-          min_recv_time,                            //
-          max_recv_time,                            //
-          first_packet->timestamp,                  //
-          first_packet->ntp_time_ms,                //
-          last_packet.video_header.video_timing,    //
-          first_packet->payload_type,               //
-          first_packet->codec(),                    //
-          last_packet.video_header.rotation,        //
-          last_packet.video_header.content_type,    //
-          first_packet->video_header,               //
-          last_packet.video_header.color_space,     //
-          RtpPacketInfos(std::move(packet_infos)),  //
-          std::move(bitstream)));
-    }
-  }
-  RTC_DCHECK(frame_boundary);
-=======
   std::vector<std::unique_ptr<RtpFrameObject>> assembled_frames;
   {
     MutexLock lock(&packet_buffer_lock_);
@@ -978,7 +826,6 @@
     }
   }  // packet_buffer_lock_
 
->>>>>>> cbad18b1
   if (result.buffer_cleared) {
     {
       MutexLock lock(&sync_info_lock_);
@@ -1025,11 +872,7 @@
   }
 
   MutexLock lock(&reference_finder_lock_);
-<<<<<<< HEAD
-  // Reset |reference_finder_| if |frame| is new and the codec have changed.
-=======
   // Reset `reference_finder_` if `frame` is new and the codec have changed.
->>>>>>> cbad18b1
   if (current_codec_) {
     bool frame_is_newer =
         AheadOf(frame->Timestamp(), last_assembled_frame_rtp_timestamp_);
@@ -1062,11 +905,7 @@
   } else if (frame_transformer_delegate_) {
     frame_transformer_delegate_->TransformFrame(std::move(frame));
   } else {
-<<<<<<< HEAD
-    reference_finder_->ManageFrame(std::move(frame));
-=======
     OnCompleteFrames(reference_finder_->ManageFrame(std::move(frame)));
->>>>>>> cbad18b1
   }
 }
 
@@ -1074,12 +913,6 @@
     RtpFrameReferenceFinder::ReturnVector frames) {
   {
     MutexLock lock(&last_seq_num_mutex_);
-<<<<<<< HEAD
-    video_coding::RtpFrameObject* rtp_frame =
-        static_cast<video_coding::RtpFrameObject*>(frame.get());
-    last_seq_num_for_pic_id_[rtp_frame->id.picture_id] =
-        rtp_frame->last_seq_num();
-=======
     for (const auto& frame : frames) {
       RtpFrameObject* rtp_frame = static_cast<RtpFrameObject*>(frame.get());
       last_seq_num_for_pic_id_[rtp_frame->Id()] = rtp_frame->last_seq_num();
@@ -1089,20 +922,13 @@
     last_completed_picture_id_ =
         std::max(last_completed_picture_id_, frame->Id());
     complete_frame_callback_->OnCompleteFrame(std::move(frame));
->>>>>>> cbad18b1
   }
 }
 
 void RtpVideoStreamReceiver::OnDecryptedFrame(
-<<<<<<< HEAD
-    std::unique_ptr<video_coding::RtpFrameObject> frame) {
-  MutexLock lock(&reference_finder_lock_);
-  reference_finder_->ManageFrame(std::move(frame));
-=======
     std::unique_ptr<RtpFrameObject> frame) {
   MutexLock lock(&reference_finder_lock_);
   OnCompleteFrames(reference_finder_->ManageFrame(std::move(frame)));
->>>>>>> cbad18b1
 }
 
 void RtpVideoStreamReceiver::OnDecryptionStatusChange(
@@ -1126,11 +952,7 @@
     rtc::scoped_refptr<FrameTransformerInterface> frame_transformer) {
   RTC_DCHECK_RUN_ON(&network_tc_);
   frame_transformer_delegate_ =
-<<<<<<< HEAD
-      new rtc::RefCountedObject<RtpVideoStreamReceiverFrameTransformerDelegate>(
-=======
       rtc::make_ref_counted<RtpVideoStreamReceiverFrameTransformerDelegate>(
->>>>>>> cbad18b1
           this, std::move(frame_transformer), rtc::Thread::Current(),
           config_.rtp.remote_ssrc);
   frame_transformer_delegate_->Init();
@@ -1180,15 +1002,9 @@
 }
 
 void RtpVideoStreamReceiver::ManageFrame(
-<<<<<<< HEAD
-    std::unique_ptr<video_coding::RtpFrameObject> frame) {
-  MutexLock lock(&reference_finder_lock_);
-  reference_finder_->ManageFrame(std::move(frame));
-=======
     std::unique_ptr<RtpFrameObject> frame) {
   MutexLock lock(&reference_finder_lock_);
   OnCompleteFrames(reference_finder_->ManageFrame(std::move(frame)));
->>>>>>> cbad18b1
 }
 
 void RtpVideoStreamReceiver::ReceivePacket(const RtpPacketReceived& packet) {
@@ -1243,9 +1059,6 @@
 void RtpVideoStreamReceiver::NotifyReceiverOfEmptyPacket(uint16_t seq_num) {
   {
     MutexLock lock(&reference_finder_lock_);
-<<<<<<< HEAD
-    reference_finder_->PaddingReceived(seq_num);
-=======
     OnCompleteFrames(reference_finder_->PaddingReceived(seq_num));
   }
 
@@ -1253,7 +1066,6 @@
   {
     MutexLock lock(&packet_buffer_lock_);
     insert_result = packet_buffer_.InsertPadding(seq_num);
->>>>>>> cbad18b1
   }
   OnInsertedPacket(std::move(insert_result));
 
@@ -1303,11 +1115,7 @@
     absl::optional<int64_t> remote_to_local_clock_offset_ms =
         ntp_estimator_.EstimateRemoteToLocalClockOffsetMs();
     if (remote_to_local_clock_offset_ms.has_value()) {
-<<<<<<< HEAD
-      absolute_capture_time_receiver_.SetRemoteToLocalClockOffset(
-=======
       capture_clock_offset_updater_.SetRemoteToLocalClockOffset(
->>>>>>> cbad18b1
           Int64MsToQ32x32(*remote_to_local_clock_offset_ms));
     }
   }
@@ -1342,9 +1150,6 @@
     }
   }
   if (seq_num != -1) {
-<<<<<<< HEAD
-    packet_buffer_.ClearTo(seq_num);
-=======
     {
       MutexLock lock(&packet_buffer_lock_);
       packet_buffer_.ClearTo(seq_num);
@@ -1352,7 +1157,6 @@
       packet_infos_.erase(packet_infos_.begin(),
                           packet_infos_.upper_bound(unwrapped_rtp_seq_num));
     }
->>>>>>> cbad18b1
     MutexLock lock(&reference_finder_lock_);
     reference_finder_->ClearTo(seq_num);
   }
