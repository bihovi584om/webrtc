--- conflicted
+++ resolved
@@ -62,15 +62,6 @@
                         "stream. Stashing frame.";
     return FrameDecision::kStash;
   }
-<<<<<<< HEAD
-  // When using encryption we expect the frame to have the generic descriptor.
-  // RingRTC change to allow encryption without generic descriptor
-  // if (frame->GetRtpVideoHeader().generic == absl::nullopt) {
-  //   RTC_LOG(LS_ERROR) << "No generic frame descriptor found dropping frame.";
-  //   return FrameDecision::kDrop;
-  // }
-=======
->>>>>>> cbad18b1
   // Retrieve the maximum possible size of the decrypted payload.
   const size_t max_plaintext_byte_size =
       frame_decryptor_->GetMaxPlaintextByteSize(cricket::MEDIA_TYPE_VIDEO,
