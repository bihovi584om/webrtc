--- conflicted
+++ resolved
@@ -122,12 +122,7 @@
   return decoder_.get();
 }
 
-<<<<<<< HEAD
-void VideoStreamDecoderImpl::SaveFrameInfo(
-    const video_coding::EncodedFrame& frame) {
-=======
 void VideoStreamDecoderImpl::SaveFrameInfo(const EncodedFrame& frame) {
->>>>>>> cbad18b1
   FrameInfo* frame_info = &frame_info_[next_frame_info_index_];
   frame_info->timestamp = frame.Timestamp();
   frame_info->decode_start_time_ms = rtc::TimeMillis();
