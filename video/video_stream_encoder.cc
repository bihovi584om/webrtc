/*
 *  Copyright (c) 2012 The WebRTC project authors. All Rights Reserved.
 *
 *  Use of this source code is governed by a BSD-style license
 *  that can be found in the LICENSE file in the root of the source
 *  tree. An additional intellectual property rights grant can be found
 *  in the file PATENTS.  All contributing project authors may
 *  be found in the AUTHORS file in the root of the source tree.
 */

#include "video/video_stream_encoder.h"

#include <algorithm>
#include <array>
#include <limits>
#include <memory>
#include <numeric>
#include <utility>

#include "absl/algorithm/container.h"
#include "absl/types/optional.h"
<<<<<<< HEAD
=======
#include "api/sequence_checker.h"
>>>>>>> cbad18b1
#include "api/task_queue/queued_task.h"
#include "api/task_queue/task_queue_base.h"
#include "api/video/encoded_image.h"
#include "api/video/i420_buffer.h"
#include "api/video/video_adaptation_reason.h"
#include "api/video/video_bitrate_allocator_factory.h"
#include "api/video/video_codec_constants.h"
#include "api/video/video_layers_allocation.h"
#include "api/video_codecs/video_encoder.h"
#include "call/adaptation/resource_adaptation_processor.h"
#include "call/adaptation/video_stream_adapter.h"
<<<<<<< HEAD
#include "modules/video_coding/codecs/vp9/svc_rate_allocator.h"
#include "modules/video_coding/include/video_codec_initializer.h"
=======
#include "modules/video_coding/include/video_codec_initializer.h"
#include "modules/video_coding/svc/svc_rate_allocator.h"
>>>>>>> cbad18b1
#include "rtc_base/arraysize.h"
#include "rtc_base/checks.h"
#include "rtc_base/constructor_magic.h"
#include "rtc_base/event.h"
#include "rtc_base/experiments/alr_experiment.h"
<<<<<<< HEAD
=======
#include "rtc_base/experiments/encoder_info_settings.h"
>>>>>>> cbad18b1
#include "rtc_base/experiments/rate_control_settings.h"
#include "rtc_base/location.h"
#include "rtc_base/logging.h"
#include "rtc_base/strings/string_builder.h"
<<<<<<< HEAD
#include "rtc_base/synchronization/sequence_checker.h"
=======
>>>>>>> cbad18b1
#include "rtc_base/system/no_unique_address.h"
#include "rtc_base/thread_annotations.h"
#include "rtc_base/trace_event.h"
#include "system_wrappers/include/field_trial.h"
#include "video/adaptation/video_stream_encoder_resource_manager.h"
#include "video/alignment_adjuster.h"

namespace webrtc {

namespace {

// Time interval for logging frame counts.
const int64_t kFrameLogIntervalMs = 60000;

// Time to keep a single cached pending frame in paused state.
const int64_t kPendingFrameTimeoutMs = 1000;

constexpr char kFrameDropperFieldTrial[] = "WebRTC-FrameDropper";

// Averaging window spanning 90 frames at default 30fps, matching old media
// optimization module defaults.
const int64_t kFrameRateAvergingWindowSizeMs = (1000 / 30) * 90;

const size_t kDefaultPayloadSize = 1440;

const int64_t kParameterUpdateIntervalMs = 1000;

// Animation is capped to 720p.
constexpr int kMaxAnimationPixels = 1280 * 720;

bool RequiresEncoderReset(const VideoCodec& prev_send_codec,
                          const VideoCodec& new_send_codec,
                          bool was_encode_called_since_last_initialization) {
  // Does not check max/minBitrate or maxFramerate.
  if (new_send_codec.codecType != prev_send_codec.codecType ||
      new_send_codec.width != prev_send_codec.width ||
      new_send_codec.height != prev_send_codec.height ||
      new_send_codec.qpMax != prev_send_codec.qpMax ||
      new_send_codec.numberOfSimulcastStreams !=
          prev_send_codec.numberOfSimulcastStreams ||
      new_send_codec.mode != prev_send_codec.mode) {
    return true;
  }

  if (!was_encode_called_since_last_initialization &&
      (new_send_codec.startBitrate != prev_send_codec.startBitrate)) {
    // If start bitrate has changed reconfigure encoder only if encoding had not
    // yet started.
    return true;
  }

  switch (new_send_codec.codecType) {
    case kVideoCodecVP8:
      if (new_send_codec.VP8() != prev_send_codec.VP8()) {
        return true;
      }
      break;

    case kVideoCodecVP9:
      if (new_send_codec.VP9() != prev_send_codec.VP9()) {
        return true;
      }
      break;

    case kVideoCodecH264:
      if (new_send_codec.H264() != prev_send_codec.H264()) {
        return true;
      }
      break;

    default:
      break;
  }

  for (unsigned char i = 0; i < new_send_codec.numberOfSimulcastStreams; ++i) {
    if (!new_send_codec.simulcastStream[i].active) {
      // No need to reset when stream is inactive.
      continue;
    }

    if (!prev_send_codec.simulcastStream[i].active ||
        new_send_codec.simulcastStream[i].width !=
            prev_send_codec.simulcastStream[i].width ||
        new_send_codec.simulcastStream[i].height !=
            prev_send_codec.simulcastStream[i].height ||
        new_send_codec.simulcastStream[i].numberOfTemporalLayers !=
            prev_send_codec.simulcastStream[i].numberOfTemporalLayers ||
        new_send_codec.simulcastStream[i].qpMax !=
            prev_send_codec.simulcastStream[i].qpMax) {
      return true;
    }
  }

  if (new_send_codec.codecType == kVideoCodecVP9) {
    size_t num_spatial_layers = new_send_codec.VP9().numberOfSpatialLayers;
    for (unsigned char i = 0; i < num_spatial_layers; ++i) {
      if (new_send_codec.spatialLayers[i].width !=
              prev_send_codec.spatialLayers[i].width ||
          new_send_codec.spatialLayers[i].height !=
              prev_send_codec.spatialLayers[i].height ||
          new_send_codec.spatialLayers[i].numberOfTemporalLayers !=
              prev_send_codec.spatialLayers[i].numberOfTemporalLayers ||
          new_send_codec.spatialLayers[i].qpMax !=
              prev_send_codec.spatialLayers[i].qpMax) {
        return true;
      }
    }
  }

  if (new_send_codec.ScalabilityMode() != prev_send_codec.ScalabilityMode()) {
    return true;
  }

  return false;
}

std::array<uint8_t, 2> GetExperimentGroups() {
  std::array<uint8_t, 2> experiment_groups;
  absl::optional<AlrExperimentSettings> experiment_settings =
      AlrExperimentSettings::CreateFromFieldTrial(
          AlrExperimentSettings::kStrictPacingAndProbingExperimentName);
  if (experiment_settings) {
    experiment_groups[0] = experiment_settings->group_id + 1;
  } else {
    experiment_groups[0] = 0;
  }
  experiment_settings = AlrExperimentSettings::CreateFromFieldTrial(
      AlrExperimentSettings::kScreenshareProbingBweExperimentName);
  if (experiment_settings) {
    experiment_groups[1] = experiment_settings->group_id + 1;
  } else {
    experiment_groups[1] = 0;
  }
  return experiment_groups;
}

// Limit allocation across TLs in bitrate allocation according to number of TLs
// in EncoderInfo.
VideoBitrateAllocation UpdateAllocationFromEncoderInfo(
    const VideoBitrateAllocation& allocation,
    const VideoEncoder::EncoderInfo& encoder_info) {
  if (allocation.get_sum_bps() == 0) {
    return allocation;
  }
  VideoBitrateAllocation new_allocation;
  for (int si = 0; si < kMaxSpatialLayers; ++si) {
    if (encoder_info.fps_allocation[si].size() == 1 &&
        allocation.IsSpatialLayerUsed(si)) {
      // One TL is signalled to be used by the encoder. Do not distribute
      // bitrate allocation across TLs (use sum at ti:0).
      new_allocation.SetBitrate(si, 0, allocation.GetSpatialLayerSum(si));
    } else {
      for (int ti = 0; ti < kMaxTemporalStreams; ++ti) {
        if (allocation.HasBitrate(si, ti))
          new_allocation.SetBitrate(si, ti, allocation.GetBitrate(si, ti));
      }
    }
  }
  new_allocation.set_bw_limited(allocation.is_bw_limited());
  return new_allocation;
}

// Converts a VideoBitrateAllocation that contains allocated bitrate per layer,
// and an EncoderInfo that contains information about the actual encoder
// structure used by a codec. Stream structures can be Ksvc, Full SVC, Simulcast
// etc.
VideoLayersAllocation CreateVideoLayersAllocation(
    const VideoCodec& encoder_config,
    const VideoEncoder::RateControlParameters& current_rate,
    const VideoEncoder::EncoderInfo& encoder_info) {
  const VideoBitrateAllocation& target_bitrate = current_rate.target_bitrate;
  VideoLayersAllocation layers_allocation;
  if (target_bitrate.get_sum_bps() == 0) {
    return layers_allocation;
  }

  if (encoder_config.numberOfSimulcastStreams > 1) {
    layers_allocation.resolution_and_frame_rate_is_valid = true;
    for (int si = 0; si < encoder_config.numberOfSimulcastStreams; ++si) {
      if (!target_bitrate.IsSpatialLayerUsed(si) ||
          target_bitrate.GetSpatialLayerSum(si) == 0) {
        continue;
      }
      layers_allocation.active_spatial_layers.emplace_back();
      VideoLayersAllocation::SpatialLayer& spatial_layer =
          layers_allocation.active_spatial_layers.back();
      spatial_layer.width = encoder_config.simulcastStream[si].width;
      spatial_layer.height = encoder_config.simulcastStream[si].height;
      spatial_layer.rtp_stream_index = si;
      spatial_layer.spatial_id = 0;
      auto frame_rate_fraction =
          VideoEncoder::EncoderInfo::kMaxFramerateFraction;
      if (encoder_info.fps_allocation[si].size() == 1) {
        // One TL is signalled to be used by the encoder. Do not distribute
        // bitrate allocation across TLs (use sum at tl:0).
        spatial_layer.target_bitrate_per_temporal_layer.push_back(
            DataRate::BitsPerSec(target_bitrate.GetSpatialLayerSum(si)));
        frame_rate_fraction = encoder_info.fps_allocation[si][0];
      } else {  // Temporal layers are supported.
        uint32_t temporal_layer_bitrate_bps = 0;
        for (size_t ti = 0;
             ti < encoder_config.simulcastStream[si].numberOfTemporalLayers;
             ++ti) {
          if (!target_bitrate.HasBitrate(si, ti)) {
            break;
          }
          if (ti < encoder_info.fps_allocation[si].size()) {
            // Use frame rate of the top used temporal layer.
            frame_rate_fraction = encoder_info.fps_allocation[si][ti];
          }
          temporal_layer_bitrate_bps += target_bitrate.GetBitrate(si, ti);
          spatial_layer.target_bitrate_per_temporal_layer.push_back(
              DataRate::BitsPerSec(temporal_layer_bitrate_bps));
        }
      }
      // Encoder may drop frames internally if `maxFramerate` is set.
      spatial_layer.frame_rate_fps = std::min<uint8_t>(
          encoder_config.simulcastStream[si].maxFramerate,
<<<<<<< HEAD
          (current_rate.framerate_fps * frame_rate_fraction) /
              VideoEncoder::EncoderInfo::kMaxFramerateFraction);
=======
          rtc::saturated_cast<uint8_t>(
              (current_rate.framerate_fps * frame_rate_fraction) /
              VideoEncoder::EncoderInfo::kMaxFramerateFraction));
>>>>>>> cbad18b1
    }
  } else if (encoder_config.numberOfSimulcastStreams == 1) {
    // TODO(bugs.webrtc.org/12000): Implement support for AV1 with
    // scalability.
    const bool higher_spatial_depend_on_lower =
        encoder_config.codecType == kVideoCodecVP9 &&
        encoder_config.VP9().interLayerPred == InterLayerPredMode::kOn;
    layers_allocation.resolution_and_frame_rate_is_valid = true;

    std::vector<DataRate> aggregated_spatial_bitrate(
        webrtc::kMaxTemporalStreams, DataRate::Zero());
    for (int si = 0; si < webrtc::kMaxSpatialLayers; ++si) {
      layers_allocation.resolution_and_frame_rate_is_valid = true;
      if (!target_bitrate.IsSpatialLayerUsed(si) ||
          target_bitrate.GetSpatialLayerSum(si) == 0) {
        break;
      }
      layers_allocation.active_spatial_layers.emplace_back();
      VideoLayersAllocation::SpatialLayer& spatial_layer =
          layers_allocation.active_spatial_layers.back();
      spatial_layer.width = encoder_config.spatialLayers[si].width;
      spatial_layer.height = encoder_config.spatialLayers[si].height;
      spatial_layer.rtp_stream_index = 0;
      spatial_layer.spatial_id = si;
      auto frame_rate_fraction =
          VideoEncoder::EncoderInfo::kMaxFramerateFraction;
      if (encoder_info.fps_allocation[si].size() == 1) {
        // One TL is signalled to be used by the encoder. Do not distribute
        // bitrate allocation across TLs (use sum at tl:0).
        DataRate aggregated_temporal_bitrate =
            DataRate::BitsPerSec(target_bitrate.GetSpatialLayerSum(si));
        aggregated_spatial_bitrate[0] += aggregated_temporal_bitrate;
        if (higher_spatial_depend_on_lower) {
          spatial_layer.target_bitrate_per_temporal_layer.push_back(
              aggregated_spatial_bitrate[0]);
        } else {
          spatial_layer.target_bitrate_per_temporal_layer.push_back(
              aggregated_temporal_bitrate);
        }
        frame_rate_fraction = encoder_info.fps_allocation[si][0];
      } else {  // Temporal layers are supported.
        DataRate aggregated_temporal_bitrate = DataRate::Zero();
        for (size_t ti = 0;
             ti < encoder_config.spatialLayers[si].numberOfTemporalLayers;
             ++ti) {
          if (!target_bitrate.HasBitrate(si, ti)) {
            break;
          }
          if (ti < encoder_info.fps_allocation[si].size()) {
            // Use frame rate of the top used temporal layer.
            frame_rate_fraction = encoder_info.fps_allocation[si][ti];
          }
          aggregated_temporal_bitrate +=
              DataRate::BitsPerSec(target_bitrate.GetBitrate(si, ti));
          if (higher_spatial_depend_on_lower) {
            spatial_layer.target_bitrate_per_temporal_layer.push_back(
                aggregated_temporal_bitrate + aggregated_spatial_bitrate[ti]);
            aggregated_spatial_bitrate[ti] += aggregated_temporal_bitrate;
          } else {
            spatial_layer.target_bitrate_per_temporal_layer.push_back(
                aggregated_temporal_bitrate);
          }
        }
      }
      // Encoder may drop frames internally if `maxFramerate` is set.
      spatial_layer.frame_rate_fps = std::min<uint8_t>(
          encoder_config.spatialLayers[si].maxFramerate,
<<<<<<< HEAD
          (current_rate.framerate_fps * frame_rate_fraction) /
              VideoEncoder::EncoderInfo::kMaxFramerateFraction);
=======
          rtc::saturated_cast<uint8_t>(
              (current_rate.framerate_fps * frame_rate_fraction) /
              VideoEncoder::EncoderInfo::kMaxFramerateFraction));
    }
  }

  return layers_allocation;
}

VideoEncoder::EncoderInfo GetEncoderInfoWithBitrateLimitUpdate(
    const VideoEncoder::EncoderInfo& info,
    const VideoEncoderConfig& encoder_config,
    bool default_limits_allowed) {
  if (!default_limits_allowed || !info.resolution_bitrate_limits.empty() ||
      encoder_config.simulcast_layers.size() <= 1) {
    return info;
  }
  // Bitrate limits are not configured and more than one layer is used, use
  // the default limits (bitrate limits are not used for simulcast).
  VideoEncoder::EncoderInfo new_info = info;
  new_info.resolution_bitrate_limits =
      EncoderInfoSettings::GetDefaultSinglecastBitrateLimits(
          encoder_config.codec_type);
  return new_info;
}

int NumActiveStreams(const std::vector<VideoStream>& streams) {
  int num_active = 0;
  for (const auto& stream : streams) {
    if (stream.active)
      ++num_active;
  }
  return num_active;
}

void ApplyVp9BitrateLimits(const VideoEncoder::EncoderInfo& encoder_info,
                           const VideoEncoderConfig& encoder_config,
                           VideoCodec* codec) {
  if (codec->codecType != VideoCodecType::kVideoCodecVP9 ||
      encoder_config.simulcast_layers.size() <= 1 ||
      VideoStreamEncoderResourceManager::IsSimulcast(encoder_config)) {
    // Resolution bitrate limits usage is restricted to singlecast.
    return;
  }

  // Get bitrate limits for active stream.
  absl::optional<uint32_t> pixels =
      VideoStreamAdapter::GetSingleActiveLayerPixels(*codec);
  if (!pixels.has_value()) {
    return;
  }
  absl::optional<VideoEncoder::ResolutionBitrateLimits> bitrate_limits =
      encoder_info.GetEncoderBitrateLimitsForResolution(*pixels);
  if (!bitrate_limits.has_value()) {
    return;
  }

  // Index for the active stream.
  absl::optional<size_t> index;
  for (size_t i = 0; i < encoder_config.simulcast_layers.size(); ++i) {
    if (encoder_config.simulcast_layers[i].active)
      index = i;
  }
  if (!index.has_value()) {
    return;
  }

  int min_bitrate_bps;
  if (encoder_config.simulcast_layers[*index].min_bitrate_bps <= 0) {
    min_bitrate_bps = bitrate_limits->min_bitrate_bps;
  } else {
    min_bitrate_bps =
        std::max(bitrate_limits->min_bitrate_bps,
                 encoder_config.simulcast_layers[*index].min_bitrate_bps);
  }
  int max_bitrate_bps;
  if (encoder_config.simulcast_layers[*index].max_bitrate_bps <= 0) {
    max_bitrate_bps = bitrate_limits->max_bitrate_bps;
  } else {
    max_bitrate_bps =
        std::min(bitrate_limits->max_bitrate_bps,
                 encoder_config.simulcast_layers[*index].max_bitrate_bps);
  }
  if (min_bitrate_bps >= max_bitrate_bps) {
    RTC_LOG(LS_WARNING) << "Bitrate limits not used, min_bitrate_bps "
                        << min_bitrate_bps << " >= max_bitrate_bps "
                        << max_bitrate_bps;
    return;
  }

  for (int i = 0; i < codec->VP9()->numberOfSpatialLayers; ++i) {
    if (codec->spatialLayers[i].active) {
      codec->spatialLayers[i].minBitrate = min_bitrate_bps / 1000;
      codec->spatialLayers[i].maxBitrate = max_bitrate_bps / 1000;
      codec->spatialLayers[i].targetBitrate =
          std::min(codec->spatialLayers[i].targetBitrate,
                   codec->spatialLayers[i].maxBitrate);
      break;
>>>>>>> cbad18b1
    }
  }
}

void ApplyEncoderBitrateLimitsIfSingleActiveStream(
    const VideoEncoder::EncoderInfo& encoder_info,
    const std::vector<VideoStream>& encoder_config_layers,
    std::vector<VideoStream>* streams) {
  // Apply limits if simulcast with one active stream (expect lowest).
  bool single_active_stream =
      streams->size() > 1 && NumActiveStreams(*streams) == 1 &&
      !streams->front().active && NumActiveStreams(encoder_config_layers) == 1;
  if (!single_active_stream) {
    return;
  }

  // Index for the active stream.
  size_t index = 0;
  for (size_t i = 0; i < encoder_config_layers.size(); ++i) {
    if (encoder_config_layers[i].active)
      index = i;
  }
  if (streams->size() < (index + 1) || !(*streams)[index].active) {
    return;
  }

  // Get bitrate limits for active stream.
  absl::optional<VideoEncoder::ResolutionBitrateLimits> encoder_bitrate_limits =
      encoder_info.GetEncoderBitrateLimitsForResolution(
          (*streams)[index].width * (*streams)[index].height);
  if (!encoder_bitrate_limits) {
    return;
  }

  // If bitrate limits are set by RtpEncodingParameters, use intersection.
  int min_bitrate_bps;
  if (encoder_config_layers[index].min_bitrate_bps <= 0) {
    min_bitrate_bps = encoder_bitrate_limits->min_bitrate_bps;
  } else {
    min_bitrate_bps = std::max(encoder_bitrate_limits->min_bitrate_bps,
                               (*streams)[index].min_bitrate_bps);
  }
  int max_bitrate_bps;
  if (encoder_config_layers[index].max_bitrate_bps <= 0) {
    max_bitrate_bps = encoder_bitrate_limits->max_bitrate_bps;
  } else {
    max_bitrate_bps = std::min(encoder_bitrate_limits->max_bitrate_bps,
                               (*streams)[index].max_bitrate_bps);
  }
  if (min_bitrate_bps >= max_bitrate_bps) {
    RTC_LOG(LS_WARNING) << "Encoder bitrate limits"
                        << " (min=" << encoder_bitrate_limits->min_bitrate_bps
                        << ", max=" << encoder_bitrate_limits->max_bitrate_bps
                        << ") do not intersect with stream limits"
                        << " (min=" << (*streams)[index].min_bitrate_bps
                        << ", max=" << (*streams)[index].max_bitrate_bps
                        << "). Encoder bitrate limits not used.";
    return;
  }

<<<<<<< HEAD
  return layers_allocation;
=======
  (*streams)[index].min_bitrate_bps = min_bitrate_bps;
  (*streams)[index].max_bitrate_bps = max_bitrate_bps;
  (*streams)[index].target_bitrate_bps =
      std::min((*streams)[index].target_bitrate_bps,
               encoder_bitrate_limits->max_bitrate_bps);
>>>>>>> cbad18b1
}

}  //  namespace

VideoStreamEncoder::EncoderRateSettings::EncoderRateSettings()
    : rate_control(),
      encoder_target(DataRate::Zero()),
      stable_encoder_target(DataRate::Zero()) {}

VideoStreamEncoder::EncoderRateSettings::EncoderRateSettings(
    const VideoBitrateAllocation& bitrate,
    double framerate_fps,
    DataRate bandwidth_allocation,
    DataRate encoder_target,
    DataRate stable_encoder_target)
    : rate_control(bitrate, framerate_fps, bandwidth_allocation),
      encoder_target(encoder_target),
      stable_encoder_target(stable_encoder_target) {}

bool VideoStreamEncoder::EncoderRateSettings::operator==(
    const EncoderRateSettings& rhs) const {
  return rate_control == rhs.rate_control &&
         encoder_target == rhs.encoder_target &&
         stable_encoder_target == rhs.stable_encoder_target;
}

bool VideoStreamEncoder::EncoderRateSettings::operator!=(
    const EncoderRateSettings& rhs) const {
  return !(*this == rhs);
}

class VideoStreamEncoder::DegradationPreferenceManager
    : public DegradationPreferenceProvider {
 public:
  explicit DegradationPreferenceManager(
      VideoStreamAdapter* video_stream_adapter)
      : degradation_preference_(DegradationPreference::DISABLED),
        is_screenshare_(false),
        effective_degradation_preference_(DegradationPreference::DISABLED),
        video_stream_adapter_(video_stream_adapter) {
    RTC_DCHECK(video_stream_adapter_);
    sequence_checker_.Detach();
  }

  ~DegradationPreferenceManager() override = default;

  DegradationPreference degradation_preference() const override {
    RTC_DCHECK_RUN_ON(&sequence_checker_);
    return effective_degradation_preference_;
  }

  void SetDegradationPreference(DegradationPreference degradation_preference) {
    RTC_DCHECK_RUN_ON(&sequence_checker_);
    degradation_preference_ = degradation_preference;
    MaybeUpdateEffectiveDegradationPreference();
  }

  void SetIsScreenshare(bool is_screenshare) {
    RTC_DCHECK_RUN_ON(&sequence_checker_);
    is_screenshare_ = is_screenshare;
    MaybeUpdateEffectiveDegradationPreference();
  }

 private:
  void MaybeUpdateEffectiveDegradationPreference()
      RTC_RUN_ON(&sequence_checker_) {
    DegradationPreference effective_degradation_preference =
        (is_screenshare_ &&
         degradation_preference_ == DegradationPreference::BALANCED)
            ? DegradationPreference::MAINTAIN_RESOLUTION
            : degradation_preference_;

    if (effective_degradation_preference != effective_degradation_preference_) {
      effective_degradation_preference_ = effective_degradation_preference;
      video_stream_adapter_->SetDegradationPreference(
          effective_degradation_preference);
    }
  }

  RTC_NO_UNIQUE_ADDRESS SequenceChecker sequence_checker_;
  DegradationPreference degradation_preference_
      RTC_GUARDED_BY(&sequence_checker_);
  bool is_screenshare_ RTC_GUARDED_BY(&sequence_checker_);
  DegradationPreference effective_degradation_preference_
      RTC_GUARDED_BY(&sequence_checker_);
  VideoStreamAdapter* video_stream_adapter_ RTC_GUARDED_BY(&sequence_checker_);
};

VideoStreamEncoder::VideoStreamEncoder(
    Clock* clock,
    uint32_t number_of_cores,
    VideoStreamEncoderObserver* encoder_stats_observer,
    const VideoStreamEncoderSettings& settings,
    std::unique_ptr<OveruseFrameDetector> overuse_detector,
    TaskQueueFactory* task_queue_factory,
    BitrateAllocationCallbackType allocation_cb_type)
    : main_queue_(TaskQueueBase::Current()),
      number_of_cores_(number_of_cores),
<<<<<<< HEAD
      quality_scaling_experiment_enabled_(QualityScalingExperiment::Enabled()),
=======
>>>>>>> cbad18b1
      sink_(nullptr),
      settings_(settings),
      allocation_cb_type_(allocation_cb_type),
      rate_control_settings_(RateControlSettings::ParseFromFieldTrials()),
      encoder_selector_(settings.encoder_factory->GetEncoderSelector()),
      encoder_stats_observer_(encoder_stats_observer),
      encoder_initialized_(false),
      max_framerate_(-1),
      pending_encoder_reconfiguration_(false),
      pending_encoder_creation_(false),
      crop_width_(0),
      crop_height_(0),
      encoder_target_bitrate_bps_(absl::nullopt),
      max_data_payload_length_(0),
      encoder_paused_and_dropped_frame_(false),
      was_encode_called_since_last_initialization_(false),
      encoder_failed_(false),
      clock_(clock),
      posted_frames_waiting_for_encode_(0),
      last_captured_timestamp_(0),
      delta_ntp_internal_ms_(clock_->CurrentNtpInMilliseconds() -
                             clock_->TimeInMilliseconds()),
      last_frame_log_ms_(clock_->TimeInMilliseconds()),
      captured_frame_count_(0),
      dropped_frame_cwnd_pushback_count_(0),
      dropped_frame_encoder_block_count_(0),
      pending_frame_post_time_us_(0),
      accumulated_update_rect_{0, 0, 0, 0},
      accumulated_update_rect_is_valid_(true),
      animation_start_time_(Timestamp::PlusInfinity()),
      cap_resolution_due_to_video_content_(false),
      expect_resize_state_(ExpectResizeState::kNoResize),
      fec_controller_override_(nullptr),
      force_disable_frame_dropper_(false),
      input_framerate_(kFrameRateAvergingWindowSizeMs, 1000),
      pending_frame_drops_(0),
      cwnd_frame_counter_(0),
      next_frame_types_(1, VideoFrameType::kVideoFrameDelta),
      frame_encode_metadata_writer_(this),
      experiment_groups_(GetExperimentGroups()),
<<<<<<< HEAD
      encoder_switch_experiment_(ParseEncoderSwitchFieldTrial()),
      automatic_animation_detection_experiment_(
          ParseAutomatincAnimationDetectionFieldTrial()),
      encoder_switch_requested_(false),
=======
      automatic_animation_detection_experiment_(
          ParseAutomatincAnimationDetectionFieldTrial()),
>>>>>>> cbad18b1
      input_state_provider_(encoder_stats_observer),
      video_stream_adapter_(
          std::make_unique<VideoStreamAdapter>(&input_state_provider_,
                                               encoder_stats_observer)),
      resource_adaptation_processor_(
          std::make_unique<ResourceAdaptationProcessor>(
              video_stream_adapter_.get())),
      degradation_preference_manager_(
          std::make_unique<DegradationPreferenceManager>(
              video_stream_adapter_.get())),
      adaptation_constraints_(),
      stream_resource_manager_(&input_state_provider_,
                               encoder_stats_observer,
                               clock_,
                               settings_.experiment_cpu_load_estimator,
                               std::move(overuse_detector),
                               degradation_preference_manager_.get()),
      video_source_sink_controller_(/*sink=*/this,
                                    /*source=*/nullptr),
<<<<<<< HEAD
      encoder_queue_(task_queue_factory->CreateTaskQueue(
          "EncoderQueue",
          TaskQueueFactory::Priority::NORMAL)) {
=======
      default_limits_allowed_(
          !field_trial::IsEnabled("WebRTC-DefaultBitrateLimitsKillSwitch")),
      qp_parsing_allowed_(
          !field_trial::IsEnabled("WebRTC-QpParsingKillSwitch")),
      encoder_queue_(task_queue_factory->CreateTaskQueue(
          "EncoderQueue",
          TaskQueueFactory::Priority::NORMAL)) {
  TRACE_EVENT0("webrtc", "VideoStreamEncoder::VideoStreamEncoder");
>>>>>>> cbad18b1
  RTC_DCHECK(main_queue_);
  RTC_DCHECK(encoder_stats_observer);
  RTC_DCHECK_GE(number_of_cores, 1);

  stream_resource_manager_.Initialize(&encoder_queue_);

  rtc::Event initialize_processor_event;
  encoder_queue_.PostTask([this, &initialize_processor_event] {
    RTC_DCHECK_RUN_ON(&encoder_queue_);
    resource_adaptation_processor_->SetTaskQueue(encoder_queue_.Get());
    stream_resource_manager_.SetAdaptationProcessor(
        resource_adaptation_processor_.get(), video_stream_adapter_.get());
    resource_adaptation_processor_->AddResourceLimitationsListener(
        &stream_resource_manager_);
    video_stream_adapter_->AddRestrictionsListener(&stream_resource_manager_);
    video_stream_adapter_->AddRestrictionsListener(this);
    stream_resource_manager_.MaybeInitializePixelLimitResource();

    // Add the stream resource manager's resources to the processor.
    adaptation_constraints_ = stream_resource_manager_.AdaptationConstraints();
    for (auto* constraint : adaptation_constraints_) {
      video_stream_adapter_->AddAdaptationConstraint(constraint);
    }
    initialize_processor_event.Set();
  });
  initialize_processor_event.Wait(rtc::Event::kForever);
}

VideoStreamEncoder::~VideoStreamEncoder() {
  RTC_DCHECK_RUN_ON(main_queue_);
  RTC_DCHECK(!video_source_sink_controller_.HasSource())
      << "Must call ::Stop() before destruction.";
}

void VideoStreamEncoder::Stop() {
  RTC_DCHECK_RUN_ON(main_queue_);
  video_source_sink_controller_.SetSource(nullptr);

  rtc::Event shutdown_event;

  encoder_queue_.PostTask([this, &shutdown_event] {
    RTC_DCHECK_RUN_ON(&encoder_queue_);
    if (resource_adaptation_processor_) {
      stream_resource_manager_.StopManagedResources();
      for (auto* constraint : adaptation_constraints_) {
        video_stream_adapter_->RemoveAdaptationConstraint(constraint);
      }
      for (auto& resource : additional_resources_) {
        stream_resource_manager_.RemoveResource(resource);
      }
      additional_resources_.clear();
      video_stream_adapter_->RemoveRestrictionsListener(this);
      video_stream_adapter_->RemoveRestrictionsListener(
          &stream_resource_manager_);
      resource_adaptation_processor_->RemoveResourceLimitationsListener(
          &stream_resource_manager_);
      stream_resource_manager_.SetAdaptationProcessor(nullptr, nullptr);
      resource_adaptation_processor_.reset();
    }
    rate_allocator_ = nullptr;
    ReleaseEncoder();
    encoder_ = nullptr;
    shutdown_event.Set();
  });
  shutdown_event.Wait(rtc::Event::kForever);
}

void VideoStreamEncoder::SetFecControllerOverride(
    FecControllerOverride* fec_controller_override) {
  encoder_queue_.PostTask([this, fec_controller_override] {
    RTC_DCHECK_RUN_ON(&encoder_queue_);
    RTC_DCHECK(!fec_controller_override_);
    fec_controller_override_ = fec_controller_override;
    if (encoder_) {
      encoder_->SetFecControllerOverride(fec_controller_override_);
    }
  });
}

void VideoStreamEncoder::AddAdaptationResource(
    rtc::scoped_refptr<Resource> resource) {
  RTC_DCHECK_RUN_ON(main_queue_);
<<<<<<< HEAD
  // Map any externally added resources as kCpu for the sake of stats reporting.
  // TODO(hbos): Make the manager map any unknown resources to kCpu and get rid
  // of this MapResourceToReason() call.
  rtc::Event map_resource_event;
  encoder_queue_.PostTask([this, resource, &map_resource_event] {
=======
  TRACE_EVENT0("webrtc", "VideoStreamEncoder::AddAdaptationResource");
  // Map any externally added resources as kCpu for the sake of stats reporting.
  // TODO(hbos): Make the manager map any unknown resources to kCpu and get rid
  // of this MapResourceToReason() call.
  TRACE_EVENT_ASYNC_BEGIN0(
      "webrtc", "VideoStreamEncoder::AddAdaptationResource(latency)", this);
  rtc::Event map_resource_event;
  encoder_queue_.PostTask([this, resource, &map_resource_event] {
    TRACE_EVENT_ASYNC_END0(
        "webrtc", "VideoStreamEncoder::AddAdaptationResource(latency)", this);
>>>>>>> cbad18b1
    RTC_DCHECK_RUN_ON(&encoder_queue_);
    additional_resources_.push_back(resource);
    stream_resource_manager_.AddResource(resource, VideoAdaptationReason::kCpu);
    map_resource_event.Set();
  });
  map_resource_event.Wait(rtc::Event::kForever);
}

std::vector<rtc::scoped_refptr<Resource>>
VideoStreamEncoder::GetAdaptationResources() {
  RTC_DCHECK_RUN_ON(main_queue_);
  return resource_adaptation_processor_->GetResources();
}

void VideoStreamEncoder::SetSource(
    rtc::VideoSourceInterface<VideoFrame>* source,
    const DegradationPreference& degradation_preference) {
  RTC_DCHECK_RUN_ON(main_queue_);
  video_source_sink_controller_.SetSource(source);
  input_state_provider_.OnHasInputChanged(source);

  // This may trigger reconfiguring the QualityScaler on the encoder queue.
  encoder_queue_.PostTask([this, degradation_preference] {
    RTC_DCHECK_RUN_ON(&encoder_queue_);
    degradation_preference_manager_->SetDegradationPreference(
        degradation_preference);
    stream_resource_manager_.SetDegradationPreferences(degradation_preference);
    if (encoder_) {
      stream_resource_manager_.ConfigureQualityScaler(
          encoder_->GetEncoderInfo());
    }
  });
}

void VideoStreamEncoder::SetSink(EncoderSink* sink, bool rotation_applied) {
  RTC_DCHECK_RUN_ON(main_queue_);
  video_source_sink_controller_.SetRotationApplied(rotation_applied);
  video_source_sink_controller_.PushSourceSinkSettings();

  encoder_queue_.PostTask([this, sink] {
    RTC_DCHECK_RUN_ON(&encoder_queue_);
    sink_ = sink;
  });
}

void VideoStreamEncoder::SetStartBitrate(int start_bitrate_bps) {
  encoder_queue_.PostTask([this, start_bitrate_bps] {
    RTC_DCHECK_RUN_ON(&encoder_queue_);
    RTC_LOG(LS_INFO) << "SetStartBitrate " << start_bitrate_bps;
    encoder_target_bitrate_bps_ =
        start_bitrate_bps != 0 ? absl::optional<uint32_t>(start_bitrate_bps)
                               : absl::nullopt;
    stream_resource_manager_.SetStartBitrate(
        DataRate::BitsPerSec(start_bitrate_bps));
  });
}

void VideoStreamEncoder::ConfigureEncoder(VideoEncoderConfig config,
                                          size_t max_data_payload_length) {
  encoder_queue_.PostTask(
      [this, config = std::move(config), max_data_payload_length]() mutable {
        RTC_DCHECK_RUN_ON(&encoder_queue_);
        RTC_DCHECK(sink_);
        RTC_LOG(LS_INFO) << "ConfigureEncoder requested.";

        pending_encoder_creation_ =
            (!encoder_ || encoder_config_.video_format != config.video_format ||
             max_data_payload_length_ != max_data_payload_length);
        encoder_config_ = std::move(config);
        max_data_payload_length_ = max_data_payload_length;
        pending_encoder_reconfiguration_ = true;

        // Reconfigure the encoder now if the encoder has an internal source or
        // if the frame resolution is known. Otherwise, the reconfiguration is
        // deferred until the next frame to minimize the number of
        // reconfigurations. The codec configuration depends on incoming video
        // frame size.
        if (last_frame_info_) {
          ReconfigureEncoder();
        } else {
          codec_info_ = settings_.encoder_factory->QueryVideoEncoder(
              encoder_config_.video_format);
          if (HasInternalSource()) {
            last_frame_info_ = VideoFrameInfo(kDefaultInputPixelsWidth,
                                              kDefaultInputPixelsHeight, false);
            ReconfigureEncoder();
          }
        }
      });
}

// TODO(bugs.webrtc.org/8807): Currently this always does a hard
// reconfiguration, but this isn't always necessary. Add in logic to only update
// the VideoBitrateAllocator and call OnEncoderConfigurationChanged with a
// "soft" reconfiguration.
void VideoStreamEncoder::ReconfigureEncoder() {
  // Running on the encoder queue.
  RTC_DCHECK(pending_encoder_reconfiguration_);

<<<<<<< HEAD
  if (!encoder_selector_ &&
      encoder_switch_experiment_.IsPixelCountBelowThreshold(
          last_frame_info_->width * last_frame_info_->height) &&
      !encoder_switch_requested_ && settings_.encoder_switch_request_callback) {
    EncoderSwitchRequestCallback::Config conf;
    conf.codec_name = encoder_switch_experiment_.to_codec;
    conf.param = encoder_switch_experiment_.to_param;
    conf.value = encoder_switch_experiment_.to_value;
    QueueRequestEncoderSwitch(conf);
=======
  bool encoder_reset_required = false;
  if (pending_encoder_creation_) {
    // Destroy existing encoder instance before creating a new one. Otherwise
    // attempt to create another instance will fail if encoder factory
    // supports only single instance of encoder of given type.
    encoder_.reset();

    encoder_ = settings_.encoder_factory->CreateVideoEncoder(
        encoder_config_.video_format);
    // TODO(nisse): What to do if creating the encoder fails? Crash,
    // or just discard incoming frames?
    RTC_CHECK(encoder_);

    if (encoder_selector_) {
      encoder_selector_->OnCurrentEncoder(encoder_config_.video_format);
    }

    encoder_->SetFecControllerOverride(fec_controller_override_);

    codec_info_ = settings_.encoder_factory->QueryVideoEncoder(
        encoder_config_.video_format);
>>>>>>> cbad18b1

    encoder_reset_required = true;
  }

<<<<<<< HEAD
  bool encoder_reset_required = false;
  if (pending_encoder_creation_) {
    // Destroy existing encoder instance before creating a new one. Otherwise
    // attempt to create another instance will fail if encoder factory
    // supports only single instance of encoder of given type.
    encoder_.reset();

    encoder_ = settings_.encoder_factory->CreateVideoEncoder(
        encoder_config_.video_format);
    // TODO(nisse): What to do if creating the encoder fails? Crash,
    // or just discard incoming frames?
    RTC_CHECK(encoder_);

    if (encoder_selector_) {
      encoder_selector_->OnCurrentEncoder(encoder_config_.video_format);
    }

    encoder_->SetFecControllerOverride(fec_controller_override_);

    codec_info_ = settings_.encoder_factory->QueryVideoEncoder(
        encoder_config_.video_format);

    encoder_reset_required = true;
  }

  // Possibly adjusts scale_resolution_down_by in |encoder_config_| to limit the
  // alignment value.
  int alignment = AlignmentAdjuster::GetAlignmentAndMaybeAdjustScaleFactors(
      encoder_->GetEncoderInfo(), &encoder_config_);
=======
  // Possibly adjusts scale_resolution_down_by in `encoder_config_` to limit the
  // alignment value.
  AlignmentAdjuster::GetAlignmentAndMaybeAdjustScaleFactors(
      encoder_->GetEncoderInfo(), &encoder_config_, absl::nullopt);
>>>>>>> cbad18b1

  std::vector<VideoStream> streams =
      encoder_config_.video_stream_factory->CreateEncoderStreams(
          last_frame_info_->width, last_frame_info_->height, encoder_config_);

  // Get alignment when actual number of layers are known.
  int alignment = AlignmentAdjuster::GetAlignmentAndMaybeAdjustScaleFactors(
      encoder_->GetEncoderInfo(), &encoder_config_, streams.size());

  // Check that the higher layers do not try to set number of temporal layers
  // to less than 1.
  // TODO(brandtr): Get rid of the wrapping optional as it serves no purpose
  // at this layer.
#if RTC_DCHECK_IS_ON
  for (const auto& stream : streams) {
    RTC_DCHECK_GE(stream.num_temporal_layers.value_or(1), 1);
  }
#endif

  // TODO(ilnik): If configured resolution is significantly less than provided,
  // e.g. because there are not enough SSRCs for all simulcast streams,
  // signal new resolutions via SinkWants to video source.

  // Stream dimensions may be not equal to given because of a simulcast
  // restrictions.
  auto highest_stream = absl::c_max_element(
      streams, [](const webrtc::VideoStream& a, const webrtc::VideoStream& b) {
        return std::tie(a.width, a.height) < std::tie(b.width, b.height);
      });
  int highest_stream_width = static_cast<int>(highest_stream->width);
  int highest_stream_height = static_cast<int>(highest_stream->height);
  // Dimension may be reduced to be, e.g. divisible by 4.
  RTC_CHECK_GE(last_frame_info_->width, highest_stream_width);
  RTC_CHECK_GE(last_frame_info_->height, highest_stream_height);
  crop_width_ = last_frame_info_->width - highest_stream_width;
  crop_height_ = last_frame_info_->height - highest_stream_height;

<<<<<<< HEAD
  encoder_bitrate_limits_ =
      encoder_->GetEncoderInfo().GetEncoderBitrateLimitsForResolution(
          last_frame_info_->width * last_frame_info_->height);

  if (streams.size() == 1 && encoder_bitrate_limits_) {
    // Bitrate limits can be set by app (in SDP or RtpEncodingParameters) or/and
    // can be provided by encoder. In presence of both set of limits, the final
    // set is derived as their intersection.
    int min_bitrate_bps;
    if (encoder_config_.simulcast_layers.empty() ||
        encoder_config_.simulcast_layers[0].min_bitrate_bps <= 0) {
      min_bitrate_bps = encoder_bitrate_limits_->min_bitrate_bps;
    } else {
      min_bitrate_bps = std::max(encoder_bitrate_limits_->min_bitrate_bps,
                                 streams.back().min_bitrate_bps);
    }
=======
  absl::optional<VideoEncoder::ResolutionBitrateLimits> encoder_bitrate_limits =
      encoder_->GetEncoderInfo().GetEncoderBitrateLimitsForResolution(
          last_frame_info_->width * last_frame_info_->height);

  if (encoder_bitrate_limits) {
    if (streams.size() == 1 && encoder_config_.simulcast_layers.size() == 1) {
      // Bitrate limits can be set by app (in SDP or RtpEncodingParameters)
      // or/and can be provided by encoder. In presence of both set of limits,
      // the final set is derived as their intersection.
      int min_bitrate_bps;
      if (encoder_config_.simulcast_layers.empty() ||
          encoder_config_.simulcast_layers[0].min_bitrate_bps <= 0) {
        min_bitrate_bps = encoder_bitrate_limits->min_bitrate_bps;
      } else {
        min_bitrate_bps = std::max(encoder_bitrate_limits->min_bitrate_bps,
                                   streams.back().min_bitrate_bps);
      }
>>>>>>> cbad18b1

      int max_bitrate_bps;
      // We don't check encoder_config_.simulcast_layers[0].max_bitrate_bps
      // here since encoder_config_.max_bitrate_bps is derived from it (as
      // well as from other inputs).
      if (encoder_config_.max_bitrate_bps <= 0) {
        max_bitrate_bps = encoder_bitrate_limits->max_bitrate_bps;
      } else {
        max_bitrate_bps = std::min(encoder_bitrate_limits->max_bitrate_bps,
                                   streams.back().max_bitrate_bps);
      }

      if (min_bitrate_bps < max_bitrate_bps) {
        streams.back().min_bitrate_bps = min_bitrate_bps;
        streams.back().max_bitrate_bps = max_bitrate_bps;
        streams.back().target_bitrate_bps =
            std::min(streams.back().target_bitrate_bps,
                     encoder_bitrate_limits->max_bitrate_bps);
      } else {
        RTC_LOG(LS_WARNING)
            << "Bitrate limits provided by encoder"
            << " (min=" << encoder_bitrate_limits->min_bitrate_bps
            << ", max=" << encoder_bitrate_limits->max_bitrate_bps
            << ") do not intersect with limits set by app"
            << " (min=" << streams.back().min_bitrate_bps
            << ", max=" << encoder_config_.max_bitrate_bps
            << "). The app bitrate limits will be used.";
      }
    }
  }

  ApplyEncoderBitrateLimitsIfSingleActiveStream(
      GetEncoderInfoWithBitrateLimitUpdate(
          encoder_->GetEncoderInfo(), encoder_config_, default_limits_allowed_),
      encoder_config_.simulcast_layers, &streams);

  VideoCodec codec;
  if (!VideoCodecInitializer::SetupCodec(encoder_config_, streams, &codec)) {
    RTC_LOG(LS_ERROR) << "Failed to create encoder configuration.";
  }

  if (encoder_config_.codec_type == kVideoCodecVP9) {
    // Spatial layers configuration might impose some parity restrictions,
    // thus some cropping might be needed.
    crop_width_ = last_frame_info_->width - codec.width;
    crop_height_ = last_frame_info_->height - codec.height;
<<<<<<< HEAD
=======
    ApplyVp9BitrateLimits(GetEncoderInfoWithBitrateLimitUpdate(
                              encoder_->GetEncoderInfo(), encoder_config_,
                              default_limits_allowed_),
                          encoder_config_, &codec);
>>>>>>> cbad18b1
  }

  char log_stream_buf[4 * 1024];
  rtc::SimpleStringBuilder log_stream(log_stream_buf);
  log_stream << "ReconfigureEncoder:\n";
  log_stream << "Simulcast streams:\n";
  for (size_t i = 0; i < codec.numberOfSimulcastStreams; ++i) {
    log_stream << i << ": " << codec.simulcastStream[i].width << "x"
               << codec.simulcastStream[i].height
               << " fps: " << codec.simulcastStream[i].maxFramerate
               << " min_kbps: " << codec.simulcastStream[i].minBitrate
               << " target_kbps: " << codec.simulcastStream[i].targetBitrate
               << " max_kbps: " << codec.simulcastStream[i].maxBitrate
               << " max_fps: " << codec.simulcastStream[i].maxFramerate
               << " max_qp: " << codec.simulcastStream[i].qpMax
               << " num_tl: " << codec.simulcastStream[i].numberOfTemporalLayers
               << " active: "
               << (codec.simulcastStream[i].active ? "true" : "false") << "\n";
  }
  if (encoder_config_.codec_type == kVideoCodecVP9) {
    size_t num_spatial_layers = codec.VP9()->numberOfSpatialLayers;
    log_stream << "Spatial layers:\n";
    for (size_t i = 0; i < num_spatial_layers; ++i) {
      log_stream << i << ": " << codec.spatialLayers[i].width << "x"
                 << codec.spatialLayers[i].height
                 << " fps: " << codec.spatialLayers[i].maxFramerate
                 << " min_kbps: " << codec.spatialLayers[i].minBitrate
                 << " target_kbps: " << codec.spatialLayers[i].targetBitrate
                 << " max_kbps: " << codec.spatialLayers[i].maxBitrate
                 << " max_qp: " << codec.spatialLayers[i].qpMax
                 << " num_tl: " << codec.spatialLayers[i].numberOfTemporalLayers
                 << " active: "
                 << (codec.spatialLayers[i].active ? "true" : "false") << "\n";
    }
  }
  RTC_LOG(LS_INFO) << log_stream.str();

  codec.startBitrate = std::max(encoder_target_bitrate_bps_.value_or(0) / 1000,
                                codec.minBitrate);
  codec.startBitrate = std::min(codec.startBitrate, codec.maxBitrate);
  codec.expect_encode_from_texture = last_frame_info_->is_texture;
  // Make sure the start bit rate is sane...
  RTC_DCHECK_LE(codec.startBitrate, 1000000);
  max_framerate_ = codec.maxFramerate;

  // Inform source about max configured framerate.
  int max_framerate = 0;
  for (const auto& stream : streams) {
    max_framerate = std::max(stream.max_framerate, max_framerate);
  }

<<<<<<< HEAD
  main_queue_->PostTask(
      ToQueuedTask(task_safety_, [this, max_framerate, alignment]() {
        RTC_DCHECK_RUN_ON(main_queue_);
        if (max_framerate !=
                video_source_sink_controller_.frame_rate_upper_limit() ||
            alignment != video_source_sink_controller_.resolution_alignment()) {
          video_source_sink_controller_.SetFrameRateUpperLimit(max_framerate);
          video_source_sink_controller_.SetResolutionAlignment(alignment);
=======
  // The resolutions that we're actually encoding with.
  std::vector<rtc::VideoSinkWants::FrameSize> encoder_resolutions;
  // TODO(hbos): For the case of SVC, also make use of `codec.spatialLayers`.
  // For now, SVC layers are handled by the VP9 encoder.
  for (const auto& simulcastStream : codec.simulcastStream) {
    if (!simulcastStream.active)
      continue;
    encoder_resolutions.emplace_back(simulcastStream.width,
                                     simulcastStream.height);
  }
  main_queue_->PostTask(ToQueuedTask(
      task_safety_, [this, max_framerate, alignment,
                     encoder_resolutions = std::move(encoder_resolutions)]() {
        RTC_DCHECK_RUN_ON(main_queue_);
        if (max_framerate !=
                video_source_sink_controller_.frame_rate_upper_limit() ||
            alignment != video_source_sink_controller_.resolution_alignment() ||
            encoder_resolutions !=
                video_source_sink_controller_.resolutions()) {
          video_source_sink_controller_.SetFrameRateUpperLimit(max_framerate);
          video_source_sink_controller_.SetResolutionAlignment(alignment);
          video_source_sink_controller_.SetResolutions(
              std::move(encoder_resolutions));
>>>>>>> cbad18b1
          video_source_sink_controller_.PushSourceSinkSettings();
        }
      }));

  if (codec.maxBitrate == 0) {
    // max is one bit per pixel
    codec.maxBitrate =
        (static_cast<int>(codec.height) * static_cast<int>(codec.width) *
         static_cast<int>(codec.maxFramerate)) /
        1000;
    if (codec.startBitrate > codec.maxBitrate) {
      // But if the user tries to set a higher start bit rate we will
      // increase the max accordingly.
      codec.maxBitrate = codec.startBitrate;
    }
  }

  if (codec.startBitrate > codec.maxBitrate) {
    codec.startBitrate = codec.maxBitrate;
  }

  rate_allocator_ =
      settings_.bitrate_allocator_factory->CreateVideoBitrateAllocator(codec);
  rate_allocator_->SetLegacyConferenceMode(
      encoder_config_.legacy_conference_mode);

  // Reset (release existing encoder) if one exists and anything except
  // start bitrate or max framerate has changed.
  if (!encoder_reset_required) {
    encoder_reset_required = RequiresEncoderReset(
        send_codec_, codec, was_encode_called_since_last_initialization_);
  }
  send_codec_ = codec;

<<<<<<< HEAD
  encoder_switch_experiment_.SetCodec(send_codec_.codecType);

=======
>>>>>>> cbad18b1
  // Keep the same encoder, as long as the video_format is unchanged.
  // Encoder creation block is split in two since EncoderInfo needed to start
  // CPU adaptation with the correct settings should be polled after
  // encoder_->InitEncode().
  bool success = true;
  if (encoder_reset_required) {
    ReleaseEncoder();
    const size_t max_data_payload_length = max_data_payload_length_ > 0
                                               ? max_data_payload_length_
                                               : kDefaultPayloadSize;
    if (encoder_->InitEncode(
            &send_codec_,
            VideoEncoder::Settings(settings_.capabilities, number_of_cores_,
                                   max_data_payload_length)) != 0) {
      RTC_LOG(LS_ERROR) << "Failed to initialize the encoder associated with "
                           "codec type: "
                        << CodecTypeToPayloadString(send_codec_.codecType)
                        << " (" << send_codec_.codecType << ")";
      ReleaseEncoder();
      success = false;
    } else {
      encoder_initialized_ = true;
      encoder_->RegisterEncodeCompleteCallback(this);
      frame_encode_metadata_writer_.OnEncoderInit(send_codec_,
                                                  HasInternalSource());
      next_frame_types_.clear();
      next_frame_types_.resize(
          std::max(static_cast<int>(codec.numberOfSimulcastStreams), 1),
          VideoFrameType::kVideoFrameKey);
    }

    frame_encode_metadata_writer_.Reset();
    last_encode_info_ms_ = absl::nullopt;
    was_encode_called_since_last_initialization_ = false;
  }

  // Inform dependents of updated encoder settings.
  OnEncoderSettingsChanged();

  if (success) {
    RTC_LOG(LS_VERBOSE) << " max bitrate " << codec.maxBitrate
                        << " start bitrate " << codec.startBitrate
                        << " max frame rate " << codec.maxFramerate
                        << " max payload size " << max_data_payload_length_;
  } else {
    RTC_LOG(LS_ERROR) << "Failed to configure encoder.";
    rate_allocator_ = nullptr;
  }

  if (pending_encoder_creation_) {
<<<<<<< HEAD
    stream_resource_manager_.EnsureEncodeUsageResourceStarted();
=======
    stream_resource_manager_.ConfigureEncodeUsageResource();
>>>>>>> cbad18b1
    pending_encoder_creation_ = false;
  }

  int num_layers;
  if (codec.codecType == kVideoCodecVP8) {
    num_layers = codec.VP8()->numberOfTemporalLayers;
  } else if (codec.codecType == kVideoCodecVP9) {
    num_layers = codec.VP9()->numberOfTemporalLayers;
  } else if (codec.codecType == kVideoCodecH264) {
    num_layers = codec.H264()->numberOfTemporalLayers;
  } else if (codec.codecType == kVideoCodecGeneric &&
             codec.numberOfSimulcastStreams > 0) {
    // This is mainly for unit testing, disabling frame dropping.
    // TODO(sprang): Add a better way to disable frame dropping.
    num_layers = codec.simulcastStream[0].numberOfTemporalLayers;
  } else {
    num_layers = 1;
  }

  frame_dropper_.Reset();
  frame_dropper_.SetRates(codec.startBitrate, max_framerate_);
  // Force-disable frame dropper if either:
  //  * We have screensharing with layers.
  //  * "WebRTC-FrameDropper" field trial is "Disabled".
  force_disable_frame_dropper_ =
      field_trial::IsDisabled(kFrameDropperFieldTrial) ||
      (num_layers > 1 && codec.mode == VideoCodecMode::kScreensharing);

  VideoEncoder::EncoderInfo info = encoder_->GetEncoderInfo();
  if (rate_control_settings_.UseEncoderBitrateAdjuster()) {
    bitrate_adjuster_ = std::make_unique<EncoderBitrateAdjuster>(codec);
    bitrate_adjuster_->OnEncoderInfo(info);
  }

  if (rate_allocator_ && last_encoder_rate_settings_) {
    // We have a new rate allocator instance and already configured target
    // bitrate. Update the rate allocation and notify observers.
    // We must invalidate the last_encoder_rate_settings_ to ensure
    // the changes get propagated to all listeners.
    EncoderRateSettings rate_settings = *last_encoder_rate_settings_;
    last_encoder_rate_settings_.reset();
    rate_settings.rate_control.framerate_fps = GetInputFramerateFps();

    SetEncoderRates(UpdateBitrateAllocation(rate_settings));
  }

  encoder_stats_observer_->OnEncoderReconfigured(encoder_config_, streams);

  pending_encoder_reconfiguration_ = false;

  bool is_svc = false;
  // Set min_bitrate_bps, max_bitrate_bps, and max padding bit rate for VP9
  // and leave only one stream containing all necessary information.
  if (encoder_config_.codec_type == kVideoCodecVP9) {
    // Lower max bitrate to the level codec actually can produce.
    streams[0].max_bitrate_bps =
        std::min(streams[0].max_bitrate_bps,
                 SvcRateAllocator::GetMaxBitrate(codec).bps<int>());
    streams[0].min_bitrate_bps = codec.spatialLayers[0].minBitrate * 1000;
    // target_bitrate_bps specifies the maximum padding bitrate.
    streams[0].target_bitrate_bps =
        SvcRateAllocator::GetPaddingBitrate(codec).bps<int>();
    streams[0].width = streams.back().width;
    streams[0].height = streams.back().height;
    is_svc = codec.VP9()->numberOfSpatialLayers > 1;
    streams.resize(1);
  }

  sink_->OnEncoderConfigurationChanged(
      std::move(streams), is_svc, encoder_config_.content_type,
      encoder_config_.min_transmit_bitrate_bps);

  stream_resource_manager_.ConfigureQualityScaler(info);
}

void VideoStreamEncoder::OnEncoderSettingsChanged() {
<<<<<<< HEAD
  EncoderSettings encoder_settings(encoder_->GetEncoderInfo(),
                                   encoder_config_.Copy(), send_codec_);
=======
  EncoderSettings encoder_settings(
      GetEncoderInfoWithBitrateLimitUpdate(
          encoder_->GetEncoderInfo(), encoder_config_, default_limits_allowed_),
      encoder_config_.Copy(), send_codec_);
>>>>>>> cbad18b1
  stream_resource_manager_.SetEncoderSettings(encoder_settings);
  input_state_provider_.OnEncoderSettingsChanged(encoder_settings);
  bool is_screenshare = encoder_settings.encoder_config().content_type ==
                        VideoEncoderConfig::ContentType::kScreen;
  degradation_preference_manager_->SetIsScreenshare(is_screenshare);
}

void VideoStreamEncoder::OnFrame(const VideoFrame& video_frame) {
  RTC_DCHECK_RUNS_SERIALIZED(&incoming_frame_race_checker_);
  VideoFrame incoming_frame = video_frame;

  // Local time in webrtc time base.
  Timestamp now = clock_->CurrentTime();

  // In some cases, e.g., when the frame from decoder is fed to encoder,
  // the timestamp may be set to the future. As the encoding pipeline assumes
  // capture time to be less than present time, we should reset the capture
  // timestamps here. Otherwise there may be issues with RTP send stream.
  if (incoming_frame.timestamp_us() > now.us())
    incoming_frame.set_timestamp_us(now.us());

  // Capture time may come from clock with an offset and drift from clock_.
  int64_t capture_ntp_time_ms;
  if (video_frame.ntp_time_ms() > 0) {
    capture_ntp_time_ms = video_frame.ntp_time_ms();
  } else if (video_frame.render_time_ms() != 0) {
    capture_ntp_time_ms = video_frame.render_time_ms() + delta_ntp_internal_ms_;
  } else {
    capture_ntp_time_ms = now.ms() + delta_ntp_internal_ms_;
  }
  incoming_frame.set_ntp_time_ms(capture_ntp_time_ms);

  // Convert NTP time, in ms, to RTP timestamp.
  const int kMsToRtpTimestamp = 90;
  incoming_frame.set_timestamp(
      kMsToRtpTimestamp * static_cast<uint32_t>(incoming_frame.ntp_time_ms()));

  if (incoming_frame.ntp_time_ms() <= last_captured_timestamp_) {
    // We don't allow the same capture time for two frames, drop this one.
    RTC_LOG(LS_WARNING) << "Same/old NTP timestamp ("
                        << incoming_frame.ntp_time_ms()
                        << " <= " << last_captured_timestamp_
                        << ") for incoming frame. Dropping.";
    encoder_queue_.PostTask([this, incoming_frame]() {
      RTC_DCHECK_RUN_ON(&encoder_queue_);
      accumulated_update_rect_.Union(incoming_frame.update_rect());
      accumulated_update_rect_is_valid_ &= incoming_frame.has_update_rect();
    });
    return;
  }

  bool log_stats = false;
  if (now.ms() - last_frame_log_ms_ > kFrameLogIntervalMs) {
    last_frame_log_ms_ = now.ms();
    log_stats = true;
  }

  last_captured_timestamp_ = incoming_frame.ntp_time_ms();

  int64_t post_time_us = clock_->CurrentTime().us();
  ++posted_frames_waiting_for_encode_;

  encoder_queue_.PostTask(
      [this, incoming_frame, post_time_us, log_stats]() {
        RTC_DCHECK_RUN_ON(&encoder_queue_);
        encoder_stats_observer_->OnIncomingFrame(incoming_frame.width(),
                                                 incoming_frame.height());
        ++captured_frame_count_;
        const int posted_frames_waiting_for_encode =
            posted_frames_waiting_for_encode_.fetch_sub(1);
        RTC_DCHECK_GT(posted_frames_waiting_for_encode, 0);
        CheckForAnimatedContent(incoming_frame, post_time_us);
        bool cwnd_frame_drop =
            cwnd_frame_drop_interval_ &&
            (cwnd_frame_counter_++ % cwnd_frame_drop_interval_.value() == 0);
        if (posted_frames_waiting_for_encode == 1 && !cwnd_frame_drop) {
          MaybeEncodeVideoFrame(incoming_frame, post_time_us);
        } else {
          if (cwnd_frame_drop) {
<<<<<<< HEAD
            // Frame drop by congestion window pusback. Do not encode this
=======
            // Frame drop by congestion window pushback. Do not encode this
>>>>>>> cbad18b1
            // frame.
            ++dropped_frame_cwnd_pushback_count_;
            encoder_stats_observer_->OnFrameDropped(
                VideoStreamEncoderObserver::DropReason::kCongestionWindow);
          } else {
            // There is a newer frame in flight. Do not encode this frame.
            RTC_LOG(LS_VERBOSE)
                << "Incoming frame dropped due to that the encoder is blocked.";
            ++dropped_frame_encoder_block_count_;
            encoder_stats_observer_->OnFrameDropped(
                VideoStreamEncoderObserver::DropReason::kEncoderQueue);
          }
          accumulated_update_rect_.Union(incoming_frame.update_rect());
          accumulated_update_rect_is_valid_ &= incoming_frame.has_update_rect();
        }
        if (log_stats) {
          RTC_LOG(LS_INFO) << "Number of frames: captured "
                           << captured_frame_count_
                           << ", dropped (due to congestion window pushback) "
                           << dropped_frame_cwnd_pushback_count_
                           << ", dropped (due to encoder blocked) "
                           << dropped_frame_encoder_block_count_
                           << ", interval_ms " << kFrameLogIntervalMs;
          captured_frame_count_ = 0;
          dropped_frame_cwnd_pushback_count_ = 0;
          dropped_frame_encoder_block_count_ = 0;
        }
      });
}

void VideoStreamEncoder::OnDiscardedFrame() {
  encoder_stats_observer_->OnFrameDropped(
      VideoStreamEncoderObserver::DropReason::kSource);
}

bool VideoStreamEncoder::EncoderPaused() const {
  RTC_DCHECK_RUN_ON(&encoder_queue_);
  // Pause video if paused by caller or as long as the network is down or the
  // pacer queue has grown too large in buffered mode.
  // If the pacer queue has grown too large or the network is down,
  // `last_encoder_rate_settings_->encoder_target` will be 0.
  return !last_encoder_rate_settings_ ||
         last_encoder_rate_settings_->encoder_target == DataRate::Zero();
}

void VideoStreamEncoder::TraceFrameDropStart() {
  RTC_DCHECK_RUN_ON(&encoder_queue_);
  // Start trace event only on the first frame after encoder is paused.
  if (!encoder_paused_and_dropped_frame_) {
    TRACE_EVENT_ASYNC_BEGIN0("webrtc", "EncoderPaused", this);
  }
  encoder_paused_and_dropped_frame_ = true;
}

void VideoStreamEncoder::TraceFrameDropEnd() {
  RTC_DCHECK_RUN_ON(&encoder_queue_);
  // End trace event on first frame after encoder resumes, if frame was dropped.
  if (encoder_paused_and_dropped_frame_) {
    TRACE_EVENT_ASYNC_END0("webrtc", "EncoderPaused", this);
  }
  encoder_paused_and_dropped_frame_ = false;
}

VideoStreamEncoder::EncoderRateSettings
VideoStreamEncoder::UpdateBitrateAllocation(
    const EncoderRateSettings& rate_settings) {
  VideoBitrateAllocation new_allocation;
  // Only call allocators if bitrate > 0 (ie, not suspended), otherwise they
  // might cap the bitrate to the min bitrate configured.
  if (rate_allocator_ && rate_settings.encoder_target > DataRate::Zero()) {
    new_allocation = rate_allocator_->Allocate(VideoBitrateAllocationParameters(
        rate_settings.encoder_target, rate_settings.stable_encoder_target,
        rate_settings.rate_control.framerate_fps));
  }

  EncoderRateSettings new_rate_settings = rate_settings;
  new_rate_settings.rate_control.target_bitrate = new_allocation;
  new_rate_settings.rate_control.bitrate = new_allocation;
  // VideoBitrateAllocator subclasses may allocate a bitrate higher than the
  // target in order to sustain the min bitrate of the video codec. In this
  // case, make sure the bandwidth allocation is at least equal the allocation
  // as that is part of the document contract for that field.
  new_rate_settings.rate_control.bandwidth_allocation =
      std::max(new_rate_settings.rate_control.bandwidth_allocation,
               DataRate::BitsPerSec(
                   new_rate_settings.rate_control.bitrate.get_sum_bps()));

  if (bitrate_adjuster_) {
    VideoBitrateAllocation adjusted_allocation =
        bitrate_adjuster_->AdjustRateAllocation(new_rate_settings.rate_control);
    RTC_LOG(LS_VERBOSE) << "Adjusting allocation, fps = "
                        << rate_settings.rate_control.framerate_fps << ", from "
                        << new_allocation.ToString() << ", to "
                        << adjusted_allocation.ToString();
    new_rate_settings.rate_control.bitrate = adjusted_allocation;
  }

  return new_rate_settings;
}

uint32_t VideoStreamEncoder::GetInputFramerateFps() {
  const uint32_t default_fps = max_framerate_ != -1 ? max_framerate_ : 30;
  absl::optional<uint32_t> input_fps =
      input_framerate_.Rate(clock_->TimeInMilliseconds());
  if (!input_fps || *input_fps == 0) {
    return default_fps;
  }
  return *input_fps;
}

void VideoStreamEncoder::SetEncoderRates(
    const EncoderRateSettings& rate_settings) {
  RTC_DCHECK_GT(rate_settings.rate_control.framerate_fps, 0.0);
  bool rate_control_changed =
      (!last_encoder_rate_settings_.has_value() ||
       last_encoder_rate_settings_->rate_control != rate_settings.rate_control);
  // For layer allocation signal we care only about the target bitrate (not the
  // adjusted one) and the target fps.
  bool layer_allocation_changed =
      !last_encoder_rate_settings_.has_value() ||
      last_encoder_rate_settings_->rate_control.target_bitrate !=
          rate_settings.rate_control.target_bitrate ||
      last_encoder_rate_settings_->rate_control.framerate_fps !=
          rate_settings.rate_control.framerate_fps;

  if (last_encoder_rate_settings_ != rate_settings) {
    last_encoder_rate_settings_ = rate_settings;
  }

  if (!encoder_) {
    return;
  }

  // `bitrate_allocation` is 0 it means that the network is down or the send
  // pacer is full. We currently only report this if the encoder has an internal
  // source. If the encoder does not have an internal source, higher levels
  // are expected to not call AddVideoFrame. We do this since it is unclear
  // how current encoder implementations behave when given a zero target
  // bitrate.
  // TODO(perkj): Make sure all known encoder implementations handle zero
  // target bitrate and remove this check.
  if (!HasInternalSource() &&
      rate_settings.rate_control.bitrate.get_sum_bps() == 0) {
    return;
  }

  if (rate_control_changed) {
    encoder_->SetRates(rate_settings.rate_control);

    encoder_stats_observer_->OnBitrateAllocationUpdated(
        send_codec_, rate_settings.rate_control.bitrate);
    frame_encode_metadata_writer_.OnSetRates(
        rate_settings.rate_control.bitrate,
        static_cast<uint32_t>(rate_settings.rate_control.framerate_fps + 0.5));
    stream_resource_manager_.SetEncoderRates(rate_settings.rate_control);
    if (layer_allocation_changed &&
        allocation_cb_type_ ==
            BitrateAllocationCallbackType::kVideoLayersAllocation) {
      sink_->OnVideoLayersAllocationUpdated(CreateVideoLayersAllocation(
          send_codec_, rate_settings.rate_control, encoder_->GetEncoderInfo()));
    }
  }
  if ((allocation_cb_type_ ==
       BitrateAllocationCallbackType::kVideoBitrateAllocation) ||
      (encoder_config_.content_type ==
           VideoEncoderConfig::ContentType::kScreen &&
       allocation_cb_type_ == BitrateAllocationCallbackType::
                                  kVideoBitrateAllocationWhenScreenSharing)) {
    sink_->OnBitrateAllocationUpdated(
        // Update allocation according to info from encoder. An encoder may
        // choose to not use all layers due to for example HW.
        UpdateAllocationFromEncoderInfo(
            rate_settings.rate_control.target_bitrate,
            encoder_->GetEncoderInfo()));
  }
}

void VideoStreamEncoder::MaybeEncodeVideoFrame(const VideoFrame& video_frame,
                                               int64_t time_when_posted_us) {
  RTC_DCHECK_RUN_ON(&encoder_queue_);
  input_state_provider_.OnFrameSizeObserved(video_frame.size());

  if (!last_frame_info_ || video_frame.width() != last_frame_info_->width ||
      video_frame.height() != last_frame_info_->height ||
      video_frame.is_texture() != last_frame_info_->is_texture) {
    pending_encoder_reconfiguration_ = true;
    last_frame_info_ = VideoFrameInfo(video_frame.width(), video_frame.height(),
                                      video_frame.is_texture());
    RTC_LOG(LS_INFO) << "Video frame parameters changed: dimensions="
                     << last_frame_info_->width << "x"
                     << last_frame_info_->height
                     << ", texture=" << last_frame_info_->is_texture << ".";
    // Force full frame update, since resolution has changed.
    accumulated_update_rect_ =
        VideoFrame::UpdateRect{0, 0, video_frame.width(), video_frame.height()};
  }

  // We have to create the encoder before the frame drop logic,
  // because the latter depends on encoder_->GetScalingSettings.
  // According to the testcase
  // InitialFrameDropOffWhenEncoderDisabledScaling, the return value
  // from GetScalingSettings should enable or disable the frame drop.

  // Update input frame rate before we start using it. If we update it after
  // any potential frame drop we are going to artificially increase frame sizes.
  // Poll the rate before updating, otherwise we risk the rate being estimated
  // a little too high at the start of the call when then window is small.
  uint32_t framerate_fps = GetInputFramerateFps();
  input_framerate_.Update(1u, clock_->TimeInMilliseconds());

  int64_t now_ms = clock_->TimeInMilliseconds();
  if (pending_encoder_reconfiguration_) {
    ReconfigureEncoder();
    last_parameters_update_ms_.emplace(now_ms);
  } else if (!last_parameters_update_ms_ ||
             now_ms - *last_parameters_update_ms_ >=
                 kParameterUpdateIntervalMs) {
    if (last_encoder_rate_settings_) {
      // Clone rate settings before update, so that SetEncoderRates() will
      // actually detect the change between the input and
      // `last_encoder_rate_setings_`, triggering the call to SetRate() on the
      // encoder.
      EncoderRateSettings new_rate_settings = *last_encoder_rate_settings_;
      new_rate_settings.rate_control.framerate_fps =
          static_cast<double>(framerate_fps);
      SetEncoderRates(UpdateBitrateAllocation(new_rate_settings));
    }
    last_parameters_update_ms_.emplace(now_ms);
  }

  // Because pending frame will be dropped in any case, we need to
  // remember its updated region.
  if (pending_frame_) {
    encoder_stats_observer_->OnFrameDropped(
        VideoStreamEncoderObserver::DropReason::kEncoderQueue);
    accumulated_update_rect_.Union(pending_frame_->update_rect());
    accumulated_update_rect_is_valid_ &= pending_frame_->has_update_rect();
  }

  if (DropDueToSize(video_frame.size())) {
    RTC_LOG(LS_INFO) << "Dropping frame. Too large for target bitrate.";
    stream_resource_manager_.OnFrameDroppedDueToSize();
    // Storing references to a native buffer risks blocking frame capture.
    if (video_frame.video_frame_buffer()->type() !=
        VideoFrameBuffer::Type::kNative) {
      pending_frame_ = video_frame;
      pending_frame_post_time_us_ = time_when_posted_us;
    } else {
      // Ensure that any previously stored frame is dropped.
      pending_frame_.reset();
      accumulated_update_rect_.Union(video_frame.update_rect());
      accumulated_update_rect_is_valid_ &= video_frame.has_update_rect();
    }
    return;
  }
  stream_resource_manager_.OnMaybeEncodeFrame();

  if (EncoderPaused()) {
    // Storing references to a native buffer risks blocking frame capture.
    if (video_frame.video_frame_buffer()->type() !=
        VideoFrameBuffer::Type::kNative) {
      if (pending_frame_)
        TraceFrameDropStart();
      pending_frame_ = video_frame;
      pending_frame_post_time_us_ = time_when_posted_us;
    } else {
      // Ensure that any previously stored frame is dropped.
      pending_frame_.reset();
      TraceFrameDropStart();
      accumulated_update_rect_.Union(video_frame.update_rect());
      accumulated_update_rect_is_valid_ &= video_frame.has_update_rect();
    }
    return;
  }

  pending_frame_.reset();

  frame_dropper_.Leak(framerate_fps);
  // Frame dropping is enabled iff frame dropping is not force-disabled, and
  // rate controller is not trusted.
  const bool frame_dropping_enabled =
      !force_disable_frame_dropper_ &&
      !encoder_info_.has_trusted_rate_controller;
  frame_dropper_.Enable(frame_dropping_enabled);
  if (frame_dropping_enabled && frame_dropper_.DropFrame()) {
    RTC_LOG(LS_VERBOSE)
        << "Drop Frame: "
           "target bitrate "
        << (last_encoder_rate_settings_
                ? last_encoder_rate_settings_->encoder_target.bps()
                : 0)
        << ", input frame rate " << framerate_fps;
    OnDroppedFrame(
        EncodedImageCallback::DropReason::kDroppedByMediaOptimizations);
    accumulated_update_rect_.Union(video_frame.update_rect());
    accumulated_update_rect_is_valid_ &= video_frame.has_update_rect();
    return;
  }

  EncodeVideoFrame(video_frame, time_when_posted_us);
}

void VideoStreamEncoder::EncodeVideoFrame(const VideoFrame& video_frame,
                                          int64_t time_when_posted_us) {
  RTC_DCHECK_RUN_ON(&encoder_queue_);

  // If the encoder fail we can't continue to encode frames. When this happens
  // the WebrtcVideoSender is notified and the whole VideoSendStream is
  // recreated.
  if (encoder_failed_)
    return;

  // It's possible that EncodeVideoFrame can be called after we've completed
  // a Stop() operation. Check if the encoder_ is set before continuing.
  // See: bugs.webrtc.org/12857
  if (!encoder_)
    return;

  TraceFrameDropEnd();

  // Encoder metadata needs to be updated before encode complete callback.
  VideoEncoder::EncoderInfo info = encoder_->GetEncoderInfo();
  if (info.implementation_name != encoder_info_.implementation_name) {
    encoder_stats_observer_->OnEncoderImplementationChanged(
        info.implementation_name);
    if (bitrate_adjuster_) {
      // Encoder implementation changed, reset overshoot detector states.
      bitrate_adjuster_->Reset();
    }
  }

  if (encoder_info_ != info) {
    OnEncoderSettingsChanged();
<<<<<<< HEAD
=======
    stream_resource_manager_.ConfigureEncodeUsageResource();
>>>>>>> cbad18b1
    RTC_LOG(LS_INFO) << "Encoder settings changed from "
                     << encoder_info_.ToString() << " to " << info.ToString();
  }

  if (bitrate_adjuster_) {
    for (size_t si = 0; si < kMaxSpatialLayers; ++si) {
      if (info.fps_allocation[si] != encoder_info_.fps_allocation[si]) {
        bitrate_adjuster_->OnEncoderInfo(info);
        break;
      }
    }
  }
  encoder_info_ = info;
  last_encode_info_ms_ = clock_->TimeInMilliseconds();

  VideoFrame out_frame(video_frame);
<<<<<<< HEAD
  if (out_frame.video_frame_buffer()->type() ==
          VideoFrameBuffer::Type::kNative &&
      !info.supports_native_handle) {
    // This module only supports software encoding.
    rtc::scoped_refptr<VideoFrameBuffer> buffer =
        out_frame.video_frame_buffer()->GetMappedFrameBuffer(
            info.preferred_pixel_formats);
    bool buffer_was_converted = false;
    if (!buffer) {
      buffer = out_frame.video_frame_buffer()->ToI420();
      // TODO(https://crbug.com/webrtc/12021): Once GetI420 is pure virtual,
      // this just true as an I420 buffer would return from
      // GetMappedFrameBuffer.
      buffer_was_converted =
          (out_frame.video_frame_buffer()->GetI420() == nullptr);
    }
    if (!buffer) {
      RTC_LOG(LS_ERROR) << "Frame conversion failed, dropping frame.";
      return;
    }

    VideoFrame::UpdateRect update_rect = out_frame.update_rect();
    if (!update_rect.IsEmpty() &&
        out_frame.video_frame_buffer()->GetI420() == nullptr) {
      // UpdatedRect is reset to full update if it's not empty, and buffer was
      // converted, therefore we can't guarantee that pixels outside of
      // UpdateRect didn't change comparing to the previous frame.
      update_rect =
          VideoFrame::UpdateRect{0, 0, out_frame.width(), out_frame.height()};
    }
    out_frame.set_video_frame_buffer(buffer);
    out_frame.set_update_rect(update_rect);
  }

  // Crop frame if needed.
  if ((crop_width_ > 0 || crop_height_ > 0) &&
      out_frame.video_frame_buffer()->type() !=
          VideoFrameBuffer::Type::kNative) {
    // If the frame can't be converted to I420, drop it.
=======
  // Crop or scale the frame if needed. Dimension may be reduced to fit encoder
  // requirements, e.g. some encoders may require them to be divisible by 4.
  if ((crop_width_ > 0 || crop_height_ > 0) &&
      (out_frame.video_frame_buffer()->type() !=
           VideoFrameBuffer::Type::kNative ||
       !info.supports_native_handle)) {
>>>>>>> cbad18b1
    int cropped_width = video_frame.width() - crop_width_;
    int cropped_height = video_frame.height() - crop_height_;
    rtc::scoped_refptr<VideoFrameBuffer> cropped_buffer;
    // TODO(ilnik): Remove scaling if cropping is too big, as it should never
    // happen after SinkWants signaled correctly from ReconfigureEncoder.
    VideoFrame::UpdateRect update_rect = video_frame.update_rect();
    if (crop_width_ < 4 && crop_height_ < 4) {
<<<<<<< HEAD
=======
      // The difference is small, crop without scaling.
>>>>>>> cbad18b1
      cropped_buffer = video_frame.video_frame_buffer()->CropAndScale(
          crop_width_ / 2, crop_height_ / 2, cropped_width, cropped_height,
          cropped_width, cropped_height);
      update_rect.offset_x -= crop_width_ / 2;
      update_rect.offset_y -= crop_height_ / 2;
      update_rect.Intersect(
          VideoFrame::UpdateRect{0, 0, cropped_width, cropped_height});

    } else {
<<<<<<< HEAD
=======
      // The difference is large, scale it.
>>>>>>> cbad18b1
      cropped_buffer = video_frame.video_frame_buffer()->Scale(cropped_width,
                                                               cropped_height);
      if (!update_rect.IsEmpty()) {
        // Since we can't reason about pixels after scaling, we invalidate whole
        // picture, if anything changed.
        update_rect =
            VideoFrame::UpdateRect{0, 0, cropped_width, cropped_height};
      }
    }
    if (!cropped_buffer) {
      RTC_LOG(LS_ERROR) << "Cropping and scaling frame failed, dropping frame.";
      return;
    }

    out_frame.set_video_frame_buffer(cropped_buffer);
    out_frame.set_update_rect(update_rect);
    out_frame.set_ntp_time_ms(video_frame.ntp_time_ms());
    // Since accumulated_update_rect_ is constructed before cropping,
    // we can't trust it. If any changes were pending, we invalidate whole
    // frame here.
    if (!accumulated_update_rect_.IsEmpty()) {
      accumulated_update_rect_ =
          VideoFrame::UpdateRect{0, 0, out_frame.width(), out_frame.height()};
      accumulated_update_rect_is_valid_ = false;
    }
  }

  if (!accumulated_update_rect_is_valid_) {
    out_frame.clear_update_rect();
  } else if (!accumulated_update_rect_.IsEmpty() &&
             out_frame.has_update_rect()) {
    accumulated_update_rect_.Union(out_frame.update_rect());
    accumulated_update_rect_.Intersect(
        VideoFrame::UpdateRect{0, 0, out_frame.width(), out_frame.height()});
    out_frame.set_update_rect(accumulated_update_rect_);
    accumulated_update_rect_.MakeEmptyUpdate();
  }
  accumulated_update_rect_is_valid_ = true;

  TRACE_EVENT_ASYNC_STEP0("webrtc", "Video", video_frame.render_time_ms(),
                          "Encode");

  stream_resource_manager_.OnEncodeStarted(out_frame, time_when_posted_us);

  // The encoder should get the size that it expects.
  RTC_DCHECK(send_codec_.width <= out_frame.width() &&
             send_codec_.height <= out_frame.height())
      << "Encoder configured to " << send_codec_.width << "x"
      << send_codec_.height << " received a too small frame "
      << out_frame.width() << "x" << out_frame.height();

  TRACE_EVENT1("webrtc", "VCMGenericEncoder::Encode", "timestamp",
               out_frame.timestamp());

  frame_encode_metadata_writer_.OnEncodeStarted(out_frame);

  const int32_t encode_status = encoder_->Encode(out_frame, &next_frame_types_);
  was_encode_called_since_last_initialization_ = true;

  if (encode_status < 0) {
    if (encode_status == WEBRTC_VIDEO_CODEC_ENCODER_FAILURE) {
      RTC_LOG(LS_ERROR) << "Encoder failed, failing encoder format: "
                        << encoder_config_.video_format.ToString();

      if (settings_.encoder_switch_request_callback) {
        if (encoder_selector_) {
          if (auto encoder = encoder_selector_->OnEncoderBroken()) {
            QueueRequestEncoderSwitch(*encoder);
          }
        } else {
          encoder_failed_ = true;
          main_queue_->PostTask(ToQueuedTask(task_safety_, [this]() {
            RTC_DCHECK_RUN_ON(main_queue_);
            settings_.encoder_switch_request_callback->RequestEncoderFallback();
          }));
        }
      } else {
        RTC_LOG(LS_ERROR)
            << "Encoder failed but no encoder fallback callback is registered";
      }
    } else {
      RTC_LOG(LS_ERROR) << "Failed to encode frame. Error code: "
                        << encode_status;
    }

    return;
  }

  for (auto& it : next_frame_types_) {
    it = VideoFrameType::kVideoFrameDelta;
  }
}

void VideoStreamEncoder::SendKeyFrame() {
  if (!encoder_queue_.IsCurrent()) {
    encoder_queue_.PostTask([this] { SendKeyFrame(); });
    return;
  }
  RTC_DCHECK_RUN_ON(&encoder_queue_);
  TRACE_EVENT0("webrtc", "OnKeyFrameRequest");
  RTC_DCHECK(!next_frame_types_.empty());

  if (!encoder_)
    return;  // Shutting down.

  // TODO(webrtc:10615): Map keyframe request to spatial layer.
  std::fill(next_frame_types_.begin(), next_frame_types_.end(),
            VideoFrameType::kVideoFrameKey);

  if (HasInternalSource()) {
    // Try to request the frame if we have an external encoder with
    // internal source since AddVideoFrame never will be called.

    // TODO(nisse): Used only with internal source. Delete as soon as
    // that feature is removed. The only implementation I've been able
    // to find ignores what's in the frame. With one exception: It seems
    // a few test cases, e.g.,
    // VideoSendStreamTest.VideoSendStreamStopSetEncoderRateToZero, set
    // internal_source to true and use FakeEncoder. And the latter will
    // happily encode this 1x1 frame and pass it on down the pipeline.
    if (encoder_->Encode(VideoFrame::Builder()
                             .set_video_frame_buffer(I420Buffer::Create(1, 1))
                             .set_rotation(kVideoRotation_0)
                             .set_timestamp_us(0)
                             .build(),
                         &next_frame_types_) == WEBRTC_VIDEO_CODEC_OK) {
      // Try to remove just-performed keyframe request, if stream still exists.
      std::fill(next_frame_types_.begin(), next_frame_types_.end(),
                VideoFrameType::kVideoFrameDelta);
    }
  }
}

void VideoStreamEncoder::OnLossNotification(
    const VideoEncoder::LossNotification& loss_notification) {
  if (!encoder_queue_.IsCurrent()) {
    encoder_queue_.PostTask(
        [this, loss_notification] { OnLossNotification(loss_notification); });
    return;
  }

  RTC_DCHECK_RUN_ON(&encoder_queue_);
  if (encoder_) {
    encoder_->OnLossNotification(loss_notification);
  }
}

EncodedImageCallback::Result VideoStreamEncoder::OnEncodedImage(
    const EncodedImage& encoded_image,
    const CodecSpecificInfo* codec_specific_info) {
  TRACE_EVENT_INSTANT1("webrtc", "VCMEncodedFrameCallback::Encoded",
                       "timestamp", encoded_image.Timestamp());

  // TODO(bugs.webrtc.org/10520): Signal the simulcast id explicitly.

  const size_t spatial_idx = encoded_image.SpatialIndex().value_or(0);
  EncodedImage image_copy(encoded_image);

  frame_encode_metadata_writer_.FillTimingInfo(spatial_idx, &image_copy);

  frame_encode_metadata_writer_.UpdateBitstream(codec_specific_info,
                                                &image_copy);
<<<<<<< HEAD
=======

  VideoCodecType codec_type = codec_specific_info
                                  ? codec_specific_info->codecType
                                  : VideoCodecType::kVideoCodecGeneric;

  if (image_copy.qp_ < 0 && qp_parsing_allowed_) {
    // Parse encoded frame QP if that was not provided by encoder.
    image_copy.qp_ = qp_parser_
                         .Parse(codec_type, spatial_idx, image_copy.data(),
                                image_copy.size())
                         .value_or(-1);
  }
>>>>>>> cbad18b1

  // Piggyback ALR experiment group id and simulcast id into the content type.
  const uint8_t experiment_id =
      experiment_groups_[videocontenttypehelpers::IsScreenshare(
          image_copy.content_type_)];

  // TODO(ilnik): This will force content type extension to be present even
  // for realtime video. At the expense of miniscule overhead we will get
  // sliced receive statistics.
  RTC_CHECK(videocontenttypehelpers::SetExperimentId(&image_copy.content_type_,
                                                     experiment_id));
  // We count simulcast streams from 1 on the wire. That's why we set simulcast
  // id in content type to +1 of that is actual simulcast index. This is because
  // value 0 on the wire is reserved for 'no simulcast stream specified'.
  RTC_CHECK(videocontenttypehelpers::SetSimulcastId(
      &image_copy.content_type_, static_cast<uint8_t>(spatial_idx + 1)));

  // Currently internal quality scaler is used for VP9 instead of webrtc qp
  // scaler (in no-svc case or if only a single spatial layer is encoded).
  // It has to be explicitly detected and reported to adaptation metrics.
<<<<<<< HEAD
  // Post a task because |send_codec_| requires |encoder_queue_| lock.
  unsigned int image_width = image_copy._encodedWidth;
  unsigned int image_height = image_copy._encodedHeight;
  VideoCodecType codec = codec_specific_info
                             ? codec_specific_info->codecType
                             : VideoCodecType::kVideoCodecGeneric;
  encoder_queue_.PostTask([this, codec, image_width, image_height] {
    RTC_DCHECK_RUN_ON(&encoder_queue_);
    if (codec == VideoCodecType::kVideoCodecVP9 &&
=======
  // Post a task because `send_codec_` requires `encoder_queue_` lock.
  unsigned int image_width = image_copy._encodedWidth;
  unsigned int image_height = image_copy._encodedHeight;
  encoder_queue_.PostTask([this, codec_type, image_width, image_height] {
    RTC_DCHECK_RUN_ON(&encoder_queue_);
    if (codec_type == VideoCodecType::kVideoCodecVP9 &&
>>>>>>> cbad18b1
        send_codec_.VP9()->automaticResizeOn) {
      unsigned int expected_width = send_codec_.width;
      unsigned int expected_height = send_codec_.height;
      int num_active_layers = 0;
      for (int i = 0; i < send_codec_.VP9()->numberOfSpatialLayers; ++i) {
        if (send_codec_.spatialLayers[i].active) {
          ++num_active_layers;
          expected_width = send_codec_.spatialLayers[i].width;
          expected_height = send_codec_.spatialLayers[i].height;
        }
      }
      RTC_DCHECK_LE(num_active_layers, 1)
          << "VP9 quality scaling is enabled for "
             "SVC with several active layers.";
      encoder_stats_observer_->OnEncoderInternalScalerUpdate(
          image_width < expected_width || image_height < expected_height);
    }
  });

  // Encoded is called on whatever thread the real encoder implementation run
  // on. In the case of hardware encoders, there might be several encoders
  // running in parallel on different threads.
  encoder_stats_observer_->OnSendEncodedImage(image_copy, codec_specific_info);

<<<<<<< HEAD
  // The simulcast id is signaled in the SpatialIndex. This makes it impossible
  // to do simulcast for codecs that actually support spatial layers since we
  // can't distinguish between an actual spatial layer and a simulcast stream.
  // TODO(bugs.webrtc.org/10520): Signal the simulcast id explicitly.
  int simulcast_id = 0;
  if (codec_specific_info &&
      (codec_specific_info->codecType == kVideoCodecVP8 ||
       codec_specific_info->codecType == kVideoCodecH264 ||
       codec_specific_info->codecType == kVideoCodecGeneric)) {
    simulcast_id = encoded_image.SpatialIndex().value_or(0);
  }

=======
>>>>>>> cbad18b1
  EncodedImageCallback::Result result =
      sink_->OnEncodedImage(image_copy, codec_specific_info);

  // We are only interested in propagating the meta-data about the image, not
  // encoded data itself, to the post encode function. Since we cannot be sure
  // the pointer will still be valid when run on the task queue, set it to null.
  DataSize frame_size = DataSize::Bytes(image_copy.size());
  image_copy.ClearEncodedData();

  int temporal_index = 0;
  if (codec_specific_info) {
    if (codec_specific_info->codecType == kVideoCodecVP9) {
      temporal_index = codec_specific_info->codecSpecific.VP9.temporal_idx;
    } else if (codec_specific_info->codecType == kVideoCodecVP8) {
      temporal_index = codec_specific_info->codecSpecific.VP8.temporalIdx;
    }
  }
  if (temporal_index == kNoTemporalIdx) {
    temporal_index = 0;
  }

  RunPostEncode(image_copy, clock_->CurrentTime().us(), temporal_index,
                frame_size);

  if (result.error == Result::OK) {
    // In case of an internal encoder running on a separate thread, the
    // decision to drop a frame might be a frame late and signaled via
    // atomic flag. This is because we can't easily wait for the worker thread
    // without risking deadlocks, eg during shutdown when the worker thread
    // might be waiting for the internal encoder threads to stop.
    if (pending_frame_drops_.load() > 0) {
      int pending_drops = pending_frame_drops_.fetch_sub(1);
      RTC_DCHECK_GT(pending_drops, 0);
      result.drop_next_frame = true;
    }
  }

  return result;
}

void VideoStreamEncoder::OnDroppedFrame(DropReason reason) {
  switch (reason) {
    case DropReason::kDroppedByMediaOptimizations:
      encoder_stats_observer_->OnFrameDropped(
          VideoStreamEncoderObserver::DropReason::kMediaOptimization);
      break;
    case DropReason::kDroppedByEncoder:
      encoder_stats_observer_->OnFrameDropped(
          VideoStreamEncoderObserver::DropReason::kEncoder);
      break;
  }
  sink_->OnDroppedFrame(reason);
  encoder_queue_.PostTask([this, reason] {
    RTC_DCHECK_RUN_ON(&encoder_queue_);
    stream_resource_manager_.OnFrameDropped(reason);
  });
}

DataRate VideoStreamEncoder::UpdateTargetBitrate(DataRate target_bitrate,
                                                 double cwnd_reduce_ratio) {
  RTC_DCHECK_RUN_ON(&encoder_queue_);
  DataRate updated_target_bitrate = target_bitrate;

  // Drop frames when congestion window pushback ratio is larger than 1
  // percent and target bitrate is larger than codec min bitrate.
  // When target_bitrate is 0 means codec is paused, skip frame dropping.
  if (cwnd_reduce_ratio > 0.01 && target_bitrate.bps() > 0 &&
      target_bitrate.bps() > send_codec_.minBitrate * 1000) {
    int reduce_bitrate_bps = std::min(
        static_cast<int>(target_bitrate.bps() * cwnd_reduce_ratio),
        static_cast<int>(target_bitrate.bps() - send_codec_.minBitrate * 1000));
    if (reduce_bitrate_bps > 0) {
      // At maximum the congestion window can drop 1/2 frames.
      cwnd_frame_drop_interval_ = std::max(
          2, static_cast<int>(target_bitrate.bps() / reduce_bitrate_bps));
      // Reduce target bitrate accordingly.
      updated_target_bitrate =
          target_bitrate - (target_bitrate / cwnd_frame_drop_interval_.value());
      return updated_target_bitrate;
    }
  }
  cwnd_frame_drop_interval_.reset();
  return updated_target_bitrate;
}

void VideoStreamEncoder::OnBitrateUpdated(DataRate target_bitrate,
                                          DataRate stable_target_bitrate,
                                          DataRate link_allocation,
                                          uint8_t fraction_lost,
                                          int64_t round_trip_time_ms,
                                          double cwnd_reduce_ratio) {
  RTC_DCHECK_GE(link_allocation, target_bitrate);
  if (!encoder_queue_.IsCurrent()) {
    encoder_queue_.PostTask([this, target_bitrate, stable_target_bitrate,
                             link_allocation, fraction_lost, round_trip_time_ms,
                             cwnd_reduce_ratio] {
      DataRate updated_target_bitrate =
          UpdateTargetBitrate(target_bitrate, cwnd_reduce_ratio);
      OnBitrateUpdated(updated_target_bitrate, stable_target_bitrate,
                       link_allocation, fraction_lost, round_trip_time_ms,
                       cwnd_reduce_ratio);
    });
    return;
  }
  RTC_DCHECK_RUN_ON(&encoder_queue_);

  const bool video_is_suspended = target_bitrate == DataRate::Zero();
  const bool video_suspension_changed = video_is_suspended != EncoderPaused();

<<<<<<< HEAD
  if (!video_is_suspended && settings_.encoder_switch_request_callback) {
    if (encoder_selector_) {
      if (auto encoder =
              encoder_selector_->OnAvailableBitrate(link_allocation)) {
        QueueRequestEncoderSwitch(*encoder);
      }
    } else if (encoder_switch_experiment_.IsBitrateBelowThreshold(
                   target_bitrate) &&
               !encoder_switch_requested_) {
      EncoderSwitchRequestCallback::Config conf;
      conf.codec_name = encoder_switch_experiment_.to_codec;
      conf.param = encoder_switch_experiment_.to_param;
      conf.value = encoder_switch_experiment_.to_value;
      QueueRequestEncoderSwitch(conf);

      encoder_switch_requested_ = true;
=======
  if (!video_is_suspended && settings_.encoder_switch_request_callback &&
      encoder_selector_) {
    if (auto encoder = encoder_selector_->OnAvailableBitrate(link_allocation)) {
      QueueRequestEncoderSwitch(*encoder);
>>>>>>> cbad18b1
    }
  }

  RTC_DCHECK(sink_) << "sink_ must be set before the encoder is active.";

  RTC_LOG(LS_VERBOSE) << "OnBitrateUpdated, bitrate " << target_bitrate.bps()
                      << " stable bitrate = " << stable_target_bitrate.bps()
                      << " link allocation bitrate = " << link_allocation.bps()
                      << " packet loss " << static_cast<int>(fraction_lost)
                      << " rtt " << round_trip_time_ms;

  if (encoder_) {
    encoder_->OnPacketLossRateUpdate(static_cast<float>(fraction_lost) / 256.f);
    encoder_->OnRttUpdate(round_trip_time_ms);
  }

  uint32_t framerate_fps = GetInputFramerateFps();
  frame_dropper_.SetRates((target_bitrate.bps() + 500) / 1000, framerate_fps);

  EncoderRateSettings new_rate_settings{
      VideoBitrateAllocation(), static_cast<double>(framerate_fps),
      link_allocation, target_bitrate, stable_target_bitrate};
  SetEncoderRates(UpdateBitrateAllocation(new_rate_settings));

  if (target_bitrate.bps() != 0)
    encoder_target_bitrate_bps_ = target_bitrate.bps();

  stream_resource_manager_.SetTargetBitrate(target_bitrate);

  if (video_suspension_changed) {
    RTC_LOG(LS_INFO) << "Video suspend state changed to: "
                     << (video_is_suspended ? "suspended" : "not suspended");
    encoder_stats_observer_->OnSuspendChange(video_is_suspended);
  }
  if (video_suspension_changed && !video_is_suspended && pending_frame_ &&
      !DropDueToSize(pending_frame_->size())) {
    int64_t pending_time_us =
        clock_->CurrentTime().us() - pending_frame_post_time_us_;
    if (pending_time_us < kPendingFrameTimeoutMs * 1000)
      EncodeVideoFrame(*pending_frame_, pending_frame_post_time_us_);
    pending_frame_.reset();
  }
}

bool VideoStreamEncoder::DropDueToSize(uint32_t pixel_count) const {
  if (!stream_resource_manager_.DropInitialFrames() ||
      !encoder_target_bitrate_bps_.has_value()) {
    return false;
  }

  bool simulcast_or_svc =
      (send_codec_.codecType == VideoCodecType::kVideoCodecVP9 &&
       send_codec_.VP9().numberOfSpatialLayers > 1) ||
      (send_codec_.numberOfSimulcastStreams > 1 ||
       encoder_config_.simulcast_layers.size() > 1);

  if (simulcast_or_svc) {
    if (stream_resource_manager_.SingleActiveStreamPixels()) {
      pixel_count = stream_resource_manager_.SingleActiveStreamPixels().value();
    } else {
      return false;
    }
  }

<<<<<<< HEAD
  absl::optional<VideoEncoder::ResolutionBitrateLimits> encoder_bitrate_limits =
      encoder_->GetEncoderInfo().GetEncoderBitrateLimitsForResolution(
          pixel_count);
=======
  uint32_t bitrate_bps =
      stream_resource_manager_.UseBandwidthAllocationBps().value_or(
          encoder_target_bitrate_bps_.value());

  absl::optional<VideoEncoder::ResolutionBitrateLimits> encoder_bitrate_limits =
      GetEncoderInfoWithBitrateLimitUpdate(
          encoder_->GetEncoderInfo(), encoder_config_, default_limits_allowed_)
          .GetEncoderBitrateLimitsForResolution(pixel_count);
>>>>>>> cbad18b1

  if (encoder_bitrate_limits.has_value()) {
    // Use bitrate limits provided by encoder.
    return bitrate_bps <
           static_cast<uint32_t>(encoder_bitrate_limits->min_start_bitrate_bps);
  }

  if (bitrate_bps < 300000 /* qvga */) {
    return pixel_count > 320 * 240;
  } else if (bitrate_bps < 500000 /* vga */) {
    return pixel_count > 640 * 480;
  }
  return false;
}

void VideoStreamEncoder::OnVideoSourceRestrictionsUpdated(
    VideoSourceRestrictions restrictions,
    const VideoAdaptationCounters& adaptation_counters,
    rtc::scoped_refptr<Resource> reason,
    const VideoSourceRestrictions& unfiltered_restrictions) {
  RTC_DCHECK_RUN_ON(&encoder_queue_);
  RTC_LOG(INFO) << "Updating sink restrictions from "
                << (reason ? reason->Name() : std::string("<null>")) << " to "
                << restrictions.ToString();
  main_queue_->PostTask(ToQueuedTask(
      task_safety_, [this, restrictions = std::move(restrictions)]() {
        RTC_DCHECK_RUN_ON(main_queue_);
        video_source_sink_controller_.SetRestrictions(std::move(restrictions));
        video_source_sink_controller_.PushSourceSinkSettings();
      }));
}

void VideoStreamEncoder::RunPostEncode(const EncodedImage& encoded_image,
                                       int64_t time_sent_us,
                                       int temporal_index,
                                       DataSize frame_size) {
  if (!encoder_queue_.IsCurrent()) {
    encoder_queue_.PostTask([this, encoded_image, time_sent_us, temporal_index,
                             frame_size] {
      RunPostEncode(encoded_image, time_sent_us, temporal_index, frame_size);
    });
    return;
  }

  RTC_DCHECK_RUN_ON(&encoder_queue_);

  absl::optional<int> encode_duration_us;
  if (encoded_image.timing_.flags != VideoSendTiming::kInvalid) {
    encode_duration_us =
        // TODO(nisse): Maybe use capture_time_ms_ rather than encode_start_ms_?
        TimeDelta::Millis(encoded_image.timing_.encode_finish_ms -
                          encoded_image.timing_.encode_start_ms)
            .us();
  }

  // Run post encode tasks, such as overuse detection and frame rate/drop
  // stats for internal encoders.
  const bool keyframe =
      encoded_image._frameType == VideoFrameType::kVideoFrameKey;

  if (!frame_size.IsZero()) {
    frame_dropper_.Fill(frame_size.bytes(), !keyframe);
  }

  if (HasInternalSource()) {
    // Update frame dropper after the fact for internal sources.
    input_framerate_.Update(1u, clock_->TimeInMilliseconds());
    frame_dropper_.Leak(GetInputFramerateFps());
    // Signal to encoder to drop next frame.
    if (frame_dropper_.DropFrame()) {
      pending_frame_drops_.fetch_add(1);
    }
  }

  stream_resource_manager_.OnEncodeCompleted(encoded_image, time_sent_us,
                                             encode_duration_us);
  if (bitrate_adjuster_) {
    bitrate_adjuster_->OnEncodedFrame(
        frame_size, encoded_image.SpatialIndex().value_or(0), temporal_index);
  }
}

bool VideoStreamEncoder::HasInternalSource() const {
  // TODO(sprang): Checking both info from encoder and from encoder factory
  // until we have deprecated and removed the encoder factory info.
  return codec_info_.has_internal_source || encoder_info_.has_internal_source;
}

void VideoStreamEncoder::ReleaseEncoder() {
  if (!encoder_ || !encoder_initialized_) {
    return;
  }
  encoder_->Release();
  encoder_initialized_ = false;
  TRACE_EVENT0("webrtc", "VCMGenericEncoder::Release");
}

<<<<<<< HEAD
bool VideoStreamEncoder::EncoderSwitchExperiment::IsBitrateBelowThreshold(
    const DataRate& target_bitrate) {
  DataRate rate = DataRate::KilobitsPerSec(
      bitrate_filter.Apply(1.0, target_bitrate.kbps()));
  return current_thresholds.bitrate && rate < *current_thresholds.bitrate;
}

bool VideoStreamEncoder::EncoderSwitchExperiment::IsPixelCountBelowThreshold(
    int pixel_count) const {
  return current_thresholds.pixel_count &&
         pixel_count < *current_thresholds.pixel_count;
}

void VideoStreamEncoder::EncoderSwitchExperiment::SetCodec(
    VideoCodecType codec) {
  auto it = codec_thresholds.find(codec);
  if (it == codec_thresholds.end()) {
    current_thresholds = {};
  } else {
    current_thresholds = it->second;
  }
}

VideoStreamEncoder::EncoderSwitchExperiment
VideoStreamEncoder::ParseEncoderSwitchFieldTrial() const {
  EncoderSwitchExperiment result;

  // Each "codec threshold" have the format
  // "<codec name>;<bitrate kbps>;<pixel count>", and are separated by the "|"
  // character.
  webrtc::FieldTrialOptional<std::string> codec_thresholds_string{
      "codec_thresholds"};
  webrtc::FieldTrialOptional<std::string> to_codec{"to_codec"};
  webrtc::FieldTrialOptional<std::string> to_param{"to_param"};
  webrtc::FieldTrialOptional<std::string> to_value{"to_value"};
  webrtc::FieldTrialOptional<double> window{"window"};

  webrtc::ParseFieldTrial(
      {&codec_thresholds_string, &to_codec, &to_param, &to_value, &window},
      webrtc::field_trial::FindFullName(
          "WebRTC-NetworkCondition-EncoderSwitch"));

  if (!codec_thresholds_string || !to_codec || !window) {
    return {};
  }

  result.bitrate_filter.Reset(1.0 - 1.0 / *window);
  result.to_codec = *to_codec;
  result.to_param = to_param.GetOptional();
  result.to_value = to_value.GetOptional();

  std::vector<std::string> codecs_thresholds;
  if (rtc::split(*codec_thresholds_string, '|', &codecs_thresholds) == 0) {
    return {};
  }

  for (const std::string& codec_threshold : codecs_thresholds) {
    std::vector<std::string> thresholds_split;
    if (rtc::split(codec_threshold, ';', &thresholds_split) != 3) {
      return {};
    }

    VideoCodecType codec = PayloadStringToCodecType(thresholds_split[0]);
    int bitrate_kbps;
    rtc::FromString(thresholds_split[1], &bitrate_kbps);
    int pixel_count;
    rtc::FromString(thresholds_split[2], &pixel_count);

    if (bitrate_kbps > 0) {
      result.codec_thresholds[codec].bitrate =
          DataRate::KilobitsPerSec(bitrate_kbps);
    }

    if (pixel_count > 0) {
      result.codec_thresholds[codec].pixel_count = pixel_count;
    }

    if (!result.codec_thresholds[codec].bitrate &&
        !result.codec_thresholds[codec].pixel_count) {
      return {};
    }
  }

  rtc::StringBuilder ss;
  ss << "Successfully parsed WebRTC-NetworkCondition-EncoderSwitch field "
        "trial."
        " to_codec:"
     << result.to_codec << " to_param:" << result.to_param.value_or("<none>")
     << " to_value:" << result.to_value.value_or("<none>")
     << " codec_thresholds:";

  for (auto kv : result.codec_thresholds) {
    std::string codec_name = CodecTypeToPayloadString(kv.first);
    std::string bitrate = kv.second.bitrate
                              ? std::to_string(kv.second.bitrate->kbps())
                              : "<none>";
    std::string pixels = kv.second.pixel_count
                             ? std::to_string(*kv.second.pixel_count)
                             : "<none>";
    ss << " (" << codec_name << ":" << bitrate << ":" << pixels << ")";
  }

  RTC_LOG(LS_INFO) << ss.str();

  return result;
}

=======
>>>>>>> cbad18b1
VideoStreamEncoder::AutomaticAnimationDetectionExperiment
VideoStreamEncoder::ParseAutomatincAnimationDetectionFieldTrial() const {
  AutomaticAnimationDetectionExperiment result;

  result.Parser()->Parse(webrtc::field_trial::FindFullName(
      "WebRTC-AutomaticAnimationDetectionScreenshare"));

  if (!result.enabled) {
    RTC_LOG(LS_INFO) << "Automatic animation detection experiment is disabled.";
    return result;
  }

  RTC_LOG(LS_INFO) << "Automatic animation detection experiment settings:"
                      " min_duration_ms="
                   << result.min_duration_ms
                   << " min_area_ration=" << result.min_area_ratio
                   << " min_fps=" << result.min_fps;

  return result;
}

void VideoStreamEncoder::CheckForAnimatedContent(
    const VideoFrame& frame,
    int64_t time_when_posted_in_us) {
  if (!automatic_animation_detection_experiment_.enabled ||
      encoder_config_.content_type !=
          VideoEncoderConfig::ContentType::kScreen ||
      stream_resource_manager_.degradation_preference() !=
          DegradationPreference::BALANCED) {
    return;
  }

  if (expect_resize_state_ == ExpectResizeState::kResize && last_frame_info_ &&
      last_frame_info_->width != frame.width() &&
      last_frame_info_->height != frame.height()) {
    // On applying resolution cap there will be one frame with no/different
    // update, which should be skipped.
    // It can be delayed by several frames.
    expect_resize_state_ = ExpectResizeState::kFirstFrameAfterResize;
    return;
  }

  if (expect_resize_state_ == ExpectResizeState::kFirstFrameAfterResize) {
    // The first frame after resize should have new, scaled update_rect.
    if (frame.has_update_rect()) {
      last_update_rect_ = frame.update_rect();
    } else {
      last_update_rect_ = absl::nullopt;
    }
    expect_resize_state_ = ExpectResizeState::kNoResize;
  }

  bool should_cap_resolution = false;
  if (!frame.has_update_rect()) {
    last_update_rect_ = absl::nullopt;
    animation_start_time_ = Timestamp::PlusInfinity();
  } else if ((!last_update_rect_ ||
              frame.update_rect() != *last_update_rect_)) {
    last_update_rect_ = frame.update_rect();
    animation_start_time_ = Timestamp::Micros(time_when_posted_in_us);
  } else {
    TimeDelta animation_duration =
        Timestamp::Micros(time_when_posted_in_us) - animation_start_time_;
    float area_ratio = static_cast<float>(last_update_rect_->width *
                                          last_update_rect_->height) /
                       (frame.width() * frame.height());
    if (animation_duration.ms() >=
            automatic_animation_detection_experiment_.min_duration_ms &&
        area_ratio >=
            automatic_animation_detection_experiment_.min_area_ratio &&
        encoder_stats_observer_->GetInputFrameRate() >=
            automatic_animation_detection_experiment_.min_fps) {
      should_cap_resolution = true;
    }
  }
  if (cap_resolution_due_to_video_content_ != should_cap_resolution) {
    expect_resize_state_ = should_cap_resolution ? ExpectResizeState::kResize
                                                 : ExpectResizeState::kNoResize;
    cap_resolution_due_to_video_content_ = should_cap_resolution;
    if (should_cap_resolution) {
      RTC_LOG(LS_INFO) << "Applying resolution cap due to animation detection.";
    } else {
      RTC_LOG(LS_INFO) << "Removing resolution cap due to no consistent "
                          "animation detection.";
    }
    main_queue_->PostTask(ToQueuedTask(task_safety_, [this,
                                                      should_cap_resolution]() {
      RTC_DCHECK_RUN_ON(main_queue_);
      video_source_sink_controller_.SetPixelsPerFrameUpperLimit(
          should_cap_resolution ? absl::optional<size_t>(kMaxAnimationPixels)
                                : absl::nullopt);
      video_source_sink_controller_.PushSourceSinkSettings();
    }));
  }
}

// RTC_RUN_ON(&encoder_queue_)
void VideoStreamEncoder::QueueRequestEncoderSwitch(
    const EncoderSwitchRequestCallback::Config& conf) {
  main_queue_->PostTask(ToQueuedTask(task_safety_, [this, conf]() {
    RTC_DCHECK_RUN_ON(main_queue_);
    settings_.encoder_switch_request_callback->RequestEncoderSwitch(conf);
  }));
}

// RTC_RUN_ON(&encoder_queue_)
void VideoStreamEncoder::QueueRequestEncoderSwitch(
    const webrtc::SdpVideoFormat& format) {
  main_queue_->PostTask(ToQueuedTask(task_safety_, [this, format]() {
    RTC_DCHECK_RUN_ON(main_queue_);
    settings_.encoder_switch_request_callback->RequestEncoderSwitch(format);
  }));
}

void VideoStreamEncoder::InjectAdaptationResource(
    rtc::scoped_refptr<Resource> resource,
    VideoAdaptationReason reason) {
  rtc::Event map_resource_event;
  encoder_queue_.PostTask([this, resource, reason, &map_resource_event] {
    RTC_DCHECK_RUN_ON(&encoder_queue_);
    additional_resources_.push_back(resource);
    stream_resource_manager_.AddResource(resource, reason);
    map_resource_event.Set();
  });
  map_resource_event.Wait(rtc::Event::kForever);
}

void VideoStreamEncoder::InjectAdaptationConstraint(
    AdaptationConstraint* adaptation_constraint) {
  rtc::Event event;
  encoder_queue_.PostTask([this, adaptation_constraint, &event] {
    RTC_DCHECK_RUN_ON(&encoder_queue_);
    if (!resource_adaptation_processor_) {
      // The VideoStreamEncoder was stopped and the processor destroyed before
      // this task had a chance to execute. No action needed.
      return;
    }
    adaptation_constraints_.push_back(adaptation_constraint);
    video_stream_adapter_->AddAdaptationConstraint(adaptation_constraint);
    event.Set();
  });
  event.Wait(rtc::Event::kForever);
}

void VideoStreamEncoder::AddRestrictionsListenerForTesting(
    VideoSourceRestrictionsListener* restrictions_listener) {
  rtc::Event event;
  encoder_queue_.PostTask([this, restrictions_listener, &event] {
    RTC_DCHECK_RUN_ON(&encoder_queue_);
    RTC_DCHECK(resource_adaptation_processor_);
    video_stream_adapter_->AddRestrictionsListener(restrictions_listener);
    event.Set();
  });
  event.Wait(rtc::Event::kForever);
}

void VideoStreamEncoder::RemoveRestrictionsListenerForTesting(
    VideoSourceRestrictionsListener* restrictions_listener) {
  rtc::Event event;
  encoder_queue_.PostTask([this, restrictions_listener, &event] {
    RTC_DCHECK_RUN_ON(&encoder_queue_);
    RTC_DCHECK(resource_adaptation_processor_);
    video_stream_adapter_->RemoveRestrictionsListener(restrictions_listener);
    event.Set();
  });
  event.Wait(rtc::Event::kForever);
}

}  // namespace webrtc<|MERGE_RESOLUTION|>--- conflicted
+++ resolved
@@ -19,10 +19,7 @@
 
 #include "absl/algorithm/container.h"
 #include "absl/types/optional.h"
-<<<<<<< HEAD
-=======
 #include "api/sequence_checker.h"
->>>>>>> cbad18b1
 #include "api/task_queue/queued_task.h"
 #include "api/task_queue/task_queue_base.h"
 #include "api/video/encoded_image.h"
@@ -34,30 +31,18 @@
 #include "api/video_codecs/video_encoder.h"
 #include "call/adaptation/resource_adaptation_processor.h"
 #include "call/adaptation/video_stream_adapter.h"
-<<<<<<< HEAD
-#include "modules/video_coding/codecs/vp9/svc_rate_allocator.h"
-#include "modules/video_coding/include/video_codec_initializer.h"
-=======
 #include "modules/video_coding/include/video_codec_initializer.h"
 #include "modules/video_coding/svc/svc_rate_allocator.h"
->>>>>>> cbad18b1
 #include "rtc_base/arraysize.h"
 #include "rtc_base/checks.h"
 #include "rtc_base/constructor_magic.h"
 #include "rtc_base/event.h"
 #include "rtc_base/experiments/alr_experiment.h"
-<<<<<<< HEAD
-=======
 #include "rtc_base/experiments/encoder_info_settings.h"
->>>>>>> cbad18b1
 #include "rtc_base/experiments/rate_control_settings.h"
 #include "rtc_base/location.h"
 #include "rtc_base/logging.h"
 #include "rtc_base/strings/string_builder.h"
-<<<<<<< HEAD
-#include "rtc_base/synchronization/sequence_checker.h"
-=======
->>>>>>> cbad18b1
 #include "rtc_base/system/no_unique_address.h"
 #include "rtc_base/thread_annotations.h"
 #include "rtc_base/trace_event.h"
@@ -276,14 +261,9 @@
       // Encoder may drop frames internally if `maxFramerate` is set.
       spatial_layer.frame_rate_fps = std::min<uint8_t>(
           encoder_config.simulcastStream[si].maxFramerate,
-<<<<<<< HEAD
-          (current_rate.framerate_fps * frame_rate_fraction) /
-              VideoEncoder::EncoderInfo::kMaxFramerateFraction);
-=======
           rtc::saturated_cast<uint8_t>(
               (current_rate.framerate_fps * frame_rate_fraction) /
               VideoEncoder::EncoderInfo::kMaxFramerateFraction));
->>>>>>> cbad18b1
     }
   } else if (encoder_config.numberOfSimulcastStreams == 1) {
     // TODO(bugs.webrtc.org/12000): Implement support for AV1 with
@@ -351,10 +331,6 @@
       // Encoder may drop frames internally if `maxFramerate` is set.
       spatial_layer.frame_rate_fps = std::min<uint8_t>(
           encoder_config.spatialLayers[si].maxFramerate,
-<<<<<<< HEAD
-          (current_rate.framerate_fps * frame_rate_fraction) /
-              VideoEncoder::EncoderInfo::kMaxFramerateFraction);
-=======
           rtc::saturated_cast<uint8_t>(
               (current_rate.framerate_fps * frame_rate_fraction) /
               VideoEncoder::EncoderInfo::kMaxFramerateFraction));
@@ -453,7 +429,6 @@
           std::min(codec->spatialLayers[i].targetBitrate,
                    codec->spatialLayers[i].maxBitrate);
       break;
->>>>>>> cbad18b1
     }
   }
 }
@@ -514,15 +489,11 @@
     return;
   }
 
-<<<<<<< HEAD
-  return layers_allocation;
-=======
   (*streams)[index].min_bitrate_bps = min_bitrate_bps;
   (*streams)[index].max_bitrate_bps = max_bitrate_bps;
   (*streams)[index].target_bitrate_bps =
       std::min((*streams)[index].target_bitrate_bps,
                encoder_bitrate_limits->max_bitrate_bps);
->>>>>>> cbad18b1
 }
 
 }  //  namespace
@@ -621,10 +592,6 @@
     BitrateAllocationCallbackType allocation_cb_type)
     : main_queue_(TaskQueueBase::Current()),
       number_of_cores_(number_of_cores),
-<<<<<<< HEAD
-      quality_scaling_experiment_enabled_(QualityScalingExperiment::Enabled()),
-=======
->>>>>>> cbad18b1
       sink_(nullptr),
       settings_(settings),
       allocation_cb_type_(allocation_cb_type),
@@ -665,15 +632,8 @@
       next_frame_types_(1, VideoFrameType::kVideoFrameDelta),
       frame_encode_metadata_writer_(this),
       experiment_groups_(GetExperimentGroups()),
-<<<<<<< HEAD
-      encoder_switch_experiment_(ParseEncoderSwitchFieldTrial()),
       automatic_animation_detection_experiment_(
           ParseAutomatincAnimationDetectionFieldTrial()),
-      encoder_switch_requested_(false),
-=======
-      automatic_animation_detection_experiment_(
-          ParseAutomatincAnimationDetectionFieldTrial()),
->>>>>>> cbad18b1
       input_state_provider_(encoder_stats_observer),
       video_stream_adapter_(
           std::make_unique<VideoStreamAdapter>(&input_state_provider_,
@@ -693,11 +653,6 @@
                                degradation_preference_manager_.get()),
       video_source_sink_controller_(/*sink=*/this,
                                     /*source=*/nullptr),
-<<<<<<< HEAD
-      encoder_queue_(task_queue_factory->CreateTaskQueue(
-          "EncoderQueue",
-          TaskQueueFactory::Priority::NORMAL)) {
-=======
       default_limits_allowed_(
           !field_trial::IsEnabled("WebRTC-DefaultBitrateLimitsKillSwitch")),
       qp_parsing_allowed_(
@@ -706,7 +661,6 @@
           "EncoderQueue",
           TaskQueueFactory::Priority::NORMAL)) {
   TRACE_EVENT0("webrtc", "VideoStreamEncoder::VideoStreamEncoder");
->>>>>>> cbad18b1
   RTC_DCHECK(main_queue_);
   RTC_DCHECK(encoder_stats_observer);
   RTC_DCHECK_GE(number_of_cores, 1);
@@ -789,13 +743,6 @@
 void VideoStreamEncoder::AddAdaptationResource(
     rtc::scoped_refptr<Resource> resource) {
   RTC_DCHECK_RUN_ON(main_queue_);
-<<<<<<< HEAD
-  // Map any externally added resources as kCpu for the sake of stats reporting.
-  // TODO(hbos): Make the manager map any unknown resources to kCpu and get rid
-  // of this MapResourceToReason() call.
-  rtc::Event map_resource_event;
-  encoder_queue_.PostTask([this, resource, &map_resource_event] {
-=======
   TRACE_EVENT0("webrtc", "VideoStreamEncoder::AddAdaptationResource");
   // Map any externally added resources as kCpu for the sake of stats reporting.
   // TODO(hbos): Make the manager map any unknown resources to kCpu and get rid
@@ -806,7 +753,6 @@
   encoder_queue_.PostTask([this, resource, &map_resource_event] {
     TRACE_EVENT_ASYNC_END0(
         "webrtc", "VideoStreamEncoder::AddAdaptationResource(latency)", this);
->>>>>>> cbad18b1
     RTC_DCHECK_RUN_ON(&encoder_queue_);
     additional_resources_.push_back(resource);
     stream_resource_manager_.AddResource(resource, VideoAdaptationReason::kCpu);
@@ -906,17 +852,6 @@
   // Running on the encoder queue.
   RTC_DCHECK(pending_encoder_reconfiguration_);
 
-<<<<<<< HEAD
-  if (!encoder_selector_ &&
-      encoder_switch_experiment_.IsPixelCountBelowThreshold(
-          last_frame_info_->width * last_frame_info_->height) &&
-      !encoder_switch_requested_ && settings_.encoder_switch_request_callback) {
-    EncoderSwitchRequestCallback::Config conf;
-    conf.codec_name = encoder_switch_experiment_.to_codec;
-    conf.param = encoder_switch_experiment_.to_param;
-    conf.value = encoder_switch_experiment_.to_value;
-    QueueRequestEncoderSwitch(conf);
-=======
   bool encoder_reset_required = false;
   if (pending_encoder_creation_) {
     // Destroy existing encoder instance before creating a new one. Otherwise
@@ -938,47 +873,14 @@
 
     codec_info_ = settings_.encoder_factory->QueryVideoEncoder(
         encoder_config_.video_format);
->>>>>>> cbad18b1
 
     encoder_reset_required = true;
   }
 
-<<<<<<< HEAD
-  bool encoder_reset_required = false;
-  if (pending_encoder_creation_) {
-    // Destroy existing encoder instance before creating a new one. Otherwise
-    // attempt to create another instance will fail if encoder factory
-    // supports only single instance of encoder of given type.
-    encoder_.reset();
-
-    encoder_ = settings_.encoder_factory->CreateVideoEncoder(
-        encoder_config_.video_format);
-    // TODO(nisse): What to do if creating the encoder fails? Crash,
-    // or just discard incoming frames?
-    RTC_CHECK(encoder_);
-
-    if (encoder_selector_) {
-      encoder_selector_->OnCurrentEncoder(encoder_config_.video_format);
-    }
-
-    encoder_->SetFecControllerOverride(fec_controller_override_);
-
-    codec_info_ = settings_.encoder_factory->QueryVideoEncoder(
-        encoder_config_.video_format);
-
-    encoder_reset_required = true;
-  }
-
-  // Possibly adjusts scale_resolution_down_by in |encoder_config_| to limit the
-  // alignment value.
-  int alignment = AlignmentAdjuster::GetAlignmentAndMaybeAdjustScaleFactors(
-      encoder_->GetEncoderInfo(), &encoder_config_);
-=======
   // Possibly adjusts scale_resolution_down_by in `encoder_config_` to limit the
   // alignment value.
   AlignmentAdjuster::GetAlignmentAndMaybeAdjustScaleFactors(
       encoder_->GetEncoderInfo(), &encoder_config_, absl::nullopt);
->>>>>>> cbad18b1
 
   std::vector<VideoStream> streams =
       encoder_config_.video_stream_factory->CreateEncoderStreams(
@@ -1016,24 +918,6 @@
   crop_width_ = last_frame_info_->width - highest_stream_width;
   crop_height_ = last_frame_info_->height - highest_stream_height;
 
-<<<<<<< HEAD
-  encoder_bitrate_limits_ =
-      encoder_->GetEncoderInfo().GetEncoderBitrateLimitsForResolution(
-          last_frame_info_->width * last_frame_info_->height);
-
-  if (streams.size() == 1 && encoder_bitrate_limits_) {
-    // Bitrate limits can be set by app (in SDP or RtpEncodingParameters) or/and
-    // can be provided by encoder. In presence of both set of limits, the final
-    // set is derived as their intersection.
-    int min_bitrate_bps;
-    if (encoder_config_.simulcast_layers.empty() ||
-        encoder_config_.simulcast_layers[0].min_bitrate_bps <= 0) {
-      min_bitrate_bps = encoder_bitrate_limits_->min_bitrate_bps;
-    } else {
-      min_bitrate_bps = std::max(encoder_bitrate_limits_->min_bitrate_bps,
-                                 streams.back().min_bitrate_bps);
-    }
-=======
   absl::optional<VideoEncoder::ResolutionBitrateLimits> encoder_bitrate_limits =
       encoder_->GetEncoderInfo().GetEncoderBitrateLimitsForResolution(
           last_frame_info_->width * last_frame_info_->height);
@@ -1051,7 +935,6 @@
         min_bitrate_bps = std::max(encoder_bitrate_limits->min_bitrate_bps,
                                    streams.back().min_bitrate_bps);
       }
->>>>>>> cbad18b1
 
       int max_bitrate_bps;
       // We don't check encoder_config_.simulcast_layers[0].max_bitrate_bps
@@ -1098,13 +981,10 @@
     // thus some cropping might be needed.
     crop_width_ = last_frame_info_->width - codec.width;
     crop_height_ = last_frame_info_->height - codec.height;
-<<<<<<< HEAD
-=======
     ApplyVp9BitrateLimits(GetEncoderInfoWithBitrateLimitUpdate(
                               encoder_->GetEncoderInfo(), encoder_config_,
                               default_limits_allowed_),
                           encoder_config_, &codec);
->>>>>>> cbad18b1
   }
 
   char log_stream_buf[4 * 1024];
@@ -1156,16 +1036,6 @@
     max_framerate = std::max(stream.max_framerate, max_framerate);
   }
 
-<<<<<<< HEAD
-  main_queue_->PostTask(
-      ToQueuedTask(task_safety_, [this, max_framerate, alignment]() {
-        RTC_DCHECK_RUN_ON(main_queue_);
-        if (max_framerate !=
-                video_source_sink_controller_.frame_rate_upper_limit() ||
-            alignment != video_source_sink_controller_.resolution_alignment()) {
-          video_source_sink_controller_.SetFrameRateUpperLimit(max_framerate);
-          video_source_sink_controller_.SetResolutionAlignment(alignment);
-=======
   // The resolutions that we're actually encoding with.
   std::vector<rtc::VideoSinkWants::FrameSize> encoder_resolutions;
   // TODO(hbos): For the case of SVC, also make use of `codec.spatialLayers`.
@@ -1189,7 +1059,6 @@
           video_source_sink_controller_.SetResolutionAlignment(alignment);
           video_source_sink_controller_.SetResolutions(
               std::move(encoder_resolutions));
->>>>>>> cbad18b1
           video_source_sink_controller_.PushSourceSinkSettings();
         }
       }));
@@ -1224,11 +1093,6 @@
   }
   send_codec_ = codec;
 
-<<<<<<< HEAD
-  encoder_switch_experiment_.SetCodec(send_codec_.codecType);
-
-=======
->>>>>>> cbad18b1
   // Keep the same encoder, as long as the video_format is unchanged.
   // Encoder creation block is split in two since EncoderInfo needed to start
   // CPU adaptation with the correct settings should be polled after
@@ -1279,11 +1143,7 @@
   }
 
   if (pending_encoder_creation_) {
-<<<<<<< HEAD
-    stream_resource_manager_.EnsureEncodeUsageResourceStarted();
-=======
     stream_resource_manager_.ConfigureEncodeUsageResource();
->>>>>>> cbad18b1
     pending_encoder_creation_ = false;
   }
 
@@ -1360,15 +1220,10 @@
 }
 
 void VideoStreamEncoder::OnEncoderSettingsChanged() {
-<<<<<<< HEAD
-  EncoderSettings encoder_settings(encoder_->GetEncoderInfo(),
-                                   encoder_config_.Copy(), send_codec_);
-=======
   EncoderSettings encoder_settings(
       GetEncoderInfoWithBitrateLimitUpdate(
           encoder_->GetEncoderInfo(), encoder_config_, default_limits_allowed_),
       encoder_config_.Copy(), send_codec_);
->>>>>>> cbad18b1
   stream_resource_manager_.SetEncoderSettings(encoder_settings);
   input_state_provider_.OnEncoderSettingsChanged(encoder_settings);
   bool is_screenshare = encoder_settings.encoder_config().content_type ==
@@ -1448,11 +1303,7 @@
           MaybeEncodeVideoFrame(incoming_frame, post_time_us);
         } else {
           if (cwnd_frame_drop) {
-<<<<<<< HEAD
-            // Frame drop by congestion window pusback. Do not encode this
-=======
             // Frame drop by congestion window pushback. Do not encode this
->>>>>>> cbad18b1
             // frame.
             ++dropped_frame_cwnd_pushback_count_;
             encoder_stats_observer_->OnFrameDropped(
@@ -1786,10 +1637,7 @@
 
   if (encoder_info_ != info) {
     OnEncoderSettingsChanged();
-<<<<<<< HEAD
-=======
     stream_resource_manager_.ConfigureEncodeUsageResource();
->>>>>>> cbad18b1
     RTC_LOG(LS_INFO) << "Encoder settings changed from "
                      << encoder_info_.ToString() << " to " << info.ToString();
   }
@@ -1806,54 +1654,12 @@
   last_encode_info_ms_ = clock_->TimeInMilliseconds();
 
   VideoFrame out_frame(video_frame);
-<<<<<<< HEAD
-  if (out_frame.video_frame_buffer()->type() ==
-          VideoFrameBuffer::Type::kNative &&
-      !info.supports_native_handle) {
-    // This module only supports software encoding.
-    rtc::scoped_refptr<VideoFrameBuffer> buffer =
-        out_frame.video_frame_buffer()->GetMappedFrameBuffer(
-            info.preferred_pixel_formats);
-    bool buffer_was_converted = false;
-    if (!buffer) {
-      buffer = out_frame.video_frame_buffer()->ToI420();
-      // TODO(https://crbug.com/webrtc/12021): Once GetI420 is pure virtual,
-      // this just true as an I420 buffer would return from
-      // GetMappedFrameBuffer.
-      buffer_was_converted =
-          (out_frame.video_frame_buffer()->GetI420() == nullptr);
-    }
-    if (!buffer) {
-      RTC_LOG(LS_ERROR) << "Frame conversion failed, dropping frame.";
-      return;
-    }
-
-    VideoFrame::UpdateRect update_rect = out_frame.update_rect();
-    if (!update_rect.IsEmpty() &&
-        out_frame.video_frame_buffer()->GetI420() == nullptr) {
-      // UpdatedRect is reset to full update if it's not empty, and buffer was
-      // converted, therefore we can't guarantee that pixels outside of
-      // UpdateRect didn't change comparing to the previous frame.
-      update_rect =
-          VideoFrame::UpdateRect{0, 0, out_frame.width(), out_frame.height()};
-    }
-    out_frame.set_video_frame_buffer(buffer);
-    out_frame.set_update_rect(update_rect);
-  }
-
-  // Crop frame if needed.
-  if ((crop_width_ > 0 || crop_height_ > 0) &&
-      out_frame.video_frame_buffer()->type() !=
-          VideoFrameBuffer::Type::kNative) {
-    // If the frame can't be converted to I420, drop it.
-=======
   // Crop or scale the frame if needed. Dimension may be reduced to fit encoder
   // requirements, e.g. some encoders may require them to be divisible by 4.
   if ((crop_width_ > 0 || crop_height_ > 0) &&
       (out_frame.video_frame_buffer()->type() !=
            VideoFrameBuffer::Type::kNative ||
        !info.supports_native_handle)) {
->>>>>>> cbad18b1
     int cropped_width = video_frame.width() - crop_width_;
     int cropped_height = video_frame.height() - crop_height_;
     rtc::scoped_refptr<VideoFrameBuffer> cropped_buffer;
@@ -1861,10 +1667,7 @@
     // happen after SinkWants signaled correctly from ReconfigureEncoder.
     VideoFrame::UpdateRect update_rect = video_frame.update_rect();
     if (crop_width_ < 4 && crop_height_ < 4) {
-<<<<<<< HEAD
-=======
       // The difference is small, crop without scaling.
->>>>>>> cbad18b1
       cropped_buffer = video_frame.video_frame_buffer()->CropAndScale(
           crop_width_ / 2, crop_height_ / 2, cropped_width, cropped_height,
           cropped_width, cropped_height);
@@ -1874,10 +1677,7 @@
           VideoFrame::UpdateRect{0, 0, cropped_width, cropped_height});
 
     } else {
-<<<<<<< HEAD
-=======
       // The difference is large, scale it.
->>>>>>> cbad18b1
       cropped_buffer = video_frame.video_frame_buffer()->Scale(cropped_width,
                                                                cropped_height);
       if (!update_rect.IsEmpty()) {
@@ -2040,8 +1840,6 @@
 
   frame_encode_metadata_writer_.UpdateBitstream(codec_specific_info,
                                                 &image_copy);
-<<<<<<< HEAD
-=======
 
   VideoCodecType codec_type = codec_specific_info
                                   ? codec_specific_info->codecType
@@ -2054,7 +1852,6 @@
                                 image_copy.size())
                          .value_or(-1);
   }
->>>>>>> cbad18b1
 
   // Piggyback ALR experiment group id and simulcast id into the content type.
   const uint8_t experiment_id =
@@ -2075,24 +1872,12 @@
   // Currently internal quality scaler is used for VP9 instead of webrtc qp
   // scaler (in no-svc case or if only a single spatial layer is encoded).
   // It has to be explicitly detected and reported to adaptation metrics.
-<<<<<<< HEAD
-  // Post a task because |send_codec_| requires |encoder_queue_| lock.
-  unsigned int image_width = image_copy._encodedWidth;
-  unsigned int image_height = image_copy._encodedHeight;
-  VideoCodecType codec = codec_specific_info
-                             ? codec_specific_info->codecType
-                             : VideoCodecType::kVideoCodecGeneric;
-  encoder_queue_.PostTask([this, codec, image_width, image_height] {
-    RTC_DCHECK_RUN_ON(&encoder_queue_);
-    if (codec == VideoCodecType::kVideoCodecVP9 &&
-=======
   // Post a task because `send_codec_` requires `encoder_queue_` lock.
   unsigned int image_width = image_copy._encodedWidth;
   unsigned int image_height = image_copy._encodedHeight;
   encoder_queue_.PostTask([this, codec_type, image_width, image_height] {
     RTC_DCHECK_RUN_ON(&encoder_queue_);
     if (codec_type == VideoCodecType::kVideoCodecVP9 &&
->>>>>>> cbad18b1
         send_codec_.VP9()->automaticResizeOn) {
       unsigned int expected_width = send_codec_.width;
       unsigned int expected_height = send_codec_.height;
@@ -2117,21 +1902,6 @@
   // running in parallel on different threads.
   encoder_stats_observer_->OnSendEncodedImage(image_copy, codec_specific_info);
 
-<<<<<<< HEAD
-  // The simulcast id is signaled in the SpatialIndex. This makes it impossible
-  // to do simulcast for codecs that actually support spatial layers since we
-  // can't distinguish between an actual spatial layer and a simulcast stream.
-  // TODO(bugs.webrtc.org/10520): Signal the simulcast id explicitly.
-  int simulcast_id = 0;
-  if (codec_specific_info &&
-      (codec_specific_info->codecType == kVideoCodecVP8 ||
-       codec_specific_info->codecType == kVideoCodecH264 ||
-       codec_specific_info->codecType == kVideoCodecGeneric)) {
-    simulcast_id = encoded_image.SpatialIndex().value_or(0);
-  }
-
-=======
->>>>>>> cbad18b1
   EncodedImageCallback::Result result =
       sink_->OnEncodedImage(image_copy, codec_specific_info);
 
@@ -2241,29 +2011,10 @@
   const bool video_is_suspended = target_bitrate == DataRate::Zero();
   const bool video_suspension_changed = video_is_suspended != EncoderPaused();
 
-<<<<<<< HEAD
-  if (!video_is_suspended && settings_.encoder_switch_request_callback) {
-    if (encoder_selector_) {
-      if (auto encoder =
-              encoder_selector_->OnAvailableBitrate(link_allocation)) {
-        QueueRequestEncoderSwitch(*encoder);
-      }
-    } else if (encoder_switch_experiment_.IsBitrateBelowThreshold(
-                   target_bitrate) &&
-               !encoder_switch_requested_) {
-      EncoderSwitchRequestCallback::Config conf;
-      conf.codec_name = encoder_switch_experiment_.to_codec;
-      conf.param = encoder_switch_experiment_.to_param;
-      conf.value = encoder_switch_experiment_.to_value;
-      QueueRequestEncoderSwitch(conf);
-
-      encoder_switch_requested_ = true;
-=======
   if (!video_is_suspended && settings_.encoder_switch_request_callback &&
       encoder_selector_) {
     if (auto encoder = encoder_selector_->OnAvailableBitrate(link_allocation)) {
       QueueRequestEncoderSwitch(*encoder);
->>>>>>> cbad18b1
     }
   }
 
@@ -2328,11 +2079,6 @@
     }
   }
 
-<<<<<<< HEAD
-  absl::optional<VideoEncoder::ResolutionBitrateLimits> encoder_bitrate_limits =
-      encoder_->GetEncoderInfo().GetEncoderBitrateLimitsForResolution(
-          pixel_count);
-=======
   uint32_t bitrate_bps =
       stream_resource_manager_.UseBandwidthAllocationBps().value_or(
           encoder_target_bitrate_bps_.value());
@@ -2341,7 +2087,6 @@
       GetEncoderInfoWithBitrateLimitUpdate(
           encoder_->GetEncoderInfo(), encoder_config_, default_limits_allowed_)
           .GetEncoderBitrateLimitsForResolution(pixel_count);
->>>>>>> cbad18b1
 
   if (encoder_bitrate_limits.has_value()) {
     // Use bitrate limits provided by encoder.
@@ -2439,116 +2184,6 @@
   TRACE_EVENT0("webrtc", "VCMGenericEncoder::Release");
 }
 
-<<<<<<< HEAD
-bool VideoStreamEncoder::EncoderSwitchExperiment::IsBitrateBelowThreshold(
-    const DataRate& target_bitrate) {
-  DataRate rate = DataRate::KilobitsPerSec(
-      bitrate_filter.Apply(1.0, target_bitrate.kbps()));
-  return current_thresholds.bitrate && rate < *current_thresholds.bitrate;
-}
-
-bool VideoStreamEncoder::EncoderSwitchExperiment::IsPixelCountBelowThreshold(
-    int pixel_count) const {
-  return current_thresholds.pixel_count &&
-         pixel_count < *current_thresholds.pixel_count;
-}
-
-void VideoStreamEncoder::EncoderSwitchExperiment::SetCodec(
-    VideoCodecType codec) {
-  auto it = codec_thresholds.find(codec);
-  if (it == codec_thresholds.end()) {
-    current_thresholds = {};
-  } else {
-    current_thresholds = it->second;
-  }
-}
-
-VideoStreamEncoder::EncoderSwitchExperiment
-VideoStreamEncoder::ParseEncoderSwitchFieldTrial() const {
-  EncoderSwitchExperiment result;
-
-  // Each "codec threshold" have the format
-  // "<codec name>;<bitrate kbps>;<pixel count>", and are separated by the "|"
-  // character.
-  webrtc::FieldTrialOptional<std::string> codec_thresholds_string{
-      "codec_thresholds"};
-  webrtc::FieldTrialOptional<std::string> to_codec{"to_codec"};
-  webrtc::FieldTrialOptional<std::string> to_param{"to_param"};
-  webrtc::FieldTrialOptional<std::string> to_value{"to_value"};
-  webrtc::FieldTrialOptional<double> window{"window"};
-
-  webrtc::ParseFieldTrial(
-      {&codec_thresholds_string, &to_codec, &to_param, &to_value, &window},
-      webrtc::field_trial::FindFullName(
-          "WebRTC-NetworkCondition-EncoderSwitch"));
-
-  if (!codec_thresholds_string || !to_codec || !window) {
-    return {};
-  }
-
-  result.bitrate_filter.Reset(1.0 - 1.0 / *window);
-  result.to_codec = *to_codec;
-  result.to_param = to_param.GetOptional();
-  result.to_value = to_value.GetOptional();
-
-  std::vector<std::string> codecs_thresholds;
-  if (rtc::split(*codec_thresholds_string, '|', &codecs_thresholds) == 0) {
-    return {};
-  }
-
-  for (const std::string& codec_threshold : codecs_thresholds) {
-    std::vector<std::string> thresholds_split;
-    if (rtc::split(codec_threshold, ';', &thresholds_split) != 3) {
-      return {};
-    }
-
-    VideoCodecType codec = PayloadStringToCodecType(thresholds_split[0]);
-    int bitrate_kbps;
-    rtc::FromString(thresholds_split[1], &bitrate_kbps);
-    int pixel_count;
-    rtc::FromString(thresholds_split[2], &pixel_count);
-
-    if (bitrate_kbps > 0) {
-      result.codec_thresholds[codec].bitrate =
-          DataRate::KilobitsPerSec(bitrate_kbps);
-    }
-
-    if (pixel_count > 0) {
-      result.codec_thresholds[codec].pixel_count = pixel_count;
-    }
-
-    if (!result.codec_thresholds[codec].bitrate &&
-        !result.codec_thresholds[codec].pixel_count) {
-      return {};
-    }
-  }
-
-  rtc::StringBuilder ss;
-  ss << "Successfully parsed WebRTC-NetworkCondition-EncoderSwitch field "
-        "trial."
-        " to_codec:"
-     << result.to_codec << " to_param:" << result.to_param.value_or("<none>")
-     << " to_value:" << result.to_value.value_or("<none>")
-     << " codec_thresholds:";
-
-  for (auto kv : result.codec_thresholds) {
-    std::string codec_name = CodecTypeToPayloadString(kv.first);
-    std::string bitrate = kv.second.bitrate
-                              ? std::to_string(kv.second.bitrate->kbps())
-                              : "<none>";
-    std::string pixels = kv.second.pixel_count
-                             ? std::to_string(*kv.second.pixel_count)
-                             : "<none>";
-    ss << " (" << codec_name << ":" << bitrate << ":" << pixels << ")";
-  }
-
-  RTC_LOG(LS_INFO) << ss.str();
-
-  return result;
-}
-
-=======
->>>>>>> cbad18b1
 VideoStreamEncoder::AutomaticAnimationDetectionExperiment
 VideoStreamEncoder::ParseAutomatincAnimationDetectionFieldTrial() const {
   AutomaticAnimationDetectionExperiment result;
