/*
 *  Copyright (c) 2024 The WebRTC project authors. All Rights Reserved.
 *
 *  Use of this source code is governed by a BSD-style license
 *  that can be found in the LICENSE file in the root of the source
 *  tree. An additional intellectual property rights grant can be found
 *  in the file PATENTS.  All contributing project authors may
 *  be found in the AUTHORS file in the root of the source tree.
 */

#include "video/quality_convergence_controller.h"

#include <algorithm>

#include "rtc_base/checks.h"
#include "rtc_base/experiments/struct_parameters_parser.h"
#include "rtc_base/logging.h"

namespace webrtc {
namespace {
// TODO(https://crbug.com/328598314): Remove default values once HW encoders
// correctly report the minimum QP value. These thresholds correspond to the
// default configurations used for the software encoders.
constexpr int kVp8DefaultStaticQpThreshold = 15;
constexpr int kVp9DefaultStaticQpThreshold = 32;
constexpr int kAv1DefaultStaticQpThreshold = 60;

struct StaticDetectionConfig {
  // Overrides the static QP threshold if set to a higher value than what is
  // reported by the encoder.
  std::optional<int> static_qp_threshold_override;
  std::unique_ptr<StructParametersParser> Parser();
};

std::unique_ptr<StructParametersParser> StaticDetectionConfig::Parser() {
  // The empty comments ensures that each pair is on a separate line.
  return StructParametersParser::Create("static_qp_threshold",
                                        &static_qp_threshold_override);
}

int GetDefaultStaticQpThreshold(VideoCodecType codec,
                                const FieldTrialsView& trials) {
  StaticDetectionConfig static_config;
  int default_static_qp_threhsold = 0;
  switch (codec) {
    case kVideoCodecVP8:
      default_static_qp_threhsold = kVp8DefaultStaticQpThreshold;
      static_config.Parser()->Parse(trials.Lookup("WebRTC-QCM-Static-VP8"));
      break;
    case kVideoCodecVP9:
      default_static_qp_threhsold = kVp9DefaultStaticQpThreshold;
      static_config.Parser()->Parse(trials.Lookup("WebRTC-QCM-Static-VP9"));
      break;
    case kVideoCodecAV1:
      default_static_qp_threhsold = kAv1DefaultStaticQpThreshold;
      static_config.Parser()->Parse(trials.Lookup("WebRTC-QCM-Static-AV1"));
      break;
    case kVideoCodecGeneric:
    case kVideoCodecH264:
    case kVideoCodecH265:
      // -1 will effectively disable the static QP threshold since QP values are
      // always >= 0.
      return -1;
  }

  if (static_config.static_qp_threshold_override.has_value()) {
    RTC_LOG(LS_INFO) << "static_qp_threshold_override: "
                     << *static_config.static_qp_threshold_override;
    return *static_config.static_qp_threshold_override;
  }

  return default_static_qp_threhsold;
}
}  // namespace

<<<<<<< HEAD
void QualityConvergenceController::Initialize(
    int number_of_layers,
    absl::optional<int> static_qp_threshold,
    VideoCodecType codec,
    const FieldTrialsView& trials) {
=======
void QualityConvergenceController::Initialize(int number_of_layers,
                                              std::optional<int> encoder_min_qp,
                                              VideoCodecType codec,
                                              const FieldTrialsView& trials) {
>>>>>>> 28b793b4
  RTC_DCHECK(sequence_checker_.IsCurrent());
  RTC_CHECK(number_of_layers > 0);
  number_of_layers_ = number_of_layers;
  convergence_monitors_.clear();

  int qp_threshold = GetDefaultStaticQpThreshold(codec, trials);
  if (encoder_min_qp.has_value()) {
    qp_threshold = std::max(qp_threshold, *encoder_min_qp);
  }

  for (int i = 0; i < number_of_layers_; ++i) {
    convergence_monitors_.push_back(
        QualityConvergenceMonitor::Create(qp_threshold, codec, trials));
  }
  initialized_ = true;
}

bool QualityConvergenceController::AddSampleAndCheckTargetQuality(
    int layer_index,
    int qp,
    bool is_refresh_frame) {
  RTC_DCHECK(sequence_checker_.IsCurrent());
  RTC_CHECK(initialized_);
  if (layer_index < 0 || layer_index >= number_of_layers_) {
    return false;
  }

  // TODO(kron): Remove temporary check that verifies that the initialization is
  // working as expected. See https://crbug.com/359410061.
  RTC_DCHECK(number_of_layers_ ==
             static_cast<int>(convergence_monitors_.size()));
  if (number_of_layers_ != static_cast<int>(convergence_monitors_.size())) {
    return false;
  }

  convergence_monitors_[layer_index]->AddSample(qp, is_refresh_frame);
  return convergence_monitors_[layer_index]->AtTargetQuality();
}

}  // namespace webrtc<|MERGE_RESOLUTION|>--- conflicted
+++ resolved
@@ -73,18 +73,10 @@
 }
 }  // namespace
 
-<<<<<<< HEAD
-void QualityConvergenceController::Initialize(
-    int number_of_layers,
-    absl::optional<int> static_qp_threshold,
-    VideoCodecType codec,
-    const FieldTrialsView& trials) {
-=======
 void QualityConvergenceController::Initialize(int number_of_layers,
                                               std::optional<int> encoder_min_qp,
                                               VideoCodecType codec,
                                               const FieldTrialsView& trials) {
->>>>>>> 28b793b4
   RTC_DCHECK(sequence_checker_.IsCurrent());
   RTC_CHECK(number_of_layers > 0);
   number_of_layers_ = number_of_layers;
