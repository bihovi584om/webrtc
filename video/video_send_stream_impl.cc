--- conflicted
+++ resolved
@@ -560,10 +560,6 @@
   RTC_DCHECK_EQ(content_type_, config.content_type);
   RTC_LOG(LS_VERBOSE) << "Encoder config: " << config.ToString()
                       << " VideoSendStream config: " << config_.ToString();
-<<<<<<< HEAD
-  // RingRTC change to enable per-layer PLI for screen sharing
-  encoder_feedback_.SetPerLayerKeyframes(config.content_type == VideoEncoderConfig::ContentType::kScreen);
-=======
 
   has_active_encodings_ = HasActiveEncodings(config);
   if (has_active_encodings_ && rtp_video_sender_->IsActive() && !IsRunning()) {
@@ -571,7 +567,8 @@
   } else if (!has_active_encodings_ && IsRunning()) {
     StopVideoSendStream();
   }
->>>>>>> 41b1493d
+  // RingRTC change to enable per-layer PLI for screen sharing
+  encoder_feedback_.SetPerLayerKeyframes(config.content_type == VideoEncoderConfig::ContentType::kScreen);
   video_stream_encoder_->ConfigureEncoder(
       std::move(config),
       config_.rtp.max_packet_size - CalculateMaxHeaderSize(config_.rtp),
