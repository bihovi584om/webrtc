/*
 *  Copyright (c) 2012 The WebRTC project authors. All Rights Reserved.
 *
 *  Use of this source code is governed by a BSD-style license
 *  that can be found in the LICENSE file in the root of the source
 *  tree. An additional intellectual property rights grant can be found
 *  in the file PATENTS.  All contributing project authors may
 *  be found in the AUTHORS file in the root of the source tree.
 */

#ifndef VIDEO_VIDEO_STREAM_ENCODER_H_
#define VIDEO_VIDEO_STREAM_ENCODER_H_

#include <atomic>
#include <map>
#include <memory>
#include <string>
#include <vector>

#include "api/adaptation/resource.h"
<<<<<<< HEAD
=======
#include "api/sequence_checker.h"
>>>>>>> cbad18b1
#include "api/units/data_rate.h"
#include "api/video/video_bitrate_allocator.h"
#include "api/video/video_rotation.h"
#include "api/video/video_sink_interface.h"
#include "api/video/video_stream_encoder_interface.h"
#include "api/video/video_stream_encoder_observer.h"
#include "api/video/video_stream_encoder_settings.h"
#include "api/video_codecs/video_codec.h"
#include "api/video_codecs/video_encoder.h"
#include "call/adaptation/adaptation_constraint.h"
#include "call/adaptation/resource_adaptation_processor.h"
#include "call/adaptation/resource_adaptation_processor_interface.h"
#include "call/adaptation/video_source_restrictions.h"
#include "call/adaptation/video_stream_input_state_provider.h"
#include "modules/video_coding/utility/frame_dropper.h"
<<<<<<< HEAD
=======
#include "modules/video_coding/utility/qp_parser.h"
>>>>>>> cbad18b1
#include "rtc_base/experiments/rate_control_settings.h"
#include "rtc_base/numerics/exp_filter.h"
#include "rtc_base/race_checker.h"
#include "rtc_base/rate_statistics.h"
#include "rtc_base/task_queue.h"
#include "rtc_base/task_utils/pending_task_safety_flag.h"
#include "rtc_base/thread_annotations.h"
<<<<<<< HEAD
#include "rtc_base/thread_checker.h"
=======
>>>>>>> cbad18b1
#include "system_wrappers/include/clock.h"
#include "video/adaptation/video_stream_encoder_resource_manager.h"
#include "video/encoder_bitrate_adjuster.h"
#include "video/frame_encode_metadata_writer.h"
#include "video/video_source_sink_controller.h"

namespace webrtc {

// VideoStreamEncoder represent a video encoder that accepts raw video frames as
// input and produces an encoded bit stream.
// Usage:
//  Instantiate.
//  Call SetSink.
//  Call SetSource.
//  Call ConfigureEncoder with the codec settings.
//  Call Stop() when done.
class VideoStreamEncoder : public VideoStreamEncoderInterface,
                           private EncodedImageCallback,
                           public VideoSourceRestrictionsListener {
 public:
  // TODO(bugs.webrtc.org/12000): Reporting of VideoBitrateAllocation is being
  // deprecated. Instead VideoLayersAllocation should be reported.
  enum class BitrateAllocationCallbackType {
    kVideoBitrateAllocation,
    kVideoBitrateAllocationWhenScreenSharing,
    kVideoLayersAllocation
  };
  VideoStreamEncoder(Clock* clock,
                     uint32_t number_of_cores,
                     VideoStreamEncoderObserver* encoder_stats_observer,
                     const VideoStreamEncoderSettings& settings,
                     std::unique_ptr<OveruseFrameDetector> overuse_detector,
                     TaskQueueFactory* task_queue_factory,
                     BitrateAllocationCallbackType allocation_cb_type);
  ~VideoStreamEncoder() override;

  void AddAdaptationResource(rtc::scoped_refptr<Resource> resource) override;
  std::vector<rtc::scoped_refptr<Resource>> GetAdaptationResources() override;

  void SetSource(rtc::VideoSourceInterface<VideoFrame>* source,
                 const DegradationPreference& degradation_preference) override;

  void SetSink(EncoderSink* sink, bool rotation_applied) override;

  // TODO(perkj): Can we remove VideoCodec.startBitrate ?
  void SetStartBitrate(int start_bitrate_bps) override;

  void SetFecControllerOverride(
      FecControllerOverride* fec_controller_override) override;

  void ConfigureEncoder(VideoEncoderConfig config,
                        size_t max_data_payload_length) override;

  // Permanently stop encoding. After this method has returned, it is
  // guaranteed that no encoded frames will be delivered to the sink.
  void Stop() override;

  void SendKeyFrame() override;

  void OnLossNotification(
      const VideoEncoder::LossNotification& loss_notification) override;

  void OnBitrateUpdated(DataRate target_bitrate,
                        DataRate stable_target_bitrate,
                        DataRate target_headroom,
                        uint8_t fraction_lost,
                        int64_t round_trip_time_ms,
                        double cwnd_reduce_ratio) override;

  DataRate UpdateTargetBitrate(DataRate target_bitrate,
                               double cwnd_reduce_ratio);

 protected:
  // Used for testing. For example the `ScalingObserverInterface` methods must
  // be called on `encoder_queue_`.
  rtc::TaskQueue* encoder_queue() { return &encoder_queue_; }

  void OnVideoSourceRestrictionsUpdated(
      VideoSourceRestrictions restrictions,
      const VideoAdaptationCounters& adaptation_counters,
      rtc::scoped_refptr<Resource> reason,
      const VideoSourceRestrictions& unfiltered_restrictions) override;

  // Used for injected test resources.
  // TODO(eshr): Move all adaptation tests out of VideoStreamEncoder tests.
  void InjectAdaptationResource(rtc::scoped_refptr<Resource> resource,
                                VideoAdaptationReason reason);
  void InjectAdaptationConstraint(AdaptationConstraint* adaptation_constraint);

  void AddRestrictionsListenerForTesting(
      VideoSourceRestrictionsListener* restrictions_listener);
  void RemoveRestrictionsListenerForTesting(
      VideoSourceRestrictionsListener* restrictions_listener);

 private:
  class VideoFrameInfo {
   public:
    VideoFrameInfo(int width, int height, bool is_texture)
        : width(width), height(height), is_texture(is_texture) {}
    int width;
    int height;
    bool is_texture;
    int pixel_count() const { return width * height; }
  };

  struct EncoderRateSettings {
    EncoderRateSettings();
    EncoderRateSettings(const VideoBitrateAllocation& bitrate,
                        double framerate_fps,
                        DataRate bandwidth_allocation,
                        DataRate encoder_target,
                        DataRate stable_encoder_target);
    bool operator==(const EncoderRateSettings& rhs) const;
    bool operator!=(const EncoderRateSettings& rhs) const;

    VideoEncoder::RateControlParameters rate_control;
    // This is the scalar target bitrate before the VideoBitrateAllocator, i.e.
    // the `target_bitrate` argument of the OnBitrateUpdated() method. This is
    // needed because the bitrate allocator may truncate the total bitrate and a
    // later call to the same allocator instance, e.g.
    // |using last_encoder_rate_setings_->bitrate.get_sum_bps()|, may trick it
    // into thinking the available bitrate has decreased since the last call.
    DataRate encoder_target;
    DataRate stable_encoder_target;
  };

  class DegradationPreferenceManager;

  void ReconfigureEncoder() RTC_RUN_ON(&encoder_queue_);
  void OnEncoderSettingsChanged() RTC_RUN_ON(&encoder_queue_);

  // Implements VideoSinkInterface.
  void OnFrame(const VideoFrame& video_frame) override;
  void OnDiscardedFrame() override;

  void MaybeEncodeVideoFrame(const VideoFrame& frame,
                             int64_t time_when_posted_in_ms);

  void EncodeVideoFrame(const VideoFrame& frame,
                        int64_t time_when_posted_in_ms);
  // Indicates whether frame should be dropped because the pixel count is too
  // large for the current bitrate configuration.
  bool DropDueToSize(uint32_t pixel_count) const RTC_RUN_ON(&encoder_queue_);

  // Implements EncodedImageCallback.
  EncodedImageCallback::Result OnEncodedImage(
      const EncodedImage& encoded_image,
      const CodecSpecificInfo* codec_specific_info) override;

  void OnDroppedFrame(EncodedImageCallback::DropReason reason) override;

  bool EncoderPaused() const;
  void TraceFrameDropStart();
  void TraceFrameDropEnd();

<<<<<<< HEAD
  // Returns a copy of |rate_settings| with the |bitrate| field updated using
=======
  // Returns a copy of `rate_settings` with the `bitrate` field updated using
>>>>>>> cbad18b1
  // the current VideoBitrateAllocator.
  EncoderRateSettings UpdateBitrateAllocation(
      const EncoderRateSettings& rate_settings) RTC_RUN_ON(&encoder_queue_);

  uint32_t GetInputFramerateFps() RTC_RUN_ON(&encoder_queue_);
  void SetEncoderRates(const EncoderRateSettings& rate_settings)
      RTC_RUN_ON(&encoder_queue_);

  void RunPostEncode(const EncodedImage& encoded_image,
                     int64_t time_sent_us,
                     int temporal_index,
                     DataSize frame_size);
  bool HasInternalSource() const RTC_RUN_ON(&encoder_queue_);
  void ReleaseEncoder() RTC_RUN_ON(&encoder_queue_);
<<<<<<< HEAD
  // After calling this function |resource_adaptation_processor_| will be null.
=======
  // After calling this function `resource_adaptation_processor_` will be null.
>>>>>>> cbad18b1
  void ShutdownResourceAdaptationQueue();

  void CheckForAnimatedContent(const VideoFrame& frame,
                               int64_t time_when_posted_in_ms)
      RTC_RUN_ON(&encoder_queue_);

  // TODO(bugs.webrtc.org/11341) : Remove this version of RequestEncoderSwitch.
  void QueueRequestEncoderSwitch(
      const EncoderSwitchRequestCallback::Config& conf)
      RTC_RUN_ON(&encoder_queue_);
  void QueueRequestEncoderSwitch(const webrtc::SdpVideoFormat& format)
      RTC_RUN_ON(&encoder_queue_);
<<<<<<< HEAD

  TaskQueueBase* const main_queue_;

  const uint32_t number_of_cores_;
=======

  TaskQueueBase* const main_queue_;
>>>>>>> cbad18b1

  const uint32_t number_of_cores_;

  EncoderSink* sink_;
  const VideoStreamEncoderSettings settings_;
  const BitrateAllocationCallbackType allocation_cb_type_;
  const RateControlSettings rate_control_settings_;

  std::unique_ptr<VideoEncoderFactory::EncoderSelectorInterface> const
      encoder_selector_;
  VideoStreamEncoderObserver* const encoder_stats_observer_;

  VideoEncoderConfig encoder_config_ RTC_GUARDED_BY(&encoder_queue_);
  std::unique_ptr<VideoEncoder> encoder_ RTC_GUARDED_BY(&encoder_queue_)
      RTC_PT_GUARDED_BY(&encoder_queue_);
  bool encoder_initialized_;
  std::unique_ptr<VideoBitrateAllocator> rate_allocator_
      RTC_GUARDED_BY(&encoder_queue_) RTC_PT_GUARDED_BY(&encoder_queue_);
  int max_framerate_ RTC_GUARDED_BY(&encoder_queue_);

  // Set when ConfigureEncoder has been called in order to lazy reconfigure the
  // encoder on the next frame.
  bool pending_encoder_reconfiguration_ RTC_GUARDED_BY(&encoder_queue_);
  // Set when configuration must create a new encoder object, e.g.,
  // because of a codec change.
  bool pending_encoder_creation_ RTC_GUARDED_BY(&encoder_queue_);

  absl::optional<VideoFrameInfo> last_frame_info_
      RTC_GUARDED_BY(&encoder_queue_);
  int crop_width_ RTC_GUARDED_BY(&encoder_queue_);
  int crop_height_ RTC_GUARDED_BY(&encoder_queue_);
  absl::optional<uint32_t> encoder_target_bitrate_bps_
      RTC_GUARDED_BY(&encoder_queue_);
  size_t max_data_payload_length_ RTC_GUARDED_BY(&encoder_queue_);
  absl::optional<EncoderRateSettings> last_encoder_rate_settings_
      RTC_GUARDED_BY(&encoder_queue_);
  bool encoder_paused_and_dropped_frame_ RTC_GUARDED_BY(&encoder_queue_);

  // Set to true if at least one frame was sent to encoder since last encoder
  // initialization.
  bool was_encode_called_since_last_initialization_
      RTC_GUARDED_BY(&encoder_queue_);

  bool encoder_failed_ RTC_GUARDED_BY(&encoder_queue_);
  Clock* const clock_;

  rtc::RaceChecker incoming_frame_race_checker_
      RTC_GUARDED_BY(incoming_frame_race_checker_);
  std::atomic<int> posted_frames_waiting_for_encode_;
  // Used to make sure incoming time stamp is increasing for every frame.
  int64_t last_captured_timestamp_ RTC_GUARDED_BY(incoming_frame_race_checker_);
  // Delta used for translating between NTP and internal timestamps.
  const int64_t delta_ntp_internal_ms_
      RTC_GUARDED_BY(incoming_frame_race_checker_);

  int64_t last_frame_log_ms_ RTC_GUARDED_BY(incoming_frame_race_checker_);
  int captured_frame_count_ RTC_GUARDED_BY(&encoder_queue_);
  int dropped_frame_cwnd_pushback_count_ RTC_GUARDED_BY(&encoder_queue_);
  int dropped_frame_encoder_block_count_ RTC_GUARDED_BY(&encoder_queue_);
  absl::optional<VideoFrame> pending_frame_ RTC_GUARDED_BY(&encoder_queue_);
  int64_t pending_frame_post_time_us_ RTC_GUARDED_BY(&encoder_queue_);

  VideoFrame::UpdateRect accumulated_update_rect_
      RTC_GUARDED_BY(&encoder_queue_);
  bool accumulated_update_rect_is_valid_ RTC_GUARDED_BY(&encoder_queue_);

  // Used for automatic content type detection.
  absl::optional<VideoFrame::UpdateRect> last_update_rect_
      RTC_GUARDED_BY(&encoder_queue_);
  Timestamp animation_start_time_ RTC_GUARDED_BY(&encoder_queue_);
  bool cap_resolution_due_to_video_content_ RTC_GUARDED_BY(&encoder_queue_);
  // Used to correctly ignore changes in update_rect introduced by
  // resize triggered by animation detection.
  enum class ExpectResizeState {
    kNoResize,              // Normal operation.
    kResize,                // Resize was triggered by the animation detection.
    kFirstFrameAfterResize  // Resize observed.
  } expect_resize_state_ RTC_GUARDED_BY(&encoder_queue_);

  FecControllerOverride* fec_controller_override_
      RTC_GUARDED_BY(&encoder_queue_);
  absl::optional<int64_t> last_parameters_update_ms_
      RTC_GUARDED_BY(&encoder_queue_);
  absl::optional<int64_t> last_encode_info_ms_ RTC_GUARDED_BY(&encoder_queue_);

  VideoEncoder::EncoderInfo encoder_info_ RTC_GUARDED_BY(&encoder_queue_);
  VideoEncoderFactory::CodecInfo codec_info_ RTC_GUARDED_BY(&encoder_queue_);
  VideoCodec send_codec_ RTC_GUARDED_BY(&encoder_queue_);

  FrameDropper frame_dropper_ RTC_GUARDED_BY(&encoder_queue_);
  // If frame dropper is not force disabled, frame dropping might still be
  // disabled if VideoEncoder::GetEncoderInfo() indicates that the encoder has a
  // trusted rate controller. This is determined on a per-frame basis, as the
  // encoder behavior might dynamically change.
  bool force_disable_frame_dropper_ RTC_GUARDED_BY(&encoder_queue_);
  RateStatistics input_framerate_ RTC_GUARDED_BY(&encoder_queue_);
  // Incremented on worker thread whenever `frame_dropper_` determines that a
  // frame should be dropped. Decremented on whichever thread runs
  // OnEncodedImage(), which is only called by one thread but not necessarily
  // the worker thread.
  std::atomic<int> pending_frame_drops_;

  // Congestion window frame drop ratio (drop 1 in every
  // cwnd_frame_drop_interval_ frames).
  absl::optional<int> cwnd_frame_drop_interval_ RTC_GUARDED_BY(&encoder_queue_);
  // Frame counter for congestion window frame drop.
  int cwnd_frame_counter_ RTC_GUARDED_BY(&encoder_queue_);

  std::unique_ptr<EncoderBitrateAdjuster> bitrate_adjuster_
      RTC_GUARDED_BY(&encoder_queue_);

  // TODO(sprang): Change actually support keyframe per simulcast stream, or
  // turn this into a simple bool `pending_keyframe_request_`.
  std::vector<VideoFrameType> next_frame_types_ RTC_GUARDED_BY(&encoder_queue_);

  FrameEncodeMetadataWriter frame_encode_metadata_writer_;

  // Experiment groups parsed from field trials for realtime video ([0]) and
  // screenshare ([1]). 0 means no group specified. Positive values are
  // experiment group numbers incremented by 1.
  const std::array<uint8_t, 2> experiment_groups_;

<<<<<<< HEAD
  struct EncoderSwitchExperiment {
    struct Thresholds {
      absl::optional<DataRate> bitrate;
      absl::optional<int> pixel_count;
    };

    // Codec --> switching thresholds
    std::map<VideoCodecType, Thresholds> codec_thresholds;

    // To smooth out the target bitrate so that we don't trigger a switch
    // too easily.
    rtc::ExpFilter bitrate_filter{1.0};

    // Codec/implementation to switch to
    std::string to_codec;
    absl::optional<std::string> to_param;
    absl::optional<std::string> to_value;

    // Thresholds for the currently used codecs.
    Thresholds current_thresholds;

    // Updates the |bitrate_filter|, so not const.
    bool IsBitrateBelowThreshold(const DataRate& target_bitrate);
    bool IsPixelCountBelowThreshold(int pixel_count) const;
    void SetCodec(VideoCodecType codec);
  };

  EncoderSwitchExperiment ParseEncoderSwitchFieldTrial() const;

  EncoderSwitchExperiment encoder_switch_experiment_
      RTC_GUARDED_BY(&encoder_queue_);

=======
>>>>>>> cbad18b1
  struct AutomaticAnimationDetectionExperiment {
    bool enabled = false;
    int min_duration_ms = 2000;
    double min_area_ratio = 0.8;
    int min_fps = 10;
    std::unique_ptr<StructParametersParser> Parser() {
      return StructParametersParser::Create(
          "enabled", &enabled,                  //
          "min_duration_ms", &min_duration_ms,  //
          "min_area_ratio", &min_area_ratio,    //
          "min_fps", &min_fps);
    }
  };

  AutomaticAnimationDetectionExperiment
  ParseAutomatincAnimationDetectionFieldTrial() const;

  AutomaticAnimationDetectionExperiment
      automatic_animation_detection_experiment_ RTC_GUARDED_BY(&encoder_queue_);

<<<<<<< HEAD
  // An encoder switch is only requested once, this variable is used to keep
  // track of whether a request has been made or not.
  bool encoder_switch_requested_ RTC_GUARDED_BY(&encoder_queue_);

  // Provies video stream input states: current resolution and frame rate.
=======
  // Provides video stream input states: current resolution and frame rate.
>>>>>>> cbad18b1
  VideoStreamInputStateProvider input_state_provider_;

  std::unique_ptr<VideoStreamAdapter> video_stream_adapter_
      RTC_GUARDED_BY(&encoder_queue_);
  // Responsible for adapting input resolution or frame rate to ensure resources
  // (e.g. CPU or bandwidth) are not overused. Adding resources can occur on any
  // thread.
  std::unique_ptr<ResourceAdaptationProcessorInterface>
      resource_adaptation_processor_;
  std::unique_ptr<DegradationPreferenceManager> degradation_preference_manager_
      RTC_GUARDED_BY(&encoder_queue_);
  std::vector<AdaptationConstraint*> adaptation_constraints_
      RTC_GUARDED_BY(&encoder_queue_);
  // Handles input, output and stats reporting related to VideoStreamEncoder
  // specific resources, such as "encode usage percent" measurements and "QP
<<<<<<< HEAD
  // scaling". Also involved with various mitigations such as inital frame
  // dropping.
  // The manager primarily operates on the |encoder_queue_| but its lifetime is
=======
  // scaling". Also involved with various mitigations such as initial frame
  // dropping.
  // The manager primarily operates on the `encoder_queue_` but its lifetime is
>>>>>>> cbad18b1
  // tied to the VideoStreamEncoder (which is destroyed off the encoder queue)
  // and its resource list is accessible from any thread.
  VideoStreamEncoderResourceManager stream_resource_manager_
      RTC_GUARDED_BY(&encoder_queue_);
  std::vector<rtc::scoped_refptr<Resource>> additional_resources_
      RTC_GUARDED_BY(&encoder_queue_);
  // Carries out the VideoSourceRestrictions provided by the
  // ResourceAdaptationProcessor, i.e. reconfigures the source of video frames
  // to provide us with different resolution or frame rate.
  // This class is thread-safe.
  VideoSourceSinkController video_source_sink_controller_
      RTC_GUARDED_BY(main_queue_);

<<<<<<< HEAD
=======
  // Default bitrate limits in EncoderInfoSettings allowed.
  const bool default_limits_allowed_;

  // QP parser is used to extract QP value from encoded frame when that is not
  // provided by encoder.
  QpParser qp_parser_;
  const bool qp_parsing_allowed_;

>>>>>>> cbad18b1
  // Public methods are proxied to the task queues. The queues must be destroyed
  // first to make sure no tasks run that use other members.
  rtc::TaskQueue encoder_queue_;

  // Used to cancel any potentially pending tasks to the main thread.
  ScopedTaskSafety task_safety_;

  RTC_DISALLOW_COPY_AND_ASSIGN(VideoStreamEncoder);
};

}  // namespace webrtc

#endif  // VIDEO_VIDEO_STREAM_ENCODER_H_<|MERGE_RESOLUTION|>--- conflicted
+++ resolved
@@ -18,10 +18,7 @@
 #include <vector>
 
 #include "api/adaptation/resource.h"
-<<<<<<< HEAD
-=======
 #include "api/sequence_checker.h"
->>>>>>> cbad18b1
 #include "api/units/data_rate.h"
 #include "api/video/video_bitrate_allocator.h"
 #include "api/video/video_rotation.h"
@@ -37,10 +34,7 @@
 #include "call/adaptation/video_source_restrictions.h"
 #include "call/adaptation/video_stream_input_state_provider.h"
 #include "modules/video_coding/utility/frame_dropper.h"
-<<<<<<< HEAD
-=======
 #include "modules/video_coding/utility/qp_parser.h"
->>>>>>> cbad18b1
 #include "rtc_base/experiments/rate_control_settings.h"
 #include "rtc_base/numerics/exp_filter.h"
 #include "rtc_base/race_checker.h"
@@ -48,10 +42,6 @@
 #include "rtc_base/task_queue.h"
 #include "rtc_base/task_utils/pending_task_safety_flag.h"
 #include "rtc_base/thread_annotations.h"
-<<<<<<< HEAD
-#include "rtc_base/thread_checker.h"
-=======
->>>>>>> cbad18b1
 #include "system_wrappers/include/clock.h"
 #include "video/adaptation/video_stream_encoder_resource_manager.h"
 #include "video/encoder_bitrate_adjuster.h"
@@ -207,11 +197,7 @@
   void TraceFrameDropStart();
   void TraceFrameDropEnd();
 
-<<<<<<< HEAD
-  // Returns a copy of |rate_settings| with the |bitrate| field updated using
-=======
   // Returns a copy of `rate_settings` with the `bitrate` field updated using
->>>>>>> cbad18b1
   // the current VideoBitrateAllocator.
   EncoderRateSettings UpdateBitrateAllocation(
       const EncoderRateSettings& rate_settings) RTC_RUN_ON(&encoder_queue_);
@@ -226,11 +212,7 @@
                      DataSize frame_size);
   bool HasInternalSource() const RTC_RUN_ON(&encoder_queue_);
   void ReleaseEncoder() RTC_RUN_ON(&encoder_queue_);
-<<<<<<< HEAD
-  // After calling this function |resource_adaptation_processor_| will be null.
-=======
   // After calling this function `resource_adaptation_processor_` will be null.
->>>>>>> cbad18b1
   void ShutdownResourceAdaptationQueue();
 
   void CheckForAnimatedContent(const VideoFrame& frame,
@@ -243,15 +225,8 @@
       RTC_RUN_ON(&encoder_queue_);
   void QueueRequestEncoderSwitch(const webrtc::SdpVideoFormat& format)
       RTC_RUN_ON(&encoder_queue_);
-<<<<<<< HEAD
 
   TaskQueueBase* const main_queue_;
-
-  const uint32_t number_of_cores_;
-=======
-
-  TaskQueueBase* const main_queue_;
->>>>>>> cbad18b1
 
   const uint32_t number_of_cores_;
 
@@ -374,41 +349,6 @@
   // experiment group numbers incremented by 1.
   const std::array<uint8_t, 2> experiment_groups_;
 
-<<<<<<< HEAD
-  struct EncoderSwitchExperiment {
-    struct Thresholds {
-      absl::optional<DataRate> bitrate;
-      absl::optional<int> pixel_count;
-    };
-
-    // Codec --> switching thresholds
-    std::map<VideoCodecType, Thresholds> codec_thresholds;
-
-    // To smooth out the target bitrate so that we don't trigger a switch
-    // too easily.
-    rtc::ExpFilter bitrate_filter{1.0};
-
-    // Codec/implementation to switch to
-    std::string to_codec;
-    absl::optional<std::string> to_param;
-    absl::optional<std::string> to_value;
-
-    // Thresholds for the currently used codecs.
-    Thresholds current_thresholds;
-
-    // Updates the |bitrate_filter|, so not const.
-    bool IsBitrateBelowThreshold(const DataRate& target_bitrate);
-    bool IsPixelCountBelowThreshold(int pixel_count) const;
-    void SetCodec(VideoCodecType codec);
-  };
-
-  EncoderSwitchExperiment ParseEncoderSwitchFieldTrial() const;
-
-  EncoderSwitchExperiment encoder_switch_experiment_
-      RTC_GUARDED_BY(&encoder_queue_);
-
-=======
->>>>>>> cbad18b1
   struct AutomaticAnimationDetectionExperiment {
     bool enabled = false;
     int min_duration_ms = 2000;
@@ -429,15 +369,7 @@
   AutomaticAnimationDetectionExperiment
       automatic_animation_detection_experiment_ RTC_GUARDED_BY(&encoder_queue_);
 
-<<<<<<< HEAD
-  // An encoder switch is only requested once, this variable is used to keep
-  // track of whether a request has been made or not.
-  bool encoder_switch_requested_ RTC_GUARDED_BY(&encoder_queue_);
-
-  // Provies video stream input states: current resolution and frame rate.
-=======
   // Provides video stream input states: current resolution and frame rate.
->>>>>>> cbad18b1
   VideoStreamInputStateProvider input_state_provider_;
 
   std::unique_ptr<VideoStreamAdapter> video_stream_adapter_
@@ -453,15 +385,9 @@
       RTC_GUARDED_BY(&encoder_queue_);
   // Handles input, output and stats reporting related to VideoStreamEncoder
   // specific resources, such as "encode usage percent" measurements and "QP
-<<<<<<< HEAD
-  // scaling". Also involved with various mitigations such as inital frame
-  // dropping.
-  // The manager primarily operates on the |encoder_queue_| but its lifetime is
-=======
   // scaling". Also involved with various mitigations such as initial frame
   // dropping.
   // The manager primarily operates on the `encoder_queue_` but its lifetime is
->>>>>>> cbad18b1
   // tied to the VideoStreamEncoder (which is destroyed off the encoder queue)
   // and its resource list is accessible from any thread.
   VideoStreamEncoderResourceManager stream_resource_manager_
@@ -475,8 +401,6 @@
   VideoSourceSinkController video_source_sink_controller_
       RTC_GUARDED_BY(main_queue_);
 
-<<<<<<< HEAD
-=======
   // Default bitrate limits in EncoderInfoSettings allowed.
   const bool default_limits_allowed_;
 
@@ -485,7 +409,6 @@
   QpParser qp_parser_;
   const bool qp_parsing_allowed_;
 
->>>>>>> cbad18b1
   // Public methods are proxied to the task queues. The queues must be destroyed
   // first to make sure no tasks run that use other members.
   rtc::TaskQueue encoder_queue_;
