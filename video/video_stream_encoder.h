--- conflicted
+++ resolved
@@ -82,13 +82,9 @@
       std::unique_ptr<webrtc::TaskQueueBase, webrtc::TaskQueueDeleter>
           encoder_queue,
       BitrateAllocationCallbackType allocation_cb_type,
-<<<<<<< HEAD
-      const FieldTrialsView& field_trials);
-=======
       const FieldTrialsView& field_trials,
       webrtc::VideoEncoderFactory::EncoderSelectorInterface* encoder_selector =
           nullptr);
->>>>>>> fb3bd4a0
   ~VideoStreamEncoder() override;
 
   VideoStreamEncoder(const VideoStreamEncoder&) = delete;
@@ -259,11 +255,6 @@
 
   void RequestEncoderSwitch() RTC_RUN_ON(&encoder_queue_);
 
-<<<<<<< HEAD
-  const FieldTrialsView& field_trials_;
-  TaskQueueBase* const worker_queue_;
-
-=======
   // Augments an EncodedImage received from an encoder with parsable
   // information.
   EncodedImage AugmentEncodedImage(
@@ -273,7 +264,6 @@
   const FieldTrialsView& field_trials_;
   TaskQueueBase* const worker_queue_;
 
->>>>>>> fb3bd4a0
   const int number_of_cores_;
 
   EncoderSink* sink_;
@@ -467,14 +457,6 @@
 
   const absl::optional<int> vp9_low_tier_core_threshold_;
 
-<<<<<<< HEAD
-  // Public methods are proxied to the task queues. The queues must be destroyed
-  // first to make sure no tasks run that use other members.
-  rtc::TaskQueue encoder_queue_;
-
-  // Used to cancel any potentially pending tasks to the worker thread.
-  ScopedTaskSafety task_safety_;
-=======
   // These are copies of restrictions (glorified max_pixel_count) set by
   // a) OnVideoSourceRestrictionsUpdated
   // b) CheckForAnimatedContent
@@ -498,7 +480,6 @@
   // Public methods are proxied to the task queues. The queues must be destroyed
   // first to make sure no tasks run that use other members.
   rtc::TaskQueue encoder_queue_;
->>>>>>> fb3bd4a0
 };
 
 }  // namespace webrtc
