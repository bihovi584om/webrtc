# Copyright (c) 2015 The WebRTC project authors. All Rights Reserved.
#
# Use of this source code is governed by a BSD-style license
# that can be found in the LICENSE file in the root of the source
# tree. An additional intellectual property rights grant can be found
# in the file PATENTS.  All contributing project authors may
# be found in the AUTHORS file in the root of the source tree.

import("//build/dotfile_settings.gni")

# The location of the build configuration file.
buildconfig = "//build/config/BUILDCONFIG.gn"

# The python interpreter to use by default. On Windows, this will look
# for python3.exe and python3.bat.
script_executable = "python3"

# The secondary source root is a parallel directory tree where
# GN build files are placed when they can not be placed directly
# in the source tree, e.g. for third party source trees.
secondary_source = "//build/secondary/"

# These are the targets to skip header checking by default. The files in targets
# matching these patterns (see "gn help label_pattern" for format) will not have
# their includes checked for proper dependencies when you run either
# "gn check" or "gn gen --check".
no_check_targets = [
  "//third_party/icu/*",

  # TODO(crbug.com/1151236) Remove once fixed.
  "//base/allocator/partition_allocator:partition_alloc",
]

# These are the list of GN files that run exec_script. This whitelist exists
# to force additional review for new uses of exec_script, which is strongly
# discouraged except for gypi_to_gn calls.
exec_script_whitelist = build_dotfile_settings.exec_script_whitelist +
                        [ "//build_overrides/build.gni" ]

default_args = {
  # Webrtc does not support component builds because we are not using the
  # template "component" but we rely directly on "rtc_static_library" and
  # "rtc_shared_library". This means that we cannot use the chromium default
  # value for this argument.
  # This also means that the user can override this value using --args or
  # the args.gn file but this setting will be ignored because we don't support
  # component builds.
  is_component_build = false

  # RingRTC change to control MacOS/iOS targets
  mac_sdk_min = "10.12.1"

  ios_deployment_target = "11.0"

  # Temporary allow warnings until Xcode 12 builds handle "-Wno-range-loop-analysis"
  # noise.
  treat_warnings_as_errors = false

  # The SDK API level, in contrast, is set by build/android/AndroidManifest.xml.
  android32_ndk_api_level = 16
  android64_ndk_api_level = 21

  # WebRTC does not provide the gflags dependency. Because libyuv uses it only
  # for unittests, it can be disabled (see third_party/libyuv/BUILD.gn)
  libyuv_use_gflags = false

  # RingRTC change to disable AV1
  enable_libaom = false

  gtest_enable_absl_printers = true

<<<<<<< HEAD
  # RingRTC change to support SDK >= 19.
  # Differently from Chromium, WebRTC still support SDK 19.
  default_min_sdk_version = 19

  # Prevent jsoncpp to pass -Wno-deprecated-declarations to users
  jsoncpp_no_deprecated_declarations = false
=======
  # Differently from Chromium, WebRTC still support SDK 21.
  default_min_sdk_version = 21

  # Prevent jsoncpp to pass -Wno-deprecated-declarations to users
  jsoncpp_no_deprecated_declarations = false

  # Fixes the abi-revision issue.
  # TODO(https://bugs.webrtc.org/14437):  Remove this section if general
  # Chromium fix resolves the problem.
  fuchsia_sdk_readelf_exec =
      "//third_party/llvm-build/Release+Asserts/bin/llvm-readelf"
  fuchsia_target_api_level = 9
>>>>>>> fb3bd4a0
}<|MERGE_RESOLUTION|>--- conflicted
+++ resolved
@@ -69,16 +69,9 @@
 
   gtest_enable_absl_printers = true
 
-<<<<<<< HEAD
   # RingRTC change to support SDK >= 19.
   # Differently from Chromium, WebRTC still support SDK 19.
   default_min_sdk_version = 19
-
-  # Prevent jsoncpp to pass -Wno-deprecated-declarations to users
-  jsoncpp_no_deprecated_declarations = false
-=======
-  # Differently from Chromium, WebRTC still support SDK 21.
-  default_min_sdk_version = 21
 
   # Prevent jsoncpp to pass -Wno-deprecated-declarations to users
   jsoncpp_no_deprecated_declarations = false
@@ -89,5 +82,4 @@
   fuchsia_sdk_readelf_exec =
       "//third_party/llvm-build/Release+Asserts/bin/llvm-readelf"
   fuchsia_target_api_level = 9
->>>>>>> fb3bd4a0
 }