/*
 *  Copyright 2016 The WebRTC Project Authors. All rights reserved.
 *
 *  Use of this source code is governed by a BSD-style license
 *  that can be found in the LICENSE file in the root of the source
 *  tree. An additional intellectual property rights grant can be found
 *  in the file PATENTS.  All contributing project authors may
 *  be found in the AUTHORS file in the root of the source tree.
 */

#include "api/stats/rtcstats_objects.h"

#include <utility>

#include "api/stats/rtc_stats.h"
#include "rtc_base/checks.h"

namespace webrtc {

const char* const RTCDataChannelState::kConnecting = "connecting";
const char* const RTCDataChannelState::kOpen = "open";
const char* const RTCDataChannelState::kClosing = "closing";
const char* const RTCDataChannelState::kClosed = "closed";

const char* const RTCStatsIceCandidatePairState::kFrozen = "frozen";
const char* const RTCStatsIceCandidatePairState::kWaiting = "waiting";
const char* const RTCStatsIceCandidatePairState::kInProgress = "in-progress";
const char* const RTCStatsIceCandidatePairState::kFailed = "failed";
const char* const RTCStatsIceCandidatePairState::kSucceeded = "succeeded";

// Strings defined in https://tools.ietf.org/html/rfc5245.
const char* const RTCIceCandidateType::kHost = "host";
const char* const RTCIceCandidateType::kSrflx = "srflx";
const char* const RTCIceCandidateType::kPrflx = "prflx";
const char* const RTCIceCandidateType::kRelay = "relay";

const char* const RTCDtlsTransportState::kNew = "new";
const char* const RTCDtlsTransportState::kConnecting = "connecting";
const char* const RTCDtlsTransportState::kConnected = "connected";
const char* const RTCDtlsTransportState::kClosed = "closed";
const char* const RTCDtlsTransportState::kFailed = "failed";

const char* const RTCMediaStreamTrackKind::kAudio = "audio";
const char* const RTCMediaStreamTrackKind::kVideo = "video";

// https://w3c.github.io/webrtc-stats/#dom-rtcnetworktype
const char* const RTCNetworkType::kBluetooth = "bluetooth";
const char* const RTCNetworkType::kCellular = "cellular";
const char* const RTCNetworkType::kEthernet = "ethernet";
const char* const RTCNetworkType::kWifi = "wifi";
const char* const RTCNetworkType::kWimax = "wimax";
const char* const RTCNetworkType::kVpn = "vpn";
const char* const RTCNetworkType::kUnknown = "unknown";

// https://w3c.github.io/webrtc-stats/#dom-rtcqualitylimitationreason
const char* const RTCQualityLimitationReason::kNone = "none";
const char* const RTCQualityLimitationReason::kCpu = "cpu";
const char* const RTCQualityLimitationReason::kBandwidth = "bandwidth";
const char* const RTCQualityLimitationReason::kOther = "other";

// https://webrtc.org/experiments/rtp-hdrext/video-content-type/
const char* const RTCContentType::kUnspecified = "unspecified";
const char* const RTCContentType::kScreenshare = "screenshare";

// clang-format off
WEBRTC_RTCSTATS_IMPL(RTCCertificateStats, RTCStats, "certificate",
    &fingerprint,
    &fingerprint_algorithm,
    &base64_certificate,
    &issuer_certificate_id)
// clang-format on

RTCCertificateStats::RTCCertificateStats(const std::string& id,
                                         int64_t timestamp_us)
    : RTCCertificateStats(std::string(id), timestamp_us) {}

RTCCertificateStats::RTCCertificateStats(std::string&& id, int64_t timestamp_us)
    : RTCStats(std::move(id), timestamp_us),
      fingerprint("fingerprint"),
      fingerprint_algorithm("fingerprintAlgorithm"),
      base64_certificate("base64Certificate"),
      issuer_certificate_id("issuerCertificateId") {}

RTCCertificateStats::RTCCertificateStats(const RTCCertificateStats& other)
    : RTCStats(other.id(), other.timestamp_us()),
      fingerprint(other.fingerprint),
      fingerprint_algorithm(other.fingerprint_algorithm),
      base64_certificate(other.base64_certificate),
      issuer_certificate_id(other.issuer_certificate_id) {}

RTCCertificateStats::~RTCCertificateStats() {}

// clang-format off
WEBRTC_RTCSTATS_IMPL(RTCCodecStats, RTCStats, "codec",
    &transport_id,
    &payload_type,
    &mime_type,
    &clock_rate,
    &channels,
    &sdp_fmtp_line)
// clang-format on

RTCCodecStats::RTCCodecStats(const std::string& id, int64_t timestamp_us)
    : RTCCodecStats(std::string(id), timestamp_us) {}

RTCCodecStats::RTCCodecStats(std::string&& id, int64_t timestamp_us)
    : RTCStats(std::move(id), timestamp_us),
      transport_id("transportId"),
      payload_type("payloadType"),
      mime_type("mimeType"),
      clock_rate("clockRate"),
      channels("channels"),
      sdp_fmtp_line("sdpFmtpLine") {}

RTCCodecStats::RTCCodecStats(const RTCCodecStats& other)
    : RTCStats(other.id(), other.timestamp_us()),
      transport_id(other.transport_id),
      payload_type(other.payload_type),
      mime_type(other.mime_type),
      clock_rate(other.clock_rate),
      channels(other.channels),
      sdp_fmtp_line(other.sdp_fmtp_line) {}

RTCCodecStats::~RTCCodecStats() {}

// clang-format off
WEBRTC_RTCSTATS_IMPL(RTCDataChannelStats, RTCStats, "data-channel",
    &label,
    &protocol,
    &data_channel_identifier,
    &state,
    &messages_sent,
    &bytes_sent,
    &messages_received,
    &bytes_received)
// clang-format on

RTCDataChannelStats::RTCDataChannelStats(const std::string& id,
                                         int64_t timestamp_us)
    : RTCDataChannelStats(std::string(id), timestamp_us) {}

RTCDataChannelStats::RTCDataChannelStats(std::string&& id, int64_t timestamp_us)
    : RTCStats(std::move(id), timestamp_us),
      label("label"),
      protocol("protocol"),
      data_channel_identifier("dataChannelIdentifier"),
      state("state"),
      messages_sent("messagesSent"),
      bytes_sent("bytesSent"),
      messages_received("messagesReceived"),
      bytes_received("bytesReceived") {}

RTCDataChannelStats::RTCDataChannelStats(const RTCDataChannelStats& other)
    : RTCStats(other.id(), other.timestamp_us()),
      label(other.label),
      protocol(other.protocol),
      data_channel_identifier(other.data_channel_identifier),
      state(other.state),
      messages_sent(other.messages_sent),
      bytes_sent(other.bytes_sent),
      messages_received(other.messages_received),
      bytes_received(other.bytes_received) {}

RTCDataChannelStats::~RTCDataChannelStats() {}

// clang-format off
WEBRTC_RTCSTATS_IMPL(RTCIceCandidatePairStats, RTCStats, "candidate-pair",
    &transport_id,
    &local_candidate_id,
    &remote_candidate_id,
    &state,
    &priority,
    &nominated,
    &writable,
    &readable,
    &bytes_sent,
    &bytes_received,
    &total_round_trip_time,
    &current_round_trip_time,
    &available_outgoing_bitrate,
    &available_incoming_bitrate,
    &requests_received,
    &requests_sent,
    &responses_received,
    &responses_sent,
    &retransmissions_received,
    &retransmissions_sent,
    &consent_requests_received,
    &consent_requests_sent,
    &consent_responses_received,
    &consent_responses_sent)
// clang-format on

RTCIceCandidatePairStats::RTCIceCandidatePairStats(const std::string& id,
                                                   int64_t timestamp_us)
    : RTCIceCandidatePairStats(std::string(id), timestamp_us) {}

RTCIceCandidatePairStats::RTCIceCandidatePairStats(std::string&& id,
                                                   int64_t timestamp_us)
    : RTCStats(std::move(id), timestamp_us),
      transport_id("transportId"),
      local_candidate_id("localCandidateId"),
      remote_candidate_id("remoteCandidateId"),
      state("state"),
      priority("priority"),
      nominated("nominated"),
      writable("writable"),
      readable("readable"),
      bytes_sent("bytesSent"),
      bytes_received("bytesReceived"),
      total_round_trip_time("totalRoundTripTime"),
      current_round_trip_time("currentRoundTripTime"),
      available_outgoing_bitrate("availableOutgoingBitrate"),
      available_incoming_bitrate("availableIncomingBitrate"),
      requests_received("requestsReceived"),
      requests_sent("requestsSent"),
      responses_received("responsesReceived"),
      responses_sent("responsesSent"),
      retransmissions_received("retransmissionsReceived"),
      retransmissions_sent("retransmissionsSent"),
      consent_requests_received("consentRequestsReceived"),
      consent_requests_sent("consentRequestsSent"),
      consent_responses_received("consentResponsesReceived"),
      consent_responses_sent("consentResponsesSent") {}

RTCIceCandidatePairStats::RTCIceCandidatePairStats(
    const RTCIceCandidatePairStats& other)
    : RTCStats(other.id(), other.timestamp_us()),
      transport_id(other.transport_id),
      local_candidate_id(other.local_candidate_id),
      remote_candidate_id(other.remote_candidate_id),
      state(other.state),
      priority(other.priority),
      nominated(other.nominated),
      writable(other.writable),
      readable(other.readable),
      bytes_sent(other.bytes_sent),
      bytes_received(other.bytes_received),
      total_round_trip_time(other.total_round_trip_time),
      current_round_trip_time(other.current_round_trip_time),
      available_outgoing_bitrate(other.available_outgoing_bitrate),
      available_incoming_bitrate(other.available_incoming_bitrate),
      requests_received(other.requests_received),
      requests_sent(other.requests_sent),
      responses_received(other.responses_received),
      responses_sent(other.responses_sent),
      retransmissions_received(other.retransmissions_received),
      retransmissions_sent(other.retransmissions_sent),
      consent_requests_received(other.consent_requests_received),
      consent_requests_sent(other.consent_requests_sent),
      consent_responses_received(other.consent_responses_received),
      consent_responses_sent(other.consent_responses_sent) {}

RTCIceCandidatePairStats::~RTCIceCandidatePairStats() {}

// clang-format off
WEBRTC_RTCSTATS_IMPL(RTCIceCandidateStats, RTCStats, "abstract-ice-candidate",
    &transport_id,
    &is_remote,
    &network_type,
    &ip,
    &address,
    &port,
    &protocol,
    &relay_protocol,
    &candidate_type,
    &priority,
    &url)
// clang-format on

RTCIceCandidateStats::RTCIceCandidateStats(const std::string& id,
                                           int64_t timestamp_us,
                                           bool is_remote)
    : RTCIceCandidateStats(std::string(id), timestamp_us, is_remote) {}

RTCIceCandidateStats::RTCIceCandidateStats(std::string&& id,
                                           int64_t timestamp_us,
                                           bool is_remote)
    : RTCStats(std::move(id), timestamp_us),
      transport_id("transportId"),
      is_remote("isRemote", is_remote),
      network_type("networkType"),
      ip("ip"),
      address("address"),
      port("port"),
      protocol("protocol"),
      relay_protocol("relayProtocol"),
      candidate_type("candidateType"),
      priority("priority"),
      url("url") {}

RTCIceCandidateStats::RTCIceCandidateStats(const RTCIceCandidateStats& other)
    : RTCStats(other.id(), other.timestamp_us()),
      transport_id(other.transport_id),
      is_remote(other.is_remote),
      network_type(other.network_type),
      ip(other.ip),
      address(other.address),
      port(other.port),
      protocol(other.protocol),
      relay_protocol(other.relay_protocol),
      candidate_type(other.candidate_type),
      priority(other.priority),
      url(other.url) {}

RTCIceCandidateStats::~RTCIceCandidateStats() {}

const char RTCLocalIceCandidateStats::kType[] = "local-candidate";

RTCLocalIceCandidateStats::RTCLocalIceCandidateStats(const std::string& id,
                                                     int64_t timestamp_us)
    : RTCIceCandidateStats(id, timestamp_us, false) {}

RTCLocalIceCandidateStats::RTCLocalIceCandidateStats(std::string&& id,
                                                     int64_t timestamp_us)
    : RTCIceCandidateStats(std::move(id), timestamp_us, false) {}

std::unique_ptr<RTCStats> RTCLocalIceCandidateStats::copy() const {
  return std::unique_ptr<RTCStats>(new RTCLocalIceCandidateStats(*this));
}

const char* RTCLocalIceCandidateStats::type() const {
  return kType;
}

const char RTCRemoteIceCandidateStats::kType[] = "remote-candidate";

RTCRemoteIceCandidateStats::RTCRemoteIceCandidateStats(const std::string& id,
                                                       int64_t timestamp_us)
    : RTCIceCandidateStats(id, timestamp_us, true) {}

RTCRemoteIceCandidateStats::RTCRemoteIceCandidateStats(std::string&& id,
                                                       int64_t timestamp_us)
    : RTCIceCandidateStats(std::move(id), timestamp_us, true) {}

std::unique_ptr<RTCStats> RTCRemoteIceCandidateStats::copy() const {
  return std::unique_ptr<RTCStats>(new RTCRemoteIceCandidateStats(*this));
}

const char* RTCRemoteIceCandidateStats::type() const {
  return kType;
}

// clang-format off
WEBRTC_RTCSTATS_IMPL(RTCMediaStreamStats, RTCStats, "stream",
    &stream_identifier,
    &track_ids)
// clang-format on

RTCMediaStreamStats::RTCMediaStreamStats(const std::string& id,
                                         int64_t timestamp_us)
    : RTCMediaStreamStats(std::string(id), timestamp_us) {}

RTCMediaStreamStats::RTCMediaStreamStats(std::string&& id, int64_t timestamp_us)
    : RTCStats(std::move(id), timestamp_us),
      stream_identifier("streamIdentifier"),
      track_ids("trackIds") {}

RTCMediaStreamStats::RTCMediaStreamStats(const RTCMediaStreamStats& other)
    : RTCStats(other.id(), other.timestamp_us()),
      stream_identifier(other.stream_identifier),
      track_ids(other.track_ids) {}

RTCMediaStreamStats::~RTCMediaStreamStats() {}

// clang-format off
WEBRTC_RTCSTATS_IMPL(RTCMediaStreamTrackStats, RTCStats, "track",
                     &track_identifier,
                     &media_source_id,
                     &remote_source,
                     &ended,
                     &detached,
                     &kind,
                     &jitter_buffer_delay,
                     &jitter_buffer_emitted_count,
                     &frame_width,
                     &frame_height,
                     &frames_per_second,
                     &frames_sent,
                     &huge_frames_sent,
                     &frames_received,
                     &frames_decoded,
                     &frames_dropped,
                     &frames_corrupted,
                     &partial_frames_lost,
                     &full_frames_lost,
                     &audio_level,
                     &total_audio_energy,
                     &echo_return_loss,
                     &echo_return_loss_enhancement,
                     &total_samples_received,
                     &total_samples_duration,
                     &concealed_samples,
                     &silent_concealed_samples,
                     &concealment_events,
                     &inserted_samples_for_deceleration,
                     &removed_samples_for_acceleration,
                     &jitter_buffer_flushes,
                     &delayed_packet_outage_samples,
                     &relative_packet_arrival_delay,
                     &jitter_buffer_target_delay,
                     &interruption_count,
                     &total_interruption_duration,
                     &freeze_count,
                     &pause_count,
                     &total_freezes_duration,
                     &total_pauses_duration,
                     &total_frames_duration,
                     &sum_squared_frame_durations)
// clang-format on

RTCMediaStreamTrackStats::RTCMediaStreamTrackStats(const std::string& id,
                                                   int64_t timestamp_us,
                                                   const char* kind)
    : RTCMediaStreamTrackStats(std::string(id), timestamp_us, kind) {}

RTCMediaStreamTrackStats::RTCMediaStreamTrackStats(std::string&& id,
                                                   int64_t timestamp_us,
                                                   const char* kind)
    : RTCStats(std::move(id), timestamp_us),
      track_identifier("trackIdentifier"),
      media_source_id("mediaSourceId"),
      remote_source("remoteSource"),
      ended("ended"),
      detached("detached"),
      kind("kind", kind),
      jitter_buffer_delay("jitterBufferDelay"),
      jitter_buffer_emitted_count("jitterBufferEmittedCount"),
      frame_width("frameWidth"),
      frame_height("frameHeight"),
      frames_per_second("framesPerSecond"),
      frames_sent("framesSent"),
      huge_frames_sent("hugeFramesSent"),
      frames_received("framesReceived"),
      frames_decoded("framesDecoded"),
      frames_dropped("framesDropped"),
      frames_corrupted("framesCorrupted"),
      partial_frames_lost("partialFramesLost"),
      full_frames_lost("fullFramesLost"),
      audio_level("audioLevel"),
      total_audio_energy("totalAudioEnergy"),
      echo_return_loss("echoReturnLoss"),
      echo_return_loss_enhancement("echoReturnLossEnhancement"),
      total_samples_received("totalSamplesReceived"),
      total_samples_duration("totalSamplesDuration"),
      concealed_samples("concealedSamples"),
      silent_concealed_samples("silentConcealedSamples"),
      concealment_events("concealmentEvents"),
      inserted_samples_for_deceleration("insertedSamplesForDeceleration"),
      removed_samples_for_acceleration("removedSamplesForAcceleration"),
      jitter_buffer_flushes(
          "jitterBufferFlushes",
          {NonStandardGroupId::kRtcAudioJitterBufferMaxPackets}),
      delayed_packet_outage_samples(
          "delayedPacketOutageSamples",
          {NonStandardGroupId::kRtcAudioJitterBufferMaxPackets,
           NonStandardGroupId::kRtcStatsRelativePacketArrivalDelay}),
      relative_packet_arrival_delay(
          "relativePacketArrivalDelay",
          {NonStandardGroupId::kRtcStatsRelativePacketArrivalDelay}),
      jitter_buffer_target_delay("jitterBufferTargetDelay"),
      interruption_count("interruptionCount"),
      total_interruption_duration("totalInterruptionDuration"),
      freeze_count("freezeCount"),
      pause_count("pauseCount"),
      total_freezes_duration("totalFreezesDuration"),
      total_pauses_duration("totalPausesDuration"),
      total_frames_duration("totalFramesDuration"),
      sum_squared_frame_durations("sumOfSquaredFramesDuration") {
  RTC_DCHECK(kind == RTCMediaStreamTrackKind::kAudio ||
             kind == RTCMediaStreamTrackKind::kVideo);
}

RTCMediaStreamTrackStats::RTCMediaStreamTrackStats(
    const RTCMediaStreamTrackStats& other)
    : RTCStats(other.id(), other.timestamp_us()),
      track_identifier(other.track_identifier),
      media_source_id(other.media_source_id),
      remote_source(other.remote_source),
      ended(other.ended),
      detached(other.detached),
      kind(other.kind),
      jitter_buffer_delay(other.jitter_buffer_delay),
      jitter_buffer_emitted_count(other.jitter_buffer_emitted_count),
      frame_width(other.frame_width),
      frame_height(other.frame_height),
      frames_per_second(other.frames_per_second),
      frames_sent(other.frames_sent),
      huge_frames_sent(other.huge_frames_sent),
      frames_received(other.frames_received),
      frames_decoded(other.frames_decoded),
      frames_dropped(other.frames_dropped),
      frames_corrupted(other.frames_corrupted),
      partial_frames_lost(other.partial_frames_lost),
      full_frames_lost(other.full_frames_lost),
      audio_level(other.audio_level),
      total_audio_energy(other.total_audio_energy),
      echo_return_loss(other.echo_return_loss),
      echo_return_loss_enhancement(other.echo_return_loss_enhancement),
      total_samples_received(other.total_samples_received),
      total_samples_duration(other.total_samples_duration),
      concealed_samples(other.concealed_samples),
      silent_concealed_samples(other.silent_concealed_samples),
      concealment_events(other.concealment_events),
      inserted_samples_for_deceleration(
          other.inserted_samples_for_deceleration),
      removed_samples_for_acceleration(other.removed_samples_for_acceleration),
      jitter_buffer_flushes(other.jitter_buffer_flushes),
      delayed_packet_outage_samples(other.delayed_packet_outage_samples),
      relative_packet_arrival_delay(other.relative_packet_arrival_delay),
      jitter_buffer_target_delay(other.jitter_buffer_target_delay),
      interruption_count(other.interruption_count),
      total_interruption_duration(other.total_interruption_duration),
      freeze_count(other.freeze_count),
      pause_count(other.pause_count),
      total_freezes_duration(other.total_freezes_duration),
      total_pauses_duration(other.total_pauses_duration),
      total_frames_duration(other.total_frames_duration),
      sum_squared_frame_durations(other.sum_squared_frame_durations) {}

RTCMediaStreamTrackStats::~RTCMediaStreamTrackStats() {}

// clang-format off
WEBRTC_RTCSTATS_IMPL(RTCPeerConnectionStats, RTCStats, "peer-connection",
    &data_channels_opened,
    &data_channels_closed)
// clang-format on

RTCPeerConnectionStats::RTCPeerConnectionStats(const std::string& id,
                                               int64_t timestamp_us)
    : RTCPeerConnectionStats(std::string(id), timestamp_us) {}

RTCPeerConnectionStats::RTCPeerConnectionStats(std::string&& id,
                                               int64_t timestamp_us)
    : RTCStats(std::move(id), timestamp_us),
      data_channels_opened("dataChannelsOpened"),
      data_channels_closed("dataChannelsClosed") {}

RTCPeerConnectionStats::RTCPeerConnectionStats(
    const RTCPeerConnectionStats& other)
    : RTCStats(other.id(), other.timestamp_us()),
      data_channels_opened(other.data_channels_opened),
      data_channels_closed(other.data_channels_closed) {}

RTCPeerConnectionStats::~RTCPeerConnectionStats() {}

// clang-format off
WEBRTC_RTCSTATS_IMPL(RTCRTPStreamStats, RTCStats, "rtp",
    &ssrc,
    &kind,
    &track_id,
    &transport_id,
    &codec_id,
    &media_type)
// clang-format on

RTCRTPStreamStats::RTCRTPStreamStats(const std::string& id,
                                     int64_t timestamp_us)
    : RTCRTPStreamStats(std::string(id), timestamp_us) {}

RTCRTPStreamStats::RTCRTPStreamStats(std::string&& id, int64_t timestamp_us)
    : RTCStats(std::move(id), timestamp_us),
      ssrc("ssrc"),
      kind("kind"),
      track_id("trackId"),
      transport_id("transportId"),
      codec_id("codecId"),
      media_type("mediaType") {}

RTCRTPStreamStats::RTCRTPStreamStats(const RTCRTPStreamStats& other)
    : RTCStats(other.id(), other.timestamp_us()),
      ssrc(other.ssrc),
      kind(other.kind),
      track_id(other.track_id),
      transport_id(other.transport_id),
      codec_id(other.codec_id),
      media_type(other.media_type) {}

RTCRTPStreamStats::~RTCRTPStreamStats() {}

// clang-format off
WEBRTC_RTCSTATS_IMPL(
    RTCReceivedRtpStreamStats, RTCRTPStreamStats, "received-rtp",
    &jitter,
    &packets_lost,
    &packets_discarded)
// clang-format on

RTCReceivedRtpStreamStats::RTCReceivedRtpStreamStats(const std::string&& id,
                                                     int64_t timestamp_us)
    : RTCReceivedRtpStreamStats(std::string(id), timestamp_us) {}

RTCReceivedRtpStreamStats::RTCReceivedRtpStreamStats(std::string&& id,
                                                     int64_t timestamp_us)
    : RTCRTPStreamStats(std::move(id), timestamp_us),
      jitter("jitter"),
      packets_lost("packetsLost"),
      packets_discarded("packetsDiscarded") {}

RTCReceivedRtpStreamStats::RTCReceivedRtpStreamStats(
    const RTCReceivedRtpStreamStats& other)
    : RTCRTPStreamStats(other),
      jitter(other.jitter),
      packets_lost(other.packets_lost),
      packets_discarded(other.packets_discarded) {}

RTCReceivedRtpStreamStats::~RTCReceivedRtpStreamStats() {}

// clang-format off
WEBRTC_RTCSTATS_IMPL(
    RTCSentRtpStreamStats, RTCRTPStreamStats, "sent-rtp",
    &packets_sent,
    &bytes_sent)
// clang-format on

RTCSentRtpStreamStats::RTCSentRtpStreamStats(const std::string&& id,
                                             int64_t timestamp_us)
    : RTCSentRtpStreamStats(std::string(id), timestamp_us) {}

RTCSentRtpStreamStats::RTCSentRtpStreamStats(std::string&& id,
                                             int64_t timestamp_us)
    : RTCRTPStreamStats(std::move(id), timestamp_us),
      packets_sent("packetsSent"),
      bytes_sent("bytesSent") {}

RTCSentRtpStreamStats::RTCSentRtpStreamStats(const RTCSentRtpStreamStats& other)
    : RTCRTPStreamStats(other),
      packets_sent(other.packets_sent),
      bytes_sent(other.bytes_sent) {}

RTCSentRtpStreamStats::~RTCSentRtpStreamStats() {}

// clang-format off
WEBRTC_RTCSTATS_IMPL(
    RTCInboundRTPStreamStats, RTCReceivedRtpStreamStats, "inbound-rtp",
    &remote_id,
    &packets_received,
    &fec_packets_received,
    &fec_packets_discarded,
    &bytes_received,
    &header_bytes_received,
    &last_packet_received_timestamp,
<<<<<<< HEAD
    &jitter,
=======
>>>>>>> cbad18b1
    &jitter_buffer_delay,
    &jitter_buffer_emitted_count,
    &total_samples_received,
    &concealed_samples,
    &silent_concealed_samples,
    &concealment_events,
    &inserted_samples_for_deceleration,
    &removed_samples_for_acceleration,
    &audio_level,
    &total_audio_energy,
    &total_samples_duration,
    &frames_received,
    &round_trip_time,
    &packets_repaired,
    &burst_packets_lost,
    &burst_packets_discarded,
    &burst_loss_count,
    &burst_discard_count,
    &burst_loss_rate,
    &burst_discard_rate,
    &gap_loss_rate,
    &gap_discard_rate,
    &frame_width,
    &frame_height,
    &frame_bit_depth,
    &frames_per_second,
    &frames_decoded,
    &key_frames_decoded,
    &frames_dropped,
    &total_decode_time,
    &total_inter_frame_delay,
    &total_squared_inter_frame_delay,
    &content_type,
    &estimated_playout_timestamp,
    &decoder_implementation,
    &fir_count,
    &pli_count,
    &nack_count,
    &qp_sum)
// clang-format on

RTCInboundRTPStreamStats::RTCInboundRTPStreamStats(const std::string& id,
                                                   int64_t timestamp_us)
    : RTCInboundRTPStreamStats(std::string(id), timestamp_us) {}

RTCInboundRTPStreamStats::RTCInboundRTPStreamStats(std::string&& id,
                                                   int64_t timestamp_us)
    : RTCReceivedRtpStreamStats(std::move(id), timestamp_us),
      remote_id("remoteId"),
      packets_received("packetsReceived"),
      fec_packets_received("fecPacketsReceived"),
      fec_packets_discarded("fecPacketsDiscarded"),
      bytes_received("bytesReceived"),
      header_bytes_received("headerBytesReceived"),
      last_packet_received_timestamp("lastPacketReceivedTimestamp"),
<<<<<<< HEAD
      jitter("jitter"),
=======
>>>>>>> cbad18b1
      jitter_buffer_delay("jitterBufferDelay"),
      jitter_buffer_emitted_count("jitterBufferEmittedCount"),
      total_samples_received("totalSamplesReceived"),
      concealed_samples("concealedSamples"),
      silent_concealed_samples("silentConcealedSamples"),
      concealment_events("concealmentEvents"),
      inserted_samples_for_deceleration("insertedSamplesForDeceleration"),
      removed_samples_for_acceleration("removedSamplesForAcceleration"),
      audio_level("audioLevel"),
      total_audio_energy("totalAudioEnergy"),
      total_samples_duration("totalSamplesDuration"),
      frames_received("framesReceived"),
      round_trip_time("roundTripTime"),
      packets_repaired("packetsRepaired"),
      burst_packets_lost("burstPacketsLost"),
      burst_packets_discarded("burstPacketsDiscarded"),
      burst_loss_count("burstLossCount"),
      burst_discard_count("burstDiscardCount"),
      burst_loss_rate("burstLossRate"),
      burst_discard_rate("burstDiscardRate"),
      gap_loss_rate("gapLossRate"),
      gap_discard_rate("gapDiscardRate"),
      frame_width("frameWidth"),
      frame_height("frameHeight"),
      frame_bit_depth("frameBitDepth"),
      frames_per_second("framesPerSecond"),
      frames_decoded("framesDecoded"),
      key_frames_decoded("keyFramesDecoded"),
      frames_dropped("framesDropped"),
      total_decode_time("totalDecodeTime"),
      total_inter_frame_delay("totalInterFrameDelay"),
      total_squared_inter_frame_delay("totalSquaredInterFrameDelay"),
      content_type("contentType"),
      estimated_playout_timestamp("estimatedPlayoutTimestamp"),
      decoder_implementation("decoderImplementation"),
      fir_count("firCount"),
      pli_count("pliCount"),
      nack_count("nackCount"),
      qp_sum("qpSum") {}

RTCInboundRTPStreamStats::RTCInboundRTPStreamStats(
    const RTCInboundRTPStreamStats& other)
    : RTCReceivedRtpStreamStats(other),
      remote_id(other.remote_id),
      packets_received(other.packets_received),
      fec_packets_received(other.fec_packets_received),
      fec_packets_discarded(other.fec_packets_discarded),
      bytes_received(other.bytes_received),
      header_bytes_received(other.header_bytes_received),
      last_packet_received_timestamp(other.last_packet_received_timestamp),
<<<<<<< HEAD
      jitter(other.jitter),
=======
>>>>>>> cbad18b1
      jitter_buffer_delay(other.jitter_buffer_delay),
      jitter_buffer_emitted_count(other.jitter_buffer_emitted_count),
      total_samples_received(other.total_samples_received),
      concealed_samples(other.concealed_samples),
      silent_concealed_samples(other.silent_concealed_samples),
      concealment_events(other.concealment_events),
      inserted_samples_for_deceleration(
          other.inserted_samples_for_deceleration),
      removed_samples_for_acceleration(other.removed_samples_for_acceleration),
      audio_level(other.audio_level),
      total_audio_energy(other.total_audio_energy),
      total_samples_duration(other.total_samples_duration),
      frames_received(other.frames_received),
      round_trip_time(other.round_trip_time),
      packets_repaired(other.packets_repaired),
      burst_packets_lost(other.burst_packets_lost),
      burst_packets_discarded(other.burst_packets_discarded),
      burst_loss_count(other.burst_loss_count),
      burst_discard_count(other.burst_discard_count),
      burst_loss_rate(other.burst_loss_rate),
      burst_discard_rate(other.burst_discard_rate),
      gap_loss_rate(other.gap_loss_rate),
      gap_discard_rate(other.gap_discard_rate),
      frame_width(other.frame_width),
      frame_height(other.frame_height),
      frame_bit_depth(other.frame_bit_depth),
      frames_per_second(other.frames_per_second),
      frames_decoded(other.frames_decoded),
      key_frames_decoded(other.key_frames_decoded),
      frames_dropped(other.frames_dropped),
      total_decode_time(other.total_decode_time),
      total_inter_frame_delay(other.total_inter_frame_delay),
      total_squared_inter_frame_delay(other.total_squared_inter_frame_delay),
      content_type(other.content_type),
      estimated_playout_timestamp(other.estimated_playout_timestamp),
      decoder_implementation(other.decoder_implementation),
      fir_count(other.fir_count),
      pli_count(other.pli_count),
      nack_count(other.nack_count),
      qp_sum(other.qp_sum) {}

RTCInboundRTPStreamStats::~RTCInboundRTPStreamStats() {}

// clang-format off
WEBRTC_RTCSTATS_IMPL(
    RTCOutboundRTPStreamStats, RTCRTPStreamStats, "outbound-rtp",
    &media_source_id,
    &remote_id,
    &rid,
    &packets_sent,
    &retransmitted_packets_sent,
    &bytes_sent,
    &header_bytes_sent,
    &retransmitted_bytes_sent,
    &target_bitrate,
    &frames_encoded,
    &key_frames_encoded,
    &total_encode_time,
    &total_encoded_bytes_target,
    &frame_width,
    &frame_height,
    &frames_per_second,
    &frames_sent,
    &huge_frames_sent,
    &total_packet_send_delay,
    &quality_limitation_reason,
    &quality_limitation_durations,
    &quality_limitation_resolution_changes,
    &content_type,
    &encoder_implementation,
    &fir_count,
    &pli_count,
    &nack_count,
    &qp_sum)
// clang-format on

RTCOutboundRTPStreamStats::RTCOutboundRTPStreamStats(const std::string& id,
                                                     int64_t timestamp_us)
    : RTCOutboundRTPStreamStats(std::string(id), timestamp_us) {}

RTCOutboundRTPStreamStats::RTCOutboundRTPStreamStats(std::string&& id,
                                                     int64_t timestamp_us)
    : RTCRTPStreamStats(std::move(id), timestamp_us),
      media_source_id("mediaSourceId"),
      remote_id("remoteId"),
      rid("rid"),
      packets_sent("packetsSent"),
      retransmitted_packets_sent("retransmittedPacketsSent"),
      bytes_sent("bytesSent"),
      header_bytes_sent("headerBytesSent"),
      retransmitted_bytes_sent("retransmittedBytesSent"),
      target_bitrate("targetBitrate"),
      frames_encoded("framesEncoded"),
      key_frames_encoded("keyFramesEncoded"),
      total_encode_time("totalEncodeTime"),
      total_encoded_bytes_target("totalEncodedBytesTarget"),
      frame_width("frameWidth"),
      frame_height("frameHeight"),
      frames_per_second("framesPerSecond"),
      frames_sent("framesSent"),
      huge_frames_sent("hugeFramesSent"),
      total_packet_send_delay("totalPacketSendDelay"),
      quality_limitation_reason("qualityLimitationReason"),
      quality_limitation_durations("qualityLimitationDurations"),
      quality_limitation_resolution_changes(
          "qualityLimitationResolutionChanges"),
      content_type("contentType"),
      encoder_implementation("encoderImplementation"),
      fir_count("firCount"),
      pli_count("pliCount"),
      nack_count("nackCount"),
      qp_sum("qpSum") {}

RTCOutboundRTPStreamStats::RTCOutboundRTPStreamStats(
    const RTCOutboundRTPStreamStats& other)
    : RTCRTPStreamStats(other),
      media_source_id(other.media_source_id),
      remote_id(other.remote_id),
      rid(other.rid),
      packets_sent(other.packets_sent),
      retransmitted_packets_sent(other.retransmitted_packets_sent),
      bytes_sent(other.bytes_sent),
      header_bytes_sent(other.header_bytes_sent),
      retransmitted_bytes_sent(other.retransmitted_bytes_sent),
      target_bitrate(other.target_bitrate),
      frames_encoded(other.frames_encoded),
      key_frames_encoded(other.key_frames_encoded),
      total_encode_time(other.total_encode_time),
      total_encoded_bytes_target(other.total_encoded_bytes_target),
      frame_width(other.frame_width),
      frame_height(other.frame_height),
      frames_per_second(other.frames_per_second),
      frames_sent(other.frames_sent),
      huge_frames_sent(other.huge_frames_sent),
      total_packet_send_delay(other.total_packet_send_delay),
      quality_limitation_reason(other.quality_limitation_reason),
      quality_limitation_durations(other.quality_limitation_durations),
      quality_limitation_resolution_changes(
          other.quality_limitation_resolution_changes),
      content_type(other.content_type),
      encoder_implementation(other.encoder_implementation),
      fir_count(other.fir_count),
      pli_count(other.pli_count),
      nack_count(other.nack_count),
      qp_sum(other.qp_sum) {}

RTCOutboundRTPStreamStats::~RTCOutboundRTPStreamStats() {}

// clang-format off
WEBRTC_RTCSTATS_IMPL(
    RTCRemoteInboundRtpStreamStats, RTCReceivedRtpStreamStats,
        "remote-inbound-rtp",
    &local_id,
    &round_trip_time,
    &fraction_lost,
    &total_round_trip_time,
    &round_trip_time_measurements)
// clang-format on

RTCRemoteInboundRtpStreamStats::RTCRemoteInboundRtpStreamStats(
    const std::string& id,
    int64_t timestamp_us)
    : RTCRemoteInboundRtpStreamStats(std::string(id), timestamp_us) {}

RTCRemoteInboundRtpStreamStats::RTCRemoteInboundRtpStreamStats(
    std::string&& id,
    int64_t timestamp_us)
    : RTCReceivedRtpStreamStats(std::move(id), timestamp_us),
      local_id("localId"),
      round_trip_time("roundTripTime"),
      fraction_lost("fractionLost"),
      total_round_trip_time("totalRoundTripTime"),
      round_trip_time_measurements("roundTripTimeMeasurements") {}

RTCRemoteInboundRtpStreamStats::RTCRemoteInboundRtpStreamStats(
    const RTCRemoteInboundRtpStreamStats& other)
    : RTCReceivedRtpStreamStats(other),
      local_id(other.local_id),
      round_trip_time(other.round_trip_time),
      fraction_lost(other.fraction_lost),
      total_round_trip_time(other.total_round_trip_time),
      round_trip_time_measurements(other.round_trip_time_measurements) {}

RTCRemoteInboundRtpStreamStats::~RTCRemoteInboundRtpStreamStats() {}

// clang-format off
WEBRTC_RTCSTATS_IMPL(
    RTCRemoteOutboundRtpStreamStats, RTCSentRtpStreamStats,
    "remote-outbound-rtp",
    &local_id,
    &remote_timestamp,
    &reports_sent,
    &round_trip_time,
    &round_trip_time_measurements,
    &total_round_trip_time)
// clang-format on

RTCRemoteOutboundRtpStreamStats::RTCRemoteOutboundRtpStreamStats(
    const std::string& id,
    int64_t timestamp_us)
    : RTCRemoteOutboundRtpStreamStats(std::string(id), timestamp_us) {}

RTCRemoteOutboundRtpStreamStats::RTCRemoteOutboundRtpStreamStats(
    std::string&& id,
    int64_t timestamp_us)
    : RTCSentRtpStreamStats(std::move(id), timestamp_us),
      local_id("localId"),
      remote_timestamp("remoteTimestamp"),
      reports_sent("reportsSent"),
      round_trip_time("roundTripTime"),
      round_trip_time_measurements("roundTripTimeMeasurements"),
      total_round_trip_time("totalRoundTripTime") {}

RTCRemoteOutboundRtpStreamStats::RTCRemoteOutboundRtpStreamStats(
    const RTCRemoteOutboundRtpStreamStats& other)
    : RTCSentRtpStreamStats(other),
      local_id(other.local_id),
      remote_timestamp(other.remote_timestamp),
      reports_sent(other.reports_sent),
      round_trip_time(other.round_trip_time),
      round_trip_time_measurements(other.round_trip_time_measurements),
      total_round_trip_time(other.total_round_trip_time) {}

RTCRemoteOutboundRtpStreamStats::~RTCRemoteOutboundRtpStreamStats() {}

// clang-format off
WEBRTC_RTCSTATS_IMPL(RTCMediaSourceStats, RTCStats, "parent-media-source",
    &track_identifier,
    &kind)
// clang-format on

RTCMediaSourceStats::RTCMediaSourceStats(const std::string& id,
                                         int64_t timestamp_us)
    : RTCMediaSourceStats(std::string(id), timestamp_us) {}

RTCMediaSourceStats::RTCMediaSourceStats(std::string&& id, int64_t timestamp_us)
    : RTCStats(std::move(id), timestamp_us),
      track_identifier("trackIdentifier"),
      kind("kind") {}

RTCMediaSourceStats::RTCMediaSourceStats(const RTCMediaSourceStats& other)
    : RTCStats(other.id(), other.timestamp_us()),
      track_identifier(other.track_identifier),
      kind(other.kind) {}

RTCMediaSourceStats::~RTCMediaSourceStats() {}

// clang-format off
WEBRTC_RTCSTATS_IMPL(RTCAudioSourceStats, RTCMediaSourceStats, "media-source",
    &audio_level,
    &total_audio_energy,
    &total_samples_duration,
    &echo_return_loss,
    &echo_return_loss_enhancement)
// clang-format on

RTCAudioSourceStats::RTCAudioSourceStats(const std::string& id,
                                         int64_t timestamp_us)
    : RTCAudioSourceStats(std::string(id), timestamp_us) {}

RTCAudioSourceStats::RTCAudioSourceStats(std::string&& id, int64_t timestamp_us)
    : RTCMediaSourceStats(std::move(id), timestamp_us),
      audio_level("audioLevel"),
      total_audio_energy("totalAudioEnergy"),
      total_samples_duration("totalSamplesDuration"),
      echo_return_loss("echoReturnLoss"),
      echo_return_loss_enhancement("echoReturnLossEnhancement") {}

RTCAudioSourceStats::RTCAudioSourceStats(const RTCAudioSourceStats& other)
    : RTCMediaSourceStats(other),
      audio_level(other.audio_level),
      total_audio_energy(other.total_audio_energy),
      total_samples_duration(other.total_samples_duration),
      echo_return_loss(other.echo_return_loss),
      echo_return_loss_enhancement(other.echo_return_loss_enhancement) {}

RTCAudioSourceStats::~RTCAudioSourceStats() {}

// clang-format off
WEBRTC_RTCSTATS_IMPL(RTCVideoSourceStats, RTCMediaSourceStats, "media-source",
    &width,
    &height,
    &frames,
    &frames_per_second)
// clang-format on

RTCVideoSourceStats::RTCVideoSourceStats(const std::string& id,
                                         int64_t timestamp_us)
    : RTCVideoSourceStats(std::string(id), timestamp_us) {}

RTCVideoSourceStats::RTCVideoSourceStats(std::string&& id, int64_t timestamp_us)
    : RTCMediaSourceStats(std::move(id), timestamp_us),
      width("width"),
      height("height"),
      frames("frames"),
      frames_per_second("framesPerSecond") {}

RTCVideoSourceStats::RTCVideoSourceStats(const RTCVideoSourceStats& other)
    : RTCMediaSourceStats(other),
      width(other.width),
      height(other.height),
      frames(other.frames),
      frames_per_second(other.frames_per_second) {}

RTCVideoSourceStats::~RTCVideoSourceStats() {}

// clang-format off
WEBRTC_RTCSTATS_IMPL(RTCTransportStats, RTCStats, "transport",
    &bytes_sent,
    &packets_sent,
    &bytes_received,
    &packets_received,
    &rtcp_transport_stats_id,
    &dtls_state,
    &selected_candidate_pair_id,
    &local_certificate_id,
    &remote_certificate_id,
    &tls_version,
    &dtls_cipher,
    &srtp_cipher,
    &selected_candidate_pair_changes)
// clang-format on

RTCTransportStats::RTCTransportStats(const std::string& id,
                                     int64_t timestamp_us)
    : RTCTransportStats(std::string(id), timestamp_us) {}

RTCTransportStats::RTCTransportStats(std::string&& id, int64_t timestamp_us)
    : RTCStats(std::move(id), timestamp_us),
      bytes_sent("bytesSent"),
      packets_sent("packetsSent"),
      bytes_received("bytesReceived"),
      packets_received("packetsReceived"),
      rtcp_transport_stats_id("rtcpTransportStatsId"),
      dtls_state("dtlsState"),
      selected_candidate_pair_id("selectedCandidatePairId"),
      local_certificate_id("localCertificateId"),
      remote_certificate_id("remoteCertificateId"),
      tls_version("tlsVersion"),
      dtls_cipher("dtlsCipher"),
      srtp_cipher("srtpCipher"),
      selected_candidate_pair_changes("selectedCandidatePairChanges") {}

RTCTransportStats::RTCTransportStats(const RTCTransportStats& other)
    : RTCStats(other.id(), other.timestamp_us()),
      bytes_sent(other.bytes_sent),
      packets_sent(other.packets_sent),
      bytes_received(other.bytes_received),
      packets_received(other.packets_received),
      rtcp_transport_stats_id(other.rtcp_transport_stats_id),
      dtls_state(other.dtls_state),
      selected_candidate_pair_id(other.selected_candidate_pair_id),
      local_certificate_id(other.local_certificate_id),
      remote_certificate_id(other.remote_certificate_id),
      tls_version(other.tls_version),
      dtls_cipher(other.dtls_cipher),
      srtp_cipher(other.srtp_cipher),
      selected_candidate_pair_changes(other.selected_candidate_pair_changes) {}

RTCTransportStats::~RTCTransportStats() {}

}  // namespace webrtc<|MERGE_RESOLUTION|>--- conflicted
+++ resolved
@@ -640,10 +640,6 @@
     &bytes_received,
     &header_bytes_received,
     &last_packet_received_timestamp,
-<<<<<<< HEAD
-    &jitter,
-=======
->>>>>>> cbad18b1
     &jitter_buffer_delay,
     &jitter_buffer_emitted_count,
     &total_samples_received,
@@ -699,10 +695,6 @@
       bytes_received("bytesReceived"),
       header_bytes_received("headerBytesReceived"),
       last_packet_received_timestamp("lastPacketReceivedTimestamp"),
-<<<<<<< HEAD
-      jitter("jitter"),
-=======
->>>>>>> cbad18b1
       jitter_buffer_delay("jitterBufferDelay"),
       jitter_buffer_emitted_count("jitterBufferEmittedCount"),
       total_samples_received("totalSamplesReceived"),
@@ -753,10 +745,6 @@
       bytes_received(other.bytes_received),
       header_bytes_received(other.header_bytes_received),
       last_packet_received_timestamp(other.last_packet_received_timestamp),
-<<<<<<< HEAD
-      jitter(other.jitter),
-=======
->>>>>>> cbad18b1
       jitter_buffer_delay(other.jitter_buffer_delay),
       jitter_buffer_emitted_count(other.jitter_buffer_emitted_count),
       total_samples_received(other.total_samples_received),
