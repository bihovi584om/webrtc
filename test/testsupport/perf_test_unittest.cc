/*
 *  Copyright (c) 2012 The WebRTC project authors. All Rights Reserved.
 *
 *  Use of this source code is governed by a BSD-style license
 *  that can be found in the LICENSE file in the root of the source
 *  tree. An additional intellectual property rights grant can be found
 *  in the file PATENTS.  All contributing project authors may
 *  be found in the AUTHORS file in the root of the source tree.
 */

#include "test/testsupport/perf_test.h"

#include <algorithm>
#include <limits>
#include <string>

#include "test/gtest.h"
#include "test/testsupport/rtc_expect_death.h"

#if WEBRTC_ENABLE_PROTOBUF
#include "third_party/catapult/tracing/tracing/value/histogram.h"
namespace proto = catapult::tracing::tracing::proto;
#endif

namespace webrtc {
namespace test {

class PerfTest : public ::testing::Test {
 protected:
  void TearDown() override { ClearPerfResults(); }
};

#if defined(WEBRTC_IOS)
#define MAYBE_TestPrintResult DISABLED_TestPrintResult
#else
#define MAYBE_TestPrintResult TestPrintResult
#endif
TEST_F(PerfTest, MAYBE_TestPrintResult) {
  ::testing::internal::CaptureStdout();
  std::string expected;

  expected += "RESULT measurementmodifier: trace= 42 units\n";
  PrintResult("measurement", "modifier", "trace", 42, "units", false);

  expected += "*RESULT foobar: baz_v= 1423730 widgets\n";
  PrintResult("foo", "bar", "baz_v", 1423730, "widgets", true);

  expected += "RESULT foobar: baz_me= {1,2} lemurs\n";
  PrintResultMeanAndError("foo", "bar", "baz_me", 1, 2, "lemurs", false);

  const double kListOfScalars[] = {1, 2, 3};
  expected += "RESULT foobar: baz_vl= [1,2,3] units\n";
  PrintResultList("foo", "bar", "baz_vl", kListOfScalars, "units", false);

  EXPECT_EQ(expected, ::testing::internal::GetCapturedStdout());
}

TEST_F(PerfTest, TestClearPerfResults) {
  PrintResult("measurement", "modifier", "trace", 42, "units", false);
  ClearPerfResults();
  EXPECT_EQ("", GetPerfResults());
<<<<<<< HEAD
}

#if WEBRTC_ENABLE_PROTOBUF

TEST_F(PerfTest, TestGetPerfResultsHistograms) {
  ClearPerfResults();
  PrintResult("measurement", "_modifier", "story_1", 42, "ms", false);
  PrintResult("foo", "bar", "story_1", 7, "sigma", true);
  // Note: the error will be ignored, not supported by histograms.
  PrintResultMeanAndError("foo", "bar", "story_1", 1, 2000, "sigma", false);
  const double kListOfScalars[] = {1, 2, 3};
  PrintResultList("foo", "bar", "story_1", kListOfScalars, "sigma", false);
=======
}

#if WEBRTC_ENABLE_PROTOBUF

TEST_F(PerfTest, TestGetPerfResultsHistograms) {
  ClearPerfResults();
  PrintResult("measurement", "_modifier", "story_1", 42, "ms", false);
  PrintResult("foo", "bar", "story_1", 7, "sigma", true);
  // Note: the error will be ignored, not supported by histograms.
  PrintResultMeanAndError("foo", "bar", "story_1", 1, 2000, "sigma", false);
  const double kListOfScalars[] = {1, 2, 3};
  PrintResultList("foo", "bar", "story_1", kListOfScalars, "sigma", false);

  proto::HistogramSet histogram_set;
  EXPECT_TRUE(histogram_set.ParseFromString(GetPerfResults()))
      << "Expected valid histogram set";

  ASSERT_EQ(histogram_set.histograms_size(), 2)
      << "Should be two histograms: foobar and measurement_modifier";
  const proto::Histogram& hist1 = histogram_set.histograms(0);
  const proto::Histogram& hist2 = histogram_set.histograms(1);

  EXPECT_EQ(hist1.name(), "foobar");

  // Spot check some things in here (there's a more thorough test on the
  // histogram writer itself).
  EXPECT_EQ(hist1.unit().unit(), proto::SIGMA);
  EXPECT_EQ(hist1.sample_values_size(), 5);
  EXPECT_EQ(hist1.sample_values(0), 7);
  EXPECT_EQ(hist1.sample_values(1), 1);
  EXPECT_EQ(hist1.sample_values(2), 1);
  EXPECT_EQ(hist1.sample_values(3), 2);
  EXPECT_EQ(hist1.sample_values(4), 3);

  EXPECT_EQ(hist1.diagnostics().diagnostic_map().count("stories"), 1u);
  const proto::Diagnostic& stories =
      hist1.diagnostics().diagnostic_map().at("stories");
  ASSERT_EQ(stories.generic_set().values_size(), 1);
  EXPECT_EQ(stories.generic_set().values(0), "\"story_1\"");

  EXPECT_EQ(hist2.name(), "measurement_modifier");
  EXPECT_EQ(hist2.unit().unit(), proto::MS_BEST_FIT_FORMAT);
}

TEST_F(PerfTest, TestGetPerfResultsHistogramsWithEmptyCounter) {
  ClearPerfResults();
  ::testing::internal::CaptureStdout();

  SamplesStatsCounter empty_counter;
  PrintResult("measurement", "_modifier", "story", empty_counter, "ms", false);

  proto::HistogramSet histogram_set;
  EXPECT_TRUE(histogram_set.ParseFromString(GetPerfResults()))
      << "Expected valid histogram set";

  ASSERT_EQ(histogram_set.histograms_size(), 1)
      << "Should be one histogram: measurement_modifier";
  const proto::Histogram& hist = histogram_set.histograms(0);

  EXPECT_EQ(hist.name(), "measurement_modifier");

  // Spot check some things in here (there's a more thorough test on the
  // histogram writer itself).
  EXPECT_EQ(hist.unit().unit(), proto::MS_BEST_FIT_FORMAT);
  EXPECT_EQ(hist.sample_values_size(), 1);
  EXPECT_EQ(hist.sample_values(0), 0);

  EXPECT_EQ(hist.diagnostics().diagnostic_map().count("stories"), 1u);
  const proto::Diagnostic& stories =
      hist.diagnostics().diagnostic_map().at("stories");
  ASSERT_EQ(stories.generic_set().values_size(), 1);
  EXPECT_EQ(stories.generic_set().values(0), "\"story\"");

  std::string expected = "RESULT measurement_modifier: story= {0,0} ms\n";
  EXPECT_EQ(expected, ::testing::internal::GetCapturedStdout());
}

TEST_F(PerfTest, TestGetPerfResultsHistogramsWithStatsCounter) {
  ClearPerfResults();
  ::testing::internal::CaptureStdout();

  SamplesStatsCounter counter;
  counter.AddSample(1);
  counter.AddSample(2);
  counter.AddSample(3);
  counter.AddSample(4);
  counter.AddSample(5);
  PrintResult("measurement", "_modifier", "story", counter, "ms", false);
>>>>>>> cbad18b1

  proto::HistogramSet histogram_set;
  EXPECT_TRUE(histogram_set.ParseFromString(GetPerfResults()))
      << "Expected valid histogram set";

<<<<<<< HEAD
  ASSERT_EQ(histogram_set.histograms_size(), 2)
      << "Should be two histograms: foobar and measurement_modifier";
  const proto::Histogram& hist1 = histogram_set.histograms(0);
  const proto::Histogram& hist2 = histogram_set.histograms(1);

  EXPECT_EQ(hist1.name(), "foobar");

  // Spot check some things in here (there's a more thorough test on the
  // histogram writer itself).
  EXPECT_EQ(hist1.unit().unit(), proto::SIGMA);
  EXPECT_EQ(hist1.sample_values_size(), 5);
  EXPECT_EQ(hist1.sample_values(0), 7);
  EXPECT_EQ(hist1.sample_values(1), 1);
  EXPECT_EQ(hist1.sample_values(2), 1);
  EXPECT_EQ(hist1.sample_values(3), 2);
  EXPECT_EQ(hist1.sample_values(4), 3);

  EXPECT_EQ(hist1.diagnostics().diagnostic_map().count("stories"), 1u);
  const proto::Diagnostic& stories =
      hist1.diagnostics().diagnostic_map().at("stories");
  ASSERT_EQ(stories.generic_set().values_size(), 1);
  EXPECT_EQ(stories.generic_set().values(0), "\"story_1\"");

  EXPECT_EQ(hist2.name(), "measurement_modifier");
  EXPECT_EQ(hist2.unit().unit(), proto::MS_BEST_FIT_FORMAT);
=======
  ASSERT_EQ(histogram_set.histograms_size(), 1)
      << "Should be one histogram: measurement_modifier";
  const proto::Histogram& hist = histogram_set.histograms(0);

  EXPECT_EQ(hist.name(), "measurement_modifier");

  // Spot check some things in here (there's a more thorough test on the
  // histogram writer itself).
  EXPECT_EQ(hist.unit().unit(), proto::MS_BEST_FIT_FORMAT);
  EXPECT_EQ(hist.sample_values_size(), 5);
  EXPECT_EQ(hist.sample_values(0), 1);
  EXPECT_EQ(hist.sample_values(1), 2);
  EXPECT_EQ(hist.sample_values(2), 3);
  EXPECT_EQ(hist.sample_values(3), 4);
  EXPECT_EQ(hist.sample_values(4), 5);

  EXPECT_EQ(hist.diagnostics().diagnostic_map().count("stories"), 1u);
  const proto::Diagnostic& stories =
      hist.diagnostics().diagnostic_map().at("stories");
  ASSERT_EQ(stories.generic_set().values_size(), 1);
  EXPECT_EQ(stories.generic_set().values(0), "\"story\"");

  // mean = 3; std = sqrt(2)
  std::string expected =
      "RESULT measurement_modifier: story= {3,1.4142136} ms\n";
  EXPECT_EQ(expected, ::testing::internal::GetCapturedStdout());
>>>>>>> cbad18b1
}

#endif  // WEBRTC_ENABLE_PROTOBUF

#if GTEST_HAS_DEATH_TEST
using PerfDeathTest = PerfTest;

TEST_F(PerfDeathTest, TestFiniteResultError) {
  const double kNan = std::numeric_limits<double>::quiet_NaN();
  const double kInf = std::numeric_limits<double>::infinity();

  RTC_EXPECT_DEATH(PrintResult("a", "b", "c", kNan, "d", false), "finit");
  RTC_EXPECT_DEATH(PrintResult("a", "b", "c", kInf, "d", false), "finit");

  RTC_EXPECT_DEATH(PrintResultMeanAndError("a", "b", "c", kNan, 1, "d", false),
                   "");
  RTC_EXPECT_DEATH(PrintResultMeanAndError("a", "b", "c", 1, kInf, "d", false),
                   "");

  const double kNanList[] = {kNan, kNan};
  RTC_EXPECT_DEATH(PrintResultList("a", "b", "c", kNanList, "d", false), "");
  const double kInfList[] = {0, kInf};
  RTC_EXPECT_DEATH(PrintResultList("a", "b", "c", kInfList, "d", false), "");
}
#endif

}  // namespace test
}  // namespace webrtc<|MERGE_RESOLUTION|>--- conflicted
+++ resolved
@@ -59,20 +59,6 @@
   PrintResult("measurement", "modifier", "trace", 42, "units", false);
   ClearPerfResults();
   EXPECT_EQ("", GetPerfResults());
-<<<<<<< HEAD
-}
-
-#if WEBRTC_ENABLE_PROTOBUF
-
-TEST_F(PerfTest, TestGetPerfResultsHistograms) {
-  ClearPerfResults();
-  PrintResult("measurement", "_modifier", "story_1", 42, "ms", false);
-  PrintResult("foo", "bar", "story_1", 7, "sigma", true);
-  // Note: the error will be ignored, not supported by histograms.
-  PrintResultMeanAndError("foo", "bar", "story_1", 1, 2000, "sigma", false);
-  const double kListOfScalars[] = {1, 2, 3};
-  PrintResultList("foo", "bar", "story_1", kListOfScalars, "sigma", false);
-=======
 }
 
 #if WEBRTC_ENABLE_PROTOBUF
@@ -161,39 +147,11 @@
   counter.AddSample(4);
   counter.AddSample(5);
   PrintResult("measurement", "_modifier", "story", counter, "ms", false);
->>>>>>> cbad18b1
 
   proto::HistogramSet histogram_set;
   EXPECT_TRUE(histogram_set.ParseFromString(GetPerfResults()))
       << "Expected valid histogram set";
 
-<<<<<<< HEAD
-  ASSERT_EQ(histogram_set.histograms_size(), 2)
-      << "Should be two histograms: foobar and measurement_modifier";
-  const proto::Histogram& hist1 = histogram_set.histograms(0);
-  const proto::Histogram& hist2 = histogram_set.histograms(1);
-
-  EXPECT_EQ(hist1.name(), "foobar");
-
-  // Spot check some things in here (there's a more thorough test on the
-  // histogram writer itself).
-  EXPECT_EQ(hist1.unit().unit(), proto::SIGMA);
-  EXPECT_EQ(hist1.sample_values_size(), 5);
-  EXPECT_EQ(hist1.sample_values(0), 7);
-  EXPECT_EQ(hist1.sample_values(1), 1);
-  EXPECT_EQ(hist1.sample_values(2), 1);
-  EXPECT_EQ(hist1.sample_values(3), 2);
-  EXPECT_EQ(hist1.sample_values(4), 3);
-
-  EXPECT_EQ(hist1.diagnostics().diagnostic_map().count("stories"), 1u);
-  const proto::Diagnostic& stories =
-      hist1.diagnostics().diagnostic_map().at("stories");
-  ASSERT_EQ(stories.generic_set().values_size(), 1);
-  EXPECT_EQ(stories.generic_set().values(0), "\"story_1\"");
-
-  EXPECT_EQ(hist2.name(), "measurement_modifier");
-  EXPECT_EQ(hist2.unit().unit(), proto::MS_BEST_FIT_FORMAT);
-=======
   ASSERT_EQ(histogram_set.histograms_size(), 1)
       << "Should be one histogram: measurement_modifier";
   const proto::Histogram& hist = histogram_set.histograms(0);
@@ -220,7 +178,6 @@
   std::string expected =
       "RESULT measurement_modifier: story= {3,1.4142136} ms\n";
   EXPECT_EQ(expected, ::testing::internal::GetCapturedStdout());
->>>>>>> cbad18b1
 }
 
 #endif  // WEBRTC_ENABLE_PROTOBUF
