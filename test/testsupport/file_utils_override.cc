/*
 *  Copyright (c) 2018 The WebRTC project authors. All Rights Reserved.
 *
 *  Use of this source code is governed by a BSD-style license
 *  that can be found in the LICENSE file in the root of the source
 *  tree. An additional intellectual property rights grant can be found
 *  in the file PATENTS.  All contributing project authors may
 *  be found in the AUTHORS file in the root of the source tree.
 */

#include "test/testsupport/file_utils_override.h"

#include <limits.h>
#include <stdio.h>

#if defined(WEBRTC_WIN)
#include <direct.h>
#include <tchar.h>
#include <windows.h>

#include <algorithm>
#include <locale>

#include "Shlwapi.h"
#include "WinDef.h"
#include "rtc_base/win32.h"

#define GET_CURRENT_DIR _getcwd
#else
#include <unistd.h>

#define GET_CURRENT_DIR getcwd
#endif

#if defined(WEBRTC_IOS)
#include "test/testsupport/ios_file_utils.h"
#endif

#if defined(WEBRTC_MAC)
#include "test/testsupport/mac_file_utils.h"
#endif

#include <optional>

#include "absl/strings/string_view.h"
#include "rtc_base/arraysize.h"
#include "rtc_base/checks.h"
#include "rtc_base/string_utils.h"
#include "rtc_base/strings/string_builder.h"

namespace webrtc {
namespace test {

std::string DirName(absl::string_view path);
bool CreateDir(absl::string_view directory_name);

namespace internal {

namespace {
#if defined(WEBRTC_WIN)
const absl::string_view kPathDelimiter = "\\";
#elif !defined(WEBRTC_IOS)
const absl::string_view kPathDelimiter = "/";
#endif

#if defined(WEBRTC_ANDROID)
// This is a special case in Chrome infrastructure. See
// base/test/test_support_android.cc.
const absl::string_view kAndroidChromiumTestsRoot =
    "/sdcard/chromium_tests_root/";
#endif
#if defined(WEBRTC_FUCHSIA)
const absl::string_view kFuchsiaTestRoot = "/pkg/";
const absl::string_view kFuchsiaTempWritableDir = "/tmp/";
#endif
#if !defined(WEBRTC_IOS)
const absl::string_view kResourcesDirName = "resources";
#endif

}  // namespace

// Finds the WebRTC src dir.
// The returned path always ends with a path separator.
<<<<<<< HEAD
absl::optional<std::string> ProjectRootPath() {
  // RingRTC change to locate resources directory correctly.
  const std::string ringrtc_path_change =
      std::string(kPathDelimiter) + "src" + std::string(kPathDelimiter) +
      "webrtc" + std::string(kPathDelimiter) + "src";
=======
std::optional<std::string> ProjectRootPath() {
>>>>>>> 28b793b4
#if defined(WEBRTC_ANDROID)
  return std::string(kAndroidChromiumTestsRoot);
#elif defined WEBRTC_IOS
  return IOSRootPath();
#elif defined(WEBRTC_MAC)
  std::string path;
  GetNSExecutablePath(&path);
  std::string exe_dir = DirName(path);
  // On Mac, tests execute in out/Whatever, so src is two levels up except if
  // the test is bundled (which our tests are not), in which case it's 5 levels.
  // RingRTC change to locate resources directory correctly.
  return DirName(DirName(exe_dir)) + ringrtc_path_change + std::string(kPathDelimiter);
#elif defined(WEBRTC_POSIX)
// Fuchsia uses POSIX defines as well but does not have full POSIX
// functionality.
#if defined(WEBRTC_FUCHSIA)
  return std::string(kFuchsiaTestRoot);
#else
  char buf[PATH_MAX];
  ssize_t count = ::readlink("/proc/self/exe", buf, arraysize(buf));
  if (count <= 0) {
    RTC_DCHECK_NOTREACHED() << "Unable to resolve /proc/self/exe.";
    return std::nullopt;
  }
  // On POSIX, tests execute in out/Whatever, so src is two levels up.
  std::string exe_dir = DirName(absl::string_view(buf, count));
  // RingRTC change to locate resources directory correctly.
  return DirName(DirName(exe_dir)) + ringrtc_path_change + std::string(kPathDelimiter);
#endif
#elif defined(WEBRTC_WIN)
  wchar_t buf[MAX_PATH];
  buf[0] = 0;
  if (GetModuleFileNameW(NULL, buf, MAX_PATH) == 0)
    return std::nullopt;

  std::string exe_path = rtc::ToUtf8(std::wstring(buf));
  std::string exe_dir = DirName(exe_path);
  // RingRTC change to locate resources directory correctly.
  return DirName(DirName(exe_dir)) + ringrtc_path_change + std::string(kPathDelimiter);
#endif
}

std::string OutputPath() {
#if defined(WEBRTC_IOS)
  return IOSOutputPath();
#elif defined(WEBRTC_ANDROID)
  return std::string(kAndroidChromiumTestsRoot);
#elif defined(WEBRTC_FUCHSIA)
  return std::string(kFuchsiaTempWritableDir);
#else
  std::optional<std::string> path_opt = ProjectRootPath();
  RTC_DCHECK(path_opt);
  // RingRTC change to locate resources directory correctly.
  // e.g. ringrtc/src/webrtc/src should become ringrtc/out
  std::string ringrtc_path_change = DirName(DirName(DirName(*path_opt)));
  std::string path = ringrtc_path_change + std::string(kPathDelimiter) + "out";
  if (!CreateDir(path)) {
    return "./";
  }
  return path + std::string(kPathDelimiter);
#endif
}

std::string WorkingDir() {
#if defined(WEBRTC_ANDROID)
  return std::string(kAndroidChromiumTestsRoot);
#else
  char path_buffer[FILENAME_MAX];
  if (!GET_CURRENT_DIR(path_buffer, sizeof(path_buffer))) {
    fprintf(stderr, "Cannot get current directory!\n");
    return "./";
  } else {
    return std::string(path_buffer);
  }
#endif
}

std::string ResourcePath(absl::string_view name, absl::string_view extension) {
#if defined(WEBRTC_IOS)
  return IOSResourcePath(name, extension);
#else
  std::optional<std::string> path_opt = ProjectRootPath();
  RTC_DCHECK(path_opt);
  rtc::StringBuilder os(*path_opt);
  os << kResourcesDirName << kPathDelimiter << name << "." << extension;
  return os.Release();
#endif
}

}  // namespace internal
}  // namespace test
}  // namespace webrtc<|MERGE_RESOLUTION|>--- conflicted
+++ resolved
@@ -81,15 +81,11 @@
 
 // Finds the WebRTC src dir.
 // The returned path always ends with a path separator.
-<<<<<<< HEAD
-absl::optional<std::string> ProjectRootPath() {
+std::optional<std::string> ProjectRootPath() {
   // RingRTC change to locate resources directory correctly.
   const std::string ringrtc_path_change =
       std::string(kPathDelimiter) + "src" + std::string(kPathDelimiter) +
       "webrtc" + std::string(kPathDelimiter) + "src";
-=======
-std::optional<std::string> ProjectRootPath() {
->>>>>>> 28b793b4
 #if defined(WEBRTC_ANDROID)
   return std::string(kAndroidChromiumTestsRoot);
 #elif defined WEBRTC_IOS
