/*
 *  Copyright (c) 2019 The WebRTC project authors. All Rights Reserved.
 *
 *  Use of this source code is governed by a BSD-style license
 *  that can be found in the LICENSE file in the root of the source
 *  tree. An additional intellectual property rights grant can be found
 *  in the file PATENTS.  All contributing project authors may
 *  be found in the AUTHORS file in the root of the source tree.
 */

#include "test/network/network_emulation_manager.h"

#include <algorithm>
#include <memory>

#include "api/units/time_delta.h"
#include "api/units/timestamp.h"
#include "call/simulated_network.h"
#include "rtc_base/fake_network.h"
#include "test/network/emulated_turn_server.h"
<<<<<<< HEAD
=======
#include "test/network/traffic_route.h"
>>>>>>> cbad18b1
#include "test/time_controller/real_time_controller.h"
#include "test/time_controller/simulated_time_controller.h"

namespace webrtc {
namespace test {
namespace {

// uint32_t representation of 192.168.0.0 address
constexpr uint32_t kMinIPv4Address = 0xC0A80000;
// uint32_t representation of 192.168.255.255 address
constexpr uint32_t kMaxIPv4Address = 0xC0A8FFFF;

std::unique_ptr<TimeController> CreateTimeController(TimeMode mode) {
  switch (mode) {
    case TimeMode::kRealTime:
      return std::make_unique<RealTimeController>();
    case TimeMode::kSimulated:
      // Using an offset of 100000 to get nice fixed width and readable
      // timestamps in typical test scenarios.
      const Timestamp kSimulatedStartTime = Timestamp::Seconds(100000);
      return std::make_unique<GlobalSimulatedTimeController>(
          kSimulatedStartTime);
  }
}
}  // namespace

NetworkEmulationManagerImpl::NetworkEmulationManagerImpl(TimeMode mode)
    : time_mode_(mode),
      time_controller_(CreateTimeController(mode)),
      clock_(time_controller_->GetClock()),
      next_node_id_(1),
      next_ip4_address_(kMinIPv4Address),
      task_queue_(time_controller_->GetTaskQueueFactory()->CreateTaskQueue(
          "NetworkEmulation",
          TaskQueueFactory::Priority::NORMAL)) {}

// TODO(srte): Ensure that any pending task that must be run for consistency
// (such as stats collection tasks) are not cancelled when the task queue is
// destroyed.
NetworkEmulationManagerImpl::~NetworkEmulationManagerImpl() {
  for (auto& turn_server : turn_servers_) {
    turn_server->Stop();
  }
}

EmulatedNetworkNode* NetworkEmulationManagerImpl::CreateEmulatedNode(
    BuiltInNetworkBehaviorConfig config,
    uint64_t random_seed) {
  return CreateEmulatedNode(
      std::make_unique<SimulatedNetwork>(config, random_seed));
}

EmulatedNetworkNode* NetworkEmulationManagerImpl::CreateEmulatedNode(
    std::unique_ptr<NetworkBehaviorInterface> network_behavior) {
  auto node = std::make_unique<EmulatedNetworkNode>(
      clock_, &task_queue_, std::move(network_behavior));
  EmulatedNetworkNode* out = node.get();
  task_queue_.PostTask([this, node = std::move(node)]() mutable {
    network_nodes_.push_back(std::move(node));
  });
  return out;
}

NetworkEmulationManager::SimulatedNetworkNode::Builder
NetworkEmulationManagerImpl::NodeBuilder() {
  return SimulatedNetworkNode::Builder(this);
}

EmulatedEndpointImpl* NetworkEmulationManagerImpl::CreateEndpoint(
    EmulatedEndpointConfig config) {
  absl::optional<rtc::IPAddress> ip = config.ip;
  if (!ip) {
    switch (config.generated_ip_family) {
      case EmulatedEndpointConfig::IpAddressFamily::kIpv4:
        ip = GetNextIPv4Address();
        RTC_CHECK(ip) << "All auto generated IPv4 addresses exhausted";
        break;
      case EmulatedEndpointConfig::IpAddressFamily::kIpv6:
        ip = GetNextIPv4Address();
        RTC_CHECK(ip) << "All auto generated IPv6 addresses exhausted";
        ip = ip->AsIPv6Address();
        break;
    }
  }

  bool res = used_ip_addresses_.insert(*ip).second;
  RTC_CHECK(res) << "IP=" << ip->ToString() << " already in use";
  auto node = std::make_unique<EmulatedEndpointImpl>(
<<<<<<< HEAD
      next_node_id_++, *ip, config.stats_gathering_mode,
      config.start_as_enabled, config.type, &task_queue_, clock_);
  EmulatedEndpoint* out = node.get();
=======
      EmulatedEndpointImpl::Options(next_node_id_++, *ip, config),
      config.start_as_enabled, &task_queue_, clock_);
  EmulatedEndpointImpl* out = node.get();
>>>>>>> cbad18b1
  endpoints_.push_back(std::move(node));
  return out;
}

void NetworkEmulationManagerImpl::EnableEndpoint(EmulatedEndpoint* endpoint) {
  EmulatedNetworkManager* network_manager =
      endpoint_to_network_manager_[endpoint];
  RTC_CHECK(network_manager);
  network_manager->EnableEndpoint(static_cast<EmulatedEndpointImpl*>(endpoint));
}

void NetworkEmulationManagerImpl::DisableEndpoint(EmulatedEndpoint* endpoint) {
  EmulatedNetworkManager* network_manager =
      endpoint_to_network_manager_[endpoint];
  RTC_CHECK(network_manager);
  network_manager->DisableEndpoint(
      static_cast<EmulatedEndpointImpl*>(endpoint));
}

EmulatedRoute* NetworkEmulationManagerImpl::CreateRoute(
    EmulatedEndpoint* from,
    const std::vector<EmulatedNetworkNode*>& via_nodes,
    EmulatedEndpoint* to) {
  // Because endpoint has no send node by default at least one should be
  // provided here.
  RTC_CHECK(!via_nodes.empty());

  static_cast<EmulatedEndpointImpl*>(from)->router()->SetReceiver(
      to->GetPeerLocalAddress(), via_nodes[0]);
  EmulatedNetworkNode* cur_node = via_nodes[0];
  for (size_t i = 1; i < via_nodes.size(); ++i) {
    cur_node->router()->SetReceiver(to->GetPeerLocalAddress(), via_nodes[i]);
    cur_node = via_nodes[i];
  }
  cur_node->router()->SetReceiver(to->GetPeerLocalAddress(), to);

  std::unique_ptr<EmulatedRoute> route = std::make_unique<EmulatedRoute>(
      static_cast<EmulatedEndpointImpl*>(from), std::move(via_nodes),
      static_cast<EmulatedEndpointImpl*>(to), /*is_default=*/false);
  EmulatedRoute* out = route.get();
  routes_.push_back(std::move(route));
  return out;
}

EmulatedRoute* NetworkEmulationManagerImpl::CreateRoute(
    const std::vector<EmulatedNetworkNode*>& via_nodes) {
  EmulatedEndpoint* from = CreateEndpoint(EmulatedEndpointConfig());
  EmulatedEndpoint* to = CreateEndpoint(EmulatedEndpointConfig());
  return CreateRoute(from, via_nodes, to);
}

EmulatedRoute* NetworkEmulationManagerImpl::CreateDefaultRoute(
    EmulatedEndpoint* from,
    const std::vector<EmulatedNetworkNode*>& via_nodes,
    EmulatedEndpoint* to) {
  // Because endpoint has no send node by default at least one should be
  // provided here.
  RTC_CHECK(!via_nodes.empty());

  static_cast<EmulatedEndpointImpl*>(from)->router()->SetDefaultReceiver(
      via_nodes[0]);
  EmulatedNetworkNode* cur_node = via_nodes[0];
  for (size_t i = 1; i < via_nodes.size(); ++i) {
    cur_node->router()->SetDefaultReceiver(via_nodes[i]);
    cur_node = via_nodes[i];
  }
  cur_node->router()->SetDefaultReceiver(to);

  std::unique_ptr<EmulatedRoute> route = std::make_unique<EmulatedRoute>(
      static_cast<EmulatedEndpointImpl*>(from), std::move(via_nodes),
      static_cast<EmulatedEndpointImpl*>(to), /*is_default=*/true);
  EmulatedRoute* out = route.get();
  routes_.push_back(std::move(route));
  return out;
}

void NetworkEmulationManagerImpl::ClearRoute(EmulatedRoute* route) {
  RTC_CHECK(route->active) << "Route already cleared";
  task_queue_.SendTask(
      [route]() {
        // Remove receiver from intermediate nodes.
        for (auto* node : route->via_nodes) {
          if (route->is_default) {
            node->router()->RemoveDefaultReceiver();
          } else {
            node->router()->RemoveReceiver(route->to->GetPeerLocalAddress());
          }
        }
        // Remove destination endpoint from source endpoint's router.
        if (route->is_default) {
          route->from->router()->RemoveDefaultReceiver();
        } else {
          route->from->router()->RemoveReceiver(
              route->to->GetPeerLocalAddress());
        }

        route->active = false;
      },
      RTC_FROM_HERE);
}

TcpMessageRoute* NetworkEmulationManagerImpl::CreateTcpRoute(
    EmulatedRoute* send_route,
    EmulatedRoute* ret_route) {
  auto tcp_route = std::make_unique<TcpMessageRouteImpl>(
      clock_, task_queue_.Get(), send_route, ret_route);
  auto* route_ptr = tcp_route.get();
  task_queue_.PostTask([this, tcp_route = std::move(tcp_route)]() mutable {
    tcp_message_routes_.push_back(std::move(tcp_route));
  });
  return route_ptr;
}

CrossTrafficRoute* NetworkEmulationManagerImpl::CreateCrossTrafficRoute(
    const std::vector<EmulatedNetworkNode*>& via_nodes) {
  RTC_CHECK(!via_nodes.empty());
  EmulatedEndpointImpl* endpoint = CreateEndpoint(EmulatedEndpointConfig());

  // Setup a route via specified nodes.
  EmulatedNetworkNode* cur_node = via_nodes[0];
  for (size_t i = 1; i < via_nodes.size(); ++i) {
    cur_node->router()->SetReceiver(endpoint->GetPeerLocalAddress(),
                                    via_nodes[i]);
    cur_node = via_nodes[i];
  }
  cur_node->router()->SetReceiver(endpoint->GetPeerLocalAddress(), endpoint);

  std::unique_ptr<CrossTrafficRoute> traffic_route =
      std::make_unique<CrossTrafficRouteImpl>(clock_, via_nodes[0], endpoint);
  CrossTrafficRoute* out = traffic_route.get();
  traffic_routes_.push_back(std::move(traffic_route));
  return out;
}

CrossTrafficGenerator* NetworkEmulationManagerImpl::StartCrossTraffic(
    std::unique_ptr<CrossTrafficGenerator> generator) {
  CrossTrafficGenerator* out = generator.get();
  task_queue_.PostTask([this, generator = std::move(generator)]() mutable {
    auto* generator_ptr = generator.get();

    auto repeating_task_handle =
        RepeatingTaskHandle::Start(task_queue_.Get(), [this, generator_ptr] {
          generator_ptr->Process(Now());
          return generator_ptr->GetProcessInterval();
        });

    cross_traffics_.push_back(CrossTrafficSource(
        std::move(generator), std::move(repeating_task_handle)));
  });
  return out;
}

void NetworkEmulationManagerImpl::StopCrossTraffic(
    CrossTrafficGenerator* generator) {
  task_queue_.PostTask([=]() {
    auto it = std::find_if(cross_traffics_.begin(), cross_traffics_.end(),
                           [=](const CrossTrafficSource& el) {
                             return el.first.get() == generator;
                           });
    it->second.Stop();
    cross_traffics_.erase(it);
  });
}

EmulatedNetworkManagerInterface*
NetworkEmulationManagerImpl::CreateEmulatedNetworkManagerInterface(
    const std::vector<EmulatedEndpoint*>& endpoints) {
  std::vector<EmulatedEndpointImpl*> endpoint_impls;
  endpoint_impls.reserve(endpoints.size());
  for (EmulatedEndpoint* endpoint : endpoints) {
    endpoint_impls.push_back(static_cast<EmulatedEndpointImpl*>(endpoint));
  }
  auto endpoints_container =
      std::make_unique<EndpointsContainer>(endpoint_impls);
  auto network_manager = std::make_unique<EmulatedNetworkManager>(
      time_controller_.get(), &task_queue_, endpoints_container.get());
  for (auto* endpoint : endpoints) {
    // Associate endpoint with network manager.
    bool insertion_result =
        endpoint_to_network_manager_.insert({endpoint, network_manager.get()})
            .second;
    RTC_CHECK(insertion_result)
        << "Endpoint ip=" << endpoint->GetPeerLocalAddress().ToString()
        << " is already used for another network";
  }

  EmulatedNetworkManagerInterface* out = network_manager.get();

  endpoints_containers_.push_back(std::move(endpoints_container));
  network_managers_.push_back(std::move(network_manager));
  return out;
}

void NetworkEmulationManagerImpl::GetStats(
<<<<<<< HEAD
    rtc::ArrayView<EmulatedEndpoint*> endpoints,
=======
    rtc::ArrayView<EmulatedEndpoint* const> endpoints,
>>>>>>> cbad18b1
    std::function<void(std::unique_ptr<EmulatedNetworkStats>)> stats_callback) {
  task_queue_.PostTask([endpoints, stats_callback]() {
    EmulatedNetworkStatsBuilder stats_builder;
    for (auto* endpoint : endpoints) {
      // It's safe to cast here because EmulatedEndpointImpl can be the only
      // implementation of EmulatedEndpoint, because only it has access to
      // EmulatedEndpoint constructor.
      auto endpoint_impl = static_cast<EmulatedEndpointImpl*>(endpoint);
      stats_builder.AddEmulatedNetworkStats(*endpoint_impl->stats());
    }
    stats_callback(stats_builder.Build());
  });
}

absl::optional<rtc::IPAddress>
NetworkEmulationManagerImpl::GetNextIPv4Address() {
  uint32_t addresses_count = kMaxIPv4Address - kMinIPv4Address;
  for (uint32_t i = 0; i < addresses_count; i++) {
    rtc::IPAddress ip(next_ip4_address_);
    if (next_ip4_address_ == kMaxIPv4Address) {
      next_ip4_address_ = kMinIPv4Address;
    } else {
      next_ip4_address_++;
    }
    if (used_ip_addresses_.find(ip) == used_ip_addresses_.end()) {
      return ip;
    }
  }
  return absl::nullopt;
}

Timestamp NetworkEmulationManagerImpl::Now() const {
  return clock_->CurrentTime();
}

EmulatedTURNServerInterface* NetworkEmulationManagerImpl::CreateTURNServer(
    EmulatedTURNServerConfig config) {
  auto* client = CreateEndpoint(config.client_config);
  auto* peer = CreateEndpoint(config.client_config);
  char buf[128];
  rtc::SimpleStringBuilder str(buf);
  str.AppendFormat("turn_server_%u",
                   static_cast<unsigned>(turn_servers_.size()));
  auto turn = std::make_unique<EmulatedTURNServer>(
      time_controller_->CreateThread(str.str()), client, peer);
  auto out = turn.get();
  turn_servers_.push_back(std::move(turn));
  return out;
}

}  // namespace test
}  // namespace webrtc<|MERGE_RESOLUTION|>--- conflicted
+++ resolved
@@ -18,10 +18,7 @@
 #include "call/simulated_network.h"
 #include "rtc_base/fake_network.h"
 #include "test/network/emulated_turn_server.h"
-<<<<<<< HEAD
-=======
 #include "test/network/traffic_route.h"
->>>>>>> cbad18b1
 #include "test/time_controller/real_time_controller.h"
 #include "test/time_controller/simulated_time_controller.h"
 
@@ -110,15 +107,9 @@
   bool res = used_ip_addresses_.insert(*ip).second;
   RTC_CHECK(res) << "IP=" << ip->ToString() << " already in use";
   auto node = std::make_unique<EmulatedEndpointImpl>(
-<<<<<<< HEAD
-      next_node_id_++, *ip, config.stats_gathering_mode,
-      config.start_as_enabled, config.type, &task_queue_, clock_);
-  EmulatedEndpoint* out = node.get();
-=======
       EmulatedEndpointImpl::Options(next_node_id_++, *ip, config),
       config.start_as_enabled, &task_queue_, clock_);
   EmulatedEndpointImpl* out = node.get();
->>>>>>> cbad18b1
   endpoints_.push_back(std::move(node));
   return out;
 }
@@ -313,11 +304,7 @@
 }
 
 void NetworkEmulationManagerImpl::GetStats(
-<<<<<<< HEAD
-    rtc::ArrayView<EmulatedEndpoint*> endpoints,
-=======
     rtc::ArrayView<EmulatedEndpoint* const> endpoints,
->>>>>>> cbad18b1
     std::function<void(std::unique_ptr<EmulatedNetworkStats>)> stats_callback) {
   task_queue_.PostTask([endpoints, stats_callback]() {
     EmulatedNetworkStatsBuilder stats_builder;
