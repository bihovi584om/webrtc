/*
 *  Copyright (c) 2018 The WebRTC project authors. All Rights Reserved.
 *
 *  Use of this source code is governed by a BSD-style license
 *  that can be found in the LICENSE file in the root of the source
 *  tree. An additional intellectual property rights grant can be found
 *  in the file PATENTS.  All contributing project authors may
 *  be found in the AUTHORS file in the root of the source tree.
 */

#ifndef TEST_NETWORK_NETWORK_EMULATION_H_
#define TEST_NETWORK_NETWORK_EMULATION_H_

#include <cstdint>
#include <deque>
#include <map>
#include <memory>
#include <string>
#include <utility>
#include <vector>

#include "absl/types/optional.h"
#include "api/array_view.h"
#include "api/numerics/samples_stats_counter.h"
<<<<<<< HEAD
=======
#include "api/sequence_checker.h"
>>>>>>> cbad18b1
#include "api/test/network_emulation_manager.h"
#include "api/test/simulated_network.h"
#include "api/units/timestamp.h"
#include "rtc_base/copy_on_write_buffer.h"
#include "rtc_base/network.h"
#include "rtc_base/network_constants.h"
#include "rtc_base/socket_address.h"
<<<<<<< HEAD
#include "rtc_base/synchronization/sequence_checker.h"
#include "rtc_base/task_queue_for_test.h"
#include "rtc_base/task_utils/repeating_task.h"
#include "rtc_base/thread_annotations.h"
#include "rtc_base/thread_checker.h"
=======
#include "rtc_base/synchronization/mutex.h"
#include "rtc_base/task_queue_for_test.h"
#include "rtc_base/task_utils/repeating_task.h"
#include "rtc_base/thread_annotations.h"
>>>>>>> cbad18b1
#include "system_wrappers/include/clock.h"

namespace webrtc {

// This class is immutable and so thread safe.
class EmulatedNetworkOutgoingStatsImpl final
    : public EmulatedNetworkOutgoingStats {
 public:
  EmulatedNetworkOutgoingStatsImpl(
      int64_t packets_sent,
      DataSize bytes_sent,
      SamplesStatsCounter sent_packets_size_counter,
      DataSize first_sent_packet_size,
      Timestamp first_packet_sent_time,
      Timestamp last_packet_sent_time)
      : packets_sent_(packets_sent),
        bytes_sent_(bytes_sent),
        sent_packets_size_counter_(std::move(sent_packets_size_counter)),
        first_sent_packet_size_(first_sent_packet_size),
        first_packet_sent_time_(first_packet_sent_time),
        last_packet_sent_time_(last_packet_sent_time) {}
  explicit EmulatedNetworkOutgoingStatsImpl(
      const EmulatedNetworkOutgoingStats& stats)
      : packets_sent_(stats.PacketsSent()),
        bytes_sent_(stats.BytesSent()),
        sent_packets_size_counter_(stats.SentPacketsSizeCounter()),
        first_sent_packet_size_(stats.FirstSentPacketSize()),
        first_packet_sent_time_(stats.FirstPacketSentTime()),
        last_packet_sent_time_(stats.LastPacketSentTime()) {}
  ~EmulatedNetworkOutgoingStatsImpl() override = default;

  int64_t PacketsSent() const override { return packets_sent_; }

  DataSize BytesSent() const override { return bytes_sent_; }

  const SamplesStatsCounter& SentPacketsSizeCounter() const override {
    return sent_packets_size_counter_;
  }

  DataSize FirstSentPacketSize() const override {
    return first_sent_packet_size_;
  }

  Timestamp FirstPacketSentTime() const override {
    return first_packet_sent_time_;
  }

  Timestamp LastPacketSentTime() const override {
    return last_packet_sent_time_;
  }

  DataRate AverageSendRate() const override;

 private:
  const int64_t packets_sent_;
  const DataSize bytes_sent_;
  const SamplesStatsCounter sent_packets_size_counter_;
  const DataSize first_sent_packet_size_;
  const Timestamp first_packet_sent_time_;
  const Timestamp last_packet_sent_time_;
};

// This class is immutable and so thread safe.
class EmulatedNetworkIncomingStatsImpl final
    : public EmulatedNetworkIncomingStats {
 public:
  EmulatedNetworkIncomingStatsImpl(
      int64_t packets_received,
      DataSize bytes_received,
      SamplesStatsCounter received_packets_size_counter,
      int64_t packets_dropped,
      DataSize bytes_dropped,
      SamplesStatsCounter dropped_packets_size_counter,
      DataSize first_received_packet_size,
      Timestamp first_packet_received_time,
      Timestamp last_packet_received_time)
      : packets_received_(packets_received),
        bytes_received_(bytes_received),
        received_packets_size_counter_(received_packets_size_counter),
        packets_dropped_(packets_dropped),
        bytes_dropped_(bytes_dropped),
        dropped_packets_size_counter_(dropped_packets_size_counter),
        first_received_packet_size_(first_received_packet_size),
        first_packet_received_time_(first_packet_received_time),
        last_packet_received_time_(last_packet_received_time) {}
  explicit EmulatedNetworkIncomingStatsImpl(
      const EmulatedNetworkIncomingStats& stats)
      : packets_received_(stats.PacketsReceived()),
        bytes_received_(stats.BytesReceived()),
        received_packets_size_counter_(stats.ReceivedPacketsSizeCounter()),
        packets_dropped_(stats.PacketsDropped()),
        bytes_dropped_(stats.BytesDropped()),
        dropped_packets_size_counter_(stats.DroppedPacketsSizeCounter()),
        first_received_packet_size_(stats.FirstReceivedPacketSize()),
        first_packet_received_time_(stats.FirstPacketReceivedTime()),
        last_packet_received_time_(stats.LastPacketReceivedTime()) {}
  ~EmulatedNetworkIncomingStatsImpl() override = default;

  int64_t PacketsReceived() const override { return packets_received_; }

  DataSize BytesReceived() const override { return bytes_received_; }

  const SamplesStatsCounter& ReceivedPacketsSizeCounter() const override {
    return received_packets_size_counter_;
  }

  int64_t PacketsDropped() const override { return packets_dropped_; }

  DataSize BytesDropped() const override { return bytes_dropped_; }

  const SamplesStatsCounter& DroppedPacketsSizeCounter() const override {
    return dropped_packets_size_counter_;
  }

  DataSize FirstReceivedPacketSize() const override {
    return first_received_packet_size_;
  }

  Timestamp FirstPacketReceivedTime() const override {
    return first_packet_received_time_;
  }

  Timestamp LastPacketReceivedTime() const override {
    return last_packet_received_time_;
  }

  DataRate AverageReceiveRate() const override;

 private:
  const int64_t packets_received_;
  const DataSize bytes_received_;
  const SamplesStatsCounter received_packets_size_counter_;
  const int64_t packets_dropped_;
  const DataSize bytes_dropped_;
  const SamplesStatsCounter dropped_packets_size_counter_;
  const DataSize first_received_packet_size_;
  const Timestamp first_packet_received_time_;
  const Timestamp last_packet_received_time_;
};

// This class is immutable and so is thread safe.
class EmulatedNetworkStatsImpl final : public EmulatedNetworkStats {
 public:
  EmulatedNetworkStatsImpl(
      std::vector<rtc::IPAddress> local_addresses,
      SamplesStatsCounter sent_packets_queue_wait_time_us,
      std::map<rtc::IPAddress, std::unique_ptr<EmulatedNetworkOutgoingStats>>
          outgoing_stats_per_destination,
      std::map<rtc::IPAddress, std::unique_ptr<EmulatedNetworkIncomingStats>>
          incoming_stats_per_source)
      : local_addresses_(std::move(local_addresses)),
        sent_packets_queue_wait_time_us_(sent_packets_queue_wait_time_us),
        outgoing_stats_per_destination_(
            std::move(outgoing_stats_per_destination)),
        incoming_stats_per_source_(std::move(incoming_stats_per_source)),
        overall_outgoing_stats_(GetOverallOutgoingStats()),
        overall_incoming_stats_(GetOverallIncomingStats()) {}
  ~EmulatedNetworkStatsImpl() override = default;

  std::vector<rtc::IPAddress> LocalAddresses() const override {
    return local_addresses_;
  }

  int64_t PacketsSent() const override {
    return overall_outgoing_stats_->PacketsSent();
  }

  DataSize BytesSent() const override {
    return overall_outgoing_stats_->BytesSent();
  }

  const SamplesStatsCounter& SentPacketsSizeCounter() const override {
    return overall_outgoing_stats_->SentPacketsSizeCounter();
  }

  const SamplesStatsCounter& SentPacketsQueueWaitTimeUs() const override {
    return sent_packets_queue_wait_time_us_;
  }

  DataSize FirstSentPacketSize() const override {
    return overall_outgoing_stats_->FirstSentPacketSize();
  }

  Timestamp FirstPacketSentTime() const override {
    return overall_outgoing_stats_->FirstPacketSentTime();
  }

  Timestamp LastPacketSentTime() const override {
    return overall_outgoing_stats_->LastPacketSentTime();
  }

  DataRate AverageSendRate() const override {
    return overall_outgoing_stats_->AverageSendRate();
  }

  int64_t PacketsReceived() const override {
    return overall_incoming_stats_->PacketsReceived();
  }

  DataSize BytesReceived() const override {
    return overall_incoming_stats_->BytesReceived();
  }

  const SamplesStatsCounter& ReceivedPacketsSizeCounter() const override {
    return overall_incoming_stats_->ReceivedPacketsSizeCounter();
  }

  int64_t PacketsDropped() const override {
    return overall_incoming_stats_->PacketsDropped();
  }

  DataSize BytesDropped() const override {
    return overall_incoming_stats_->BytesDropped();
  }

  const SamplesStatsCounter& DroppedPacketsSizeCounter() const override {
    return overall_incoming_stats_->DroppedPacketsSizeCounter();
  }

  DataSize FirstReceivedPacketSize() const override {
    return overall_incoming_stats_->FirstReceivedPacketSize();
  }

  Timestamp FirstPacketReceivedTime() const override {
    return overall_incoming_stats_->FirstPacketReceivedTime();
  }

  Timestamp LastPacketReceivedTime() const override {
    return overall_incoming_stats_->LastPacketReceivedTime();
  }

  DataRate AverageReceiveRate() const override {
    return overall_incoming_stats_->AverageReceiveRate();
  }

  std::map<rtc::IPAddress, std::unique_ptr<EmulatedNetworkOutgoingStats>>
  OutgoingStatsPerDestination() const override;

  std::map<rtc::IPAddress, std::unique_ptr<EmulatedNetworkIncomingStats>>
  IncomingStatsPerSource() const override;

 private:
  std::unique_ptr<EmulatedNetworkOutgoingStats> GetOverallOutgoingStats() const;
  std::unique_ptr<EmulatedNetworkIncomingStats> GetOverallIncomingStats() const;

  const std::vector<rtc::IPAddress> local_addresses_;
  const SamplesStatsCounter sent_packets_queue_wait_time_us_;
  const std::map<rtc::IPAddress, std::unique_ptr<EmulatedNetworkOutgoingStats>>
      outgoing_stats_per_destination_;
  const std::map<rtc::IPAddress, std::unique_ptr<EmulatedNetworkIncomingStats>>
      incoming_stats_per_source_;
  const std::unique_ptr<EmulatedNetworkOutgoingStats> overall_outgoing_stats_;
  const std::unique_ptr<EmulatedNetworkIncomingStats> overall_incoming_stats_;
};

class EmulatedNetworkOutgoingStatsBuilder {
 public:
  EmulatedNetworkOutgoingStatsBuilder();

  void OnPacketSent(Timestamp sent_time,
                    DataSize packet_size,
                    EmulatedEndpointConfig::StatsGatheringMode mode);

  void AddOutgoingStats(const EmulatedNetworkOutgoingStats& stats);

  std::unique_ptr<EmulatedNetworkOutgoingStats> Build() const;

 private:
  SequenceChecker sequence_checker_;

  int64_t packets_sent_ RTC_GUARDED_BY(sequence_checker_) = 0;
  DataSize bytes_sent_ RTC_GUARDED_BY(sequence_checker_) = DataSize::Zero();
  SamplesStatsCounter sent_packets_size_counter_
      RTC_GUARDED_BY(sequence_checker_);
  DataSize first_sent_packet_size_ RTC_GUARDED_BY(sequence_checker_) =
      DataSize::Zero();
  Timestamp first_packet_sent_time_ RTC_GUARDED_BY(sequence_checker_) =
      Timestamp::PlusInfinity();
  Timestamp last_packet_sent_time_ RTC_GUARDED_BY(sequence_checker_) =
      Timestamp::MinusInfinity();
};

class EmulatedNetworkIncomingStatsBuilder {
 public:
  EmulatedNetworkIncomingStatsBuilder();

  void OnPacketDropped(DataSize packet_size,
                       EmulatedEndpointConfig::StatsGatheringMode mode);

  void OnPacketReceived(Timestamp received_time,
                        DataSize packet_size,
                        EmulatedEndpointConfig::StatsGatheringMode mode);

  // Adds stats collected from another endpoints to the builder.
  void AddIncomingStats(const EmulatedNetworkIncomingStats& stats);

  std::unique_ptr<EmulatedNetworkIncomingStats> Build() const;

 private:
  SequenceChecker sequence_checker_;

  int64_t packets_received_ RTC_GUARDED_BY(sequence_checker_) = 0;
  DataSize bytes_received_ RTC_GUARDED_BY(sequence_checker_) = DataSize::Zero();
  SamplesStatsCounter received_packets_size_counter_
      RTC_GUARDED_BY(sequence_checker_);
  int64_t packets_dropped_ RTC_GUARDED_BY(sequence_checker_) = 0;
  DataSize bytes_dropped_ RTC_GUARDED_BY(sequence_checker_) = DataSize::Zero();
  SamplesStatsCounter dropped_packets_size_counter_
      RTC_GUARDED_BY(sequence_checker_);
  DataSize first_received_packet_size_ RTC_GUARDED_BY(sequence_checker_) =
      DataSize::Zero();
  Timestamp first_packet_received_time_ RTC_GUARDED_BY(sequence_checker_) =
      Timestamp::PlusInfinity();
  Timestamp last_packet_received_time_ RTC_GUARDED_BY(sequence_checker_) =
      Timestamp::MinusInfinity();
};

// All methods of EmulatedNetworkStatsBuilder have to be used on a single
// thread. It may be created on another thread.
class EmulatedNetworkStatsBuilder {
 public:
  EmulatedNetworkStatsBuilder();
  explicit EmulatedNetworkStatsBuilder(rtc::IPAddress local_ip);

  void OnPacketSent(Timestamp queued_time,
                    Timestamp sent_time,
                    rtc::IPAddress destination_ip,
                    DataSize packet_size,
                    EmulatedEndpointConfig::StatsGatheringMode mode);

  void OnPacketDropped(rtc::IPAddress source_ip,
                       DataSize packet_size,
                       EmulatedEndpointConfig::StatsGatheringMode mode);

  void OnPacketReceived(Timestamp received_time,
                        rtc::IPAddress source_ip,
                        DataSize packet_size,
                        EmulatedEndpointConfig::StatsGatheringMode mode);

  void AddEmulatedNetworkStats(const EmulatedNetworkStats& stats);

  std::unique_ptr<EmulatedNetworkStats> Build() const;

 private:
  SequenceChecker sequence_checker_;

  std::vector<rtc::IPAddress> local_addresses_
      RTC_GUARDED_BY(sequence_checker_);
  SamplesStatsCounter sent_packets_queue_wait_time_us_;
  std::map<rtc::IPAddress, EmulatedNetworkOutgoingStatsBuilder>
      outgoing_stats_per_destination_ RTC_GUARDED_BY(sequence_checker_);
  std::map<rtc::IPAddress, EmulatedNetworkIncomingStatsBuilder>
      incoming_stats_per_source_ RTC_GUARDED_BY(sequence_checker_);
};

class LinkEmulation : public EmulatedNetworkReceiverInterface {
 public:
  LinkEmulation(Clock* clock,
                rtc::TaskQueue* task_queue,
                std::unique_ptr<NetworkBehaviorInterface> network_behavior,
                EmulatedNetworkReceiverInterface* receiver)
      : clock_(clock),
        task_queue_(task_queue),
        network_behavior_(std::move(network_behavior)),
        receiver_(receiver) {}
  void OnPacketReceived(EmulatedIpPacket packet) override;

 private:
  struct StoredPacket {
    uint64_t id;
    EmulatedIpPacket packet;
    bool removed;
  };
  void Process(Timestamp at_time) RTC_RUN_ON(task_queue_);

  Clock* const clock_;
  rtc::TaskQueue* const task_queue_;
  const std::unique_ptr<NetworkBehaviorInterface> network_behavior_
      RTC_GUARDED_BY(task_queue_);
  EmulatedNetworkReceiverInterface* const receiver_;
  RepeatingTaskHandle process_task_ RTC_GUARDED_BY(task_queue_);
  std::deque<StoredPacket> packets_ RTC_GUARDED_BY(task_queue_);
  uint64_t next_packet_id_ RTC_GUARDED_BY(task_queue_) = 1;
};

// Represents a component responsible for routing packets based on their IP
// address. All possible routes have to be set explicitly before packet for
// desired destination will be seen for the first time. If route is unknown
// the packet will be silently dropped.
class NetworkRouterNode : public EmulatedNetworkReceiverInterface {
 public:
  explicit NetworkRouterNode(rtc::TaskQueue* task_queue);

  void OnPacketReceived(EmulatedIpPacket packet) override;
  void SetReceiver(const rtc::IPAddress& dest_ip,
                   EmulatedNetworkReceiverInterface* receiver);
  void RemoveReceiver(const rtc::IPAddress& dest_ip);
  // Sets a default receive that will be used for all incoming packets for which
  // there is no specific receiver binded to their destination port.
  void SetDefaultReceiver(EmulatedNetworkReceiverInterface* receiver);
  void RemoveDefaultReceiver();
  void SetWatcher(std::function<void(const EmulatedIpPacket&)> watcher);
  void SetFilter(std::function<bool(const EmulatedIpPacket&)> filter);

 private:
  rtc::TaskQueue* const task_queue_;
  absl::optional<EmulatedNetworkReceiverInterface*> default_receiver_
      RTC_GUARDED_BY(task_queue_);
  std::map<rtc::IPAddress, EmulatedNetworkReceiverInterface*> routing_
      RTC_GUARDED_BY(task_queue_);
  std::function<void(const EmulatedIpPacket&)> watcher_
      RTC_GUARDED_BY(task_queue_);
  std::function<bool(const EmulatedIpPacket&)> filter_
      RTC_GUARDED_BY(task_queue_);
};

// Represents node in the emulated network. Nodes can be connected with each
// other to form different networks with different behavior. The behavior of
// the node itself is determined by a concrete implementation of
// NetworkBehaviorInterface that is provided on construction.
class EmulatedNetworkNode : public EmulatedNetworkReceiverInterface {
 public:
  // Creates node based on `network_behavior`. The specified `packet_overhead`
  // is added to the size of each packet in the information provided to
  // `network_behavior`.
  // `task_queue` is used to process packets and to forward the packets when
  // they are ready.
  EmulatedNetworkNode(
      Clock* clock,
      rtc::TaskQueue* task_queue,
      std::unique_ptr<NetworkBehaviorInterface> network_behavior);
  ~EmulatedNetworkNode() override;
  RTC_DISALLOW_COPY_AND_ASSIGN(EmulatedNetworkNode);

  void OnPacketReceived(EmulatedIpPacket packet) override;

  LinkEmulation* link() { return &link_; }
  NetworkRouterNode* router() { return &router_; }

  // Creates a route for the given receiver_ip over all the given nodes to the
  // given receiver.
  static void CreateRoute(const rtc::IPAddress& receiver_ip,
                          std::vector<EmulatedNetworkNode*> nodes,
                          EmulatedNetworkReceiverInterface* receiver);
  static void ClearRoute(const rtc::IPAddress& receiver_ip,
                         std::vector<EmulatedNetworkNode*> nodes);

 private:
  NetworkRouterNode router_;
  LinkEmulation link_;
};

// Represents single network interface on the device.
// It will be used as sender from socket side to send data to the network and
// will act as packet receiver from emulated network side to receive packets
// from other EmulatedNetworkNodes.
class EmulatedEndpointImpl : public EmulatedEndpoint {
 public:
<<<<<<< HEAD
  EmulatedEndpointImpl(
      uint64_t id,
      const rtc::IPAddress& ip,
      EmulatedEndpointConfig::StatsGatheringMode stats_gathering_mode,
      bool is_enabled,
      rtc::AdapterType type,
      rtc::TaskQueue* task_queue,
      Clock* clock);
=======
  struct Options {
    Options(uint64_t id,
            const rtc::IPAddress& ip,
            const EmulatedEndpointConfig& config);

    // TODO(titovartem) check if we can remove id.
    uint64_t id;
    // Endpoint local IP address.
    rtc::IPAddress ip;
    EmulatedEndpointConfig::StatsGatheringMode stats_gathering_mode;
    rtc::AdapterType type;
    // Allow endpoint to send packets specifying source IP address different to
    // the current endpoint IP address. If false endpoint will crash if attempt
    // to send such packet will be done.
    bool allow_send_packet_with_different_source_ip;
    // Allow endpoint to receive packet with destination IP address different to
    // the current endpoint IP address. If false endpoint will crash if such
    // packet will arrive.
    bool allow_receive_packets_with_different_dest_ip;
    // Name of the endpoint used for logging purposes.
    std::string log_name;
  };

  EmulatedEndpointImpl(const Options& options,
                       bool is_enabled,
                       rtc::TaskQueue* task_queue,
                       Clock* clock);
>>>>>>> cbad18b1
  ~EmulatedEndpointImpl() override;

  uint64_t GetId() const;

  NetworkRouterNode* router() { return &router_; }

  void SendPacket(const rtc::SocketAddress& from,
                  const rtc::SocketAddress& to,
                  rtc::CopyOnWriteBuffer packet_data,
                  uint16_t application_overhead = 0) override;

  absl::optional<uint16_t> BindReceiver(
      uint16_t desired_port,
      EmulatedNetworkReceiverInterface* receiver) override;
  // Binds a receiver, and automatically removes the binding after first call to
  // OnPacketReceived.
  absl::optional<uint16_t> BindOneShotReceiver(
      uint16_t desired_port,
      EmulatedNetworkReceiverInterface* receiver);
  void UnbindReceiver(uint16_t port) override;
  void BindDefaultReceiver(EmulatedNetworkReceiverInterface* receiver) override;
  void UnbindDefaultReceiver() override;

  rtc::IPAddress GetPeerLocalAddress() const override;

  // Will be called to deliver packet into endpoint from network node.
  void OnPacketReceived(EmulatedIpPacket packet) override;

  void Enable();
  void Disable();
  bool Enabled() const;

  const rtc::Network& network() const { return *network_.get(); }

  std::unique_ptr<EmulatedNetworkStats> stats() const;

 private:
  struct ReceiverBinding {
    EmulatedNetworkReceiverInterface* receiver;
    bool is_one_shot;
  };

  absl::optional<uint16_t> BindReceiverInternal(
      uint16_t desired_port,
      EmulatedNetworkReceiverInterface* receiver,
      bool is_one_shot);

  static constexpr uint16_t kFirstEphemeralPort = 49152;
  uint16_t NextPort() RTC_EXCLUSIVE_LOCKS_REQUIRED(receiver_lock_);

<<<<<<< HEAD
  rtc::RecursiveCriticalSection receiver_lock_;
  rtc::ThreadChecker enabled_state_checker_;

  const uint64_t id_;
  // Peer's local IP address for this endpoint network interface.
  const rtc::IPAddress peer_local_addr_;
  const EmulatedEndpointConfig::StatsGatheringMode stats_gathering_mode_;
=======
  Mutex receiver_lock_;
  SequenceChecker enabled_state_checker_;

  const Options options_;
>>>>>>> cbad18b1
  bool is_enabled_ RTC_GUARDED_BY(enabled_state_checker_);
  Clock* const clock_;
  rtc::TaskQueue* const task_queue_;
  std::unique_ptr<rtc::Network> network_;
  NetworkRouterNode router_;

  uint16_t next_port_ RTC_GUARDED_BY(receiver_lock_);
  absl::optional<EmulatedNetworkReceiverInterface*> default_receiver_
      RTC_GUARDED_BY(receiver_lock_);
  std::map<uint16_t, ReceiverBinding> port_to_receiver_
      RTC_GUARDED_BY(receiver_lock_);

  EmulatedNetworkStatsBuilder stats_builder_ RTC_GUARDED_BY(task_queue_);
};

class EmulatedRoute {
 public:
  EmulatedRoute(EmulatedEndpointImpl* from,
                std::vector<EmulatedNetworkNode*> via_nodes,
                EmulatedEndpointImpl* to,
                bool is_default)
      : from(from),
        via_nodes(std::move(via_nodes)),
        to(to),
        active(true),
        is_default(is_default) {}

  EmulatedEndpointImpl* from;
  std::vector<EmulatedNetworkNode*> via_nodes;
  EmulatedEndpointImpl* to;
  bool active;
  bool is_default;
};

// This object is immutable and so thread safe.
class EndpointsContainer {
 public:
  explicit EndpointsContainer(
      const std::vector<EmulatedEndpointImpl*>& endpoints);

  EmulatedEndpointImpl* LookupByLocalAddress(
      const rtc::IPAddress& local_ip) const;
  bool HasEndpoint(EmulatedEndpointImpl* endpoint) const;
  // Returns list of networks for enabled endpoints. Caller takes ownership of
  // returned rtc::Network objects.
  std::vector<std::unique_ptr<rtc::Network>> GetEnabledNetworks() const;
  std::vector<EmulatedEndpoint*> GetEndpoints() const;
  std::unique_ptr<EmulatedNetworkStats> GetStats() const;

 private:
  const std::vector<EmulatedEndpointImpl*> endpoints_;
};

template <typename FakePacketType>
class FakePacketRoute : public EmulatedNetworkReceiverInterface {
 public:
  FakePacketRoute(EmulatedRoute* route,
                  std::function<void(FakePacketType, Timestamp)> action)
      : route_(route),
        action_(std::move(action)),
        send_addr_(route_->from->GetPeerLocalAddress(), 0),
        recv_addr_(route_->to->GetPeerLocalAddress(),
                   *route_->to->BindReceiver(0, this)) {}

  ~FakePacketRoute() { route_->to->UnbindReceiver(recv_addr_.port()); }

  void SendPacket(size_t size, FakePacketType packet) {
    RTC_CHECK_GE(size, sizeof(int));
    sent_.emplace(next_packet_id_, packet);
    rtc::CopyOnWriteBuffer buf(size);
    reinterpret_cast<int*>(buf.MutableData())[0] = next_packet_id_++;
    route_->from->SendPacket(send_addr_, recv_addr_, buf);
  }

  void OnPacketReceived(EmulatedIpPacket packet) override {
    int packet_id = reinterpret_cast<const int*>(packet.data.data())[0];
    action_(std::move(sent_[packet_id]), packet.arrival_time);
    sent_.erase(packet_id);
  }

 private:
  EmulatedRoute* const route_;
  const std::function<void(FakePacketType, Timestamp)> action_;
  const rtc::SocketAddress send_addr_;
  const rtc::SocketAddress recv_addr_;
  int next_packet_id_ = 0;
  std::map<int, FakePacketType> sent_;
};

template <typename RequestPacketType, typename ResponsePacketType>
class TwoWayFakeTrafficRoute {
 public:
  class TrafficHandlerInterface {
   public:
    virtual void OnRequest(RequestPacketType, Timestamp) = 0;
    virtual void OnResponse(ResponsePacketType, Timestamp) = 0;
    virtual ~TrafficHandlerInterface() = default;
  };
  TwoWayFakeTrafficRoute(TrafficHandlerInterface* handler,
                         EmulatedRoute* send_route,
                         EmulatedRoute* ret_route)
      : handler_(handler),
        request_handler_{send_route,
                         [&](RequestPacketType packet, Timestamp arrival_time) {
                           handler_->OnRequest(std::move(packet), arrival_time);
                         }},
        response_handler_{
            ret_route, [&](ResponsePacketType packet, Timestamp arrival_time) {
              handler_->OnResponse(std::move(packet), arrival_time);
            }} {}
  void SendRequest(size_t size, RequestPacketType packet) {
    request_handler_.SendPacket(size, std::move(packet));
  }
  void SendResponse(size_t size, ResponsePacketType packet) {
    response_handler_.SendPacket(size, std::move(packet));
  }

 private:
  TrafficHandlerInterface* handler_;
  FakePacketRoute<RequestPacketType> request_handler_;
  FakePacketRoute<ResponsePacketType> response_handler_;
};
}  // namespace webrtc

#endif  // TEST_NETWORK_NETWORK_EMULATION_H_<|MERGE_RESOLUTION|>--- conflicted
+++ resolved
@@ -22,10 +22,7 @@
 #include "absl/types/optional.h"
 #include "api/array_view.h"
 #include "api/numerics/samples_stats_counter.h"
-<<<<<<< HEAD
-=======
 #include "api/sequence_checker.h"
->>>>>>> cbad18b1
 #include "api/test/network_emulation_manager.h"
 #include "api/test/simulated_network.h"
 #include "api/units/timestamp.h"
@@ -33,18 +30,10 @@
 #include "rtc_base/network.h"
 #include "rtc_base/network_constants.h"
 #include "rtc_base/socket_address.h"
-<<<<<<< HEAD
-#include "rtc_base/synchronization/sequence_checker.h"
-#include "rtc_base/task_queue_for_test.h"
-#include "rtc_base/task_utils/repeating_task.h"
-#include "rtc_base/thread_annotations.h"
-#include "rtc_base/thread_checker.h"
-=======
 #include "rtc_base/synchronization/mutex.h"
 #include "rtc_base/task_queue_for_test.h"
 #include "rtc_base/task_utils/repeating_task.h"
 #include "rtc_base/thread_annotations.h"
->>>>>>> cbad18b1
 #include "system_wrappers/include/clock.h"
 
 namespace webrtc {
@@ -503,16 +492,6 @@
 // from other EmulatedNetworkNodes.
 class EmulatedEndpointImpl : public EmulatedEndpoint {
  public:
-<<<<<<< HEAD
-  EmulatedEndpointImpl(
-      uint64_t id,
-      const rtc::IPAddress& ip,
-      EmulatedEndpointConfig::StatsGatheringMode stats_gathering_mode,
-      bool is_enabled,
-      rtc::AdapterType type,
-      rtc::TaskQueue* task_queue,
-      Clock* clock);
-=======
   struct Options {
     Options(uint64_t id,
             const rtc::IPAddress& ip,
@@ -540,7 +519,6 @@
                        bool is_enabled,
                        rtc::TaskQueue* task_queue,
                        Clock* clock);
->>>>>>> cbad18b1
   ~EmulatedEndpointImpl() override;
 
   uint64_t GetId() const;
@@ -591,20 +569,10 @@
   static constexpr uint16_t kFirstEphemeralPort = 49152;
   uint16_t NextPort() RTC_EXCLUSIVE_LOCKS_REQUIRED(receiver_lock_);
 
-<<<<<<< HEAD
-  rtc::RecursiveCriticalSection receiver_lock_;
-  rtc::ThreadChecker enabled_state_checker_;
-
-  const uint64_t id_;
-  // Peer's local IP address for this endpoint network interface.
-  const rtc::IPAddress peer_local_addr_;
-  const EmulatedEndpointConfig::StatsGatheringMode stats_gathering_mode_;
-=======
   Mutex receiver_lock_;
   SequenceChecker enabled_state_checker_;
 
   const Options options_;
->>>>>>> cbad18b1
   bool is_enabled_ RTC_GUARDED_BY(enabled_state_checker_);
   Clock* const clock_;
   rtc::TaskQueue* const task_queue_;
