/*
 *  Copyright (c) 2019 The WebRTC project authors. All Rights Reserved.
 *
 *  Use of this source code is governed by a BSD-style license
 *  that can be found in the LICENSE file in the root of the source
 *  tree. An additional intellectual property rights grant can be found
 *  in the file PATENTS.  All contributing project authors may
 *  be found in the AUTHORS file in the root of the source tree.
 */

#ifndef TEST_PC_E2E_ANALYZER_VIDEO_ENCODED_IMAGE_DATA_INJECTOR_H_
#define TEST_PC_E2E_ANALYZER_VIDEO_ENCODED_IMAGE_DATA_INJECTOR_H_

#include <cstdint>
#include <utility>

#include "api/video/encoded_image.h"

namespace webrtc {
namespace webrtc_pc_e2e {

// Injects frame id into EncodedImage on encoder side
class EncodedImageDataInjector {
 public:
  virtual ~EncodedImageDataInjector() = default;

  // Return encoded image with specified `id` and `discard` flag injected into
  // its payload. `discard` flag mean does analyzing decoder should discard this
  // encoded image because it belongs to unnecessary simulcast stream or spatial
  // layer.
  virtual EncodedImage InjectData(uint16_t id,
                                  bool discard,
                                  const EncodedImage& source) = 0;
};

struct EncodedImageExtractionResult {
  uint16_t id;
  EncodedImage image;
  // Is true if encoded image should be discarded. It is used to filter out
  // unnecessary spatial layers and simulcast streams.
  bool discard;
};

// Extracts frame id from EncodedImage on decoder side.
class EncodedImageDataExtractor {
 public:
  virtual ~EncodedImageDataExtractor() = default;

  // Invoked by framework before any image will come to the extractor.
<<<<<<< HEAD
  // |expected_receivers_count| is the expected amount of receivers for each
  // encoded image.
  virtual void Start(int expected_receivers_count) = 0;

=======
  // `expected_receivers_count` is the expected amount of receivers for each
  // encoded image.
  virtual void Start(int expected_receivers_count) = 0;

  // Invoked by framework when it is required to add one more receiver for
  // frames. Will be invoked before that receiver will start receive data.
  virtual void AddParticipantInCall() = 0;

>>>>>>> cbad18b1
  // Returns encoded image id, extracted from payload and also encoded image
  // with its original payload. For concatenated spatial layers it should be the
  // same id.
  virtual EncodedImageExtractionResult ExtractData(
      const EncodedImage& source) = 0;
};

class EncodedImageDataPropagator : public EncodedImageDataInjector,
                                   public EncodedImageDataExtractor {
 public:
  ~EncodedImageDataPropagator() override = default;
};

}  // namespace webrtc_pc_e2e
}  // namespace webrtc

#endif  // TEST_PC_E2E_ANALYZER_VIDEO_ENCODED_IMAGE_DATA_INJECTOR_H_<|MERGE_RESOLUTION|>--- conflicted
+++ resolved
@@ -47,12 +47,6 @@
   virtual ~EncodedImageDataExtractor() = default;
 
   // Invoked by framework before any image will come to the extractor.
-<<<<<<< HEAD
-  // |expected_receivers_count| is the expected amount of receivers for each
-  // encoded image.
-  virtual void Start(int expected_receivers_count) = 0;
-
-=======
   // `expected_receivers_count` is the expected amount of receivers for each
   // encoded image.
   virtual void Start(int expected_receivers_count) = 0;
@@ -61,7 +55,6 @@
   // frames. Will be invoked before that receiver will start receive data.
   virtual void AddParticipantInCall() = 0;
 
->>>>>>> cbad18b1
   // Returns encoded image id, extracted from payload and also encoded image
   // with its original payload. For concatenated spatial layers it should be the
   // same id.
