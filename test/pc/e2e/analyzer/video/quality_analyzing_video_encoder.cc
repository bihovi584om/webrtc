--- conflicted
+++ resolved
@@ -53,22 +53,13 @@
 }  // namespace
 
 QualityAnalyzingVideoEncoder::QualityAnalyzingVideoEncoder(
-<<<<<<< HEAD
-    int id,
-=======
->>>>>>> cbad18b1
     absl::string_view peer_name,
     std::unique_ptr<VideoEncoder> delegate,
     double bitrate_multiplier,
     std::map<std::string, absl::optional<int>> stream_required_spatial_index,
     EncodedImageDataInjector* injector,
     VideoQualityAnalyzerInterface* analyzer)
-<<<<<<< HEAD
-    : id_(id),
-      peer_name_(peer_name),
-=======
     : peer_name_(peer_name),
->>>>>>> cbad18b1
       delegate_(std::move(delegate)),
       bitrate_multiplier_(bitrate_multiplier),
       stream_required_spatial_index_(std::move(stream_required_spatial_index)),
@@ -86,11 +77,7 @@
 int32_t QualityAnalyzingVideoEncoder::InitEncode(
     const VideoCodec* codec_settings,
     const Settings& settings) {
-<<<<<<< HEAD
-  MutexLock lock(&lock_);
-=======
   MutexLock lock(&mutex_);
->>>>>>> cbad18b1
   codec_settings_ = *codec_settings;
   mode_ = SimulcastMode::kNormal;
   if (codec_settings->codecType == kVideoCodecVP9) {
@@ -121,11 +108,7 @@
     EncodedImageCallback* callback) {
   // We need to get a lock here because delegate_callback can be hypothetically
   // accessed from different thread (encoder one) concurrently.
-<<<<<<< HEAD
-  MutexLock lock(&lock_);
-=======
   MutexLock lock(&mutex_);
->>>>>>> cbad18b1
   delegate_callback_ = callback;
   return delegate_->RegisterEncodeCompleteCallback(this);
 }
@@ -135,11 +118,7 @@
   // frames, so we don't take a lock to prevent deadlock.
   int32_t result = delegate_->Release();
 
-<<<<<<< HEAD
-  MutexLock lock(&lock_);
-=======
   MutexLock lock(&mutex_);
->>>>>>> cbad18b1
   delegate_callback_ = nullptr;
   return result;
 }
@@ -148,11 +127,7 @@
     const VideoFrame& frame,
     const std::vector<VideoFrameType>* frame_types) {
   {
-<<<<<<< HEAD
-    MutexLock lock(&lock_);
-=======
     MutexLock lock(&mutex_);
->>>>>>> cbad18b1
     // Store id to be able to retrieve it in analyzing callback.
     timestamp_to_frame_id_list_.push_back({frame.timestamp(), frame.id()});
     // If this list is growing, it means that we are not receiving new encoded
@@ -164,11 +139,7 @@
   if (result != WEBRTC_VIDEO_CODEC_OK) {
     // If origin encoder failed, then cleanup data for this frame.
     {
-<<<<<<< HEAD
-      MutexLock lock(&lock_);
-=======
       MutexLock lock(&mutex_);
->>>>>>> cbad18b1
       // The timestamp-frame_id pair can be not the last one, so we need to
       // find it first and then remove. We will search from the end, because
       // usually it will be the last or close to the last one.
@@ -191,11 +162,7 @@
   RTC_DCHECK_GT(bitrate_multiplier_, 0.0);
   if (fabs(bitrate_multiplier_ - kNoMultiplier) < kEps) {
     {
-<<<<<<< HEAD
-      MutexLock lock(&lock_);
-=======
       MutexLock lock(&mutex_);
->>>>>>> cbad18b1
       bitrate_allocation_ = parameters.bitrate;
     }
     return delegate_->SetRates(parameters);
@@ -238,14 +205,7 @@
       }
     }
 
-<<<<<<< HEAD
-  RateControlParameters adjusted_params = parameters;
-  adjusted_params.bitrate = multiplied_allocation;
-  {
-    MutexLock lock(&lock_);
-=======
     adjusted_params.bitrate = multiplied_allocation;
->>>>>>> cbad18b1
     bitrate_allocation_ = adjusted_params.bitrate;
   }
   return delegate_->SetRates(adjusted_params);
@@ -274,14 +234,9 @@
   uint16_t frame_id;
   bool discard = false;
   uint32_t target_encode_bitrate = 0;
-<<<<<<< HEAD
-  {
-    MutexLock lock(&lock_);
-=======
   std::string codec_name;
   {
     MutexLock lock(&mutex_);
->>>>>>> cbad18b1
     std::pair<uint32_t, uint16_t> timestamp_frame_id;
     while (!timestamp_to_frame_id_list_.empty()) {
       timestamp_frame_id = timestamp_to_frame_id_list_.front();
@@ -315,22 +270,16 @@
       target_encode_bitrate = bitrate_allocation_.GetSpatialLayerSum(
           encoded_image.SpatialIndex().value_or(0));
     }
-<<<<<<< HEAD
-=======
     codec_name =
         std::string(CodecTypeToPayloadString(codec_settings_.codecType)) + "_" +
         delegate_->GetEncoderInfo().implementation_name;
->>>>>>> cbad18b1
   }
 
   if (!discard) {
     // Analyzer should see only encoded images, that weren't discarded. But all
     // not discarded layers have to be passed.
     VideoQualityAnalyzerInterface::EncoderStats stats;
-<<<<<<< HEAD
-=======
     stats.encoder_name = codec_name;
->>>>>>> cbad18b1
     stats.target_encode_bitrate = target_encode_bitrate;
     analyzer_->OnFrameEncoded(peer_name_, frame_id, encoded_image, stats);
   }
@@ -343,11 +292,7 @@
   const EncodedImage& image =
       injector_->InjectData(frame_id, discard, encoded_image);
   {
-<<<<<<< HEAD
-    MutexLock lock(&lock_);
-=======
     MutexLock lock(&mutex_);
->>>>>>> cbad18b1
     RTC_DCHECK(delegate_callback_);
     return delegate_callback_->OnEncodedImage(image, codec_specific_info);
   }
@@ -355,11 +300,7 @@
 
 void QualityAnalyzingVideoEncoder::OnDroppedFrame(
     EncodedImageCallback::DropReason reason) {
-<<<<<<< HEAD
-  MutexLock lock(&lock_);
-=======
   MutexLock lock(&mutex_);
->>>>>>> cbad18b1
   analyzer_->OnFrameDropped(peer_name_, reason);
   RTC_DCHECK(delegate_callback_);
   delegate_callback_->OnDroppedFrame(reason);
@@ -440,12 +381,7 @@
 QualityAnalyzingVideoEncoderFactory::CreateVideoEncoder(
     const SdpVideoFormat& format) {
   return std::make_unique<QualityAnalyzingVideoEncoder>(
-<<<<<<< HEAD
-      id_generator_->GetNextId(), peer_name_,
-      delegate_->CreateVideoEncoder(format), bitrate_multiplier_,
-=======
       peer_name_, delegate_->CreateVideoEncoder(format), bitrate_multiplier_,
->>>>>>> cbad18b1
       stream_required_spatial_index_, injector_, analyzer_);
 }
 
