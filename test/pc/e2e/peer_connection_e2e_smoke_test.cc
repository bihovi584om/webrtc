--- conflicted
+++ resolved
@@ -23,10 +23,7 @@
 #include "test/gtest.h"
 #include "test/pc/e2e/analyzer/audio/default_audio_quality_analyzer.h"
 #include "test/pc/e2e/analyzer/video/default_video_quality_analyzer.h"
-<<<<<<< HEAD
-=======
 #include "test/pc/e2e/analyzer/video/default_video_quality_analyzer_shared_objects.h"
->>>>>>> cbad18b1
 #include "test/pc/e2e/stats_based_network_quality_metrics_reporter.h"
 #include "test/testsupport/file_utils.h"
 
@@ -59,12 +56,6 @@
         testing::UnitTest::GetInstance()->current_test_info()->name(),
         *network_emulation_->time_controller(),
         /*audio_quality_analyzer=*/nullptr, std::move(video_quality_analyzer));
-<<<<<<< HEAD
-    test::ScopedFieldTrials field_trials(
-        std::string(field_trial::GetFieldTrialString()) +
-        "WebRTC-UseStandardBytesStats/Enabled/");
-=======
->>>>>>> cbad18b1
   }
 
   std::pair<EmulatedNetworkManagerInterface*, EmulatedNetworkManagerInterface*>
@@ -154,11 +145,8 @@
     audio.sampling_frequency_in_hz = 48000;
     audio.sync_group = "alice-media";
     alice->SetAudioConfig(std::move(audio));
-<<<<<<< HEAD
-=======
     alice->SetVideoCodecs(
         {VideoCodecConfig(cricket::kVp9CodecName, {{"profile-id", "0"}})});
->>>>>>> cbad18b1
   });
   AddPeer(network_links.second, [](PeerConfigurer* charlie) {
     charlie->SetName("charlie");
@@ -173,11 +161,8 @@
     audio.input_file_name =
         test::ResourcePath("pc_quality_smoke_test_bob_source", "wav");
     charlie->SetAudioConfig(std::move(audio));
-<<<<<<< HEAD
-=======
     charlie->SetVideoCodecs(
         {VideoCodecConfig(cricket::kVp9CodecName, {{"profile-id", "0"}})});
->>>>>>> cbad18b1
   });
   fixture()->AddQualityMetricsReporter(
       std::make_unique<StatsBasedNetworkQualityMetricsReporter>(
@@ -186,9 +171,6 @@
                {"charlie", network_links.second->endpoints()}}),
           network_emulation()));
   RunParams run_params(TimeDelta::Seconds(2));
-<<<<<<< HEAD
-  run_params.video_codecs = {
-      VideoCodecConfig(cricket::kVp9CodecName, {{"profile-id", "0"}})};
   run_params.use_flex_fec = true;
   run_params.use_ulp_fec = true;
   run_params.video_encoder_bitrate_multiplier = 1.1;
@@ -235,8 +217,13 @@
     video.stream_label = "alice-video";
     video.sync_group = "alice-media";
     alice->AddVideoConfig(std::move(video));
-  });
-  AddPeer(bob_network, [](PeerConfigurer* bob) {});
+    alice->SetVideoCodecs(
+        {VideoCodecConfig(cricket::kVp9CodecName, {{"profile-id", "0"}})});
+  });
+  AddPeer(bob_network, [](PeerConfigurer* bob) {
+    bob->SetVideoCodecs(
+        {VideoCodecConfig(cricket::kVp9CodecName, {{"profile-id", "0"}})});
+  });
   fixture()->AddQualityMetricsReporter(
       std::make_unique<StatsBasedNetworkQualityMetricsReporter>(
           std::map<std::string, std::vector<EmulatedEndpoint*>>(
@@ -251,10 +238,6 @@
   });
 
   RunParams run_params(TimeDelta::Seconds(2));
-  run_params.video_codecs = {
-      VideoCodecConfig(cricket::kVp9CodecName, {{"profile-id", "0"}})};
-=======
->>>>>>> cbad18b1
   run_params.use_flex_fec = true;
   run_params.use_ulp_fec = true;
   run_params.video_encoder_bitrate_multiplier = 1.1;
@@ -263,76 +246,6 @@
 
 // IOS debug builds can be quite slow, disabling to avoid issues with timeouts.
 #if defined(WEBRTC_IOS) && defined(WEBRTC_ARCH_ARM64) && !defined(NDEBUG)
-<<<<<<< HEAD
-=======
-#define MAYBE_ChangeNetworkConditions DISABLED_ChangeNetworkConditions
-#else
-#define MAYBE_ChangeNetworkConditions ChangeNetworkConditions
-#endif
-TEST_F(PeerConnectionE2EQualityTestSmokeTest, MAYBE_ChangeNetworkConditions) {
-  NetworkEmulationManager::SimulatedNetworkNode alice_node =
-      network_emulation()
-          ->NodeBuilder()
-          .config(BuiltInNetworkBehaviorConfig())
-          .Build();
-  NetworkEmulationManager::SimulatedNetworkNode bob_node =
-      network_emulation()
-          ->NodeBuilder()
-          .config(BuiltInNetworkBehaviorConfig())
-          .Build();
-
-  EmulatedEndpoint* alice_endpoint =
-      network_emulation()->CreateEndpoint(EmulatedEndpointConfig());
-  EmulatedEndpoint* bob_endpoint =
-      network_emulation()->CreateEndpoint(EmulatedEndpointConfig());
-
-  network_emulation()->CreateRoute(alice_endpoint, {alice_node.node},
-                                   bob_endpoint);
-  network_emulation()->CreateRoute(bob_endpoint, {bob_node.node},
-                                   alice_endpoint);
-
-  EmulatedNetworkManagerInterface* alice_network =
-      network_emulation()->CreateEmulatedNetworkManagerInterface(
-          {alice_endpoint});
-  EmulatedNetworkManagerInterface* bob_network =
-      network_emulation()->CreateEmulatedNetworkManagerInterface(
-          {bob_endpoint});
-
-  AddPeer(alice_network, [](PeerConfigurer* alice) {
-    VideoConfig video(160, 120, 15);
-    video.stream_label = "alice-video";
-    video.sync_group = "alice-media";
-    alice->AddVideoConfig(std::move(video));
-    alice->SetVideoCodecs(
-        {VideoCodecConfig(cricket::kVp9CodecName, {{"profile-id", "0"}})});
-  });
-  AddPeer(bob_network, [](PeerConfigurer* bob) {
-    bob->SetVideoCodecs(
-        {VideoCodecConfig(cricket::kVp9CodecName, {{"profile-id", "0"}})});
-  });
-  fixture()->AddQualityMetricsReporter(
-      std::make_unique<StatsBasedNetworkQualityMetricsReporter>(
-          std::map<std::string, std::vector<EmulatedEndpoint*>>(
-              {{"alice", alice_network->endpoints()},
-               {"bob", bob_network->endpoints()}}),
-          network_emulation()));
-
-  fixture()->ExecuteAt(TimeDelta::Seconds(1), [alice_node](TimeDelta) {
-    BuiltInNetworkBehaviorConfig config;
-    config.loss_percent = 5;
-    alice_node.simulation->SetConfig(config);
-  });
-
-  RunParams run_params(TimeDelta::Seconds(2));
-  run_params.use_flex_fec = true;
-  run_params.use_ulp_fec = true;
-  run_params.video_encoder_bitrate_multiplier = 1.1;
-  RunAndCheckEachVideoStreamReceivedFrames(run_params);
-}
-
-// IOS debug builds can be quite slow, disabling to avoid issues with timeouts.
-#if defined(WEBRTC_IOS) && defined(WEBRTC_ARCH_ARM64) && !defined(NDEBUG)
->>>>>>> cbad18b1
 #define MAYBE_Screenshare DISABLED_Screenshare
 #else
 #define MAYBE_Screenshare Screenshare
@@ -413,10 +326,6 @@
   });
   AddPeer(network_links.second, [](PeerConfigurer* bob) {});
   RunParams run_params(TimeDelta::Seconds(2));
-<<<<<<< HEAD
-  run_params.video_codecs = {VideoCodecConfig(cricket::kVp8CodecName)};
-=======
->>>>>>> cbad18b1
   RunAndCheckEachVideoStreamReceivedFrames(run_params);
 }
 
@@ -430,40 +339,23 @@
   std::pair<EmulatedNetworkManagerInterface*, EmulatedNetworkManagerInterface*>
       network_links = CreateNetwork();
   AddPeer(network_links.first, [](PeerConfigurer* alice) {
-<<<<<<< HEAD
-    VideoConfig simulcast(1280, 720, 15);
-    simulcast.stream_label = "alice-svc";
-=======
     VideoConfig simulcast("alice-svc", 1280, 720, 15);
->>>>>>> cbad18b1
     // Because we have network with packets loss we can analyze only the
     // highest spatial layer in SVC mode.
     simulcast.simulcast_config = VideoSimulcastConfig(2, 1);
     alice->AddVideoConfig(std::move(simulcast));
 
-<<<<<<< HEAD
-    AudioConfig audio;
-    audio.stream_label = "alice-audio";
-=======
     AudioConfig audio("alice-audio");
->>>>>>> cbad18b1
     audio.mode = AudioConfig::Mode::kFile;
     audio.input_file_name =
         test::ResourcePath("pc_quality_smoke_test_alice_source", "wav");
     alice->SetAudioConfig(std::move(audio));
-<<<<<<< HEAD
-  });
-  AddPeer(network_links.second, [](PeerConfigurer* bob) {});
-  RunParams run_params(TimeDelta::Seconds(2));
-  run_params.video_codecs = {VideoCodecConfig(cricket::kVp9CodecName)};
-=======
     alice->SetVideoCodecs({VideoCodecConfig(cricket::kVp9CodecName)});
   });
   AddPeer(network_links.second, [](PeerConfigurer* bob) {
     bob->SetVideoCodecs({VideoCodecConfig(cricket::kVp9CodecName)});
   });
   RunParams run_params(TimeDelta::Seconds(2));
->>>>>>> cbad18b1
   RunAndCheckEachVideoStreamReceivedFrames(run_params);
 }
 
@@ -494,13 +386,6 @@
         test::ResourcePath("pc_quality_smoke_test_alice_source", "wav");
     audio.sampling_frequency_in_hz = 48000;
     alice->SetAudioConfig(std::move(audio));
-<<<<<<< HEAD
-  });
-  AddPeer(network_links.second, [](PeerConfigurer* bob) {});
-  RunParams run_params(TimeDelta::Seconds(2));
-  run_params.video_codecs = {
-      VideoCodecConfig(cricket::kVp9CodecName, {{"profile-id", "0"}})};
-=======
     alice->SetVideoCodecs(
         {VideoCodecConfig(cricket::kVp9CodecName, {{"profile-id", "0"}})});
   });
@@ -509,7 +394,6 @@
         {VideoCodecConfig(cricket::kVp9CodecName, {{"profile-id", "0"}})});
   });
   RunParams run_params(TimeDelta::Seconds(2));
->>>>>>> cbad18b1
   RunAndCheckEachVideoStreamReceivedFrames(run_params);
 }
 
