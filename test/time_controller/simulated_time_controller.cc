/*
 *  Copyright 2019 The WebRTC project authors. All Rights Reserved.
 *
 *  Use of this source code is governed by a BSD-style license
 *  that can be found in the LICENSE file in the root of the source
 *  tree. An additional intellectual property rights grant can be found
 *  in the file PATENTS.  All contributing project authors may
 *  be found in the AUTHORS file in the root of the source tree.
 */
#include "test/time_controller/simulated_time_controller.h"

#include <algorithm>
#include <deque>
#include <list>
#include <memory>
#include <string>
#include <thread>
#include <vector>

#include "absl/strings/string_view.h"
#include "test/time_controller/simulated_process_thread.h"
#include "test/time_controller/simulated_task_queue.h"
#include "test/time_controller/simulated_thread.h"

namespace webrtc {
namespace {
// Helper function to remove from a std container by value.
template <class C>
bool RemoveByValue(C* vec, typename C::value_type val) {
  auto it = std::find(vec->begin(), vec->end(), val);
  if (it == vec->end())
    return false;
  vec->erase(it);
  return true;
}
}  // namespace

namespace sim_time_impl {

SimulatedTimeControllerImpl::SimulatedTimeControllerImpl(Timestamp start_time)
    : thread_id_(rtc::CurrentThreadId()), current_time_(start_time) {}

SimulatedTimeControllerImpl::~SimulatedTimeControllerImpl() = default;

std::unique_ptr<TaskQueueBase, TaskQueueDeleter>
SimulatedTimeControllerImpl::CreateTaskQueue(
    absl::string_view name,
    TaskQueueFactory::Priority priority) const {
  // TODO(srte): Remove the const cast when the interface is made mutable.
  auto mutable_this = const_cast<SimulatedTimeControllerImpl*>(this);
  auto task_queue = std::unique_ptr<SimulatedTaskQueue, TaskQueueDeleter>(
      new SimulatedTaskQueue(mutable_this, name));
  ;
  mutable_this->Register(task_queue.get());
  return task_queue;
}

std::unique_ptr<ProcessThread> SimulatedTimeControllerImpl::CreateProcessThread(
    const char* thread_name) {
  auto process_thread =
      std::make_unique<SimulatedProcessThread>(this, thread_name);
  Register(process_thread.get());
  return process_thread;
}

std::unique_ptr<rtc::Thread> SimulatedTimeControllerImpl::CreateThread(
    const std::string& name,
    std::unique_ptr<rtc::SocketServer> socket_server) {
  auto thread =
      std::make_unique<SimulatedThread>(this, name, std::move(socket_server));
  Register(thread.get());
  return thread;
}

void SimulatedTimeControllerImpl::YieldExecution() {
  if (rtc::CurrentThreadId() == thread_id_) {
    TaskQueueBase* yielding_from = TaskQueueBase::Current();
    // Since we might continue execution on a process thread, we should reset
    // the thread local task queue reference. This ensures that thread checkers
    // won't think we are executing on the yielding task queue. It also ensure
    // that TaskQueueBase::Current() won't return the yielding task queue.
    TokenTaskQueue::CurrentTaskQueueSetter reset_queue(nullptr);
    // When we yield, we don't want to risk executing further tasks on the
    // currently executing task queue. If there's a ready task that also yields,
    // it's added to this set as well and only tasks on the remaining task
    // queues are executed.
    auto inserted = yielded_.insert(yielding_from);
    RTC_DCHECK(inserted.second);
    RunReadyRunners();
    yielded_.erase(inserted.first);
  }
}

void SimulatedTimeControllerImpl::RunReadyRunners() {
  // Using a dummy thread rather than nullptr to avoid implicit thread creation
  // by Thread::Current().
  SimulatedThread::CurrentThreadSetter set_current(dummy_thread_.get());
  MutexLock lock(&lock_);
  RTC_DCHECK_EQ(rtc::CurrentThreadId(), thread_id_);
  Timestamp current_time = CurrentTime();
  // Clearing `ready_runners_` in case this is a recursive call:
  // RunReadyRunners -> Run -> Event::Wait -> Yield ->RunReadyRunners
  ready_runners_.clear();

  // We repeat until we have no ready left to handle tasks posted by ready
  // runners.
  while (true) {
    for (auto* runner : runners_) {
      if (yielded_.find(runner->GetAsTaskQueue()) == yielded_.end() &&
          runner->GetNextRunTime() <= current_time) {
        ready_runners_.push_back(runner);
      }
    }
    if (ready_runners_.empty())
      break;
    while (!ready_runners_.empty()) {
      auto* runner = ready_runners_.front();
      ready_runners_.pop_front();
      lock_.Unlock();
      // Note that the RunReady function might indirectly cause a call to
<<<<<<< HEAD
      // Unregister() which will grab |lock_| again to remove items from
      // |ready_runners_|.
=======
      // Unregister() which will grab `lock_` again to remove items from
      // `ready_runners_`.
>>>>>>> cbad18b1
      runner->RunReady(current_time);
      lock_.Lock();
    }
  }
}

Timestamp SimulatedTimeControllerImpl::CurrentTime() const {
  MutexLock lock(&time_lock_);
  return current_time_;
}

Timestamp SimulatedTimeControllerImpl::NextRunTime() const {
  Timestamp current_time = CurrentTime();
  Timestamp next_time = Timestamp::PlusInfinity();
  MutexLock lock(&lock_);
  for (auto* runner : runners_) {
    Timestamp next_run_time = runner->GetNextRunTime();
    if (next_run_time <= current_time)
      return current_time;
    next_time = std::min(next_time, next_run_time);
  }
  return next_time;
}

void SimulatedTimeControllerImpl::AdvanceTime(Timestamp target_time) {
  MutexLock time_lock(&time_lock_);
  RTC_DCHECK_GE(target_time, current_time_);
  current_time_ = target_time;
}

void SimulatedTimeControllerImpl::Register(SimulatedSequenceRunner* runner) {
  MutexLock lock(&lock_);
  runners_.push_back(runner);
}

void SimulatedTimeControllerImpl::Unregister(SimulatedSequenceRunner* runner) {
  MutexLock lock(&lock_);
  bool removed = RemoveByValue(&runners_, runner);
  RTC_CHECK(removed);
  RemoveByValue(&ready_runners_, runner);
}

void SimulatedTimeControllerImpl::StartYield(TaskQueueBase* yielding_from) {
  auto inserted = yielded_.insert(yielding_from);
  RTC_DCHECK(inserted.second);
}

void SimulatedTimeControllerImpl::StopYield(TaskQueueBase* yielding_from) {
  yielded_.erase(yielding_from);
}

}  // namespace sim_time_impl

GlobalSimulatedTimeController::GlobalSimulatedTimeController(
    Timestamp start_time)
    : sim_clock_(start_time.us()), impl_(start_time), yield_policy_(&impl_) {
  global_clock_.SetTime(start_time);
  auto main_thread = std::make_unique<SimulatedMainThread>(&impl_);
  impl_.Register(main_thread.get());
  main_thread_ = std::move(main_thread);
}

GlobalSimulatedTimeController::~GlobalSimulatedTimeController() = default;

Clock* GlobalSimulatedTimeController::GetClock() {
  return &sim_clock_;
}

TaskQueueFactory* GlobalSimulatedTimeController::GetTaskQueueFactory() {
  return &impl_;
}

std::unique_ptr<ProcessThread>
GlobalSimulatedTimeController::CreateProcessThread(const char* thread_name) {
  return impl_.CreateProcessThread(thread_name);
}

std::unique_ptr<rtc::Thread> GlobalSimulatedTimeController::CreateThread(
    const std::string& name,
    std::unique_ptr<rtc::SocketServer> socket_server) {
  return impl_.CreateThread(name, std::move(socket_server));
}

rtc::Thread* GlobalSimulatedTimeController::GetMainThread() {
  return main_thread_.get();
}

void GlobalSimulatedTimeController::AdvanceTime(TimeDelta duration) {
  rtc::ScopedYieldPolicy yield_policy(&impl_);
  Timestamp current_time = impl_.CurrentTime();
  Timestamp target_time = current_time + duration;
  RTC_DCHECK_EQ(current_time.us(), rtc::TimeMicros());
  while (current_time < target_time) {
    impl_.RunReadyRunners();
    Timestamp next_time = std::min(impl_.NextRunTime(), target_time);
    impl_.AdvanceTime(next_time);
    auto delta = next_time - current_time;
    current_time = next_time;
    sim_clock_.AdvanceTimeMicroseconds(delta.us());
    global_clock_.AdvanceTime(delta);
  }
  // After time has been simulated up until `target_time` we also need to run
  // tasks meant to be executed at `target_time`.
  impl_.RunReadyRunners();
}

void GlobalSimulatedTimeController::Register(
    sim_time_impl::SimulatedSequenceRunner* runner) {
  impl_.Register(runner);
}

void GlobalSimulatedTimeController::Unregister(
    sim_time_impl::SimulatedSequenceRunner* runner) {
  impl_.Unregister(runner);
}

}  // namespace webrtc<|MERGE_RESOLUTION|>--- conflicted
+++ resolved
@@ -118,13 +118,8 @@
       ready_runners_.pop_front();
       lock_.Unlock();
       // Note that the RunReady function might indirectly cause a call to
-<<<<<<< HEAD
-      // Unregister() which will grab |lock_| again to remove items from
-      // |ready_runners_|.
-=======
       // Unregister() which will grab `lock_` again to remove items from
       // `ready_runners_`.
->>>>>>> cbad18b1
       runner->RunReady(current_time);
       lock_.Lock();
     }
