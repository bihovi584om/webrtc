/*
 *  Copyright (c) 2019 The WebRTC project authors. All Rights Reserved.
 *
 *  Use of this source code is governed by a BSD-style license
 *  that can be found in the LICENSE file in the root of the source
 *  tree. An additional intellectual property rights grant can be found
 *  in the file PATENTS.  All contributing project authors may
 *  be found in the AUTHORS file in the root of the source tree.
 */
#include "test/peer_scenario/peer_scenario_client.h"

#include <limits>
#include <memory>
#include <utility>

#include "absl/memory/memory.h"
#include "api/audio_codecs/builtin_audio_decoder_factory.h"
#include "api/audio_codecs/builtin_audio_encoder_factory.h"
#include "api/rtc_event_log/rtc_event_log_factory.h"
#include "api/task_queue/default_task_queue_factory.h"
#include "api/test/create_time_controller.h"
#include "api/transport/field_trial_based_config.h"
#include "api/video_codecs/builtin_video_decoder_factory.h"
#include "api/video_codecs/builtin_video_encoder_factory.h"
#include "media/engine/webrtc_media_engine.h"
#include "modules/audio_device/include/test_audio_device.h"
#include "p2p/client/basic_port_allocator.h"
#include "test/fake_decoder.h"
#include "test/fake_vp8_encoder.h"
#include "test/frame_generator_capturer.h"

namespace webrtc {
namespace test {

namespace {

constexpr char kCommonStreamId[] = "stream_id";

std::map<int, EmulatedEndpoint*> CreateEndpoints(
    NetworkEmulationManager* net,
    std::map<int, EmulatedEndpointConfig> endpoint_configs) {
  std::map<int, EmulatedEndpoint*> endpoints;
  for (const auto& kv : endpoint_configs)
    endpoints[kv.first] = net->CreateEndpoint(kv.second);
  return endpoints;
}

class LambdaPeerConnectionObserver final : public PeerConnectionObserver {
 public:
  explicit LambdaPeerConnectionObserver(
      PeerScenarioClient::CallbackHandlers* handlers)
      : handlers_(handlers) {}
  void OnSignalingChange(
      PeerConnectionInterface::SignalingState new_state) override {
    for (const auto& handler : handlers_->on_signaling_change)
      handler(new_state);
  }
  void OnDataChannel(
      rtc::scoped_refptr<DataChannelInterface> data_channel) override {
    for (const auto& handler : handlers_->on_data_channel)
      handler(data_channel);
  }
  void OnRenegotiationNeeded() override {
    for (const auto& handler : handlers_->on_renegotiation_needed)
      handler();
  }
  void OnStandardizedIceConnectionChange(
      PeerConnectionInterface::IceConnectionState new_state) override {
    for (const auto& handler : handlers_->on_standardized_ice_connection_change)
      handler(new_state);
  }
  void OnConnectionChange(
      PeerConnectionInterface::PeerConnectionState new_state) override {
    for (const auto& handler : handlers_->on_connection_change)
      handler(new_state);
  }
  void OnIceGatheringChange(
      PeerConnectionInterface::IceGatheringState new_state) override {
    for (const auto& handler : handlers_->on_ice_gathering_change)
      handler(new_state);
  }
  void OnIceCandidate(const IceCandidateInterface* candidate) override {
    for (const auto& handler : handlers_->on_ice_candidate)
      handler(candidate);
  }
  void OnIceCandidateError(const std::string& address,
                           int port,
                           const std::string& url,
                           int error_code,
                           const std::string& error_text) override {
    for (const auto& handler : handlers_->on_ice_candidate_error)
      handler(address, port, url, error_code, error_text);
  }
  void OnIceCandidatesRemoved(
      const std::vector<cricket::Candidate>& candidates) override {
    for (const auto& handler : handlers_->on_ice_candidates_removed)
      handler(candidates);
  }
  void OnAddTrack(rtc::scoped_refptr<RtpReceiverInterface> receiver,
                  const std::vector<rtc::scoped_refptr<MediaStreamInterface> >&
                      streams) override {
    for (const auto& handler : handlers_->on_add_track)
      handler(receiver, streams);
  }
  void OnTrack(
      rtc::scoped_refptr<RtpTransceiverInterface> transceiver) override {
    for (const auto& handler : handlers_->on_track)
      handler(transceiver);
  }
  void OnRemoveTrack(
      rtc::scoped_refptr<RtpReceiverInterface> receiver) override {
    for (const auto& handler : handlers_->on_remove_track)
      handler(receiver);
  }

 private:
  PeerScenarioClient::CallbackHandlers* handlers_;
};

class LambdaCreateSessionDescriptionObserver
    : public CreateSessionDescriptionObserver {
 public:
  explicit LambdaCreateSessionDescriptionObserver(
      std::function<void(std::unique_ptr<SessionDescriptionInterface> desc)>
          on_success)
      : on_success_(on_success) {}
  void OnSuccess(SessionDescriptionInterface* desc) override {
    // Takes ownership of answer, according to CreateSessionDescriptionObserver
    // convention.
    on_success_(absl::WrapUnique(desc));
  }
  void OnFailure(RTCError error) override {
    RTC_NOTREACHED() << error.message();
  }

 private:
  std::function<void(std::unique_ptr<SessionDescriptionInterface> desc)>
      on_success_;
};

class LambdaSetLocalDescriptionObserver
    : public SetLocalDescriptionObserverInterface {
 public:
  explicit LambdaSetLocalDescriptionObserver(
      std::function<void(RTCError)> on_complete)
      : on_complete_(on_complete) {}
  void OnSetLocalDescriptionComplete(RTCError error) override {
    on_complete_(error);
  }

 private:
  std::function<void(RTCError)> on_complete_;
};

class LambdaSetRemoteDescriptionObserver
    : public SetRemoteDescriptionObserverInterface {
 public:
  explicit LambdaSetRemoteDescriptionObserver(
      std::function<void(RTCError)> on_complete)
      : on_complete_(on_complete) {}
  void OnSetRemoteDescriptionComplete(RTCError error) override {
    on_complete_(error);
  }

 private:
  std::function<void(RTCError)> on_complete_;
};

class FakeVideoEncoderFactory : public VideoEncoderFactory {
 public:
  FakeVideoEncoderFactory(Clock* clock) : clock_(clock) {}
  std::vector<SdpVideoFormat> GetSupportedFormats() const override {
    return {SdpVideoFormat("VP8")};
  }
  CodecInfo QueryVideoEncoder(const SdpVideoFormat& format) const override {
    RTC_CHECK_EQ(format.name, "VP8");
    CodecInfo info;
    return info;
  }
  std::unique_ptr<VideoEncoder> CreateVideoEncoder(
      const SdpVideoFormat& format) override {
    return std::make_unique<FakeVp8Encoder>(clock_);
  }

 private:
  Clock* const clock_;
};
class FakeVideoDecoderFactory : public VideoDecoderFactory {
 public:
  std::vector<SdpVideoFormat> GetSupportedFormats() const override {
    return {SdpVideoFormat("VP8")};
  }
  std::unique_ptr<VideoDecoder> CreateVideoDecoder(
      const SdpVideoFormat& format) override {
    return std::make_unique<FakeDecoder>();
  }
};
}  // namespace

PeerScenarioClient::PeerScenarioClient(
    NetworkEmulationManager* net,
    rtc::Thread* signaling_thread,
    std::unique_ptr<LogWriterFactoryInterface> log_writer_factory,
    PeerScenarioClient::Config config)
    : endpoints_(CreateEndpoints(net, config.endpoints)),
      task_queue_factory_(net->time_controller()->GetTaskQueueFactory()),
      signaling_thread_(signaling_thread),
      log_writer_factory_(std::move(log_writer_factory)),
      worker_thread_(net->time_controller()->CreateThread("worker")),
      handlers_(config.handlers),
      observer_(new LambdaPeerConnectionObserver(&handlers_)) {
  handlers_.on_track.push_back(
      [this](rtc::scoped_refptr<RtpTransceiverInterface> transceiver) {
        auto track = transceiver->receiver()->track().get();
        if (track->kind() == MediaStreamTrackInterface::kVideoKind) {
          auto* video = static_cast<VideoTrackInterface*>(track);
          RTC_DCHECK_RUN_ON(signaling_thread_);
          for (auto* sink : track_id_to_video_sinks_[track->id()]) {
            video->AddOrUpdateSink(sink, rtc::VideoSinkWants());
          }
        }
      });
  handlers_.on_signaling_change.push_back(
      [this](PeerConnectionInterface::SignalingState state) {
        RTC_DCHECK_RUN_ON(signaling_thread_);
        if (state == PeerConnectionInterface::SignalingState::kStable &&
            peer_connection_->current_remote_description()) {
          for (const auto& candidate : pending_ice_candidates_) {
            RTC_CHECK(peer_connection_->AddIceCandidate(candidate.get()));
          }
          pending_ice_candidates_.clear();
        }
      });

  std::vector<EmulatedEndpoint*> endpoints_vector;
  for (const auto& kv : endpoints_)
    endpoints_vector.push_back(kv.second);
  auto* manager = net->CreateEmulatedNetworkManagerInterface(endpoints_vector);

  PeerConnectionFactoryDependencies pcf_deps;
  pcf_deps.network_thread = manager->network_thread();
  pcf_deps.signaling_thread = signaling_thread_;
  pcf_deps.worker_thread = worker_thread_.get();
  pcf_deps.call_factory =
      CreateTimeControllerBasedCallFactory(net->time_controller());
  pcf_deps.task_queue_factory =
      net->time_controller()->CreateTaskQueueFactory();
  pcf_deps.event_log_factory =
      std::make_unique<RtcEventLogFactory>(task_queue_factory_);
  pcf_deps.trials = std::make_unique<FieldTrialBasedConfig>();

  cricket::MediaEngineDependencies media_deps;
  media_deps.task_queue_factory = task_queue_factory_;
  media_deps.adm = TestAudioDeviceModule::Create(
      task_queue_factory_,
      TestAudioDeviceModule::CreatePulsedNoiseCapturer(
          config.audio.pulsed_noise->amplitude *
              std::numeric_limits<int16_t>::max(),
          config.audio.sample_rate, config.audio.channels),
      TestAudioDeviceModule::CreateDiscardRenderer(config.audio.sample_rate));

  media_deps.audio_processing = AudioProcessingBuilder().Create();
  if (config.video.use_fake_codecs) {
    media_deps.video_encoder_factory =
        std::make_unique<FakeVideoEncoderFactory>(
            net->time_controller()->GetClock());
    media_deps.video_decoder_factory =
        std::make_unique<FakeVideoDecoderFactory>();
  } else {
    media_deps.video_encoder_factory = CreateBuiltinVideoEncoderFactory();
    media_deps.video_decoder_factory = CreateBuiltinVideoDecoderFactory();
  }
  media_deps.audio_encoder_factory = CreateBuiltinAudioEncoderFactory();
  media_deps.audio_decoder_factory = CreateBuiltinAudioDecoderFactory();
  media_deps.trials = pcf_deps.trials.get();

  pcf_deps.media_engine = cricket::CreateMediaEngine(std::move(media_deps));
  pcf_deps.fec_controller_factory = nullptr;
  pcf_deps.network_controller_factory = nullptr;
  pcf_deps.network_state_predictor_factory = nullptr;

  pc_factory_ = CreateModularPeerConnectionFactory(std::move(pcf_deps));
  PeerConnectionFactoryInterface::Options pc_options;
  pc_options.disable_encryption = config.disable_encryption;
  pc_factory_->SetOptions(pc_options);

  PeerConnectionDependencies pc_deps(observer_.get());
  pc_deps.allocator =
      std::make_unique<cricket::BasicPortAllocator>(manager->network_manager());
  pc_deps.allocator->set_flags(pc_deps.allocator->flags() |
                               cricket::PORTALLOCATOR_DISABLE_TCP);
  peer_connection_ =
      pc_factory_
          ->CreatePeerConnectionOrError(config.rtc_config, std::move(pc_deps))
          .MoveValue();
  if (log_writer_factory_) {
    peer_connection_->StartRtcEventLog(log_writer_factory_->Create(".rtc.dat"),
                                       /*output_period_ms=*/1000);
  }
}

EmulatedEndpoint* PeerScenarioClient::endpoint(int index) {
  RTC_CHECK_GT(endpoints_.size(), index);
  return endpoints_.at(index);
}

PeerScenarioClient::AudioSendTrack PeerScenarioClient::CreateAudio(
    std::string track_id,
    cricket::AudioOptions options) {
  RTC_DCHECK_RUN_ON(signaling_thread_);
  AudioSendTrack res;
  auto source = pc_factory_->CreateAudioSource(options);
  auto track = pc_factory_->CreateAudioTrack(track_id, source);
  res.track = track;
  res.sender = peer_connection_->AddTrack(track, {kCommonStreamId}).value();
  return res;
}

PeerScenarioClient::VideoSendTrack PeerScenarioClient::CreateVideo(
    std::string track_id,
    VideoSendTrackConfig config) {
  RTC_DCHECK_RUN_ON(signaling_thread_);
  VideoSendTrack res;
  auto capturer = FrameGeneratorCapturer::Create(clock(), *task_queue_factory_,
                                                 config.generator);
  res.capturer = capturer.get();
  capturer->Init();
  res.source =
      new rtc::RefCountedObject<FrameGeneratorCapturerVideoTrackSource>(
          std::move(capturer), config.screencast);
  auto track = pc_factory_->CreateVideoTrack(track_id, res.source);
  res.track = track;
  res.sender = peer_connection_->AddTrack(track, {kCommonStreamId}).MoveValue();
  return res;
}

void PeerScenarioClient::AddVideoReceiveSink(
    std::string track_id,
    rtc::VideoSinkInterface<VideoFrame>* video_sink) {
  RTC_DCHECK_RUN_ON(signaling_thread_);
  track_id_to_video_sinks_[track_id].push_back(video_sink);
}

void PeerScenarioClient::CreateAndSetSdp(
    std::function<void(SessionDescriptionInterface*)> munge_offer,
    std::function<void(std::string)> offer_handler) {
  RTC_DCHECK_RUN_ON(signaling_thread_);
  peer_connection_->CreateOffer(
<<<<<<< HEAD
      SdpCreateObserver([=](SessionDescriptionInterface* offer) {
        RTC_DCHECK_RUN_ON(signaling_thread_);
        if (munge_offer) {
          munge_offer(offer);
        }
        std::string sdp_offer;
        RTC_CHECK(offer->ToString(&sdp_offer));
        peer_connection_->SetLocalDescription(
            SdpSetObserver(
                [sdp_offer, offer_handler]() { offer_handler(sdp_offer); }),
            offer);
      }),
=======
      rtc::make_ref_counted<LambdaCreateSessionDescriptionObserver>(
          [=](std::unique_ptr<SessionDescriptionInterface> offer) {
            RTC_DCHECK_RUN_ON(signaling_thread_);
            if (munge_offer) {
              munge_offer(offer.get());
            }
            std::string sdp_offer;
            RTC_CHECK(offer->ToString(&sdp_offer));
            peer_connection_->SetLocalDescription(
                std::move(offer),
                rtc::make_ref_counted<LambdaSetLocalDescriptionObserver>(
                    [sdp_offer, offer_handler](RTCError) {
                      offer_handler(sdp_offer);
                    }));
          }),
>>>>>>> cbad18b1
      PeerConnectionInterface::RTCOfferAnswerOptions());
}

void PeerScenarioClient::SetSdpOfferAndGetAnswer(
    std::string remote_offer,
    std::function<void(std::string)> answer_handler) {
  if (!signaling_thread_->IsCurrent()) {
    signaling_thread_->PostTask(RTC_FROM_HERE, [=] {
      SetSdpOfferAndGetAnswer(remote_offer, answer_handler);
    });
    return;
  }
  RTC_DCHECK_RUN_ON(signaling_thread_);
  peer_connection_->SetRemoteDescription(
      CreateSessionDescription(SdpType::kOffer, remote_offer),
      rtc::make_ref_counted<LambdaSetRemoteDescriptionObserver>([=](RTCError) {
        RTC_DCHECK_RUN_ON(signaling_thread_);
        peer_connection_->CreateAnswer(
            rtc::make_ref_counted<LambdaCreateSessionDescriptionObserver>(
                [=](std::unique_ptr<SessionDescriptionInterface> answer) {
                  RTC_DCHECK_RUN_ON(signaling_thread_);
                  std::string sdp_answer;
                  answer->ToString(&sdp_answer);
                  RTC_LOG(LS_INFO) << sdp_answer;
                  peer_connection_->SetLocalDescription(
                      std::move(answer),
                      rtc::make_ref_counted<LambdaSetLocalDescriptionObserver>(
                          [answer_handler, sdp_answer](RTCError) {
                            answer_handler(sdp_answer);
                          }));
                }),
            PeerConnectionInterface::RTCOfferAnswerOptions());
      }));
}

void PeerScenarioClient::SetSdpAnswer(
    std::string remote_answer,
    std::function<void(const SessionDescriptionInterface&)> done_handler) {
  if (!signaling_thread_->IsCurrent()) {
    signaling_thread_->PostTask(
        RTC_FROM_HERE, [=] { SetSdpAnswer(remote_answer, done_handler); });
    return;
  }
  RTC_DCHECK_RUN_ON(signaling_thread_);
  peer_connection_->SetRemoteDescription(
      CreateSessionDescription(SdpType::kAnswer, remote_answer),
      rtc::make_ref_counted<LambdaSetRemoteDescriptionObserver>(
          [remote_answer, done_handler](RTCError) {
            auto answer =
                CreateSessionDescription(SdpType::kAnswer, remote_answer);
            done_handler(*answer);
          }));
}

void PeerScenarioClient::AddIceCandidate(
    std::unique_ptr<IceCandidateInterface> candidate) {
  RTC_DCHECK_RUN_ON(signaling_thread_);
  if (peer_connection_->signaling_state() ==
          PeerConnectionInterface::SignalingState::kStable &&
      peer_connection_->current_remote_description()) {
    RTC_CHECK(peer_connection_->AddIceCandidate(candidate.get()));
  } else {
    pending_ice_candidates_.push_back(std::move(candidate));
  }
}

}  // namespace test
}  // namespace webrtc<|MERGE_RESOLUTION|>--- conflicted
+++ resolved
@@ -346,20 +346,6 @@
     std::function<void(std::string)> offer_handler) {
   RTC_DCHECK_RUN_ON(signaling_thread_);
   peer_connection_->CreateOffer(
-<<<<<<< HEAD
-      SdpCreateObserver([=](SessionDescriptionInterface* offer) {
-        RTC_DCHECK_RUN_ON(signaling_thread_);
-        if (munge_offer) {
-          munge_offer(offer);
-        }
-        std::string sdp_offer;
-        RTC_CHECK(offer->ToString(&sdp_offer));
-        peer_connection_->SetLocalDescription(
-            SdpSetObserver(
-                [sdp_offer, offer_handler]() { offer_handler(sdp_offer); }),
-            offer);
-      }),
-=======
       rtc::make_ref_counted<LambdaCreateSessionDescriptionObserver>(
           [=](std::unique_ptr<SessionDescriptionInterface> offer) {
             RTC_DCHECK_RUN_ON(signaling_thread_);
@@ -375,7 +361,6 @@
                       offer_handler(sdp_offer);
                     }));
           }),
->>>>>>> cbad18b1
       PeerConnectionInterface::RTCOfferAnswerOptions());
 }
 
