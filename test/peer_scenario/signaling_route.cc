--- conflicted
+++ resolved
@@ -56,13 +56,8 @@
 void StartSdpNegotiation(
     PeerScenarioClient* caller,
     PeerScenarioClient* callee,
-<<<<<<< HEAD
-    TrafficRoute* send_route,
-    TrafficRoute* ret_route,
-=======
     CrossTrafficRoute* send_route,
     CrossTrafficRoute* ret_route,
->>>>>>> cbad18b1
     std::function<void(SessionDescriptionInterface* offer)> munge_offer,
     std::function<void(SessionDescriptionInterface*)> modify_offer,
     std::function<void(const SessionDescriptionInterface&)> exchange_finished) {
