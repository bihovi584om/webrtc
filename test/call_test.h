--- conflicted
+++ resolved
@@ -174,12 +174,9 @@
   FlexfecReceiveStream::Config* GetFlexFecConfig();
   TaskQueueBase* task_queue() { return task_queue_.get(); }
 
-<<<<<<< HEAD
-=======
   // RtpPacketSinkInterface implementation.
   void OnRtpPacket(const RtpPacketReceived& packet) override;
 
->>>>>>> cbad18b1
   test::RunLoop loop_;
 
   Clock* const clock_;
