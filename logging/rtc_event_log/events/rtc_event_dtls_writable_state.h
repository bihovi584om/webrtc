--- conflicted
+++ resolved
@@ -42,17 +42,10 @@
   LoggedDtlsWritableState() = default;
   explicit LoggedDtlsWritableState(bool writable) : writable(writable) {}
 
-<<<<<<< HEAD
-  int64_t log_time_us() const { return timestamp_us; }
-  int64_t log_time_ms() const { return timestamp_us / 1000; }
-
-  int64_t timestamp_us;
-=======
   int64_t log_time_us() const { return timestamp.us(); }
   int64_t log_time_ms() const { return timestamp.ms(); }
 
   Timestamp timestamp = Timestamp::MinusInfinity();
->>>>>>> cbad18b1
   bool writable;
 };
 
