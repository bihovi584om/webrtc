/*
 *  Copyright (c) 2019 The WebRTC project authors. All Rights Reserved.
 *
 *  Use of this source code is governed by a BSD-style license
 *  that can be found in the LICENSE file in the root of the source
 *  tree. An additional intellectual property rights grant can be found
 *  in the file PATENTS.  All contributing project authors may
 *  be found in the AUTHORS file in the root of the source tree.
 */

#ifndef LOGGING_RTC_EVENT_LOG_EVENTS_RTC_EVENT_GENERIC_ACK_RECEIVED_H_
#define LOGGING_RTC_EVENT_LOG_EVENTS_RTC_EVENT_GENERIC_ACK_RECEIVED_H_

#include <memory>
#include <vector>

#include "absl/types/optional.h"
#include "api/rtc_event_log/rtc_event.h"
#include "api/units/timestamp.h"

namespace webrtc {

struct AckedPacket {
  // The packet number that was acked.
  int64_t packet_number;

  // The time where the packet was received. Not every ACK will
  // include the receive timestamp.
  absl::optional<int64_t> receive_acked_packet_time_ms;
};

class RtcEventGenericAckReceived final : public RtcEvent {
 public:
  static constexpr Type kType = Type::GenericAckReceived;

  // For a collection of acked packets, it creates a vector of logs to log with
  // the same timestamp.
  static std::vector<std::unique_ptr<RtcEventGenericAckReceived>> CreateLogs(
      int64_t packet_number,
      const std::vector<AckedPacket>& acked_packets);

  ~RtcEventGenericAckReceived() override;

  std::unique_ptr<RtcEventGenericAckReceived> Copy() const;

  Type GetType() const override { return kType; }
  bool IsConfigEvent() const override { return false; }

  // An identifier of the packet which contained an ack.
  int64_t packet_number() const { return packet_number_; }

  // An identifier of the acked packet.
  int64_t acked_packet_number() const { return acked_packet_number_; }

  // Timestamp when the `acked_packet_number` was received by the remote side.
  absl::optional<int64_t> receive_acked_packet_time_ms() const {
    return receive_acked_packet_time_ms_;
  }

 private:
  RtcEventGenericAckReceived(const RtcEventGenericAckReceived& packet);

  // When the ack is received, `packet_number` identifies the packet which
  // contained an ack for `acked_packet_number`, and contains the
  // `receive_acked_packet_time_ms` on which the `acked_packet_number` was
  // received on the remote side. The `receive_acked_packet_time_ms` may be
  // null.
  RtcEventGenericAckReceived(
      int64_t timestamp_us,
      int64_t packet_number,
      int64_t acked_packet_number,
      absl::optional<int64_t> receive_acked_packet_time_ms);

  const int64_t packet_number_;
  const int64_t acked_packet_number_;
  const absl::optional<int64_t> receive_acked_packet_time_ms_;
};

struct LoggedGenericAckReceived {
  LoggedGenericAckReceived() = default;
<<<<<<< HEAD
  LoggedGenericAckReceived(int64_t timestamp_us,
                           int64_t packet_number,
                           int64_t acked_packet_number,
                           absl::optional<int64_t> receive_acked_packet_time_ms)
      : timestamp_us(timestamp_us),
=======
  LoggedGenericAckReceived(Timestamp timestamp,
                           int64_t packet_number,
                           int64_t acked_packet_number,
                           absl::optional<int64_t> receive_acked_packet_time_ms)
      : timestamp(timestamp),
>>>>>>> cbad18b1
        packet_number(packet_number),
        acked_packet_number(acked_packet_number),
        receive_acked_packet_time_ms(receive_acked_packet_time_ms) {}

<<<<<<< HEAD
  int64_t log_time_us() const { return timestamp_us; }
  int64_t log_time_ms() const { return timestamp_us / 1000; }

  int64_t timestamp_us;
=======
  int64_t log_time_us() const { return timestamp.us(); }
  int64_t log_time_ms() const { return timestamp.ms(); }

  Timestamp timestamp = Timestamp::MinusInfinity();
>>>>>>> cbad18b1
  int64_t packet_number;
  int64_t acked_packet_number;
  absl::optional<int64_t> receive_acked_packet_time_ms;
};

}  // namespace webrtc

#endif  // LOGGING_RTC_EVENT_LOG_EVENTS_RTC_EVENT_GENERIC_ACK_RECEIVED_H_<|MERGE_RESOLUTION|>--- conflicted
+++ resolved
@@ -78,34 +78,19 @@
 
 struct LoggedGenericAckReceived {
   LoggedGenericAckReceived() = default;
-<<<<<<< HEAD
-  LoggedGenericAckReceived(int64_t timestamp_us,
-                           int64_t packet_number,
-                           int64_t acked_packet_number,
-                           absl::optional<int64_t> receive_acked_packet_time_ms)
-      : timestamp_us(timestamp_us),
-=======
   LoggedGenericAckReceived(Timestamp timestamp,
                            int64_t packet_number,
                            int64_t acked_packet_number,
                            absl::optional<int64_t> receive_acked_packet_time_ms)
       : timestamp(timestamp),
->>>>>>> cbad18b1
         packet_number(packet_number),
         acked_packet_number(acked_packet_number),
         receive_acked_packet_time_ms(receive_acked_packet_time_ms) {}
 
-<<<<<<< HEAD
-  int64_t log_time_us() const { return timestamp_us; }
-  int64_t log_time_ms() const { return timestamp_us / 1000; }
-
-  int64_t timestamp_us;
-=======
   int64_t log_time_us() const { return timestamp.us(); }
   int64_t log_time_ms() const { return timestamp.ms(); }
 
   Timestamp timestamp = Timestamp::MinusInfinity();
->>>>>>> cbad18b1
   int64_t packet_number;
   int64_t acked_packet_number;
   absl::optional<int64_t> receive_acked_packet_time_ms;
