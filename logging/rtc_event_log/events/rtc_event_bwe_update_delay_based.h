--- conflicted
+++ resolved
@@ -46,19 +46,6 @@
 
 struct LoggedBweDelayBasedUpdate {
   LoggedBweDelayBasedUpdate() = default;
-<<<<<<< HEAD
-  LoggedBweDelayBasedUpdate(int64_t timestamp_us,
-                            int32_t bitrate_bps,
-                            BandwidthUsage detector_state)
-      : timestamp_us(timestamp_us),
-        bitrate_bps(bitrate_bps),
-        detector_state(detector_state) {}
-
-  int64_t log_time_us() const { return timestamp_us; }
-  int64_t log_time_ms() const { return timestamp_us / 1000; }
-
-  int64_t timestamp_us;
-=======
   LoggedBweDelayBasedUpdate(Timestamp timestamp,
                             int32_t bitrate_bps,
                             BandwidthUsage detector_state)
@@ -70,7 +57,6 @@
   int64_t log_time_ms() const { return timestamp.ms(); }
 
   Timestamp timestamp = Timestamp::MinusInfinity();
->>>>>>> cbad18b1
   int32_t bitrate_bps;
   BandwidthUsage detector_state;
 };
