/*
 *  Copyright (c) 2017 The WebRTC project authors. All Rights Reserved.
 *
 *  Use of this source code is governed by a BSD-style license
 *  that can be found in the LICENSE file in the root of the source
 *  tree. An additional intellectual property rights grant can be found
 *  in the file PATENTS.  All contributing project authors may
 *  be found in the AUTHORS file in the root of the source tree.
 */

#ifndef LOGGING_RTC_EVENT_LOG_EVENTS_RTC_EVENT_ICE_CANDIDATE_PAIR_CONFIG_H_
#define LOGGING_RTC_EVENT_LOG_EVENTS_RTC_EVENT_ICE_CANDIDATE_PAIR_CONFIG_H_

#include <stdint.h>

#include <memory>

#include "api/rtc_event_log/rtc_event.h"
#include "api/units/timestamp.h"

namespace webrtc {

enum class IceCandidatePairConfigType {
  kAdded,
  kUpdated,
  kDestroyed,
  kSelected,
  kNumValues,
};

// TODO(qingsi): Change the names of candidate types to "host", "srflx", "prflx"
// and "relay" after the naming is spec-compliant in the signaling part
enum class IceCandidateType {
  kUnknown,
  kLocal,
  kStun,
  kPrflx,
  kRelay,
  kNumValues,
};

enum class IceCandidatePairProtocol {
  kUnknown,
  kUdp,
  kTcp,
  kSsltcp,
  kTls,
  kNumValues,
};

enum class IceCandidatePairAddressFamily {
  kUnknown,
  kIpv4,
  kIpv6,
  kNumValues,
};

enum class IceCandidateNetworkType {
  kUnknown,
  kEthernet,
  kLoopback,
  kWifi,
  kVpn,
  kCellular,
  kNumValues,
};

class IceCandidatePairDescription {
 public:
  IceCandidatePairDescription();
  explicit IceCandidatePairDescription(
      const IceCandidatePairDescription& other);

  ~IceCandidatePairDescription();

  IceCandidateType local_candidate_type;
  IceCandidatePairProtocol local_relay_protocol;
  IceCandidateNetworkType local_network_type;
  IceCandidatePairAddressFamily local_address_family;
  IceCandidateType remote_candidate_type;
  IceCandidatePairAddressFamily remote_address_family;
  IceCandidatePairProtocol candidate_pair_protocol;
};

class RtcEventIceCandidatePairConfig final : public RtcEvent {
 public:
  static constexpr Type kType = Type::IceCandidatePairConfig;

  RtcEventIceCandidatePairConfig(
      IceCandidatePairConfigType type,
      uint32_t candidate_pair_id,
      const IceCandidatePairDescription& candidate_pair_desc);

  ~RtcEventIceCandidatePairConfig() override;

  Type GetType() const override { return kType; }
  // N.B. An ICE config event is not considered an RtcEventLog config event.
  bool IsConfigEvent() const override { return false; }

  std::unique_ptr<RtcEventIceCandidatePairConfig> Copy() const;

  IceCandidatePairConfigType type() const { return type_; }
  uint32_t candidate_pair_id() const { return candidate_pair_id_; }
  const IceCandidatePairDescription& candidate_pair_desc() const {
    return candidate_pair_desc_;
  }

 private:
  RtcEventIceCandidatePairConfig(const RtcEventIceCandidatePairConfig& other);

  const IceCandidatePairConfigType type_;
  const uint32_t candidate_pair_id_;
  const IceCandidatePairDescription candidate_pair_desc_;
};

struct LoggedIceCandidatePairConfig {
<<<<<<< HEAD
  int64_t log_time_us() const { return timestamp_us; }
  int64_t log_time_ms() const { return timestamp_us / 1000; }

  int64_t timestamp_us;
=======
  int64_t log_time_us() const { return timestamp.us(); }
  int64_t log_time_ms() const { return timestamp.ms(); }

  Timestamp timestamp = Timestamp::MinusInfinity();
>>>>>>> cbad18b1
  IceCandidatePairConfigType type;
  uint32_t candidate_pair_id;
  IceCandidateType local_candidate_type;
  IceCandidatePairProtocol local_relay_protocol;
  IceCandidateNetworkType local_network_type;
  IceCandidatePairAddressFamily local_address_family;
  IceCandidateType remote_candidate_type;
  IceCandidatePairAddressFamily remote_address_family;
  IceCandidatePairProtocol candidate_pair_protocol;
};

}  // namespace webrtc

#endif  // LOGGING_RTC_EVENT_LOG_EVENTS_RTC_EVENT_ICE_CANDIDATE_PAIR_CONFIG_H_<|MERGE_RESOLUTION|>--- conflicted
+++ resolved
@@ -114,17 +114,10 @@
 };
 
 struct LoggedIceCandidatePairConfig {
-<<<<<<< HEAD
-  int64_t log_time_us() const { return timestamp_us; }
-  int64_t log_time_ms() const { return timestamp_us / 1000; }
-
-  int64_t timestamp_us;
-=======
   int64_t log_time_us() const { return timestamp.us(); }
   int64_t log_time_ms() const { return timestamp.ms(); }
 
   Timestamp timestamp = Timestamp::MinusInfinity();
->>>>>>> cbad18b1
   IceCandidatePairConfigType type;
   uint32_t candidate_pair_id;
   IceCandidateType local_candidate_type;
