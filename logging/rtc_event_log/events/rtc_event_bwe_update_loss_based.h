--- conflicted
+++ resolved
@@ -48,34 +48,19 @@
 
 struct LoggedBweLossBasedUpdate {
   LoggedBweLossBasedUpdate() = default;
-<<<<<<< HEAD
-  LoggedBweLossBasedUpdate(int64_t timestamp_us,
-                           int32_t bitrate_bps,
-                           uint8_t fraction_lost,
-                           int32_t expected_packets)
-      : timestamp_us(timestamp_us),
-=======
   LoggedBweLossBasedUpdate(Timestamp timestamp,
                            int32_t bitrate_bps,
                            uint8_t fraction_lost,
                            int32_t expected_packets)
       : timestamp(timestamp),
->>>>>>> cbad18b1
         bitrate_bps(bitrate_bps),
         fraction_lost(fraction_lost),
         expected_packets(expected_packets) {}
 
-<<<<<<< HEAD
-  int64_t log_time_us() const { return timestamp_us; }
-  int64_t log_time_ms() const { return timestamp_us / 1000; }
-
-  int64_t timestamp_us;
-=======
   int64_t log_time_us() const { return timestamp.us(); }
   int64_t log_time_ms() const { return timestamp.ms(); }
 
   Timestamp timestamp = Timestamp::MinusInfinity();
->>>>>>> cbad18b1
   int32_t bitrate_bps;
   uint8_t fraction_lost;
   int32_t expected_packets;
