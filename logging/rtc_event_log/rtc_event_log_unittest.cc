/*
 *  Copyright (c) 2015 The WebRTC project authors. All Rights Reserved.
 *
 *  Use of this source code is governed by a BSD-style license
 *  that can be found in the LICENSE file in the root of the source
 *  tree. An additional intellectual property rights grant can be found
 *  in the file PATENTS.  All contributing project authors may
 *  be found in the AUTHORS file in the root of the source tree.
 */

#include <algorithm>
#include <limits>
#include <map>
#include <memory>
#include <string>
#include <tuple>
#include <utility>
#include <vector>

#include "api/rtc_event_log/rtc_event_log.h"
#include "api/rtc_event_log/rtc_event_log_factory.h"
#include "api/rtc_event_log_output_file.h"
#include "api/task_queue/default_task_queue_factory.h"
#include "logging/rtc_event_log/events/rtc_event_audio_network_adaptation.h"
#include "logging/rtc_event_log/events/rtc_event_audio_playout.h"
#include "logging/rtc_event_log/events/rtc_event_audio_receive_stream_config.h"
#include "logging/rtc_event_log/events/rtc_event_audio_send_stream_config.h"
#include "logging/rtc_event_log/events/rtc_event_bwe_update_delay_based.h"
#include "logging/rtc_event_log/events/rtc_event_bwe_update_loss_based.h"
#include "logging/rtc_event_log/events/rtc_event_dtls_transport_state.h"
#include "logging/rtc_event_log/events/rtc_event_dtls_writable_state.h"
#include "logging/rtc_event_log/events/rtc_event_generic_ack_received.h"
#include "logging/rtc_event_log/events/rtc_event_generic_packet_received.h"
#include "logging/rtc_event_log/events/rtc_event_generic_packet_sent.h"
#include "logging/rtc_event_log/events/rtc_event_probe_cluster_created.h"
#include "logging/rtc_event_log/events/rtc_event_probe_result_failure.h"
#include "logging/rtc_event_log/events/rtc_event_probe_result_success.h"
#include "logging/rtc_event_log/events/rtc_event_rtcp_packet_incoming.h"
#include "logging/rtc_event_log/events/rtc_event_rtcp_packet_outgoing.h"
#include "logging/rtc_event_log/events/rtc_event_rtp_packet_incoming.h"
#include "logging/rtc_event_log/events/rtc_event_rtp_packet_outgoing.h"
#include "logging/rtc_event_log/events/rtc_event_video_receive_stream_config.h"
#include "logging/rtc_event_log/events/rtc_event_video_send_stream_config.h"
#include "logging/rtc_event_log/rtc_event_log_parser.h"
#include "logging/rtc_event_log/rtc_event_log_unittest_helper.h"
#include "logging/rtc_event_log/rtc_stream_config.h"
#include "modules/rtp_rtcp/include/rtp_header_extension_map.h"
#include "modules/rtp_rtcp/source/rtp_header_extensions.h"
#include "rtc_base/checks.h"
#include "rtc_base/fake_clock.h"
#include "rtc_base/random.h"
#include "test/gtest.h"
#include "test/testsupport/file_utils.h"

namespace webrtc {

namespace {

struct EventCounts {
  size_t audio_send_streams = 0;
  size_t audio_recv_streams = 0;
  size_t video_send_streams = 0;
  size_t video_recv_streams = 0;
  size_t alr_states = 0;
  size_t route_changes = 0;
  size_t audio_playouts = 0;
  size_t ana_configs = 0;
  size_t bwe_loss_events = 0;
  size_t bwe_delay_events = 0;
  size_t dtls_transport_states = 0;
  size_t dtls_writable_states = 0;
  size_t frame_decoded_events = 0;
  size_t probe_creations = 0;
  size_t probe_successes = 0;
  size_t probe_failures = 0;
  size_t ice_configs = 0;
  size_t ice_events = 0;
  size_t incoming_rtp_packets = 0;
  size_t outgoing_rtp_packets = 0;
  size_t incoming_rtcp_packets = 0;
  size_t outgoing_rtcp_packets = 0;
  size_t generic_packets_sent = 0;
  size_t generic_packets_received = 0;
  size_t generic_acks_received = 0;

  size_t total_nonconfig_events() const {
    return alr_states + route_changes + audio_playouts + ana_configs +
           bwe_loss_events + bwe_delay_events + dtls_transport_states +
           dtls_writable_states + frame_decoded_events + probe_creations +
           probe_successes + probe_failures + ice_configs + ice_events +
           incoming_rtp_packets + outgoing_rtp_packets + incoming_rtcp_packets +
           outgoing_rtcp_packets + generic_packets_sent +
           generic_packets_received + generic_acks_received;
  }

  size_t total_config_events() const {
    return audio_send_streams + audio_recv_streams + video_send_streams +
           video_recv_streams;
  }

  size_t total_events() const {
    return total_nonconfig_events() + total_config_events();
  }
};

class RtcEventLogSession
    : public ::testing::TestWithParam<
          std::tuple<uint64_t, int64_t, RtcEventLog::EncodingType>> {
 public:
  RtcEventLogSession()
      : seed_(std::get<0>(GetParam())),
        prng_(seed_),
        output_period_ms_(std::get<1>(GetParam())),
        encoding_type_(std::get<2>(GetParam())),
        gen_(seed_ * 880001UL),
        verifier_(encoding_type_) {
    clock_.SetTime(Timestamp::Micros(prng_.Rand<uint32_t>()));
    // Find the name of the current test, in order to use it as a temporary
    // filename.
    // TODO(terelius): Use a general utility function to generate a temp file.
    auto test_info = ::testing::UnitTest::GetInstance()->current_test_info();
    std::string test_name =
        std::string(test_info->test_case_name()) + "_" + test_info->name();
    std::replace(test_name.begin(), test_name.end(), '/', '_');
    temp_filename_ = test::OutputPath() + test_name;
  }

  // Create and buffer the config events and `num_events_before_log_start`
  // randomized non-config events. Then call StartLogging and finally create and
  // write the remaining non-config events.
  void WriteLog(EventCounts count, size_t num_events_before_log_start);
  void ReadAndVerifyLog();

  bool IsNewFormat() {
    return encoding_type_ == RtcEventLog::EncodingType::NewFormat;
  }

 private:
  void WriteAudioRecvConfigs(size_t audio_recv_streams, RtcEventLog* event_log);
  void WriteAudioSendConfigs(size_t audio_send_streams, RtcEventLog* event_log);
  void WriteVideoRecvConfigs(size_t video_recv_streams, RtcEventLog* event_log);
  void WriteVideoSendConfigs(size_t video_send_streams, RtcEventLog* event_log);

  std::vector<std::pair<uint32_t, RtpHeaderExtensionMap>> incoming_extensions_;
  std::vector<std::pair<uint32_t, RtpHeaderExtensionMap>> outgoing_extensions_;

  // Config events.
  std::vector<std::unique_ptr<RtcEventAudioSendStreamConfig>>
      audio_send_config_list_;
  std::vector<std::unique_ptr<RtcEventAudioReceiveStreamConfig>>
      audio_recv_config_list_;
  std::vector<std::unique_ptr<RtcEventVideoSendStreamConfig>>
      video_send_config_list_;
  std::vector<std::unique_ptr<RtcEventVideoReceiveStreamConfig>>
      video_recv_config_list_;

  // Regular events.
  std::vector<std::unique_ptr<RtcEventAlrState>> alr_state_list_;
  std::map<uint32_t, std::vector<std::unique_ptr<RtcEventAudioPlayout>>>
      audio_playout_map_;  // Groups audio by SSRC.
  std::vector<std::unique_ptr<RtcEventAudioNetworkAdaptation>>
      ana_configs_list_;
  std::vector<std::unique_ptr<RtcEventBweUpdateDelayBased>> bwe_delay_list_;
  std::vector<std::unique_ptr<RtcEventBweUpdateLossBased>> bwe_loss_list_;
  std::vector<std::unique_ptr<RtcEventDtlsTransportState>>
      dtls_transport_state_list_;
  std::vector<std::unique_ptr<RtcEventDtlsWritableState>>
      dtls_writable_state_list_;
  std::map<uint32_t, std::vector<std::unique_ptr<RtcEventFrameDecoded>>>
      frame_decoded_event_map_;
  std::vector<std::unique_ptr<RtcEventGenericAckReceived>>
      generic_acks_received_;
  std::vector<std::unique_ptr<RtcEventGenericPacketReceived>>
      generic_packets_received_;
  std::vector<std::unique_ptr<RtcEventGenericPacketSent>> generic_packets_sent_;
  std::vector<std::unique_ptr<RtcEventIceCandidatePair>> ice_event_list_;
  std::vector<std::unique_ptr<RtcEventIceCandidatePairConfig>> ice_config_list_;
  std::vector<std::unique_ptr<RtcEventProbeClusterCreated>>
      probe_creation_list_;
  std::vector<std::unique_ptr<RtcEventProbeResultFailure>> probe_failure_list_;
  std::vector<std::unique_ptr<RtcEventProbeResultSuccess>> probe_success_list_;
  std::vector<std::unique_ptr<RtcEventRouteChange>> route_change_list_;
  std::vector<std::unique_ptr<RtcEventRemoteEstimate>> remote_estimate_list_;
  std::vector<std::unique_ptr<RtcEventRtcpPacketIncoming>> incoming_rtcp_list_;
  std::vector<std::unique_ptr<RtcEventRtcpPacketOutgoing>> outgoing_rtcp_list_;
  std::map<uint32_t, std::vector<std::unique_ptr<RtcEventRtpPacketIncoming>>>
      incoming_rtp_map_;  // Groups incoming RTP by SSRC.
  std::map<uint32_t, std::vector<std::unique_ptr<RtcEventRtpPacketOutgoing>>>
      outgoing_rtp_map_;  // Groups outgoing RTP by SSRC.

  int64_t start_time_us_;
  int64_t utc_start_time_us_;
  int64_t stop_time_us_;

  int64_t first_timestamp_ms_ = std::numeric_limits<int64_t>::max();
  int64_t last_timestamp_ms_ = std::numeric_limits<int64_t>::min();

  const uint64_t seed_;
  Random prng_;
  const int64_t output_period_ms_;
  const RtcEventLog::EncodingType encoding_type_;
  test::EventGenerator gen_;
  test::EventVerifier verifier_;
  rtc::ScopedFakeClock clock_;
  std::string temp_filename_;
};

bool SsrcUsed(
    uint32_t ssrc,
    const std::vector<std::pair<uint32_t, RtpHeaderExtensionMap>>& streams) {
  for (const auto& kv : streams) {
    if (kv.first == ssrc)
      return true;
  }
  return false;
}

void RtcEventLogSession::WriteAudioRecvConfigs(size_t audio_recv_streams,
                                               RtcEventLog* event_log) {
  RTC_CHECK(event_log != nullptr);
  uint32_t ssrc;
  for (size_t i = 0; i < audio_recv_streams; i++) {
    clock_.AdvanceTime(TimeDelta::Millis(prng_.Rand(20)));
    do {
      ssrc = prng_.Rand<uint32_t>();
    } while (SsrcUsed(ssrc, incoming_extensions_));
    RtpHeaderExtensionMap extensions = gen_.NewRtpHeaderExtensionMap();
    incoming_extensions_.emplace_back(ssrc, extensions);
    auto event = gen_.NewAudioReceiveStreamConfig(ssrc, extensions);
    event_log->Log(event->Copy());
    audio_recv_config_list_.push_back(std::move(event));
  }
}

void RtcEventLogSession::WriteAudioSendConfigs(size_t audio_send_streams,
                                               RtcEventLog* event_log) {
  RTC_CHECK(event_log != nullptr);
  uint32_t ssrc;
  for (size_t i = 0; i < audio_send_streams; i++) {
    clock_.AdvanceTime(TimeDelta::Millis(prng_.Rand(20)));
    do {
      ssrc = prng_.Rand<uint32_t>();
    } while (SsrcUsed(ssrc, outgoing_extensions_));
    RtpHeaderExtensionMap extensions = gen_.NewRtpHeaderExtensionMap();
    outgoing_extensions_.emplace_back(ssrc, extensions);
    auto event = gen_.NewAudioSendStreamConfig(ssrc, extensions);
    event_log->Log(event->Copy());
    audio_send_config_list_.push_back(std::move(event));
  }
}

void RtcEventLogSession::WriteVideoRecvConfigs(size_t video_recv_streams,
                                               RtcEventLog* event_log) {
  RTC_CHECK(event_log != nullptr);
  RTC_CHECK_GE(video_recv_streams, 1);

  // Force least one stream to use all header extensions, to ensure
  // (statistically) that every extension is tested in packet creation.
  RtpHeaderExtensionMap all_extensions =
      ParsedRtcEventLog::GetDefaultHeaderExtensionMap();

  clock_.AdvanceTime(TimeDelta::Millis(prng_.Rand(20)));
  uint32_t ssrc = prng_.Rand<uint32_t>();
  incoming_extensions_.emplace_back(ssrc, all_extensions);
  auto event = gen_.NewVideoReceiveStreamConfig(ssrc, all_extensions);
  event_log->Log(event->Copy());
  video_recv_config_list_.push_back(std::move(event));
  for (size_t i = 1; i < video_recv_streams; i++) {
    clock_.AdvanceTime(TimeDelta::Millis(prng_.Rand(20)));
    do {
      ssrc = prng_.Rand<uint32_t>();
    } while (SsrcUsed(ssrc, incoming_extensions_));
    RtpHeaderExtensionMap extensions = gen_.NewRtpHeaderExtensionMap();
    incoming_extensions_.emplace_back(ssrc, extensions);
    auto event = gen_.NewVideoReceiveStreamConfig(ssrc, extensions);
    event_log->Log(event->Copy());
    video_recv_config_list_.push_back(std::move(event));
  }
}

void RtcEventLogSession::WriteVideoSendConfigs(size_t video_send_streams,
                                               RtcEventLog* event_log) {
  RTC_CHECK(event_log != nullptr);
  RTC_CHECK_GE(video_send_streams, 1);

  // Force least one stream to use all header extensions, to ensure
  // (statistically) that every extension is tested in packet creation.
  RtpHeaderExtensionMap all_extensions =
      ParsedRtcEventLog::GetDefaultHeaderExtensionMap();

  clock_.AdvanceTime(TimeDelta::Millis(prng_.Rand(20)));
  uint32_t ssrc = prng_.Rand<uint32_t>();
  outgoing_extensions_.emplace_back(ssrc, all_extensions);
  auto event = gen_.NewVideoSendStreamConfig(ssrc, all_extensions);
  event_log->Log(event->Copy());
  video_send_config_list_.push_back(std::move(event));
  for (size_t i = 1; i < video_send_streams; i++) {
    clock_.AdvanceTime(TimeDelta::Millis(prng_.Rand(20)));
    do {
      ssrc = prng_.Rand<uint32_t>();
    } while (SsrcUsed(ssrc, outgoing_extensions_));
    RtpHeaderExtensionMap extensions = gen_.NewRtpHeaderExtensionMap();
    outgoing_extensions_.emplace_back(ssrc, extensions);
    auto event = gen_.NewVideoSendStreamConfig(ssrc, extensions);
    event_log->Log(event->Copy());
    video_send_config_list_.push_back(std::move(event));
  }
}

void RtcEventLogSession::WriteLog(EventCounts count,
                                  size_t num_events_before_start) {
  // TODO(terelius): Allow test to run with either a real or a fake clock_.
  // Maybe always use the ScopedFakeClock, but conditionally SleepMs()?

  auto task_queue_factory = CreateDefaultTaskQueueFactory();
  RtcEventLogFactory rtc_event_log_factory(task_queue_factory.get());
  // The log file will be flushed to disk when the event_log goes out of scope.
  std::unique_ptr<RtcEventLog> event_log =
      rtc_event_log_factory.CreateRtcEventLog(encoding_type_);

  // We can't send or receive packets without configured streams.
  RTC_CHECK_GE(count.video_recv_streams, 1);
  RTC_CHECK_GE(count.video_send_streams, 1);

  WriteAudioRecvConfigs(count.audio_recv_streams, event_log.get());
  WriteAudioSendConfigs(count.audio_send_streams, event_log.get());
  WriteVideoRecvConfigs(count.video_recv_streams, event_log.get());
  WriteVideoSendConfigs(count.video_send_streams, event_log.get());

  size_t remaining_events = count.total_nonconfig_events();
  ASSERT_LE(num_events_before_start, remaining_events);
  size_t remaining_events_at_start = remaining_events - num_events_before_start;
  for (; remaining_events > 0; remaining_events--) {
    if (remaining_events == remaining_events_at_start) {
      clock_.AdvanceTime(TimeDelta::Millis(prng_.Rand(20)));
      event_log->StartLogging(
          std::make_unique<RtcEventLogOutputFile>(temp_filename_, 10000000),
          output_period_ms_);
      start_time_us_ = rtc::TimeMicros();
      utc_start_time_us_ = rtc::TimeUTCMicros();
    }

    clock_.AdvanceTime(TimeDelta::Millis(prng_.Rand(20)));
    size_t selection = prng_.Rand(remaining_events - 1);
    first_timestamp_ms_ = std::min(first_timestamp_ms_, rtc::TimeMillis());
    last_timestamp_ms_ = std::max(last_timestamp_ms_, rtc::TimeMillis());

    if (selection < count.alr_states) {
      auto event = gen_.NewAlrState();
      event_log->Log(event->Copy());
      alr_state_list_.push_back(std::move(event));
      count.alr_states--;
      continue;
    }
    selection -= count.alr_states;

    if (selection < count.route_changes) {
      auto event = gen_.NewRouteChange();
      event_log->Log(event->Copy());
      route_change_list_.push_back(std::move(event));
      count.route_changes--;
      continue;
    }
    selection -= count.route_changes;

    if (selection < count.audio_playouts) {
      size_t stream = prng_.Rand(incoming_extensions_.size() - 1);
      // This might be a video SSRC, but the parser does not use the config.
      uint32_t ssrc = incoming_extensions_[stream].first;
      auto event = gen_.NewAudioPlayout(ssrc);
      event_log->Log(event->Copy());
      audio_playout_map_[ssrc].push_back(std::move(event));
      count.audio_playouts--;
      continue;
    }
    selection -= count.audio_playouts;

    if (selection < count.ana_configs) {
      auto event = gen_.NewAudioNetworkAdaptation();
      event_log->Log(event->Copy());
      ana_configs_list_.push_back(std::move(event));
      count.ana_configs--;
      continue;
    }
    selection -= count.ana_configs;

    if (selection < count.bwe_loss_events) {
      auto event = gen_.NewBweUpdateLossBased();
      event_log->Log(event->Copy());
      bwe_loss_list_.push_back(std::move(event));
      count.bwe_loss_events--;
      continue;
    }
    selection -= count.bwe_loss_events;

    if (selection < count.bwe_delay_events) {
      auto event = gen_.NewBweUpdateDelayBased();
      event_log->Log(event->Copy());
      bwe_delay_list_.push_back(std::move(event));
      count.bwe_delay_events--;
      continue;
    }
    selection -= count.bwe_delay_events;

    if (selection < count.probe_creations) {
      auto event = gen_.NewProbeClusterCreated();
      event_log->Log(event->Copy());
      probe_creation_list_.push_back(std::move(event));
      count.probe_creations--;
      continue;
    }
    selection -= count.probe_creations;

    if (selection < count.probe_successes) {
      auto event = gen_.NewProbeResultSuccess();
      event_log->Log(event->Copy());
      probe_success_list_.push_back(std::move(event));
      count.probe_successes--;
      continue;
    }
    selection -= count.probe_successes;

    if (selection < count.probe_failures) {
      auto event = gen_.NewProbeResultFailure();
      event_log->Log(event->Copy());
      probe_failure_list_.push_back(std::move(event));
      count.probe_failures--;
      continue;
    }
    selection -= count.probe_failures;

    if (selection < count.dtls_transport_states) {
      auto event = gen_.NewDtlsTransportState();
      event_log->Log(event->Copy());
      dtls_transport_state_list_.push_back(std::move(event));
      count.dtls_transport_states--;
      continue;
    }
    selection -= count.dtls_transport_states;

    if (selection < count.dtls_writable_states) {
      auto event = gen_.NewDtlsWritableState();
      event_log->Log(event->Copy());
      dtls_writable_state_list_.push_back(std::move(event));
      count.dtls_writable_states--;
      continue;
    }
    selection -= count.dtls_writable_states;

    if (selection < count.frame_decoded_events) {
      size_t stream = prng_.Rand(incoming_extensions_.size() - 1);
      // This might be an audio SSRC, but that won't affect the parser.
      uint32_t ssrc = incoming_extensions_[stream].first;
      auto event = gen_.NewFrameDecodedEvent(ssrc);
      event_log->Log(event->Copy());
      frame_decoded_event_map_[ssrc].push_back(std::move(event));
      count.frame_decoded_events--;
      continue;
    }
    selection -= count.frame_decoded_events;

    if (selection < count.ice_configs) {
      auto event = gen_.NewIceCandidatePairConfig();
      event_log->Log(event->Copy());
      ice_config_list_.push_back(std::move(event));
      count.ice_configs--;
      continue;
    }
    selection -= count.ice_configs;

    if (selection < count.ice_events) {
      auto event = gen_.NewIceCandidatePair();
      event_log->Log(event->Copy());
      ice_event_list_.push_back(std::move(event));
      count.ice_events--;
      continue;
    }
    selection -= count.ice_events;

    if (selection < count.incoming_rtp_packets) {
      size_t stream = prng_.Rand(incoming_extensions_.size() - 1);
      uint32_t ssrc = incoming_extensions_[stream].first;
      auto event =
          gen_.NewRtpPacketIncoming(ssrc, incoming_extensions_[stream].second);
      event_log->Log(event->Copy());
      incoming_rtp_map_[ssrc].push_back(std::move(event));
      count.incoming_rtp_packets--;
      continue;
    }
    selection -= count.incoming_rtp_packets;

    if (selection < count.outgoing_rtp_packets) {
      size_t stream = prng_.Rand(outgoing_extensions_.size() - 1);
      uint32_t ssrc = outgoing_extensions_[stream].first;
      auto event =
          gen_.NewRtpPacketOutgoing(ssrc, outgoing_extensions_[stream].second);
      event_log->Log(event->Copy());
      outgoing_rtp_map_[ssrc].push_back(std::move(event));
      count.outgoing_rtp_packets--;
      continue;
    }
    selection -= count.outgoing_rtp_packets;

    if (selection < count.incoming_rtcp_packets) {
      auto event = gen_.NewRtcpPacketIncoming();
      event_log->Log(event->Copy());
      incoming_rtcp_list_.push_back(std::move(event));
      count.incoming_rtcp_packets--;
      continue;
    }
    selection -= count.incoming_rtcp_packets;

    if (selection < count.outgoing_rtcp_packets) {
      auto event = gen_.NewRtcpPacketOutgoing();
      event_log->Log(event->Copy());
      outgoing_rtcp_list_.push_back(std::move(event));
      count.outgoing_rtcp_packets--;
      continue;
    }
    selection -= count.outgoing_rtcp_packets;

    if (selection < count.generic_packets_sent) {
      auto event = gen_.NewGenericPacketSent();
      generic_packets_sent_.push_back(event->Copy());
      event_log->Log(std::move(event));
      count.generic_packets_sent--;
      continue;
    }
    selection -= count.generic_packets_sent;

    if (selection < count.generic_packets_received) {
      auto event = gen_.NewGenericPacketReceived();
      generic_packets_received_.push_back(event->Copy());
      event_log->Log(std::move(event));
      count.generic_packets_received--;
      continue;
    }
    selection -= count.generic_packets_received;

    if (selection < count.generic_acks_received) {
      auto event = gen_.NewGenericAckReceived();
      generic_acks_received_.push_back(event->Copy());
      event_log->Log(std::move(event));
      count.generic_acks_received--;
      continue;
    }
    selection -= count.generic_acks_received;

    RTC_NOTREACHED();
  }

  event_log->StopLogging();
  stop_time_us_ = rtc::TimeMicros();

  ASSERT_EQ(count.total_nonconfig_events(), static_cast<size_t>(0));
}

// Read the file and verify that what we read back from the event log is the
// same as what we wrote down.
void RtcEventLogSession::ReadAndVerifyLog() {
  // Read the generated file from disk.
  ParsedRtcEventLog parsed_log;
  ASSERT_TRUE(parsed_log.ParseFile(temp_filename_).ok());

  // Start and stop events.
  auto& parsed_start_log_events = parsed_log.start_log_events();
  ASSERT_EQ(parsed_start_log_events.size(), static_cast<size_t>(1));
  verifier_.VerifyLoggedStartEvent(start_time_us_, utc_start_time_us_,
                                   parsed_start_log_events[0]);

  auto& parsed_stop_log_events = parsed_log.stop_log_events();
  ASSERT_EQ(parsed_stop_log_events.size(), static_cast<size_t>(1));
  verifier_.VerifyLoggedStopEvent(stop_time_us_, parsed_stop_log_events[0]);

  auto& parsed_alr_state_events = parsed_log.alr_state_events();
  ASSERT_EQ(parsed_alr_state_events.size(), alr_state_list_.size());
  for (size_t i = 0; i < parsed_alr_state_events.size(); i++) {
    verifier_.VerifyLoggedAlrStateEvent(*alr_state_list_[i],
                                        parsed_alr_state_events[i]);
  }
  auto& parsed_route_change_events = parsed_log.route_change_events();
  ASSERT_EQ(parsed_route_change_events.size(), route_change_list_.size());
  for (size_t i = 0; i < parsed_route_change_events.size(); i++) {
    verifier_.VerifyLoggedRouteChangeEvent(*route_change_list_[i],
                                           parsed_route_change_events[i]);
  }

  const auto& parsed_audio_playout_map = parsed_log.audio_playout_events();
  ASSERT_EQ(parsed_audio_playout_map.size(), audio_playout_map_.size());
  for (const auto& kv : parsed_audio_playout_map) {
    uint32_t ssrc = kv.first;
    const auto& parsed_audio_playout_stream = kv.second;
    const auto& audio_playout_stream = audio_playout_map_[ssrc];
    ASSERT_EQ(parsed_audio_playout_stream.size(), audio_playout_stream.size());
    for (size_t i = 0; i < audio_playout_stream.size(); i++) {
      verifier_.VerifyLoggedAudioPlayoutEvent(*audio_playout_stream[i],
                                              parsed_audio_playout_stream[i]);
    }
  }

  auto& parsed_audio_network_adaptation_events =
      parsed_log.audio_network_adaptation_events();
  ASSERT_EQ(parsed_audio_network_adaptation_events.size(),
            ana_configs_list_.size());
  for (size_t i = 0; i < parsed_audio_network_adaptation_events.size(); i++) {
    verifier_.VerifyLoggedAudioNetworkAdaptationEvent(
        *ana_configs_list_[i], parsed_audio_network_adaptation_events[i]);
  }

  auto& parsed_bwe_delay_updates = parsed_log.bwe_delay_updates();
  ASSERT_EQ(parsed_bwe_delay_updates.size(), bwe_delay_list_.size());
  for (size_t i = 0; i < parsed_bwe_delay_updates.size(); i++) {
    verifier_.VerifyLoggedBweDelayBasedUpdate(*bwe_delay_list_[i],
                                              parsed_bwe_delay_updates[i]);
  }

  auto& parsed_bwe_loss_updates = parsed_log.bwe_loss_updates();
  ASSERT_EQ(parsed_bwe_loss_updates.size(), bwe_loss_list_.size());
  for (size_t i = 0; i < parsed_bwe_loss_updates.size(); i++) {
    verifier_.VerifyLoggedBweLossBasedUpdate(*bwe_loss_list_[i],
                                             parsed_bwe_loss_updates[i]);
  }

  auto& parsed_bwe_probe_cluster_created_events =
      parsed_log.bwe_probe_cluster_created_events();
  ASSERT_EQ(parsed_bwe_probe_cluster_created_events.size(),
            probe_creation_list_.size());
  for (size_t i = 0; i < parsed_bwe_probe_cluster_created_events.size(); i++) {
    verifier_.VerifyLoggedBweProbeClusterCreatedEvent(
        *probe_creation_list_[i], parsed_bwe_probe_cluster_created_events[i]);
  }

  auto& parsed_bwe_probe_failure_events = parsed_log.bwe_probe_failure_events();
  ASSERT_EQ(parsed_bwe_probe_failure_events.size(), probe_failure_list_.size());
  for (size_t i = 0; i < parsed_bwe_probe_failure_events.size(); i++) {
    verifier_.VerifyLoggedBweProbeFailureEvent(
        *probe_failure_list_[i], parsed_bwe_probe_failure_events[i]);
  }

  auto& parsed_bwe_probe_success_events = parsed_log.bwe_probe_success_events();
  ASSERT_EQ(parsed_bwe_probe_success_events.size(), probe_success_list_.size());
  for (size_t i = 0; i < parsed_bwe_probe_success_events.size(); i++) {
    verifier_.VerifyLoggedBweProbeSuccessEvent(
        *probe_success_list_[i], parsed_bwe_probe_success_events[i]);
  }

  auto& parsed_dtls_transport_states = parsed_log.dtls_transport_states();
  ASSERT_EQ(parsed_dtls_transport_states.size(),
            dtls_transport_state_list_.size());
  for (size_t i = 0; i < parsed_dtls_transport_states.size(); i++) {
    verifier_.VerifyLoggedDtlsTransportState(*dtls_transport_state_list_[i],
                                             parsed_dtls_transport_states[i]);
  }

  auto& parsed_dtls_writable_states = parsed_log.dtls_writable_states();
  ASSERT_EQ(parsed_dtls_writable_states.size(),
            dtls_writable_state_list_.size());
  for (size_t i = 0; i < parsed_dtls_writable_states.size(); i++) {
    verifier_.VerifyLoggedDtlsWritableState(*dtls_writable_state_list_[i],
                                            parsed_dtls_writable_states[i]);
  }

  const auto& parsed_frame_decoded_map = parsed_log.decoded_frames();
  ASSERT_EQ(parsed_frame_decoded_map.size(), frame_decoded_event_map_.size());
  for (const auto& kv : parsed_frame_decoded_map) {
    uint32_t ssrc = kv.first;
    const auto& parsed_decoded_frames = kv.second;
    const auto& decoded_frames = frame_decoded_event_map_[ssrc];
    ASSERT_EQ(parsed_decoded_frames.size(), decoded_frames.size());
    for (size_t i = 0; i < decoded_frames.size(); i++) {
      verifier_.VerifyLoggedFrameDecoded(*decoded_frames[i],
                                         parsed_decoded_frames[i]);
    }
  }

  auto& parsed_ice_candidate_pair_configs =
      parsed_log.ice_candidate_pair_configs();
  ASSERT_EQ(parsed_ice_candidate_pair_configs.size(), ice_config_list_.size());
  for (size_t i = 0; i < parsed_ice_candidate_pair_configs.size(); i++) {
    verifier_.VerifyLoggedIceCandidatePairConfig(
        *ice_config_list_[i], parsed_ice_candidate_pair_configs[i]);
  }

  auto& parsed_ice_candidate_pair_events =
      parsed_log.ice_candidate_pair_events();
  ASSERT_EQ(parsed_ice_candidate_pair_events.size(),
            parsed_ice_candidate_pair_events.size());
  for (size_t i = 0; i < parsed_ice_candidate_pair_events.size(); i++) {
    verifier_.VerifyLoggedIceCandidatePairEvent(
        *ice_event_list_[i], parsed_ice_candidate_pair_events[i]);
  }

  auto& parsed_incoming_rtp_packets_by_ssrc =
      parsed_log.incoming_rtp_packets_by_ssrc();
  ASSERT_EQ(parsed_incoming_rtp_packets_by_ssrc.size(),
            incoming_rtp_map_.size());
  for (const auto& kv : parsed_incoming_rtp_packets_by_ssrc) {
    uint32_t ssrc = kv.ssrc;
    const auto& parsed_rtp_stream = kv.incoming_packets;
    const auto& rtp_stream = incoming_rtp_map_[ssrc];
    ASSERT_EQ(parsed_rtp_stream.size(), rtp_stream.size());
    for (size_t i = 0; i < parsed_rtp_stream.size(); i++) {
      verifier_.VerifyLoggedRtpPacketIncoming(*rtp_stream[i],
                                              parsed_rtp_stream[i]);
    }
  }

  auto& parsed_outgoing_rtp_packets_by_ssrc =
      parsed_log.outgoing_rtp_packets_by_ssrc();
  ASSERT_EQ(parsed_outgoing_rtp_packets_by_ssrc.size(),
            outgoing_rtp_map_.size());
  for (const auto& kv : parsed_outgoing_rtp_packets_by_ssrc) {
    uint32_t ssrc = kv.ssrc;
    const auto& parsed_rtp_stream = kv.outgoing_packets;
    const auto& rtp_stream = outgoing_rtp_map_[ssrc];
    ASSERT_EQ(parsed_rtp_stream.size(), rtp_stream.size());
    for (size_t i = 0; i < parsed_rtp_stream.size(); i++) {
      verifier_.VerifyLoggedRtpPacketOutgoing(*rtp_stream[i],
                                              parsed_rtp_stream[i]);
    }
  }

  auto& parsed_incoming_rtcp_packets = parsed_log.incoming_rtcp_packets();
  ASSERT_EQ(parsed_incoming_rtcp_packets.size(), incoming_rtcp_list_.size());
  for (size_t i = 0; i < parsed_incoming_rtcp_packets.size(); i++) {
    verifier_.VerifyLoggedRtcpPacketIncoming(*incoming_rtcp_list_[i],
                                             parsed_incoming_rtcp_packets[i]);
  }

  auto& parsed_outgoing_rtcp_packets = parsed_log.outgoing_rtcp_packets();
  ASSERT_EQ(parsed_outgoing_rtcp_packets.size(), outgoing_rtcp_list_.size());
  for (size_t i = 0; i < parsed_outgoing_rtcp_packets.size(); i++) {
    verifier_.VerifyLoggedRtcpPacketOutgoing(*outgoing_rtcp_list_[i],
                                             parsed_outgoing_rtcp_packets[i]);
  }
  auto& parsed_audio_recv_configs = parsed_log.audio_recv_configs();
  ASSERT_EQ(parsed_audio_recv_configs.size(), audio_recv_config_list_.size());
  for (size_t i = 0; i < parsed_audio_recv_configs.size(); i++) {
    verifier_.VerifyLoggedAudioRecvConfig(*audio_recv_config_list_[i],
                                          parsed_audio_recv_configs[i]);
  }
  auto& parsed_audio_send_configs = parsed_log.audio_send_configs();
  ASSERT_EQ(parsed_audio_send_configs.size(), audio_send_config_list_.size());
  for (size_t i = 0; i < parsed_audio_send_configs.size(); i++) {
    verifier_.VerifyLoggedAudioSendConfig(*audio_send_config_list_[i],
                                          parsed_audio_send_configs[i]);
  }
  auto& parsed_video_recv_configs = parsed_log.video_recv_configs();
  ASSERT_EQ(parsed_video_recv_configs.size(), video_recv_config_list_.size());
  for (size_t i = 0; i < parsed_video_recv_configs.size(); i++) {
    verifier_.VerifyLoggedVideoRecvConfig(*video_recv_config_list_[i],
                                          parsed_video_recv_configs[i]);
  }
  auto& parsed_video_send_configs = parsed_log.video_send_configs();
  ASSERT_EQ(parsed_video_send_configs.size(), video_send_config_list_.size());
  for (size_t i = 0; i < parsed_video_send_configs.size(); i++) {
    verifier_.VerifyLoggedVideoSendConfig(*video_send_config_list_[i],
                                          parsed_video_send_configs[i]);
  }

  auto& parsed_generic_packets_received = parsed_log.generic_packets_received();
  ASSERT_EQ(parsed_generic_packets_received.size(),
            generic_packets_received_.size());
  for (size_t i = 0; i < parsed_generic_packets_received.size(); i++) {
    verifier_.VerifyLoggedGenericPacketReceived(
        *generic_packets_received_[i], parsed_generic_packets_received[i]);
  }

  auto& parsed_generic_packets_sent = parsed_log.generic_packets_sent();
  ASSERT_EQ(parsed_generic_packets_sent.size(), generic_packets_sent_.size());
  for (size_t i = 0; i < parsed_generic_packets_sent.size(); i++) {
    verifier_.VerifyLoggedGenericPacketSent(*generic_packets_sent_[i],
                                            parsed_generic_packets_sent[i]);
  }

  auto& parsed_generic_acks_received = parsed_log.generic_acks_received();
  ASSERT_EQ(parsed_generic_acks_received.size(), generic_acks_received_.size());
  for (size_t i = 0; i < parsed_generic_acks_received.size(); i++) {
    verifier_.VerifyLoggedGenericAckReceived(*generic_acks_received_[i],
                                             parsed_generic_acks_received[i]);
  }

  EXPECT_EQ(first_timestamp_ms_, parsed_log.first_timestamp() / 1000);
  EXPECT_EQ(last_timestamp_ms_, parsed_log.last_timestamp() / 1000);

  EXPECT_EQ(parsed_log.first_log_segment().start_time_ms(),
            std::min(start_time_us_ / 1000, first_timestamp_ms_));
  EXPECT_EQ(parsed_log.first_log_segment().stop_time_ms(),
            stop_time_us_ / 1000);

  // Clean up temporary file - can be pretty slow.
  remove(temp_filename_.c_str());
}

}  // namespace

TEST_P(RtcEventLogSession, StartLoggingFromBeginning) {
  EventCounts count;
  count.audio_send_streams = 2;
  count.audio_recv_streams = 2;
  count.video_send_streams = 3;
  count.video_recv_streams = 4;
  count.alr_states = 4;
  count.audio_playouts = 100;
  count.ana_configs = 3;
  count.bwe_loss_events = 20;
  count.bwe_delay_events = 20;
  count.probe_creations = 4;
  count.probe_successes = 2;
  count.probe_failures = 2;
  count.ice_configs = 3;
  count.ice_events = 10;
  count.incoming_rtp_packets = 100;
  count.outgoing_rtp_packets = 100;
  count.incoming_rtcp_packets = 20;
  count.outgoing_rtcp_packets = 20;
  if (IsNewFormat()) {
    count.dtls_transport_states = 4;
    count.dtls_writable_states = 2;
    count.frame_decoded_events = 50;
    count.generic_packets_sent = 100;
    count.generic_packets_received = 100;
    count.generic_acks_received = 20;
    count.route_changes = 4;
  }

  WriteLog(count, 0);
  ReadAndVerifyLog();
}

TEST_P(RtcEventLogSession, StartLoggingInTheMiddle) {
  EventCounts count;
  count.audio_send_streams = 3;
  count.audio_recv_streams = 4;
  count.video_send_streams = 5;
  count.video_recv_streams = 6;
  count.alr_states = 10;
  count.audio_playouts = 500;
  count.ana_configs = 10;
  count.bwe_loss_events = 50;
  count.bwe_delay_events = 50;
  count.probe_creations = 10;
  count.probe_successes = 5;
  count.probe_failures = 5;
  count.ice_configs = 10;
  count.ice_events = 20;
  count.incoming_rtp_packets = 500;
  count.outgoing_rtp_packets = 500;
  count.incoming_rtcp_packets = 50;
  count.outgoing_rtcp_packets = 50;
  if (IsNewFormat()) {
    count.dtls_transport_states = 4;
    count.dtls_writable_states = 5;
    count.frame_decoded_events = 250;
    count.generic_packets_sent = 500;
    count.generic_packets_received = 500;
    count.generic_acks_received = 50;
    count.route_changes = 10;
  }

  WriteLog(count, 500);
  ReadAndVerifyLog();
}

INSTANTIATE_TEST_SUITE_P(
    RtcEventLogTest,
    RtcEventLogSession,
    ::testing::Combine(
        ::testing::Values(1234567, 7654321),
        ::testing::Values(RtcEventLog::kImmediateOutput, 1, 5),
        ::testing::Values(RtcEventLog::EncodingType::Legacy,
                          RtcEventLog::EncodingType::NewFormat)));

class RtcEventLogCircularBufferTest
    : public ::testing::TestWithParam<RtcEventLog::EncodingType> {
 public:
  RtcEventLogCircularBufferTest()
      : encoding_type_(GetParam()), verifier_(encoding_type_) {}
  const RtcEventLog::EncodingType encoding_type_;
  const test::EventVerifier verifier_;
};

TEST_P(RtcEventLogCircularBufferTest, KeepsMostRecentEvents) {
  // TODO(terelius): Maybe make a separate RtcEventLogImplTest that can access
  // the size of the cyclic buffer?
  constexpr size_t kNumEvents = 20000;
  constexpr int64_t kStartTimeSeconds = 1;
  constexpr int32_t kStartBitrate = 1000000;

  auto test_info = ::testing::UnitTest::GetInstance()->current_test_info();
  std::string test_name =
      std::string(test_info->test_case_name()) + "_" + test_info->name();
  std::replace(test_name.begin(), test_name.end(), '/', '_');
  const std::string temp_filename = test::OutputPath() + test_name;

  std::unique_ptr<rtc::ScopedFakeClock> fake_clock =
      std::make_unique<rtc::ScopedFakeClock>();
  fake_clock->SetTime(Timestamp::Seconds(kStartTimeSeconds));

  auto task_queue_factory = CreateDefaultTaskQueueFactory();
  RtcEventLogFactory rtc_event_log_factory(task_queue_factory.get());
  // When `log` goes out of scope, it causes the log file to be flushed
  // to disk.
  std::unique_ptr<RtcEventLog> log =
      rtc_event_log_factory.CreateRtcEventLog(encoding_type_);

  for (size_t i = 0; i < kNumEvents; i++) {
    // The purpose of the test is to verify that the log can handle
    // more events than what fits in the internal circular buffer. The exact
    // type of events does not matter so we chose ProbeSuccess events for
    // simplicity.
    // We base the various values on the index. We use this for some basic
    // consistency checks when we read back.
    log->Log(std::make_unique<RtcEventProbeResultSuccess>(
        i, kStartBitrate + i * 1000));
    fake_clock->AdvanceTime(TimeDelta::Millis(10));
  }
  int64_t start_time_us = rtc::TimeMicros();
  int64_t utc_start_time_us = rtc::TimeUTCMicros();
  log->StartLogging(
      std::make_unique<RtcEventLogOutputFile>(temp_filename, 10000000),
      RtcEventLog::kImmediateOutput);
  fake_clock->AdvanceTime(TimeDelta::Millis(10));
  int64_t stop_time_us = rtc::TimeMicros();
  log->StopLogging();

  // Read the generated file from disk.
  ParsedRtcEventLog parsed_log;
  ASSERT_TRUE(parsed_log.ParseFile(temp_filename).ok());

  const auto& start_log_events = parsed_log.start_log_events();
  ASSERT_EQ(start_log_events.size(), 1u);
  verifier_.VerifyLoggedStartEvent(start_time_us, utc_start_time_us,
                                   start_log_events[0]);

  const auto& stop_log_events = parsed_log.stop_log_events();
  ASSERT_EQ(stop_log_events.size(), 1u);
  verifier_.VerifyLoggedStopEvent(stop_time_us, stop_log_events[0]);

  const auto& probe_success_events = parsed_log.bwe_probe_success_events();
  // If the following fails, it probably means that kNumEvents isn't larger
  // than the size of the cyclic buffer in the event log. Try increasing
  // kNumEvents.
  EXPECT_LT(probe_success_events.size(), kNumEvents);

  ASSERT_GT(probe_success_events.size(), 1u);
  int64_t first_timestamp_ms = probe_success_events[0].timestamp.ms();
  uint32_t first_id = probe_success_events[0].id;
  int32_t first_bitrate_bps = probe_success_events[0].bitrate_bps;
  // We want to reset the time to what we used when generating the events, but
  // the fake clock implementation DCHECKS if time moves backwards. We therefore
  // recreate the clock. However we must ensure that the old fake_clock is
  // destroyed before the new one is created, so we have to reset() first.
  fake_clock.reset();
  fake_clock = std::make_unique<rtc::ScopedFakeClock>();
<<<<<<< HEAD
  fake_clock->SetTime(Timestamp::Micros(first_timestamp_us));
=======
  fake_clock->SetTime(Timestamp::Millis(first_timestamp_ms));
>>>>>>> cbad18b1
  for (size_t i = 1; i < probe_success_events.size(); i++) {
    fake_clock->AdvanceTime(TimeDelta::Millis(10));
    verifier_.VerifyLoggedBweProbeSuccessEvent(
        RtcEventProbeResultSuccess(first_id + i, first_bitrate_bps + i * 1000),
        probe_success_events[i]);
  }

  // Clean up temporary file - can be pretty slow.
  remove(temp_filename.c_str());
}

INSTANTIATE_TEST_SUITE_P(
    RtcEventLogTest,
    RtcEventLogCircularBufferTest,
    ::testing::Values(RtcEventLog::EncodingType::Legacy,
                      RtcEventLog::EncodingType::NewFormat));

// TODO(terelius): Verify parser behavior if the timestamps are not
// monotonically increasing in the log.

TEST(DereferencingVectorTest, NonConstVector) {
  std::vector<int> v{0, 1, 2, 3, 4, 5, 6, 7, 8, 9};
  DereferencingVector<int> even;
  EXPECT_TRUE(even.empty());
  EXPECT_EQ(even.size(), 0u);
  EXPECT_EQ(even.begin(), even.end());
  for (size_t i = 0; i < v.size(); i += 2) {
    even.push_back(&v[i]);
  }
  EXPECT_FALSE(even.empty());
  EXPECT_EQ(even.size(), 5u);
  EXPECT_NE(even.begin(), even.end());

  // Test direct access.
  for (size_t i = 0; i < even.size(); i++) {
    EXPECT_EQ(even[i], 2 * static_cast<int>(i));
  }

  // Test iterator.
  for (int val : even) {
    EXPECT_EQ(val % 2, 0);
  }

  // Test modification through iterator.
  for (int& val : even) {
    val = val * 2;
    EXPECT_EQ(val % 2, 0);
  }

  // Backing vector should have been modified.
  std::vector<int> expected{0, 1, 4, 3, 8, 5, 12, 7, 16, 9};
  for (size_t i = 0; i < v.size(); i++) {
    EXPECT_EQ(v[i], expected[i]);
  }
}

TEST(DereferencingVectorTest, ConstVector) {
  std::vector<int> v{0, 1, 2, 3, 4, 5, 6, 7, 8, 9};
  DereferencingVector<const int> odd;
  EXPECT_TRUE(odd.empty());
  EXPECT_EQ(odd.size(), 0u);
  EXPECT_EQ(odd.begin(), odd.end());
  for (size_t i = 1; i < v.size(); i += 2) {
    odd.push_back(&v[i]);
  }
  EXPECT_FALSE(odd.empty());
  EXPECT_EQ(odd.size(), 5u);
  EXPECT_NE(odd.begin(), odd.end());

  // Test direct access.
  for (size_t i = 0; i < odd.size(); i++) {
    EXPECT_EQ(odd[i], 2 * static_cast<int>(i) + 1);
  }

  // Test iterator.
  for (int val : odd) {
    EXPECT_EQ(val % 2, 1);
  }
}

}  // namespace webrtc<|MERGE_RESOLUTION|>--- conflicted
+++ resolved
@@ -953,11 +953,7 @@
   // destroyed before the new one is created, so we have to reset() first.
   fake_clock.reset();
   fake_clock = std::make_unique<rtc::ScopedFakeClock>();
-<<<<<<< HEAD
-  fake_clock->SetTime(Timestamp::Micros(first_timestamp_us));
-=======
   fake_clock->SetTime(Timestamp::Millis(first_timestamp_ms));
->>>>>>> cbad18b1
   for (size_t i = 1; i < probe_success_events.size(); i++) {
     fake_clock->AdvanceTime(TimeDelta::Millis(10));
     verifier_.VerifyLoggedBweProbeSuccessEvent(
