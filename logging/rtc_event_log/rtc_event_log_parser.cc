/*
 *  Copyright (c) 2016 The WebRTC project authors. All Rights Reserved.
 *
 *  Use of this source code is governed by a BSD-style license
 *  that can be found in the LICENSE file in the root of the source
 *  tree. An additional intellectual property rights grant can be found
 *  in the file PATENTS.  All contributing project authors may
 *  be found in the AUTHORS file in the root of the source tree.
 */

#include "logging/rtc_event_log/rtc_event_log_parser.h"

#include <stdint.h>
#include <string.h>

#include <algorithm>
#include <limits>
#include <map>
#include <utility>

#include "absl/memory/memory.h"
#include "absl/types/optional.h"
#include "api/network_state_predictor.h"
#include "api/rtc_event_log/rtc_event_log.h"
#include "api/rtp_headers.h"
#include "api/rtp_parameters.h"
#include "logging/rtc_event_log/encoder/blob_encoding.h"
#include "logging/rtc_event_log/encoder/delta_encoding.h"
#include "logging/rtc_event_log/encoder/rtc_event_log_encoder_common.h"
#include "logging/rtc_event_log/encoder/var_int.h"
#include "logging/rtc_event_log/rtc_event_processor.h"
#include "modules/audio_coding/audio_network_adaptor/include/audio_network_adaptor.h"
#include "modules/include/module_common_types_public.h"
#include "modules/rtp_rtcp/include/rtp_cvo.h"
#include "modules/rtp_rtcp/include/rtp_rtcp_defines.h"
#include "modules/rtp_rtcp/source/byte_io.h"
#include "modules/rtp_rtcp/source/rtp_header_extensions.h"
#include "modules/rtp_rtcp/source/rtp_packet_received.h"
#include "rtc_base/checks.h"
#include "rtc_base/logging.h"
#include "rtc_base/numerics/safe_conversions.h"
#include "rtc_base/numerics/sequence_number_util.h"
#include "rtc_base/protobuf_utils.h"
#include "rtc_base/system/file_wrapper.h"

// These macros were added to convert existing code using RTC_CHECKs
// to returning a Status object instead. Macros are necessary (over
// e.g. helper functions) since we want to return from the current
// function.
#define RTC_PARSE_CHECK_OR_RETURN(X)                                        \
  do {                                                                      \
    if (!(X))                                                               \
      return ParsedRtcEventLog::ParseStatus::Error(#X, __FILE__, __LINE__); \
  } while (0)

#define RTC_PARSE_CHECK_OR_RETURN_OP(OP, X, Y)                          \
  do {                                                                  \
    if (!((X)OP(Y)))                                                    \
      return ParsedRtcEventLog::ParseStatus::Error(#X #OP #Y, __FILE__, \
                                                   __LINE__);           \
  } while (0)

#define RTC_PARSE_CHECK_OR_RETURN_EQ(X, Y) \
  RTC_PARSE_CHECK_OR_RETURN_OP(==, X, Y)

#define RTC_PARSE_CHECK_OR_RETURN_NE(X, Y) \
  RTC_PARSE_CHECK_OR_RETURN_OP(!=, X, Y)

#define RTC_PARSE_CHECK_OR_RETURN_LT(X, Y) RTC_PARSE_CHECK_OR_RETURN_OP(<, X, Y)

#define RTC_PARSE_CHECK_OR_RETURN_LE(X, Y) \
  RTC_PARSE_CHECK_OR_RETURN_OP(<=, X, Y)

#define RTC_PARSE_CHECK_OR_RETURN_GT(X, Y) RTC_PARSE_CHECK_OR_RETURN_OP(>, X, Y)

#define RTC_PARSE_CHECK_OR_RETURN_GE(X, Y) \
  RTC_PARSE_CHECK_OR_RETURN_OP(>=, X, Y)

#define RTC_PARSE_WARN_AND_RETURN_SUCCESS_IF(X, M)      \
  do {                                                  \
    if (X) {                                            \
      RTC_LOG(LS_WARNING) << (M);                       \
      return ParsedRtcEventLog::ParseStatus::Success(); \
    }                                                   \
  } while (0)

#define RTC_RETURN_IF_ERROR(X)                                 \
  do {                                                         \
    const ParsedRtcEventLog::ParseStatus _rtc_parse_status(X); \
    if (!_rtc_parse_status.ok()) {                             \
      return _rtc_parse_status;                                \
    }                                                          \
  } while (0)

using webrtc_event_logging::ToSigned;
using webrtc_event_logging::ToUnsigned;

namespace webrtc {

namespace {
constexpr int64_t kMaxLogSize = 250000000;

constexpr size_t kIpv4Overhead = 20;
constexpr size_t kIpv6Overhead = 40;
constexpr size_t kUdpOverhead = 8;
constexpr size_t kSrtpOverhead = 10;
constexpr size_t kStunOverhead = 4;
constexpr uint16_t kDefaultOverhead =
    kUdpOverhead + kSrtpOverhead + kIpv4Overhead;

constexpr char kIncompleteLogError[] =
    "Could not parse the entire log. Only the beginning will be used.";

struct MediaStreamInfo {
  MediaStreamInfo() = default;
  MediaStreamInfo(LoggedMediaType media_type, bool rtx)
      : media_type(media_type), rtx(rtx) {}
  LoggedMediaType media_type = LoggedMediaType::kUnknown;
  bool rtx = false;
  SeqNumUnwrapper<uint32_t> unwrap_capture_ticks;
};

template <typename Iterable>
void AddRecvStreamInfos(std::map<uint32_t, MediaStreamInfo>* streams,
                        const Iterable configs,
                        LoggedMediaType media_type) {
  for (auto& conf : configs) {
    streams->insert({conf.config.remote_ssrc, {media_type, false}});
    if (conf.config.rtx_ssrc != 0)
      streams->insert({conf.config.rtx_ssrc, {media_type, true}});
  }
}
template <typename Iterable>
void AddSendStreamInfos(std::map<uint32_t, MediaStreamInfo>* streams,
                        const Iterable configs,
                        LoggedMediaType media_type) {
  for (auto& conf : configs) {
    streams->insert({conf.config.local_ssrc, {media_type, false}});
    if (conf.config.rtx_ssrc != 0)
      streams->insert({conf.config.rtx_ssrc, {media_type, true}});
  }
}
struct OverheadChangeEvent {
  Timestamp timestamp;
  uint16_t overhead;
};
std::vector<OverheadChangeEvent> GetOverheadChangingEvents(
    const std::vector<InferredRouteChangeEvent>& route_changes,
    PacketDirection direction) {
  std::vector<OverheadChangeEvent> overheads;
  for (auto& event : route_changes) {
    uint16_t new_overhead = direction == PacketDirection::kIncomingPacket
                                ? event.return_overhead
                                : event.send_overhead;
    if (overheads.empty() || new_overhead != overheads.back().overhead) {
      overheads.push_back({event.log_time, new_overhead});
    }
  }
  return overheads;
}

bool IdenticalRtcpContents(const std::vector<uint8_t>& last_rtcp,
                           absl::string_view new_rtcp) {
  if (last_rtcp.size() != new_rtcp.size())
    return false;
  return memcmp(last_rtcp.data(), new_rtcp.data(), new_rtcp.size()) == 0;
}

// Conversion functions for legacy wire format.
RtcpMode GetRuntimeRtcpMode(rtclog::VideoReceiveConfig::RtcpMode rtcp_mode) {
  switch (rtcp_mode) {
    case rtclog::VideoReceiveConfig::RTCP_COMPOUND:
      return RtcpMode::kCompound;
    case rtclog::VideoReceiveConfig::RTCP_REDUCEDSIZE:
      return RtcpMode::kReducedSize;
  }
  RTC_NOTREACHED();
  return RtcpMode::kOff;
}

BandwidthUsage GetRuntimeDetectorState(
    rtclog::DelayBasedBweUpdate::DetectorState detector_state) {
  switch (detector_state) {
    case rtclog::DelayBasedBweUpdate::BWE_NORMAL:
      return BandwidthUsage::kBwNormal;
    case rtclog::DelayBasedBweUpdate::BWE_UNDERUSING:
      return BandwidthUsage::kBwUnderusing;
    case rtclog::DelayBasedBweUpdate::BWE_OVERUSING:
      return BandwidthUsage::kBwOverusing;
  }
  RTC_NOTREACHED();
  return BandwidthUsage::kBwNormal;
}

IceCandidatePairConfigType GetRuntimeIceCandidatePairConfigType(
    rtclog::IceCandidatePairConfig::IceCandidatePairConfigType type) {
  switch (type) {
    case rtclog::IceCandidatePairConfig::ADDED:
      return IceCandidatePairConfigType::kAdded;
    case rtclog::IceCandidatePairConfig::UPDATED:
      return IceCandidatePairConfigType::kUpdated;
    case rtclog::IceCandidatePairConfig::DESTROYED:
      return IceCandidatePairConfigType::kDestroyed;
    case rtclog::IceCandidatePairConfig::SELECTED:
      return IceCandidatePairConfigType::kSelected;
  }
  RTC_NOTREACHED();
  return IceCandidatePairConfigType::kAdded;
}

IceCandidateType GetRuntimeIceCandidateType(
    rtclog::IceCandidatePairConfig::IceCandidateType type) {
  switch (type) {
    case rtclog::IceCandidatePairConfig::LOCAL:
      return IceCandidateType::kLocal;
    case rtclog::IceCandidatePairConfig::STUN:
      return IceCandidateType::kStun;
    case rtclog::IceCandidatePairConfig::PRFLX:
      return IceCandidateType::kPrflx;
    case rtclog::IceCandidatePairConfig::RELAY:
      return IceCandidateType::kRelay;
    case rtclog::IceCandidatePairConfig::UNKNOWN_CANDIDATE_TYPE:
      return IceCandidateType::kUnknown;
  }
  RTC_NOTREACHED();
  return IceCandidateType::kUnknown;
}

IceCandidatePairProtocol GetRuntimeIceCandidatePairProtocol(
    rtclog::IceCandidatePairConfig::Protocol protocol) {
  switch (protocol) {
    case rtclog::IceCandidatePairConfig::UDP:
      return IceCandidatePairProtocol::kUdp;
    case rtclog::IceCandidatePairConfig::TCP:
      return IceCandidatePairProtocol::kTcp;
    case rtclog::IceCandidatePairConfig::SSLTCP:
      return IceCandidatePairProtocol::kSsltcp;
    case rtclog::IceCandidatePairConfig::TLS:
      return IceCandidatePairProtocol::kTls;
    case rtclog::IceCandidatePairConfig::UNKNOWN_PROTOCOL:
      return IceCandidatePairProtocol::kUnknown;
  }
  RTC_NOTREACHED();
  return IceCandidatePairProtocol::kUnknown;
}

IceCandidatePairAddressFamily GetRuntimeIceCandidatePairAddressFamily(
    rtclog::IceCandidatePairConfig::AddressFamily address_family) {
  switch (address_family) {
    case rtclog::IceCandidatePairConfig::IPV4:
      return IceCandidatePairAddressFamily::kIpv4;
    case rtclog::IceCandidatePairConfig::IPV6:
      return IceCandidatePairAddressFamily::kIpv6;
    case rtclog::IceCandidatePairConfig::UNKNOWN_ADDRESS_FAMILY:
      return IceCandidatePairAddressFamily::kUnknown;
  }
  RTC_NOTREACHED();
  return IceCandidatePairAddressFamily::kUnknown;
}

IceCandidateNetworkType GetRuntimeIceCandidateNetworkType(
    rtclog::IceCandidatePairConfig::NetworkType network_type) {
  switch (network_type) {
    case rtclog::IceCandidatePairConfig::ETHERNET:
      return IceCandidateNetworkType::kEthernet;
    case rtclog::IceCandidatePairConfig::LOOPBACK:
      return IceCandidateNetworkType::kLoopback;
    case rtclog::IceCandidatePairConfig::WIFI:
      return IceCandidateNetworkType::kWifi;
    case rtclog::IceCandidatePairConfig::VPN:
      return IceCandidateNetworkType::kVpn;
    case rtclog::IceCandidatePairConfig::CELLULAR:
      return IceCandidateNetworkType::kCellular;
    case rtclog::IceCandidatePairConfig::UNKNOWN_NETWORK_TYPE:
      return IceCandidateNetworkType::kUnknown;
  }
  RTC_NOTREACHED();
  return IceCandidateNetworkType::kUnknown;
}

IceCandidatePairEventType GetRuntimeIceCandidatePairEventType(
    rtclog::IceCandidatePairEvent::IceCandidatePairEventType type) {
  switch (type) {
    case rtclog::IceCandidatePairEvent::CHECK_SENT:
      return IceCandidatePairEventType::kCheckSent;
    case rtclog::IceCandidatePairEvent::CHECK_RECEIVED:
      return IceCandidatePairEventType::kCheckReceived;
    case rtclog::IceCandidatePairEvent::CHECK_RESPONSE_SENT:
      return IceCandidatePairEventType::kCheckResponseSent;
    case rtclog::IceCandidatePairEvent::CHECK_RESPONSE_RECEIVED:
      return IceCandidatePairEventType::kCheckResponseReceived;
  }
  RTC_NOTREACHED();
  return IceCandidatePairEventType::kCheckSent;
}

VideoCodecType GetRuntimeCodecType(rtclog2::FrameDecodedEvents::Codec codec) {
  switch (codec) {
    case rtclog2::FrameDecodedEvents::CODEC_GENERIC:
      return VideoCodecType::kVideoCodecGeneric;
    case rtclog2::FrameDecodedEvents::CODEC_VP8:
      return VideoCodecType::kVideoCodecVP8;
    case rtclog2::FrameDecodedEvents::CODEC_VP9:
      return VideoCodecType::kVideoCodecVP9;
    case rtclog2::FrameDecodedEvents::CODEC_AV1:
      return VideoCodecType::kVideoCodecAV1;
    case rtclog2::FrameDecodedEvents::CODEC_H264:
      return VideoCodecType::kVideoCodecH264;
    case rtclog2::FrameDecodedEvents::CODEC_UNKNOWN:
      RTC_LOG(LS_ERROR) << "Unknown codec type. Assuming "
                           "VideoCodecType::kVideoCodecMultiplex";
      return VideoCodecType::kVideoCodecMultiplex;
<<<<<<< HEAD
  }
  RTC_NOTREACHED();
  return VideoCodecType::kVideoCodecMultiplex;
}

// Reads a VarInt from |stream| and returns it. Also writes the read bytes to
// |buffer| starting |bytes_written| bytes into the buffer. |bytes_written| is
// incremented for each written byte.
ParsedRtcEventLog::ParseStatusOr<uint64_t> ParseVarInt(
    std::istream& stream,  // no-presubmit-check TODO(webrtc:8982)
    char* buffer,
    size_t* bytes_written) {
  uint64_t varint = 0;
  for (size_t bytes_read = 0; bytes_read < 10; ++bytes_read) {
    // The most significant bit of each byte is 0 if it is the last byte in
    // the varint and 1 otherwise. Thus, we take the 7 least significant bits
    // of each byte and shift them 7 bits for each byte read previously to get
    // the (unsigned) integer.
    int byte = stream.get();
    RTC_PARSE_CHECK_OR_RETURN(!stream.eof());
    RTC_DCHECK_GE(byte, 0);
    RTC_DCHECK_LE(byte, 255);
    varint |= static_cast<uint64_t>(byte & 0x7F) << (7 * bytes_read);
    buffer[*bytes_written] = byte;
    *bytes_written += 1;
    if ((byte & 0x80) == 0) {
      return varint;
    }
=======
>>>>>>> cbad18b1
  }
  RTC_NOTREACHED();
  return VideoCodecType::kVideoCodecMultiplex;
}

ParsedRtcEventLog::ParseStatus GetHeaderExtensions(
    std::vector<RtpExtension>* header_extensions,
    const RepeatedPtrField<rtclog::RtpHeaderExtension>&
        proto_header_extensions) {
  header_extensions->clear();
  for (auto& p : proto_header_extensions) {
    RTC_PARSE_CHECK_OR_RETURN(p.has_name());
    RTC_PARSE_CHECK_OR_RETURN(p.has_id());
    const std::string& name = p.name();
    int id = p.id();
    header_extensions->push_back(RtpExtension(name, id));
  }
  return ParsedRtcEventLog::ParseStatus::Success();
}

template <typename ProtoType, typename LoggedType>
ParsedRtcEventLog::ParseStatus StoreRtpPackets(
    const ProtoType& proto,
    std::map<uint32_t, std::vector<LoggedType>>* rtp_packets_map) {
  RTC_PARSE_CHECK_OR_RETURN(proto.has_timestamp_ms());
  RTC_PARSE_CHECK_OR_RETURN(proto.has_marker());
  RTC_PARSE_CHECK_OR_RETURN(proto.has_payload_type());
  RTC_PARSE_CHECK_OR_RETURN(proto.has_sequence_number());
  RTC_PARSE_CHECK_OR_RETURN(proto.has_rtp_timestamp());
  RTC_PARSE_CHECK_OR_RETURN(proto.has_ssrc());
  RTC_PARSE_CHECK_OR_RETURN(proto.has_payload_size());
  RTC_PARSE_CHECK_OR_RETURN(proto.has_header_size());
  RTC_PARSE_CHECK_OR_RETURN(proto.has_padding_size());

  // Base event
  {
    RTPHeader header;
    header.markerBit = rtc::checked_cast<bool>(proto.marker());
    header.payloadType = rtc::checked_cast<uint8_t>(proto.payload_type());
    header.sequenceNumber =
        rtc::checked_cast<uint16_t>(proto.sequence_number());
    header.timestamp = rtc::checked_cast<uint32_t>(proto.rtp_timestamp());
    header.ssrc = rtc::checked_cast<uint32_t>(proto.ssrc());
    header.numCSRCs = 0;  // TODO(terelius): Implement CSRC.
    header.paddingLength = rtc::checked_cast<size_t>(proto.padding_size());
    header.headerLength = rtc::checked_cast<size_t>(proto.header_size());
    // TODO(terelius): Should we implement payload_type_frequency?
    if (proto.has_transport_sequence_number()) {
      header.extension.hasTransportSequenceNumber = true;
      header.extension.transportSequenceNumber =
          rtc::checked_cast<uint16_t>(proto.transport_sequence_number());
    }
    if (proto.has_transmission_time_offset()) {
      header.extension.hasTransmissionTimeOffset = true;
      header.extension.transmissionTimeOffset =
          rtc::checked_cast<int32_t>(proto.transmission_time_offset());
    }
    if (proto.has_absolute_send_time()) {
      header.extension.hasAbsoluteSendTime = true;
      header.extension.absoluteSendTime =
          rtc::checked_cast<uint32_t>(proto.absolute_send_time());
    }
    if (proto.has_video_rotation()) {
      header.extension.hasVideoRotation = true;
      header.extension.videoRotation = ConvertCVOByteToVideoRotation(
          rtc::checked_cast<uint8_t>(proto.video_rotation()));
    }
    if (proto.has_audio_level()) {
      RTC_PARSE_CHECK_OR_RETURN(proto.has_voice_activity());
      header.extension.hasAudioLevel = true;
      header.extension.voiceActivity =
          rtc::checked_cast<bool>(proto.voice_activity());
      const uint8_t audio_level =
          rtc::checked_cast<uint8_t>(proto.audio_level());
      RTC_PARSE_CHECK_OR_RETURN_LE(audio_level, 0x7Fu);
      header.extension.audioLevel = audio_level;
    } else {
      RTC_PARSE_CHECK_OR_RETURN(!proto.has_voice_activity());
    }
    (*rtp_packets_map)[header.ssrc].emplace_back(
        Timestamp::Millis(proto.timestamp_ms()), header, proto.header_size(),
        proto.payload_size() + header.headerLength + header.paddingLength);
  }

  const size_t number_of_deltas =
      proto.has_number_of_deltas() ? proto.number_of_deltas() : 0u;
  if (number_of_deltas == 0) {
    return ParsedRtcEventLog::ParseStatus::Success();
  }

  // timestamp_ms (event)
  std::vector<absl::optional<uint64_t>> timestamp_ms_values =
      DecodeDeltas(proto.timestamp_ms_deltas(),
                   ToUnsigned(proto.timestamp_ms()), number_of_deltas);
  RTC_PARSE_CHECK_OR_RETURN_EQ(timestamp_ms_values.size(), number_of_deltas);

  // marker (RTP base)
  std::vector<absl::optional<uint64_t>> marker_values =
      DecodeDeltas(proto.marker_deltas(), proto.marker(), number_of_deltas);
  RTC_PARSE_CHECK_OR_RETURN_EQ(marker_values.size(), number_of_deltas);

  // payload_type (RTP base)
  std::vector<absl::optional<uint64_t>> payload_type_values = DecodeDeltas(
      proto.payload_type_deltas(), proto.payload_type(), number_of_deltas);
  RTC_PARSE_CHECK_OR_RETURN_EQ(payload_type_values.size(), number_of_deltas);

  // sequence_number (RTP base)
  std::vector<absl::optional<uint64_t>> sequence_number_values =
      DecodeDeltas(proto.sequence_number_deltas(), proto.sequence_number(),
                   number_of_deltas);
  RTC_PARSE_CHECK_OR_RETURN_EQ(sequence_number_values.size(), number_of_deltas);

  // rtp_timestamp (RTP base)
  std::vector<absl::optional<uint64_t>> rtp_timestamp_values = DecodeDeltas(
      proto.rtp_timestamp_deltas(), proto.rtp_timestamp(), number_of_deltas);
  RTC_PARSE_CHECK_OR_RETURN_EQ(rtp_timestamp_values.size(), number_of_deltas);

  // ssrc (RTP base)
  std::vector<absl::optional<uint64_t>> ssrc_values =
      DecodeDeltas(proto.ssrc_deltas(), proto.ssrc(), number_of_deltas);
  RTC_PARSE_CHECK_OR_RETURN_EQ(ssrc_values.size(), number_of_deltas);

  // payload_size (RTP base)
  std::vector<absl::optional<uint64_t>> payload_size_values = DecodeDeltas(
      proto.payload_size_deltas(), proto.payload_size(), number_of_deltas);
  RTC_PARSE_CHECK_OR_RETURN_EQ(payload_size_values.size(), number_of_deltas);

  // header_size (RTP base)
  std::vector<absl::optional<uint64_t>> header_size_values = DecodeDeltas(
      proto.header_size_deltas(), proto.header_size(), number_of_deltas);
  RTC_PARSE_CHECK_OR_RETURN_EQ(header_size_values.size(), number_of_deltas);

  // padding_size (RTP base)
  std::vector<absl::optional<uint64_t>> padding_size_values = DecodeDeltas(
      proto.padding_size_deltas(), proto.padding_size(), number_of_deltas);
  RTC_PARSE_CHECK_OR_RETURN_EQ(padding_size_values.size(), number_of_deltas);

  // transport_sequence_number (RTP extension)
  std::vector<absl::optional<uint64_t>> transport_sequence_number_values;
  {
    const absl::optional<uint64_t> base_transport_sequence_number =
        proto.has_transport_sequence_number()
            ? proto.transport_sequence_number()
            : absl::optional<uint64_t>();
    transport_sequence_number_values =
        DecodeDeltas(proto.transport_sequence_number_deltas(),
                     base_transport_sequence_number, number_of_deltas);
    RTC_PARSE_CHECK_OR_RETURN_EQ(transport_sequence_number_values.size(),
                                 number_of_deltas);
  }

  // transmission_time_offset (RTP extension)
  std::vector<absl::optional<uint64_t>> transmission_time_offset_values;
  {
    const absl::optional<uint64_t> unsigned_base_transmission_time_offset =
        proto.has_transmission_time_offset()
            ? ToUnsigned(proto.transmission_time_offset())
            : absl::optional<uint64_t>();
    transmission_time_offset_values =
        DecodeDeltas(proto.transmission_time_offset_deltas(),
                     unsigned_base_transmission_time_offset, number_of_deltas);
    RTC_PARSE_CHECK_OR_RETURN_EQ(transmission_time_offset_values.size(),
                                 number_of_deltas);
  }

  // absolute_send_time (RTP extension)
  std::vector<absl::optional<uint64_t>> absolute_send_time_values;
  {
    const absl::optional<uint64_t> base_absolute_send_time =
        proto.has_absolute_send_time() ? proto.absolute_send_time()
                                       : absl::optional<uint64_t>();
    absolute_send_time_values =
        DecodeDeltas(proto.absolute_send_time_deltas(), base_absolute_send_time,
                     number_of_deltas);
    RTC_PARSE_CHECK_OR_RETURN_EQ(absolute_send_time_values.size(),
                                 number_of_deltas);
  }

  // video_rotation (RTP extension)
  std::vector<absl::optional<uint64_t>> video_rotation_values;
  {
    const absl::optional<uint64_t> base_video_rotation =
        proto.has_video_rotation() ? proto.video_rotation()
                                   : absl::optional<uint64_t>();
    video_rotation_values = DecodeDeltas(proto.video_rotation_deltas(),
                                         base_video_rotation, number_of_deltas);
    RTC_PARSE_CHECK_OR_RETURN_EQ(video_rotation_values.size(),
                                 number_of_deltas);
  }

  // audio_level (RTP extension)
  std::vector<absl::optional<uint64_t>> audio_level_values;
  {
    const absl::optional<uint64_t> base_audio_level =
        proto.has_audio_level() ? proto.audio_level()
                                : absl::optional<uint64_t>();
    audio_level_values = DecodeDeltas(proto.audio_level_deltas(),
                                      base_audio_level, number_of_deltas);
    RTC_PARSE_CHECK_OR_RETURN_EQ(audio_level_values.size(), number_of_deltas);
  }

  // voice_activity (RTP extension)
  std::vector<absl::optional<uint64_t>> voice_activity_values;
  {
    const absl::optional<uint64_t> base_voice_activity =
        proto.has_voice_activity() ? proto.voice_activity()
                                   : absl::optional<uint64_t>();
    voice_activity_values = DecodeDeltas(proto.voice_activity_deltas(),
                                         base_voice_activity, number_of_deltas);
    RTC_PARSE_CHECK_OR_RETURN_EQ(voice_activity_values.size(),
                                 number_of_deltas);
  }

  // Populate events from decoded deltas
  for (size_t i = 0; i < number_of_deltas; ++i) {
    RTC_PARSE_CHECK_OR_RETURN(timestamp_ms_values[i].has_value());
    RTC_PARSE_CHECK_OR_RETURN(marker_values[i].has_value());
    RTC_PARSE_CHECK_OR_RETURN(payload_type_values[i].has_value());
    RTC_PARSE_CHECK_OR_RETURN(sequence_number_values[i].has_value());
    RTC_PARSE_CHECK_OR_RETURN(rtp_timestamp_values[i].has_value());
    RTC_PARSE_CHECK_OR_RETURN(ssrc_values[i].has_value());
    RTC_PARSE_CHECK_OR_RETURN(payload_size_values[i].has_value());
    RTC_PARSE_CHECK_OR_RETURN(header_size_values[i].has_value());
    RTC_PARSE_CHECK_OR_RETURN(padding_size_values[i].has_value());

    int64_t timestamp_ms;
    RTC_PARSE_CHECK_OR_RETURN(
        ToSigned(timestamp_ms_values[i].value(), &timestamp_ms));

    RTPHeader header;
    header.markerBit = rtc::checked_cast<bool>(*marker_values[i]);
    header.payloadType = rtc::checked_cast<uint8_t>(*payload_type_values[i]);
    header.sequenceNumber =
        rtc::checked_cast<uint16_t>(*sequence_number_values[i]);
    header.timestamp = rtc::checked_cast<uint32_t>(*rtp_timestamp_values[i]);
    header.ssrc = rtc::checked_cast<uint32_t>(*ssrc_values[i]);
    header.numCSRCs = 0;  // TODO(terelius): Implement CSRC.
    header.paddingLength = rtc::checked_cast<size_t>(*padding_size_values[i]);
    header.headerLength = rtc::checked_cast<size_t>(*header_size_values[i]);
    // TODO(terelius): Should we implement payload_type_frequency?
    if (transport_sequence_number_values.size() > i &&
        transport_sequence_number_values[i].has_value()) {
      header.extension.hasTransportSequenceNumber = true;
      header.extension.transportSequenceNumber = rtc::checked_cast<uint16_t>(
          transport_sequence_number_values[i].value());
    }
    if (transmission_time_offset_values.size() > i &&
        transmission_time_offset_values[i].has_value()) {
      header.extension.hasTransmissionTimeOffset = true;
      int32_t transmission_time_offset;
      RTC_PARSE_CHECK_OR_RETURN(
          ToSigned(transmission_time_offset_values[i].value(),
                   &transmission_time_offset));
      header.extension.transmissionTimeOffset = transmission_time_offset;
    }
    if (absolute_send_time_values.size() > i &&
        absolute_send_time_values[i].has_value()) {
      header.extension.hasAbsoluteSendTime = true;
      header.extension.absoluteSendTime =
          rtc::checked_cast<uint32_t>(absolute_send_time_values[i].value());
    }
    if (video_rotation_values.size() > i &&
        video_rotation_values[i].has_value()) {
      header.extension.hasVideoRotation = true;
      header.extension.videoRotation = ConvertCVOByteToVideoRotation(
          rtc::checked_cast<uint8_t>(video_rotation_values[i].value()));
    }
    if (audio_level_values.size() > i && audio_level_values[i].has_value()) {
      RTC_PARSE_CHECK_OR_RETURN(voice_activity_values.size() > i &&
                                voice_activity_values[i].has_value());
      header.extension.hasAudioLevel = true;
      header.extension.voiceActivity =
          rtc::checked_cast<bool>(voice_activity_values[i].value());
      const uint8_t audio_level =
          rtc::checked_cast<uint8_t>(audio_level_values[i].value());
      RTC_PARSE_CHECK_OR_RETURN_LE(audio_level, 0x7Fu);
      header.extension.audioLevel = audio_level;
    } else {
      RTC_PARSE_CHECK_OR_RETURN(voice_activity_values.size() <= i ||
                                !voice_activity_values[i].has_value());
    }
    (*rtp_packets_map)[header.ssrc].emplace_back(
        Timestamp::Millis(timestamp_ms), header, header.headerLength,
        payload_size_values[i].value() + header.headerLength +
            header.paddingLength);
  }
  return ParsedRtcEventLog::ParseStatus::Success();
}

template <typename ProtoType, typename LoggedType>
ParsedRtcEventLog::ParseStatus StoreRtcpPackets(
    const ProtoType& proto,
    std::vector<LoggedType>* rtcp_packets,
    bool remove_duplicates) {
  RTC_PARSE_CHECK_OR_RETURN(proto.has_timestamp_ms());
  RTC_PARSE_CHECK_OR_RETURN(proto.has_raw_packet());

  // TODO(terelius): Incoming RTCP may be delivered once for audio and once
  // for video. As a work around, we remove the duplicated packets since they
  // cause problems when analyzing the log or feeding it into the transport
  // feedback adapter.
  if (!remove_duplicates || rtcp_packets->empty() ||
      !IdenticalRtcpContents(rtcp_packets->back().rtcp.raw_data,
                             proto.raw_packet())) {
    // Base event
    rtcp_packets->emplace_back(Timestamp::Millis(proto.timestamp_ms()),
                               proto.raw_packet());
  }

  const size_t number_of_deltas =
      proto.has_number_of_deltas() ? proto.number_of_deltas() : 0u;
  if (number_of_deltas == 0) {
    return ParsedRtcEventLog::ParseStatus::Success();
  }

  // timestamp_ms
  std::vector<absl::optional<uint64_t>> timestamp_ms_values =
      DecodeDeltas(proto.timestamp_ms_deltas(),
                   ToUnsigned(proto.timestamp_ms()), number_of_deltas);
  RTC_PARSE_CHECK_OR_RETURN_EQ(timestamp_ms_values.size(), number_of_deltas);

  // raw_packet
  RTC_PARSE_CHECK_OR_RETURN(proto.has_raw_packet_blobs());
  std::vector<absl::string_view> raw_packet_values =
      DecodeBlobs(proto.raw_packet_blobs(), number_of_deltas);
  RTC_PARSE_CHECK_OR_RETURN_EQ(raw_packet_values.size(), number_of_deltas);

  // Populate events from decoded deltas
  for (size_t i = 0; i < number_of_deltas; ++i) {
    RTC_PARSE_CHECK_OR_RETURN(timestamp_ms_values[i].has_value());
    int64_t timestamp_ms;
    RTC_PARSE_CHECK_OR_RETURN(
        ToSigned(timestamp_ms_values[i].value(), &timestamp_ms));

    // TODO(terelius): Incoming RTCP may be delivered once for audio and once
    // for video. As a work around, we remove the duplicated packets since they
    // cause problems when analyzing the log or feeding it into the transport
    // feedback adapter.
    if (remove_duplicates && !rtcp_packets->empty() &&
        IdenticalRtcpContents(rtcp_packets->back().rtcp.raw_data,
                              raw_packet_values[i])) {
      continue;
    }
    std::string data(raw_packet_values[i]);
<<<<<<< HEAD
    rtcp_packets->emplace_back(1000 * timestamp_ms, data);
=======
    rtcp_packets->emplace_back(Timestamp::Millis(timestamp_ms), data);
>>>>>>> cbad18b1
  }
  return ParsedRtcEventLog::ParseStatus::Success();
}

ParsedRtcEventLog::ParseStatus StoreRtcpBlocks(
    int64_t timestamp_us,
    const uint8_t* packet_begin,
    const uint8_t* packet_end,
    std::vector<LoggedRtcpPacketSenderReport>* sr_list,
    std::vector<LoggedRtcpPacketReceiverReport>* rr_list,
    std::vector<LoggedRtcpPacketExtendedReports>* xr_list,
    std::vector<LoggedRtcpPacketRemb>* remb_list,
    std::vector<LoggedRtcpPacketNack>* nack_list,
    std::vector<LoggedRtcpPacketFir>* fir_list,
    std::vector<LoggedRtcpPacketPli>* pli_list,
    std::vector<LoggedRtcpPacketBye>* bye_list,
    std::vector<LoggedRtcpPacketTransportFeedback>* transport_feedback_list,
    std::vector<LoggedRtcpPacketLossNotification>* loss_notification_list) {
  Timestamp timestamp = Timestamp::Micros(timestamp_us);
  rtcp::CommonHeader header;
  for (const uint8_t* block = packet_begin; block < packet_end;
       block = header.NextPacket()) {
    RTC_PARSE_CHECK_OR_RETURN(header.Parse(block, packet_end - block));
    if (header.type() == rtcp::TransportFeedback::kPacketType &&
        header.fmt() == rtcp::TransportFeedback::kFeedbackMessageType) {
      LoggedRtcpPacketTransportFeedback parsed_block;
      parsed_block.timestamp = timestamp;
      if (parsed_block.transport_feedback.Parse(header))
        transport_feedback_list->push_back(std::move(parsed_block));
    } else if (header.type() == rtcp::SenderReport::kPacketType) {
      LoggedRtcpPacketSenderReport parsed_block;
      parsed_block.timestamp = timestamp;
      if (parsed_block.sr.Parse(header)) {
        sr_list->push_back(std::move(parsed_block));
      }
    } else if (header.type() == rtcp::ReceiverReport::kPacketType) {
      LoggedRtcpPacketReceiverReport parsed_block;
      parsed_block.timestamp = timestamp;
      if (parsed_block.rr.Parse(header)) {
        rr_list->push_back(std::move(parsed_block));
      }
    } else if (header.type() == rtcp::ExtendedReports::kPacketType) {
      LoggedRtcpPacketExtendedReports parsed_block;
      parsed_block.timestamp = timestamp;
      if (parsed_block.xr.Parse(header)) {
        xr_list->push_back(std::move(parsed_block));
      }
    } else if (header.type() == rtcp::Fir::kPacketType &&
               header.fmt() == rtcp::Fir::kFeedbackMessageType) {
      LoggedRtcpPacketFir parsed_block;
      parsed_block.timestamp = timestamp;
      if (parsed_block.fir.Parse(header)) {
        fir_list->push_back(std::move(parsed_block));
      }
    } else if (header.type() == rtcp::Pli::kPacketType &&
               header.fmt() == rtcp::Pli::kFeedbackMessageType) {
      LoggedRtcpPacketPli parsed_block;
      parsed_block.timestamp = timestamp;
      if (parsed_block.pli.Parse(header)) {
        pli_list->push_back(std::move(parsed_block));
      }
    } else if (header.type() == rtcp::Bye::kPacketType) {
      LoggedRtcpPacketBye parsed_block;
      parsed_block.timestamp = timestamp;
      if (parsed_block.bye.Parse(header)) {
        bye_list->push_back(std::move(parsed_block));
      }
    } else if (header.type() == rtcp::Psfb::kPacketType &&
               header.fmt() == rtcp::Psfb::kAfbMessageType) {
      bool type_found = false;
      if (!type_found) {
        LoggedRtcpPacketRemb parsed_block;
        parsed_block.timestamp = timestamp;
        if (parsed_block.remb.Parse(header)) {
          remb_list->push_back(std::move(parsed_block));
          type_found = true;
        }
      }
      if (!type_found) {
        LoggedRtcpPacketLossNotification parsed_block;
        parsed_block.timestamp = timestamp;
        if (parsed_block.loss_notification.Parse(header)) {
          loss_notification_list->push_back(std::move(parsed_block));
          type_found = true;
        }
      }
    } else if (header.type() == rtcp::Nack::kPacketType &&
               header.fmt() == rtcp::Nack::kFeedbackMessageType) {
      LoggedRtcpPacketNack parsed_block;
      parsed_block.timestamp = timestamp;
      if (parsed_block.nack.Parse(header)) {
        nack_list->push_back(std::move(parsed_block));
      }
    }
  }
  return ParsedRtcEventLog::ParseStatus::Success();
}

}  // namespace

// Conversion functions for version 2 of the wire format.
BandwidthUsage GetRuntimeDetectorState(
    rtclog2::DelayBasedBweUpdates::DetectorState detector_state) {
  switch (detector_state) {
    case rtclog2::DelayBasedBweUpdates::BWE_NORMAL:
      return BandwidthUsage::kBwNormal;
    case rtclog2::DelayBasedBweUpdates::BWE_UNDERUSING:
      return BandwidthUsage::kBwUnderusing;
    case rtclog2::DelayBasedBweUpdates::BWE_OVERUSING:
      return BandwidthUsage::kBwOverusing;
    case rtclog2::DelayBasedBweUpdates::BWE_UNKNOWN_STATE:
      break;
  }
  RTC_NOTREACHED();
  return BandwidthUsage::kBwNormal;
}

ProbeFailureReason GetRuntimeProbeFailureReason(
    rtclog2::BweProbeResultFailure::FailureReason failure) {
  switch (failure) {
    case rtclog2::BweProbeResultFailure::INVALID_SEND_RECEIVE_INTERVAL:
      return ProbeFailureReason::kInvalidSendReceiveInterval;
    case rtclog2::BweProbeResultFailure::INVALID_SEND_RECEIVE_RATIO:
      return ProbeFailureReason::kInvalidSendReceiveRatio;
    case rtclog2::BweProbeResultFailure::TIMEOUT:
      return ProbeFailureReason::kTimeout;
    case rtclog2::BweProbeResultFailure::UNKNOWN:
      break;
  }
  RTC_NOTREACHED();
  return ProbeFailureReason::kTimeout;
}

DtlsTransportState GetRuntimeDtlsTransportState(
    rtclog2::DtlsTransportStateEvent::DtlsTransportState state) {
  switch (state) {
    case rtclog2::DtlsTransportStateEvent::DTLS_TRANSPORT_NEW:
      return DtlsTransportState::kNew;
    case rtclog2::DtlsTransportStateEvent::DTLS_TRANSPORT_CONNECTING:
      return DtlsTransportState::kConnecting;
    case rtclog2::DtlsTransportStateEvent::DTLS_TRANSPORT_CONNECTED:
      return DtlsTransportState::kConnected;
    case rtclog2::DtlsTransportStateEvent::DTLS_TRANSPORT_CLOSED:
      return DtlsTransportState::kClosed;
    case rtclog2::DtlsTransportStateEvent::DTLS_TRANSPORT_FAILED:
      return DtlsTransportState::kFailed;
    case rtclog2::DtlsTransportStateEvent::UNKNOWN_DTLS_TRANSPORT_STATE:
      RTC_NOTREACHED();
      return DtlsTransportState::kNumValues;
  }
  RTC_NOTREACHED();
  return DtlsTransportState::kNumValues;
}

IceCandidatePairConfigType GetRuntimeIceCandidatePairConfigType(
    rtclog2::IceCandidatePairConfig::IceCandidatePairConfigType type) {
  switch (type) {
    case rtclog2::IceCandidatePairConfig::ADDED:
      return IceCandidatePairConfigType::kAdded;
    case rtclog2::IceCandidatePairConfig::UPDATED:
      return IceCandidatePairConfigType::kUpdated;
    case rtclog2::IceCandidatePairConfig::DESTROYED:
      return IceCandidatePairConfigType::kDestroyed;
    case rtclog2::IceCandidatePairConfig::SELECTED:
      return IceCandidatePairConfigType::kSelected;
    case rtclog2::IceCandidatePairConfig::UNKNOWN_CONFIG_TYPE:
      break;
  }
  RTC_NOTREACHED();
  return IceCandidatePairConfigType::kAdded;
}

IceCandidateType GetRuntimeIceCandidateType(
    rtclog2::IceCandidatePairConfig::IceCandidateType type) {
  switch (type) {
    case rtclog2::IceCandidatePairConfig::LOCAL:
      return IceCandidateType::kLocal;
    case rtclog2::IceCandidatePairConfig::STUN:
      return IceCandidateType::kStun;
    case rtclog2::IceCandidatePairConfig::PRFLX:
      return IceCandidateType::kPrflx;
    case rtclog2::IceCandidatePairConfig::RELAY:
      return IceCandidateType::kRelay;
    case rtclog2::IceCandidatePairConfig::UNKNOWN_CANDIDATE_TYPE:
      return IceCandidateType::kUnknown;
  }
  RTC_NOTREACHED();
  return IceCandidateType::kUnknown;
}

IceCandidatePairProtocol GetRuntimeIceCandidatePairProtocol(
    rtclog2::IceCandidatePairConfig::Protocol protocol) {
  switch (protocol) {
    case rtclog2::IceCandidatePairConfig::UDP:
      return IceCandidatePairProtocol::kUdp;
    case rtclog2::IceCandidatePairConfig::TCP:
      return IceCandidatePairProtocol::kTcp;
    case rtclog2::IceCandidatePairConfig::SSLTCP:
      return IceCandidatePairProtocol::kSsltcp;
    case rtclog2::IceCandidatePairConfig::TLS:
      return IceCandidatePairProtocol::kTls;
    case rtclog2::IceCandidatePairConfig::UNKNOWN_PROTOCOL:
      return IceCandidatePairProtocol::kUnknown;
  }
  RTC_NOTREACHED();
  return IceCandidatePairProtocol::kUnknown;
}

IceCandidatePairAddressFamily GetRuntimeIceCandidatePairAddressFamily(
    rtclog2::IceCandidatePairConfig::AddressFamily address_family) {
  switch (address_family) {
    case rtclog2::IceCandidatePairConfig::IPV4:
      return IceCandidatePairAddressFamily::kIpv4;
    case rtclog2::IceCandidatePairConfig::IPV6:
      return IceCandidatePairAddressFamily::kIpv6;
    case rtclog2::IceCandidatePairConfig::UNKNOWN_ADDRESS_FAMILY:
      return IceCandidatePairAddressFamily::kUnknown;
  }
  RTC_NOTREACHED();
  return IceCandidatePairAddressFamily::kUnknown;
}

IceCandidateNetworkType GetRuntimeIceCandidateNetworkType(
    rtclog2::IceCandidatePairConfig::NetworkType network_type) {
  switch (network_type) {
    case rtclog2::IceCandidatePairConfig::ETHERNET:
      return IceCandidateNetworkType::kEthernet;
    case rtclog2::IceCandidatePairConfig::LOOPBACK:
      return IceCandidateNetworkType::kLoopback;
    case rtclog2::IceCandidatePairConfig::WIFI:
      return IceCandidateNetworkType::kWifi;
    case rtclog2::IceCandidatePairConfig::VPN:
      return IceCandidateNetworkType::kVpn;
    case rtclog2::IceCandidatePairConfig::CELLULAR:
      return IceCandidateNetworkType::kCellular;
    case rtclog2::IceCandidatePairConfig::UNKNOWN_NETWORK_TYPE:
      return IceCandidateNetworkType::kUnknown;
  }
  RTC_NOTREACHED();
  return IceCandidateNetworkType::kUnknown;
}

IceCandidatePairEventType GetRuntimeIceCandidatePairEventType(
    rtclog2::IceCandidatePairEvent::IceCandidatePairEventType type) {
  switch (type) {
    case rtclog2::IceCandidatePairEvent::CHECK_SENT:
      return IceCandidatePairEventType::kCheckSent;
    case rtclog2::IceCandidatePairEvent::CHECK_RECEIVED:
      return IceCandidatePairEventType::kCheckReceived;
    case rtclog2::IceCandidatePairEvent::CHECK_RESPONSE_SENT:
      return IceCandidatePairEventType::kCheckResponseSent;
    case rtclog2::IceCandidatePairEvent::CHECK_RESPONSE_RECEIVED:
      return IceCandidatePairEventType::kCheckResponseReceived;
    case rtclog2::IceCandidatePairEvent::UNKNOWN_CHECK_TYPE:
      break;
  }
  RTC_NOTREACHED();
  return IceCandidatePairEventType::kCheckSent;
}

std::vector<RtpExtension> GetRuntimeRtpHeaderExtensionConfig(
    const rtclog2::RtpHeaderExtensionConfig& proto_header_extensions) {
  std::vector<RtpExtension> rtp_extensions;
  if (proto_header_extensions.has_transmission_time_offset_id()) {
    rtp_extensions.emplace_back(
        RtpExtension::kTimestampOffsetUri,
        proto_header_extensions.transmission_time_offset_id());
  }
  if (proto_header_extensions.has_absolute_send_time_id()) {
    rtp_extensions.emplace_back(
        RtpExtension::kAbsSendTimeUri,
        proto_header_extensions.absolute_send_time_id());
  }
  if (proto_header_extensions.has_transport_sequence_number_id()) {
    rtp_extensions.emplace_back(
        RtpExtension::kTransportSequenceNumberUri,
        proto_header_extensions.transport_sequence_number_id());
  }
  if (proto_header_extensions.has_audio_level_id()) {
    rtp_extensions.emplace_back(RtpExtension::kAudioLevelUri,
                                proto_header_extensions.audio_level_id());
  }
  if (proto_header_extensions.has_video_rotation_id()) {
    rtp_extensions.emplace_back(RtpExtension::kVideoRotationUri,
                                proto_header_extensions.video_rotation_id());
  }
  return rtp_extensions;
}
// End of conversion functions.

ParsedRtcEventLog::~ParsedRtcEventLog() = default;

ParsedRtcEventLog::LoggedRtpStreamIncoming::LoggedRtpStreamIncoming() = default;
ParsedRtcEventLog::LoggedRtpStreamIncoming::LoggedRtpStreamIncoming(
    const LoggedRtpStreamIncoming& rhs) = default;
ParsedRtcEventLog::LoggedRtpStreamIncoming::~LoggedRtpStreamIncoming() =
    default;

ParsedRtcEventLog::LoggedRtpStreamOutgoing::LoggedRtpStreamOutgoing() = default;
ParsedRtcEventLog::LoggedRtpStreamOutgoing::LoggedRtpStreamOutgoing(
    const LoggedRtpStreamOutgoing& rhs) = default;
ParsedRtcEventLog::LoggedRtpStreamOutgoing::~LoggedRtpStreamOutgoing() =
    default;

ParsedRtcEventLog::LoggedRtpStreamView::LoggedRtpStreamView(
    uint32_t ssrc,
    const std::vector<LoggedRtpPacketIncoming>& packets)
    : ssrc(ssrc), packet_view() {
  for (const LoggedRtpPacketIncoming& packet : packets) {
    packet_view.push_back(&(packet.rtp));
  }
}

ParsedRtcEventLog::LoggedRtpStreamView::LoggedRtpStreamView(
    uint32_t ssrc,
    const std::vector<LoggedRtpPacketOutgoing>& packets)
    : ssrc(ssrc), packet_view() {
  for (const LoggedRtpPacketOutgoing& packet : packets) {
    packet_view.push_back(&(packet.rtp));
  }
}

ParsedRtcEventLog::LoggedRtpStreamView::LoggedRtpStreamView(
    const LoggedRtpStreamView&) = default;

// Return default values for header extensions, to use on streams without stored
// mapping data. Currently this only applies to audio streams, since the mapping
// is not stored in the event log.
// TODO(ivoc): Remove this once this mapping is stored in the event log for
//             audio streams. Tracking bug: webrtc:6399
webrtc::RtpHeaderExtensionMap
ParsedRtcEventLog::GetDefaultHeaderExtensionMap() {
  // Values from before the default RTP header extension IDs were removed.
  constexpr int kAudioLevelDefaultId = 1;
  constexpr int kTimestampOffsetDefaultId = 2;
  constexpr int kAbsSendTimeDefaultId = 3;
  constexpr int kVideoRotationDefaultId = 4;
  constexpr int kTransportSequenceNumberDefaultId = 5;
  constexpr int kPlayoutDelayDefaultId = 6;
  constexpr int kVideoContentTypeDefaultId = 7;
  constexpr int kVideoTimingDefaultId = 8;

  webrtc::RtpHeaderExtensionMap default_map;
  default_map.Register<AudioLevel>(kAudioLevelDefaultId);
  default_map.Register<TransmissionOffset>(kTimestampOffsetDefaultId);
  default_map.Register<AbsoluteSendTime>(kAbsSendTimeDefaultId);
  default_map.Register<VideoOrientation>(kVideoRotationDefaultId);
  default_map.Register<TransportSequenceNumber>(
      kTransportSequenceNumberDefaultId);
  default_map.Register<PlayoutDelayLimits>(kPlayoutDelayDefaultId);
  default_map.Register<VideoContentTypeExtension>(kVideoContentTypeDefaultId);
  default_map.Register<VideoTimingExtension>(kVideoTimingDefaultId);
  return default_map;
}

ParsedRtcEventLog::ParsedRtcEventLog(
    UnconfiguredHeaderExtensions parse_unconfigured_header_extensions,
    bool allow_incomplete_logs)
    : parse_unconfigured_header_extensions_(
          parse_unconfigured_header_extensions),
      allow_incomplete_logs_(allow_incomplete_logs) {
  Clear();
}

void ParsedRtcEventLog::Clear() {
  default_extension_map_ = GetDefaultHeaderExtensionMap();

  incoming_rtx_ssrcs_.clear();
  incoming_video_ssrcs_.clear();
  incoming_audio_ssrcs_.clear();
  outgoing_rtx_ssrcs_.clear();
  outgoing_video_ssrcs_.clear();
  outgoing_audio_ssrcs_.clear();

  incoming_rtp_packets_map_.clear();
  outgoing_rtp_packets_map_.clear();
  incoming_rtp_packets_by_ssrc_.clear();
  outgoing_rtp_packets_by_ssrc_.clear();
  incoming_rtp_packet_views_by_ssrc_.clear();
  outgoing_rtp_packet_views_by_ssrc_.clear();

  incoming_rtcp_packets_.clear();
  outgoing_rtcp_packets_.clear();

  incoming_rr_.clear();
  outgoing_rr_.clear();
  incoming_sr_.clear();
  outgoing_sr_.clear();
  incoming_nack_.clear();
  outgoing_nack_.clear();
  incoming_remb_.clear();
  outgoing_remb_.clear();
  incoming_transport_feedback_.clear();
  outgoing_transport_feedback_.clear();
  incoming_loss_notification_.clear();
  outgoing_loss_notification_.clear();

  start_log_events_.clear();
  stop_log_events_.clear();
  audio_playout_events_.clear();
  audio_network_adaptation_events_.clear();
  bwe_probe_cluster_created_events_.clear();
  bwe_probe_failure_events_.clear();
  bwe_probe_success_events_.clear();
  bwe_delay_updates_.clear();
  bwe_loss_updates_.clear();
  dtls_transport_states_.clear();
  dtls_writable_states_.clear();
  decoded_frames_.clear();
  alr_state_events_.clear();
  ice_candidate_pair_configs_.clear();
  ice_candidate_pair_events_.clear();
  audio_recv_configs_.clear();
  audio_send_configs_.clear();
  video_recv_configs_.clear();
  video_send_configs_.clear();

  last_incoming_rtcp_packet_.clear();

  first_timestamp_ = std::numeric_limits<int64_t>::max();
  last_timestamp_ = std::numeric_limits<int64_t>::min();
  first_log_segment_ = LogSegment(0, std::numeric_limits<int64_t>::max());

  incoming_rtp_extensions_maps_.clear();
  outgoing_rtp_extensions_maps_.clear();
}

ParsedRtcEventLog::ParseStatus ParsedRtcEventLog::ParseFile(
    const std::string& filename) {
  FileWrapper file = FileWrapper::OpenReadOnly(filename);
  if (!file.is_open()) {
    RTC_LOG(LS_WARNING) << "Could not open file " << filename
                        << " for reading.";
    RTC_PARSE_CHECK_OR_RETURN(file.is_open());
  }

  // Compute file size.
  long signed_filesize = file.FileSize();  // NOLINT(runtime/int)
  RTC_PARSE_CHECK_OR_RETURN_GE(signed_filesize, 0);
  RTC_PARSE_CHECK_OR_RETURN_LE(signed_filesize, kMaxLogSize);
  size_t filesize = rtc::checked_cast<size_t>(signed_filesize);

  // Read file into memory.
  std::string buffer(filesize, '\0');
  size_t bytes_read = file.Read(&buffer[0], buffer.size());
  if (bytes_read != filesize) {
    RTC_LOG(LS_WARNING) << "Failed to read file " << filename;
    RTC_PARSE_CHECK_OR_RETURN_EQ(bytes_read, filesize);
  }

  return ParseStream(buffer);
}

ParsedRtcEventLog::ParseStatus ParsedRtcEventLog::ParseString(
    const std::string& s) {
  return ParseStream(s);
}

ParsedRtcEventLog::ParseStatus ParsedRtcEventLog::ParseStream(
    const std::string& s) {
  Clear();
  ParseStatus status = ParseStreamInternal(s);

  // Cache the configured SSRCs.
  for (const auto& video_recv_config : video_recv_configs()) {
    incoming_video_ssrcs_.insert(video_recv_config.config.remote_ssrc);
    incoming_video_ssrcs_.insert(video_recv_config.config.rtx_ssrc);
    incoming_rtx_ssrcs_.insert(video_recv_config.config.rtx_ssrc);
  }
  for (const auto& video_send_config : video_send_configs()) {
    outgoing_video_ssrcs_.insert(video_send_config.config.local_ssrc);
    outgoing_video_ssrcs_.insert(video_send_config.config.rtx_ssrc);
    outgoing_rtx_ssrcs_.insert(video_send_config.config.rtx_ssrc);
  }
  for (const auto& audio_recv_config : audio_recv_configs()) {
    incoming_audio_ssrcs_.insert(audio_recv_config.config.remote_ssrc);
  }
  for (const auto& audio_send_config : audio_send_configs()) {
    outgoing_audio_ssrcs_.insert(audio_send_config.config.local_ssrc);
  }

  // ParseStreamInternal stores the RTP packets in a map indexed by SSRC.
  // Since we dont need rapid lookup based on SSRC after parsing, we move the
  // packets_streams from map to vector.
  incoming_rtp_packets_by_ssrc_.reserve(incoming_rtp_packets_map_.size());
  for (auto& kv : incoming_rtp_packets_map_) {
    incoming_rtp_packets_by_ssrc_.emplace_back(LoggedRtpStreamIncoming());
    incoming_rtp_packets_by_ssrc_.back().ssrc = kv.first;
    incoming_rtp_packets_by_ssrc_.back().incoming_packets =
        std::move(kv.second);
  }
  incoming_rtp_packets_map_.clear();
  outgoing_rtp_packets_by_ssrc_.reserve(outgoing_rtp_packets_map_.size());
  for (auto& kv : outgoing_rtp_packets_map_) {
    outgoing_rtp_packets_by_ssrc_.emplace_back(LoggedRtpStreamOutgoing());
    outgoing_rtp_packets_by_ssrc_.back().ssrc = kv.first;
    outgoing_rtp_packets_by_ssrc_.back().outgoing_packets =
        std::move(kv.second);
  }
  outgoing_rtp_packets_map_.clear();

  // Build PacketViews for easier iteration over RTP packets.
  for (const auto& stream : incoming_rtp_packets_by_ssrc_) {
    incoming_rtp_packet_views_by_ssrc_.emplace_back(
        LoggedRtpStreamView(stream.ssrc, stream.incoming_packets));
  }
  for (const auto& stream : outgoing_rtp_packets_by_ssrc_) {
    outgoing_rtp_packet_views_by_ssrc_.emplace_back(
        LoggedRtpStreamView(stream.ssrc, stream.outgoing_packets));
  }

  // Set up convenience wrappers around the most commonly used RTCP types.
  for (const auto& incoming : incoming_rtcp_packets_) {
    const int64_t timestamp_us = incoming.rtcp.timestamp.us();
    const uint8_t* packet_begin = incoming.rtcp.raw_data.data();
    const uint8_t* packet_end = packet_begin + incoming.rtcp.raw_data.size();
    auto status = StoreRtcpBlocks(
        timestamp_us, packet_begin, packet_end, &incoming_sr_, &incoming_rr_,
        &incoming_xr_, &incoming_remb_, &incoming_nack_, &incoming_fir_,
        &incoming_pli_, &incoming_bye_, &incoming_transport_feedback_,
        &incoming_loss_notification_);
    RTC_RETURN_IF_ERROR(status);
  }

  for (const auto& outgoing : outgoing_rtcp_packets_) {
    const int64_t timestamp_us = outgoing.rtcp.timestamp.us();
    const uint8_t* packet_begin = outgoing.rtcp.raw_data.data();
    const uint8_t* packet_end = packet_begin + outgoing.rtcp.raw_data.size();
    auto status = StoreRtcpBlocks(
        timestamp_us, packet_begin, packet_end, &outgoing_sr_, &outgoing_rr_,
        &outgoing_xr_, &outgoing_remb_, &outgoing_nack_, &outgoing_fir_,
        &outgoing_pli_, &outgoing_bye_, &outgoing_transport_feedback_,
        &outgoing_loss_notification_);
    RTC_RETURN_IF_ERROR(status);
  }

  // Store first and last timestamp events that might happen before the call is
  // connected or after the call is disconnected. Typical examples are
  // stream configurations and starting/stopping the log.
  // TODO(terelius): Figure out if we actually need to find the first and last
  // timestamp in the parser. It seems like this could be done by the caller.
  first_timestamp_ = std::numeric_limits<int64_t>::max();
  last_timestamp_ = std::numeric_limits<int64_t>::min();
  StoreFirstAndLastTimestamp(alr_state_events());
  StoreFirstAndLastTimestamp(route_change_events());
  for (const auto& audio_stream : audio_playout_events()) {
    // Audio playout events are grouped by SSRC.
    StoreFirstAndLastTimestamp(audio_stream.second);
  }
  StoreFirstAndLastTimestamp(audio_network_adaptation_events());
  StoreFirstAndLastTimestamp(bwe_probe_cluster_created_events());
  StoreFirstAndLastTimestamp(bwe_probe_failure_events());
  StoreFirstAndLastTimestamp(bwe_probe_success_events());
  StoreFirstAndLastTimestamp(bwe_delay_updates());
  StoreFirstAndLastTimestamp(bwe_loss_updates());
  for (const auto& frame_stream : decoded_frames()) {
    StoreFirstAndLastTimestamp(frame_stream.second);
  }
  StoreFirstAndLastTimestamp(dtls_transport_states());
  StoreFirstAndLastTimestamp(dtls_writable_states());
  StoreFirstAndLastTimestamp(ice_candidate_pair_configs());
  StoreFirstAndLastTimestamp(ice_candidate_pair_events());
  for (const auto& rtp_stream : incoming_rtp_packets_by_ssrc()) {
    StoreFirstAndLastTimestamp(rtp_stream.incoming_packets);
  }
  for (const auto& rtp_stream : outgoing_rtp_packets_by_ssrc()) {
    StoreFirstAndLastTimestamp(rtp_stream.outgoing_packets);
  }
  StoreFirstAndLastTimestamp(incoming_rtcp_packets());
  StoreFirstAndLastTimestamp(outgoing_rtcp_packets());
  StoreFirstAndLastTimestamp(generic_packets_sent_);
  StoreFirstAndLastTimestamp(generic_packets_received_);
  StoreFirstAndLastTimestamp(generic_acks_received_);
  StoreFirstAndLastTimestamp(remote_estimate_events_);

  // Stop events could be missing due to file size limits. If so, use the
  // last event, or the next start timestamp if available.
  // TODO(terelius): This could be improved. Instead of using the next start
  // event, we could use the timestamp of the the last previous regular event.
  auto start_iter = start_log_events().begin();
  auto stop_iter = stop_log_events().begin();
  int64_t start_us = first_timestamp();
  int64_t next_start_us = std::numeric_limits<int64_t>::max();
  int64_t stop_us = std::numeric_limits<int64_t>::max();
  if (start_iter != start_log_events().end()) {
    start_us = std::min(start_us, start_iter->log_time_us());
    ++start_iter;
    if (start_iter != start_log_events().end())
      next_start_us = start_iter->log_time_us();
  }
  if (stop_iter != stop_log_events().end()) {
    stop_us = stop_iter->log_time_us();
  }
  stop_us = std::min(stop_us, next_start_us);
  if (stop_us == std::numeric_limits<int64_t>::max() &&
      last_timestamp() != std::numeric_limits<int64_t>::min()) {
    stop_us = last_timestamp();
  }
  RTC_PARSE_CHECK_OR_RETURN_LE(start_us, stop_us);
  first_log_segment_ = LogSegment(start_us, stop_us);

  if (first_timestamp_ == std::numeric_limits<int64_t>::max() &&
      last_timestamp_ == std::numeric_limits<int64_t>::min()) {
    first_timestamp_ = last_timestamp_ = 0;
  }

  return status;
}

ParsedRtcEventLog::ParseStatus ParsedRtcEventLog::ParseStreamInternal(
    absl::string_view s) {
  constexpr uint64_t kMaxEventSize = 10000000;  // Sanity check.

  while (!s.empty()) {
    absl::string_view event_start = s;
    bool success = false;

    // Read the next message tag. Protobuf defines the message tag as
    // (field_number << 3) | wire_type. In the legacy encoding, the field number
    // is supposed to be 1 and the wire type for a length-delimited field is 2.
    // In the new encoding we still expect the wire type to be 2, but the field
    // number will be greater than 1.
    constexpr uint64_t kExpectedV1Tag = (1 << 3) | 2;
    uint64_t tag = 0;
    std::tie(success, s) = DecodeVarInt(s, &tag);
    if (!success) {
      RTC_LOG(LS_WARNING)
          << "Failed to read field tag from beginning of protobuf event.";
      RTC_PARSE_WARN_AND_RETURN_SUCCESS_IF(allow_incomplete_logs_,
                                           kIncompleteLogError);
      return ParseStatus::Error("Failed to read field tag varint", __FILE__,
                                __LINE__);
    }
    constexpr uint64_t kWireTypeMask = 0x07;
    const uint64_t wire_type = tag & kWireTypeMask;
    if (wire_type != 2) {
      RTC_LOG(LS_WARNING) << "Expected field tag with wire type 2 (length "
                             "delimited message). Found wire type "
                          << wire_type;
      RTC_PARSE_WARN_AND_RETURN_SUCCESS_IF(allow_incomplete_logs_,
                                           kIncompleteLogError);
      RTC_PARSE_CHECK_OR_RETURN_EQ(wire_type, 2);
    }

    // Read the length field.
    uint64_t message_length = 0;
    std::tie(success, s) = DecodeVarInt(s, &message_length);
    if (!success) {
      RTC_LOG(LS_WARNING) << "Missing message length after protobuf field tag.";
      RTC_PARSE_WARN_AND_RETURN_SUCCESS_IF(allow_incomplete_logs_,
                                           kIncompleteLogError);
      return ParseStatus::Error("Failed to read message length varint",
                                __FILE__, __LINE__);
    }

    if (message_length > s.size()) {
      RTC_LOG(LS_WARNING) << "Protobuf message length is larger than the "
                             "remaining bytes in the proto.";
      RTC_PARSE_WARN_AND_RETURN_SUCCESS_IF(allow_incomplete_logs_,
                                           kIncompleteLogError);
      return ParseStatus::Error(
          "Incomplete message: the length of the next message is larger than "
          "the remaining bytes in the proto",
          __FILE__, __LINE__);
    }

    RTC_PARSE_CHECK_OR_RETURN_LE(message_length, kMaxEventSize);
    // Skip forward to the start of the next event.
    s = s.substr(message_length);
    size_t total_event_size = event_start.size() - s.size();
    RTC_CHECK_LE(total_event_size, event_start.size());

    if (tag == kExpectedV1Tag) {
      // Parse the protobuf event from the buffer.
      rtclog::EventStream event_stream;
      if (!event_stream.ParseFromArray(event_start.data(), total_event_size)) {
        RTC_LOG(LS_WARNING)
            << "Failed to parse legacy-format protobuf message.";
        RTC_PARSE_WARN_AND_RETURN_SUCCESS_IF(allow_incomplete_logs_,
                                             kIncompleteLogError);
        RTC_PARSE_CHECK_OR_RETURN(false);
      }

      RTC_PARSE_CHECK_OR_RETURN_EQ(event_stream.stream_size(), 1);
      auto status = StoreParsedLegacyEvent(event_stream.stream(0));
      RTC_RETURN_IF_ERROR(status);
    } else {
      // Parse the protobuf event from the buffer.
      rtclog2::EventStream event_stream;
      if (!event_stream.ParseFromArray(event_start.data(), total_event_size)) {
        RTC_LOG(LS_WARNING) << "Failed to parse new-format protobuf message.";
        RTC_PARSE_WARN_AND_RETURN_SUCCESS_IF(allow_incomplete_logs_,
                                             kIncompleteLogError);
        RTC_PARSE_CHECK_OR_RETURN(false);
      }
      auto status = StoreParsedNewFormatEvent(event_stream);
      RTC_RETURN_IF_ERROR(status);
    }
  }
  return ParseStatus::Success();
}

template <typename T>
void ParsedRtcEventLog::StoreFirstAndLastTimestamp(const std::vector<T>& v) {
  if (v.empty())
    return;
  first_timestamp_ = std::min(first_timestamp_, v.front().log_time_us());
  last_timestamp_ = std::max(last_timestamp_, v.back().log_time_us());
}

ParsedRtcEventLog::ParseStatus ParsedRtcEventLog::StoreParsedLegacyEvent(
    const rtclog::Event& event) {
  RTC_PARSE_CHECK_OR_RETURN(event.has_type());
  switch (event.type()) {
    case rtclog::Event::VIDEO_RECEIVER_CONFIG_EVENT: {
      auto config = GetVideoReceiveConfig(event);
      if (!config.ok())
        return config.status();

      RTC_PARSE_CHECK_OR_RETURN(event.has_timestamp_us());
      int64_t timestamp_us = event.timestamp_us();
      video_recv_configs_.emplace_back(Timestamp::Micros(timestamp_us),
                                       config.value());
      incoming_rtp_extensions_maps_[config.value().remote_ssrc] =
          RtpHeaderExtensionMap(config.value().rtp_extensions);
      incoming_rtp_extensions_maps_[config.value().rtx_ssrc] =
          RtpHeaderExtensionMap(config.value().rtp_extensions);
      break;
    }
    case rtclog::Event::VIDEO_SENDER_CONFIG_EVENT: {
      auto config = GetVideoSendConfig(event);
      if (!config.ok())
        return config.status();

      RTC_PARSE_CHECK_OR_RETURN(event.has_timestamp_us());
      int64_t timestamp_us = event.timestamp_us();
      video_send_configs_.emplace_back(Timestamp::Micros(timestamp_us),
                                       config.value());
      outgoing_rtp_extensions_maps_[config.value().local_ssrc] =
          RtpHeaderExtensionMap(config.value().rtp_extensions);
      outgoing_rtp_extensions_maps_[config.value().rtx_ssrc] =
          RtpHeaderExtensionMap(config.value().rtp_extensions);
      break;
    }
    case rtclog::Event::AUDIO_RECEIVER_CONFIG_EVENT: {
      auto config = GetAudioReceiveConfig(event);
      if (!config.ok())
        return config.status();

      RTC_PARSE_CHECK_OR_RETURN(event.has_timestamp_us());
      int64_t timestamp_us = event.timestamp_us();
      audio_recv_configs_.emplace_back(Timestamp::Micros(timestamp_us),
                                       config.value());
      incoming_rtp_extensions_maps_[config.value().remote_ssrc] =
          RtpHeaderExtensionMap(config.value().rtp_extensions);
      break;
    }
    case rtclog::Event::AUDIO_SENDER_CONFIG_EVENT: {
      auto config = GetAudioSendConfig(event);
      if (!config.ok())
        return config.status();
      RTC_PARSE_CHECK_OR_RETURN(event.has_timestamp_us());
      int64_t timestamp_us = event.timestamp_us();
      audio_send_configs_.emplace_back(Timestamp::Micros(timestamp_us),
                                       config.value());
      outgoing_rtp_extensions_maps_[config.value().local_ssrc] =
          RtpHeaderExtensionMap(config.value().rtp_extensions);
      break;
    }
    case rtclog::Event::RTP_EVENT: {
      RTC_PARSE_CHECK_OR_RETURN(event.has_rtp_packet());
      const rtclog::RtpPacket& rtp_packet = event.rtp_packet();
      RTC_PARSE_CHECK_OR_RETURN(rtp_packet.has_header());
      RTC_PARSE_CHECK_OR_RETURN(rtp_packet.has_incoming());
      RTC_PARSE_CHECK_OR_RETURN(rtp_packet.has_packet_length());
      size_t total_length = rtp_packet.packet_length();

      // Use RtpPacketReceived instead of more generic RtpPacket because former
      // has a buildin convertion to RTPHeader.
      RtpPacketReceived rtp_header;
      RTC_PARSE_CHECK_OR_RETURN(rtp_header.Parse(rtp_packet.header()));

      if (const RtpHeaderExtensionMap* extension_map = GetRtpHeaderExtensionMap(
              rtp_packet.incoming(), rtp_header.Ssrc())) {
        rtp_header.IdentifyExtensions(*extension_map);
      }

      RTPHeader parsed_header;
      rtp_header.GetHeader(&parsed_header);

      // Since we give the parser only a header, there is no way for it to know
      // the padding length. The best solution would be to log the padding
      // length in RTC event log. In absence of it, we assume the RTP packet to
      // contain only padding, if the padding bit is set.
      // TODO(webrtc:9730): Use a generic way to obtain padding length.
      if (rtp_header.has_padding())
        parsed_header.paddingLength = total_length - rtp_header.size();

      RTC_PARSE_CHECK_OR_RETURN(event.has_timestamp_us());
      int64_t timestamp_us = event.timestamp_us();
      if (rtp_packet.incoming()) {
        incoming_rtp_packets_map_[parsed_header.ssrc].push_back(
            LoggedRtpPacketIncoming(Timestamp::Micros(timestamp_us),
                                    parsed_header, rtp_header.size(),
                                    total_length));
      } else {
        outgoing_rtp_packets_map_[parsed_header.ssrc].push_back(
            LoggedRtpPacketOutgoing(Timestamp::Micros(timestamp_us),
                                    parsed_header, rtp_header.size(),
                                    total_length));
      }
      break;
    }
    case rtclog::Event::RTCP_EVENT: {
      PacketDirection direction;
      std::vector<uint8_t> packet;
      auto status = GetRtcpPacket(event, &direction, &packet);
      RTC_RETURN_IF_ERROR(status);
      RTC_PARSE_CHECK_OR_RETURN(event.has_timestamp_us());
      int64_t timestamp_us = event.timestamp_us();
      if (direction == kIncomingPacket) {
        // Currently incoming RTCP packets are logged twice, both for audio and
        // video. Only act on one of them. Compare against the previous parsed
        // incoming RTCP packet.
        if (packet == last_incoming_rtcp_packet_)
          break;
        incoming_rtcp_packets_.push_back(
<<<<<<< HEAD
            LoggedRtcpPacketIncoming(timestamp_us, packet));
        last_incoming_rtcp_packet_ = packet;
      } else {
        outgoing_rtcp_packets_.push_back(
            LoggedRtcpPacketOutgoing(timestamp_us, packet));
=======
            LoggedRtcpPacketIncoming(Timestamp::Micros(timestamp_us), packet));
        last_incoming_rtcp_packet_ = packet;
      } else {
        outgoing_rtcp_packets_.push_back(
            LoggedRtcpPacketOutgoing(Timestamp::Micros(timestamp_us), packet));
>>>>>>> cbad18b1
      }
      break;
    }
    case rtclog::Event::LOG_START: {
      RTC_PARSE_CHECK_OR_RETURN(event.has_timestamp_us());
      int64_t timestamp_us = event.timestamp_us();
      start_log_events_.push_back(
          LoggedStartEvent(Timestamp::Micros(timestamp_us)));
      break;
    }
    case rtclog::Event::LOG_END: {
      RTC_PARSE_CHECK_OR_RETURN(event.has_timestamp_us());
      int64_t timestamp_us = event.timestamp_us();
      stop_log_events_.push_back(
          LoggedStopEvent(Timestamp::Micros(timestamp_us)));
      break;
    }
    case rtclog::Event::AUDIO_PLAYOUT_EVENT: {
      auto status_or_value = GetAudioPlayout(event);
      RTC_RETURN_IF_ERROR(status_or_value.status());
      LoggedAudioPlayoutEvent playout_event = status_or_value.value();
      audio_playout_events_[playout_event.ssrc].push_back(playout_event);
      break;
    }
    case rtclog::Event::LOSS_BASED_BWE_UPDATE: {
      auto status_or_value = GetLossBasedBweUpdate(event);
      RTC_RETURN_IF_ERROR(status_or_value.status());
      bwe_loss_updates_.push_back(status_or_value.value());
      break;
    }
    case rtclog::Event::DELAY_BASED_BWE_UPDATE: {
      auto status_or_value = GetDelayBasedBweUpdate(event);
      RTC_RETURN_IF_ERROR(status_or_value.status());
      bwe_delay_updates_.push_back(status_or_value.value());
      break;
    }
    case rtclog::Event::AUDIO_NETWORK_ADAPTATION_EVENT: {
      auto status_or_value = GetAudioNetworkAdaptation(event);
      RTC_RETURN_IF_ERROR(status_or_value.status());
      LoggedAudioNetworkAdaptationEvent ana_event = status_or_value.value();
      audio_network_adaptation_events_.push_back(ana_event);
      break;
    }
    case rtclog::Event::BWE_PROBE_CLUSTER_CREATED_EVENT: {
      auto status_or_value = GetBweProbeClusterCreated(event);
      RTC_RETURN_IF_ERROR(status_or_value.status());
      bwe_probe_cluster_created_events_.push_back(status_or_value.value());
      break;
    }
    case rtclog::Event::BWE_PROBE_RESULT_EVENT: {
      // Probe successes and failures are currently stored in the same proto
      // message, we are moving towards separate messages. Probe results
      // therefore need special treatment in the parser.
      RTC_PARSE_CHECK_OR_RETURN(event.has_probe_result());
      RTC_PARSE_CHECK_OR_RETURN(event.probe_result().has_result());
      if (event.probe_result().result() == rtclog::BweProbeResult::SUCCESS) {
        auto status_or_value = GetBweProbeSuccess(event);
        RTC_RETURN_IF_ERROR(status_or_value.status());
        bwe_probe_success_events_.push_back(status_or_value.value());
      } else {
        auto status_or_value = GetBweProbeFailure(event);
        RTC_RETURN_IF_ERROR(status_or_value.status());
        bwe_probe_failure_events_.push_back(status_or_value.value());
      }
      break;
    }
    case rtclog::Event::ALR_STATE_EVENT: {
      auto status_or_value = GetAlrState(event);
      RTC_RETURN_IF_ERROR(status_or_value.status());
      alr_state_events_.push_back(status_or_value.value());
      break;
    }
    case rtclog::Event::ICE_CANDIDATE_PAIR_CONFIG: {
      auto status_or_value = GetIceCandidatePairConfig(event);
      RTC_RETURN_IF_ERROR(status_or_value.status());
      ice_candidate_pair_configs_.push_back(status_or_value.value());
      break;
    }
    case rtclog::Event::ICE_CANDIDATE_PAIR_EVENT: {
      auto status_or_value = GetIceCandidatePairEvent(event);
      RTC_RETURN_IF_ERROR(status_or_value.status());
      ice_candidate_pair_events_.push_back(status_or_value.value());
      break;
    }
    case rtclog::Event::UNKNOWN_EVENT: {
      break;
    }
  }
  return ParseStatus::Success();
}

const RtpHeaderExtensionMap* ParsedRtcEventLog::GetRtpHeaderExtensionMap(
    bool incoming,
    uint32_t ssrc) {
  auto& extensions_maps =
      incoming ? incoming_rtp_extensions_maps_ : outgoing_rtp_extensions_maps_;
  auto it = extensions_maps.find(ssrc);
  if (it != extensions_maps.end()) {
    return &(it->second);
  }
  if (parse_unconfigured_header_extensions_ ==
      UnconfiguredHeaderExtensions::kAttemptWebrtcDefaultConfig) {
    RTC_LOG(LS_WARNING) << "Using default header extension map for SSRC "
                        << ssrc;
    extensions_maps.insert(std::make_pair(ssrc, default_extension_map_));
    return &default_extension_map_;
  }
  RTC_LOG(LS_WARNING) << "Not parsing header extensions for SSRC " << ssrc
                      << ". No header extension map found.";
  return nullptr;
}

ParsedRtcEventLog::ParseStatus ParsedRtcEventLog::GetRtcpPacket(
    const rtclog::Event& event,
    PacketDirection* incoming,
    std::vector<uint8_t>* packet) const {
  RTC_PARSE_CHECK_OR_RETURN(event.has_type());
  RTC_PARSE_CHECK_OR_RETURN_EQ(event.type(), rtclog::Event::RTCP_EVENT);
  RTC_PARSE_CHECK_OR_RETURN(event.has_rtcp_packet());
  const rtclog::RtcpPacket& rtcp_packet = event.rtcp_packet();
  // Get direction of packet.
  RTC_PARSE_CHECK_OR_RETURN(rtcp_packet.has_incoming());
  if (incoming != nullptr) {
    *incoming = rtcp_packet.incoming() ? kIncomingPacket : kOutgoingPacket;
  }
  // Get packet contents.
  RTC_PARSE_CHECK_OR_RETURN(rtcp_packet.has_packet_data());
  if (packet != nullptr) {
    packet->resize(rtcp_packet.packet_data().size());
    memcpy(packet->data(), rtcp_packet.packet_data().data(),
           rtcp_packet.packet_data().size());
  }
  return ParseStatus::Success();
}

ParsedRtcEventLog::ParseStatusOr<rtclog::StreamConfig>
ParsedRtcEventLog::GetVideoReceiveConfig(const rtclog::Event& event) const {
  rtclog::StreamConfig config;
  RTC_PARSE_CHECK_OR_RETURN(event.has_type());
  RTC_PARSE_CHECK_OR_RETURN_EQ(event.type(),
                               rtclog::Event::VIDEO_RECEIVER_CONFIG_EVENT);
  RTC_PARSE_CHECK_OR_RETURN(event.has_video_receiver_config());
  const rtclog::VideoReceiveConfig& receiver_config =
      event.video_receiver_config();
  // Get SSRCs.
  RTC_PARSE_CHECK_OR_RETURN(receiver_config.has_remote_ssrc());
  config.remote_ssrc = receiver_config.remote_ssrc();
  RTC_PARSE_CHECK_OR_RETURN(receiver_config.has_local_ssrc());
  config.local_ssrc = receiver_config.local_ssrc();
  config.rtx_ssrc = 0;
  // Get RTCP settings.
  RTC_PARSE_CHECK_OR_RETURN(receiver_config.has_rtcp_mode());
  config.rtcp_mode = GetRuntimeRtcpMode(receiver_config.rtcp_mode());
  RTC_PARSE_CHECK_OR_RETURN(receiver_config.has_remb());
  config.remb = receiver_config.remb();

  // Get RTX map.
  std::map<uint32_t, const rtclog::RtxConfig> rtx_map;
  for (int i = 0; i < receiver_config.rtx_map_size(); i++) {
    const rtclog::RtxMap& map = receiver_config.rtx_map(i);
    RTC_PARSE_CHECK_OR_RETURN(map.has_payload_type());
    RTC_PARSE_CHECK_OR_RETURN(map.has_config());
    RTC_PARSE_CHECK_OR_RETURN(map.config().has_rtx_ssrc());
    RTC_PARSE_CHECK_OR_RETURN(map.config().has_rtx_payload_type());
    rtx_map.insert(std::make_pair(map.payload_type(), map.config()));
  }

  // Get header extensions.
  auto status = GetHeaderExtensions(&config.rtp_extensions,
                                    receiver_config.header_extensions());
  RTC_RETURN_IF_ERROR(status);

  // Get decoders.
  config.codecs.clear();
  for (int i = 0; i < receiver_config.decoders_size(); i++) {
    RTC_PARSE_CHECK_OR_RETURN(receiver_config.decoders(i).has_name());
    RTC_PARSE_CHECK_OR_RETURN(receiver_config.decoders(i).has_payload_type());
    int rtx_payload_type = 0;
    auto rtx_it = rtx_map.find(receiver_config.decoders(i).payload_type());
    if (rtx_it != rtx_map.end()) {
      rtx_payload_type = rtx_it->second.rtx_payload_type();
      if (config.rtx_ssrc != 0 &&
          config.rtx_ssrc != rtx_it->second.rtx_ssrc()) {
        RTC_LOG(LS_WARNING)
            << "RtcEventLog protobuf contained different SSRCs for "
               "different received RTX payload types. Will only use "
               "rtx_ssrc = "
            << config.rtx_ssrc << ".";
      } else {
        config.rtx_ssrc = rtx_it->second.rtx_ssrc();
      }
    }
    config.codecs.emplace_back(receiver_config.decoders(i).name(),
                               receiver_config.decoders(i).payload_type(),
                               rtx_payload_type);
  }
  return config;
}

ParsedRtcEventLog::ParseStatusOr<rtclog::StreamConfig>
ParsedRtcEventLog::GetVideoSendConfig(const rtclog::Event& event) const {
  rtclog::StreamConfig config;
  RTC_PARSE_CHECK_OR_RETURN(event.has_type());
  RTC_PARSE_CHECK_OR_RETURN_EQ(event.type(),
                               rtclog::Event::VIDEO_SENDER_CONFIG_EVENT);
  RTC_PARSE_CHECK_OR_RETURN(event.has_video_sender_config());
  const rtclog::VideoSendConfig& sender_config = event.video_sender_config();

  // Get SSRCs.
  // VideoSendStreamConfig no longer stores multiple SSRCs. If you are
  // analyzing a very old log, try building the parser from the same
  // WebRTC version.
  RTC_PARSE_CHECK_OR_RETURN_EQ(sender_config.ssrcs_size(), 1);
  config.local_ssrc = sender_config.ssrcs(0);
  RTC_PARSE_CHECK_OR_RETURN_LE(sender_config.rtx_ssrcs_size(), 1);
  if (sender_config.rtx_ssrcs_size() == 1) {
    config.rtx_ssrc = sender_config.rtx_ssrcs(0);
  }

  // Get header extensions.
  auto status = GetHeaderExtensions(&config.rtp_extensions,
                                    sender_config.header_extensions());
  RTC_RETURN_IF_ERROR(status);

  // Get the codec.
  RTC_PARSE_CHECK_OR_RETURN(sender_config.has_encoder());
  RTC_PARSE_CHECK_OR_RETURN(sender_config.encoder().has_name());
  RTC_PARSE_CHECK_OR_RETURN(sender_config.encoder().has_payload_type());
  config.codecs.emplace_back(
      sender_config.encoder().name(), sender_config.encoder().payload_type(),
      sender_config.has_rtx_payload_type() ? sender_config.rtx_payload_type()
                                           : 0);
  return config;
}

ParsedRtcEventLog::ParseStatusOr<rtclog::StreamConfig>
ParsedRtcEventLog::GetAudioReceiveConfig(const rtclog::Event& event) const {
  rtclog::StreamConfig config;
  RTC_PARSE_CHECK_OR_RETURN(event.has_type());
  RTC_PARSE_CHECK_OR_RETURN_EQ(event.type(),
                               rtclog::Event::AUDIO_RECEIVER_CONFIG_EVENT);
  RTC_PARSE_CHECK_OR_RETURN(event.has_audio_receiver_config());
  const rtclog::AudioReceiveConfig& receiver_config =
      event.audio_receiver_config();
  // Get SSRCs.
  RTC_PARSE_CHECK_OR_RETURN(receiver_config.has_remote_ssrc());
  config.remote_ssrc = receiver_config.remote_ssrc();
  RTC_PARSE_CHECK_OR_RETURN(receiver_config.has_local_ssrc());
  config.local_ssrc = receiver_config.local_ssrc();
  // Get header extensions.
  auto status = GetHeaderExtensions(&config.rtp_extensions,
                                    receiver_config.header_extensions());
  RTC_RETURN_IF_ERROR(status);

  return config;
}

ParsedRtcEventLog::ParseStatusOr<rtclog::StreamConfig>
ParsedRtcEventLog::GetAudioSendConfig(const rtclog::Event& event) const {
  rtclog::StreamConfig config;
  RTC_PARSE_CHECK_OR_RETURN(event.has_type());
  RTC_PARSE_CHECK_OR_RETURN_EQ(event.type(),
                               rtclog::Event::AUDIO_SENDER_CONFIG_EVENT);
  RTC_PARSE_CHECK_OR_RETURN(event.has_audio_sender_config());
  const rtclog::AudioSendConfig& sender_config = event.audio_sender_config();
  // Get SSRCs.
  RTC_PARSE_CHECK_OR_RETURN(sender_config.has_ssrc());
  config.local_ssrc = sender_config.ssrc();
  // Get header extensions.
  auto status = GetHeaderExtensions(&config.rtp_extensions,
                                    sender_config.header_extensions());
  RTC_RETURN_IF_ERROR(status);

  return config;
}

ParsedRtcEventLog::ParseStatusOr<LoggedAudioPlayoutEvent>
ParsedRtcEventLog::GetAudioPlayout(const rtclog::Event& event) const {
  RTC_PARSE_CHECK_OR_RETURN(event.has_type());
  RTC_PARSE_CHECK_OR_RETURN_EQ(event.type(),
                               rtclog::Event::AUDIO_PLAYOUT_EVENT);
  RTC_PARSE_CHECK_OR_RETURN(event.has_audio_playout_event());
  const rtclog::AudioPlayoutEvent& playout_event = event.audio_playout_event();
  LoggedAudioPlayoutEvent res;
  RTC_PARSE_CHECK_OR_RETURN(event.has_timestamp_us());
  res.timestamp = Timestamp::Micros(event.timestamp_us());
  RTC_PARSE_CHECK_OR_RETURN(playout_event.has_local_ssrc());
  res.ssrc = playout_event.local_ssrc();
  return res;
}

ParsedRtcEventLog::ParseStatusOr<LoggedBweLossBasedUpdate>
ParsedRtcEventLog::GetLossBasedBweUpdate(const rtclog::Event& event) const {
  RTC_PARSE_CHECK_OR_RETURN(event.has_type());
  RTC_PARSE_CHECK_OR_RETURN_EQ(event.type(),
                               rtclog::Event::LOSS_BASED_BWE_UPDATE);
  RTC_PARSE_CHECK_OR_RETURN(event.has_loss_based_bwe_update());
  const rtclog::LossBasedBweUpdate& loss_event = event.loss_based_bwe_update();

  LoggedBweLossBasedUpdate bwe_update;
  RTC_CHECK(event.has_timestamp_us());
  bwe_update.timestamp = Timestamp::Micros(event.timestamp_us());
  RTC_PARSE_CHECK_OR_RETURN(loss_event.has_bitrate_bps());
  bwe_update.bitrate_bps = loss_event.bitrate_bps();
  RTC_PARSE_CHECK_OR_RETURN(loss_event.has_fraction_loss());
  bwe_update.fraction_lost = loss_event.fraction_loss();
  RTC_PARSE_CHECK_OR_RETURN(loss_event.has_total_packets());
  bwe_update.expected_packets = loss_event.total_packets();
  return bwe_update;
}

ParsedRtcEventLog::ParseStatusOr<LoggedBweDelayBasedUpdate>
ParsedRtcEventLog::GetDelayBasedBweUpdate(const rtclog::Event& event) const {
  RTC_PARSE_CHECK_OR_RETURN(event.has_type());
  RTC_PARSE_CHECK_OR_RETURN_EQ(event.type(),
                               rtclog::Event::DELAY_BASED_BWE_UPDATE);
  RTC_PARSE_CHECK_OR_RETURN(event.has_delay_based_bwe_update());
  const rtclog::DelayBasedBweUpdate& delay_event =
      event.delay_based_bwe_update();

  LoggedBweDelayBasedUpdate res;
  RTC_PARSE_CHECK_OR_RETURN(event.has_timestamp_us());
  res.timestamp = Timestamp::Micros(event.timestamp_us());
  RTC_PARSE_CHECK_OR_RETURN(delay_event.has_bitrate_bps());
  res.bitrate_bps = delay_event.bitrate_bps();
  RTC_PARSE_CHECK_OR_RETURN(delay_event.has_detector_state());
  res.detector_state = GetRuntimeDetectorState(delay_event.detector_state());
  return res;
}

ParsedRtcEventLog::ParseStatusOr<LoggedAudioNetworkAdaptationEvent>
ParsedRtcEventLog::GetAudioNetworkAdaptation(const rtclog::Event& event) const {
  RTC_PARSE_CHECK_OR_RETURN(event.has_type());
  RTC_PARSE_CHECK_OR_RETURN_EQ(event.type(),
                               rtclog::Event::AUDIO_NETWORK_ADAPTATION_EVENT);
  RTC_PARSE_CHECK_OR_RETURN(event.has_audio_network_adaptation());
  const rtclog::AudioNetworkAdaptation& ana_event =
      event.audio_network_adaptation();

  LoggedAudioNetworkAdaptationEvent res;
  RTC_PARSE_CHECK_OR_RETURN(event.has_timestamp_us());
  res.timestamp = Timestamp::Micros(event.timestamp_us());
  if (ana_event.has_bitrate_bps())
    res.config.bitrate_bps = ana_event.bitrate_bps();
  if (ana_event.has_enable_fec())
    res.config.enable_fec = ana_event.enable_fec();
  if (ana_event.has_enable_dtx())
    res.config.enable_dtx = ana_event.enable_dtx();
  if (ana_event.has_frame_length_ms())
    res.config.frame_length_ms = ana_event.frame_length_ms();
  if (ana_event.has_num_channels())
    res.config.num_channels = ana_event.num_channels();
  if (ana_event.has_uplink_packet_loss_fraction())
    res.config.uplink_packet_loss_fraction =
        ana_event.uplink_packet_loss_fraction();
  return res;
}

ParsedRtcEventLog::ParseStatusOr<LoggedBweProbeClusterCreatedEvent>
ParsedRtcEventLog::GetBweProbeClusterCreated(const rtclog::Event& event) const {
  RTC_PARSE_CHECK_OR_RETURN(event.has_type());
  RTC_PARSE_CHECK_OR_RETURN_EQ(event.type(),
                               rtclog::Event::BWE_PROBE_CLUSTER_CREATED_EVENT);
  RTC_PARSE_CHECK_OR_RETURN(event.has_probe_cluster());
  const rtclog::BweProbeCluster& pcc_event = event.probe_cluster();
  LoggedBweProbeClusterCreatedEvent res;
  RTC_PARSE_CHECK_OR_RETURN(event.has_timestamp_us());
  res.timestamp = Timestamp::Micros(event.timestamp_us());
  RTC_PARSE_CHECK_OR_RETURN(pcc_event.has_id());
  res.id = pcc_event.id();
  RTC_PARSE_CHECK_OR_RETURN(pcc_event.has_bitrate_bps());
  res.bitrate_bps = pcc_event.bitrate_bps();
  RTC_PARSE_CHECK_OR_RETURN(pcc_event.has_min_packets());
  res.min_packets = pcc_event.min_packets();
  RTC_PARSE_CHECK_OR_RETURN(pcc_event.has_min_bytes());
  res.min_bytes = pcc_event.min_bytes();
  return res;
}

ParsedRtcEventLog::ParseStatusOr<LoggedBweProbeFailureEvent>
ParsedRtcEventLog::GetBweProbeFailure(const rtclog::Event& event) const {
  RTC_PARSE_CHECK_OR_RETURN(event.has_type());
  RTC_PARSE_CHECK_OR_RETURN_EQ(event.type(),
                               rtclog::Event::BWE_PROBE_RESULT_EVENT);
  RTC_PARSE_CHECK_OR_RETURN(event.has_probe_result());
  const rtclog::BweProbeResult& pr_event = event.probe_result();
  RTC_PARSE_CHECK_OR_RETURN(pr_event.has_result());
  RTC_PARSE_CHECK_OR_RETURN_NE(pr_event.result(),
                               rtclog::BweProbeResult::SUCCESS);

  LoggedBweProbeFailureEvent res;
  RTC_PARSE_CHECK_OR_RETURN(event.has_timestamp_us());
  res.timestamp = Timestamp::Micros(event.timestamp_us());
  RTC_PARSE_CHECK_OR_RETURN(pr_event.has_id());
  res.id = pr_event.id();
  RTC_PARSE_CHECK_OR_RETURN(pr_event.has_result());
  if (pr_event.result() ==
      rtclog::BweProbeResult::INVALID_SEND_RECEIVE_INTERVAL) {
    res.failure_reason = ProbeFailureReason::kInvalidSendReceiveInterval;
  } else if (pr_event.result() ==
             rtclog::BweProbeResult::INVALID_SEND_RECEIVE_RATIO) {
    res.failure_reason = ProbeFailureReason::kInvalidSendReceiveRatio;
  } else if (pr_event.result() == rtclog::BweProbeResult::TIMEOUT) {
    res.failure_reason = ProbeFailureReason::kTimeout;
  } else {
    RTC_NOTREACHED();
  }
  RTC_PARSE_CHECK_OR_RETURN(!pr_event.has_bitrate_bps());

  return res;
}

ParsedRtcEventLog::ParseStatusOr<LoggedBweProbeSuccessEvent>
ParsedRtcEventLog::GetBweProbeSuccess(const rtclog::Event& event) const {
  RTC_PARSE_CHECK_OR_RETURN(event.has_type());
  RTC_PARSE_CHECK_OR_RETURN_EQ(event.type(),
                               rtclog::Event::BWE_PROBE_RESULT_EVENT);
  RTC_PARSE_CHECK_OR_RETURN(event.has_probe_result());
  const rtclog::BweProbeResult& pr_event = event.probe_result();
  RTC_PARSE_CHECK_OR_RETURN(pr_event.has_result());
  RTC_PARSE_CHECK_OR_RETURN_EQ(pr_event.result(),
                               rtclog::BweProbeResult::SUCCESS);

  LoggedBweProbeSuccessEvent res;
  RTC_PARSE_CHECK_OR_RETURN(event.has_timestamp_us());
  res.timestamp = Timestamp::Micros(event.timestamp_us());
  RTC_PARSE_CHECK_OR_RETURN(pr_event.has_id());
  res.id = pr_event.id();
  RTC_PARSE_CHECK_OR_RETURN(pr_event.has_bitrate_bps());
  res.bitrate_bps = pr_event.bitrate_bps();

  return res;
}

ParsedRtcEventLog::ParseStatusOr<LoggedAlrStateEvent>
ParsedRtcEventLog::GetAlrState(const rtclog::Event& event) const {
  RTC_PARSE_CHECK_OR_RETURN(event.has_type());
  RTC_PARSE_CHECK_OR_RETURN_EQ(event.type(), rtclog::Event::ALR_STATE_EVENT);
  RTC_PARSE_CHECK_OR_RETURN(event.has_alr_state());
  const rtclog::AlrState& alr_event = event.alr_state();
  LoggedAlrStateEvent res;
  RTC_PARSE_CHECK_OR_RETURN(event.has_timestamp_us());
  res.timestamp = Timestamp::Micros(event.timestamp_us());
  RTC_PARSE_CHECK_OR_RETURN(alr_event.has_in_alr());
  res.in_alr = alr_event.in_alr();

  return res;
}

ParsedRtcEventLog::ParseStatusOr<LoggedIceCandidatePairConfig>
ParsedRtcEventLog::GetIceCandidatePairConfig(
    const rtclog::Event& rtc_event) const {
  RTC_PARSE_CHECK_OR_RETURN(rtc_event.has_type());
  RTC_PARSE_CHECK_OR_RETURN_EQ(rtc_event.type(),
                               rtclog::Event::ICE_CANDIDATE_PAIR_CONFIG);
  LoggedIceCandidatePairConfig res;
  const rtclog::IceCandidatePairConfig& config =
      rtc_event.ice_candidate_pair_config();
  RTC_CHECK(rtc_event.has_timestamp_us());
  res.timestamp = Timestamp::Micros(rtc_event.timestamp_us());
  RTC_PARSE_CHECK_OR_RETURN(config.has_config_type());
  res.type = GetRuntimeIceCandidatePairConfigType(config.config_type());
  RTC_PARSE_CHECK_OR_RETURN(config.has_candidate_pair_id());
  res.candidate_pair_id = config.candidate_pair_id();
  RTC_PARSE_CHECK_OR_RETURN(config.has_local_candidate_type());
  res.local_candidate_type =
      GetRuntimeIceCandidateType(config.local_candidate_type());
  RTC_PARSE_CHECK_OR_RETURN(config.has_local_relay_protocol());
  res.local_relay_protocol =
      GetRuntimeIceCandidatePairProtocol(config.local_relay_protocol());
  RTC_PARSE_CHECK_OR_RETURN(config.has_local_network_type());
  res.local_network_type =
      GetRuntimeIceCandidateNetworkType(config.local_network_type());
  RTC_PARSE_CHECK_OR_RETURN(config.has_local_address_family());
  res.local_address_family =
      GetRuntimeIceCandidatePairAddressFamily(config.local_address_family());
  RTC_PARSE_CHECK_OR_RETURN(config.has_remote_candidate_type());
  res.remote_candidate_type =
      GetRuntimeIceCandidateType(config.remote_candidate_type());
  RTC_PARSE_CHECK_OR_RETURN(config.has_remote_address_family());
  res.remote_address_family =
      GetRuntimeIceCandidatePairAddressFamily(config.remote_address_family());
  RTC_PARSE_CHECK_OR_RETURN(config.has_candidate_pair_protocol());
  res.candidate_pair_protocol =
      GetRuntimeIceCandidatePairProtocol(config.candidate_pair_protocol());
  return res;
}

ParsedRtcEventLog::ParseStatusOr<LoggedIceCandidatePairEvent>
ParsedRtcEventLog::GetIceCandidatePairEvent(
    const rtclog::Event& rtc_event) const {
  RTC_PARSE_CHECK_OR_RETURN(rtc_event.has_type());
  RTC_PARSE_CHECK_OR_RETURN_EQ(rtc_event.type(),
                               rtclog::Event::ICE_CANDIDATE_PAIR_EVENT);
  LoggedIceCandidatePairEvent res;
  const rtclog::IceCandidatePairEvent& event =
      rtc_event.ice_candidate_pair_event();
  RTC_CHECK(rtc_event.has_timestamp_us());
  res.timestamp = Timestamp::Micros(rtc_event.timestamp_us());
  RTC_PARSE_CHECK_OR_RETURN(event.has_event_type());
  res.type = GetRuntimeIceCandidatePairEventType(event.event_type());
  RTC_PARSE_CHECK_OR_RETURN(event.has_candidate_pair_id());
  res.candidate_pair_id = event.candidate_pair_id();
  // transaction_id is not supported by rtclog::Event
  res.transaction_id = 0;
  return res;
}

// Returns the MediaType for registered SSRCs. Search from the end to use last
// registered types first.
ParsedRtcEventLog::MediaType ParsedRtcEventLog::GetMediaType(
    uint32_t ssrc,
    PacketDirection direction) const {
  if (direction == kIncomingPacket) {
    if (std::find(incoming_video_ssrcs_.begin(), incoming_video_ssrcs_.end(),
                  ssrc) != incoming_video_ssrcs_.end()) {
      return MediaType::VIDEO;
    }
    if (std::find(incoming_audio_ssrcs_.begin(), incoming_audio_ssrcs_.end(),
                  ssrc) != incoming_audio_ssrcs_.end()) {
      return MediaType::AUDIO;
    }
  } else {
    if (std::find(outgoing_video_ssrcs_.begin(), outgoing_video_ssrcs_.end(),
                  ssrc) != outgoing_video_ssrcs_.end()) {
      return MediaType::VIDEO;
    }
    if (std::find(outgoing_audio_ssrcs_.begin(), outgoing_audio_ssrcs_.end(),
                  ssrc) != outgoing_audio_ssrcs_.end()) {
      return MediaType::AUDIO;
    }
  }
  return MediaType::ANY;
}

std::vector<InferredRouteChangeEvent> ParsedRtcEventLog::GetRouteChanges()
    const {
  std::vector<InferredRouteChangeEvent> route_changes;
  for (auto& candidate : ice_candidate_pair_configs()) {
    if (candidate.type == IceCandidatePairConfigType::kSelected) {
      InferredRouteChangeEvent route;
      route.route_id = candidate.candidate_pair_id;
      route.log_time = Timestamp::Millis(candidate.log_time_ms());

      route.send_overhead = kUdpOverhead + kSrtpOverhead + kIpv4Overhead;
      if (candidate.remote_address_family ==
          IceCandidatePairAddressFamily::kIpv6)
        route.send_overhead += kIpv6Overhead - kIpv4Overhead;
      if (candidate.remote_candidate_type != IceCandidateType::kLocal)
        route.send_overhead += kStunOverhead;
      route.return_overhead = kUdpOverhead + kSrtpOverhead + kIpv4Overhead;
      if (candidate.remote_address_family ==
          IceCandidatePairAddressFamily::kIpv6)
        route.return_overhead += kIpv6Overhead - kIpv4Overhead;
      if (candidate.remote_candidate_type != IceCandidateType::kLocal)
        route.return_overhead += kStunOverhead;
      route_changes.push_back(route);
    }
  }
  return route_changes;
}

std::vector<LoggedPacketInfo> ParsedRtcEventLog::GetPacketInfos(
    PacketDirection direction) const {
  std::map<uint32_t, MediaStreamInfo> streams;
  if (direction == PacketDirection::kIncomingPacket) {
    AddRecvStreamInfos(&streams, audio_recv_configs(), LoggedMediaType::kAudio);
    AddRecvStreamInfos(&streams, video_recv_configs(), LoggedMediaType::kVideo);
  } else if (direction == PacketDirection::kOutgoingPacket) {
    AddSendStreamInfos(&streams, audio_send_configs(), LoggedMediaType::kAudio);
    AddSendStreamInfos(&streams, video_send_configs(), LoggedMediaType::kVideo);
  }

  std::vector<OverheadChangeEvent> overheads =
      GetOverheadChangingEvents(GetRouteChanges(), direction);
  auto overhead_iter = overheads.begin();
  std::vector<LoggedPacketInfo> packets;
  std::map<int64_t, size_t> indices;
  uint16_t current_overhead = kDefaultOverhead;
  Timestamp last_log_time = Timestamp::Zero();
  SequenceNumberUnwrapper seq_num_unwrapper;

  auto advance_time = [&](Timestamp new_log_time) {
    if (overhead_iter != overheads.end() &&
        new_log_time >= overhead_iter->timestamp) {
      current_overhead = overhead_iter->overhead;
      ++overhead_iter;
    }
    // If we have a large time delta, it can be caused by a gap in logging,
    // therefore we don't want to match up sequence numbers as we might have had
    // a wraparound.
    if (new_log_time - last_log_time > TimeDelta::Seconds(30)) {
      seq_num_unwrapper = SequenceNumberUnwrapper();
      indices.clear();
    }
    RTC_DCHECK(new_log_time >= last_log_time);
    last_log_time = new_log_time;
  };

  auto rtp_handler = [&](const LoggedRtpPacket& rtp) {
    advance_time(Timestamp::Millis(rtp.log_time_ms()));
    MediaStreamInfo* stream = &streams[rtp.header.ssrc];
    Timestamp capture_time = Timestamp::MinusInfinity();
    if (!stream->rtx) {
      // RTX copy the timestamp of the retransmitted packets. This means that
      // RTX streams don't have a unique clock offset and frequency, so
      // the RTP timstamps can't be unwrapped.

      // Add an offset to avoid `capture_ticks` to become negative in the case
      // of reordering.
      constexpr int64_t kStartingCaptureTimeTicks = 90 * 48 * 10000;
      int64_t capture_ticks =
          kStartingCaptureTimeTicks +
          stream->unwrap_capture_ticks.Unwrap(rtp.header.timestamp);
      // TODO(srte): Use logged sample rate when it is added to the format.
      capture_time = Timestamp::Seconds(
          capture_ticks /
          (stream->media_type == LoggedMediaType::kAudio ? 48000.0 : 90000.0));
    }
    LoggedPacketInfo logged(rtp, stream->media_type, stream->rtx, capture_time);
    logged.overhead = current_overhead;
    if (logged.has_transport_seq_no) {
      logged.log_feedback_time = Timestamp::PlusInfinity();
      int64_t unwrapped_seq_num =
          seq_num_unwrapper.Unwrap(logged.transport_seq_no);
      if (indices.find(unwrapped_seq_num) != indices.end()) {
        auto prev = packets[indices[unwrapped_seq_num]];
        RTC_LOG(LS_WARNING)
            << "Repeated sent packet sequence number: " << unwrapped_seq_num
            << " Packet time:" << prev.log_packet_time.seconds() << "s vs "
            << logged.log_packet_time.seconds()
            << "s at:" << rtp.log_time_ms() / 1000;
      }
      indices[unwrapped_seq_num] = packets.size();
    }
    packets.push_back(logged);
  };

  Timestamp feedback_base_time = Timestamp::MinusInfinity();
  absl::optional<int64_t> last_feedback_base_time_us;

  auto feedback_handler =
      [&](const LoggedRtcpPacketTransportFeedback& logged_rtcp) {
        auto log_feedback_time = Timestamp::Millis(logged_rtcp.log_time_ms());
        advance_time(log_feedback_time);
        const auto& feedback = logged_rtcp.transport_feedback;
        // Add timestamp deltas to a local time base selected on first packet
        // arrival. This won't be the true time base, but makes it easier to
        // manually inspect time stamps.
        if (!last_feedback_base_time_us) {
          feedback_base_time = log_feedback_time;
        } else {
          feedback_base_time += TimeDelta::Micros(
              feedback.GetBaseDeltaUs(*last_feedback_base_time_us));
        }
        last_feedback_base_time_us = feedback.GetBaseTimeUs();

        std::vector<LoggedPacketInfo*> packet_feedbacks;
        packet_feedbacks.reserve(feedback.GetAllPackets().size());
        Timestamp receive_timestamp = feedback_base_time;
        std::vector<int64_t> unknown_seq_nums;
        for (const auto& packet : feedback.GetAllPackets()) {
          int64_t unwrapped_seq_num =
              seq_num_unwrapper.Unwrap(packet.sequence_number());
          auto it = indices.find(unwrapped_seq_num);
          if (it == indices.end()) {
            unknown_seq_nums.push_back(unwrapped_seq_num);
            continue;
          }
          LoggedPacketInfo* sent = &packets[it->second];
          if (log_feedback_time - sent->log_packet_time >
              TimeDelta::Seconds(60)) {
            RTC_LOG(LS_WARNING)
                << "Received very late feedback, possibly due to wraparound.";
            continue;
          }
          if (packet.received()) {
            receive_timestamp += TimeDelta::Micros(packet.delta_us());
            if (sent->reported_recv_time.IsInfinite()) {
<<<<<<< HEAD
              sent->reported_recv_time =
                  Timestamp::Millis(receive_timestamp.ms());
=======
              sent->reported_recv_time = receive_timestamp;
>>>>>>> cbad18b1
              sent->log_feedback_time = log_feedback_time;
            }
          } else {
            if (sent->reported_recv_time.IsInfinite() &&
                sent->log_feedback_time.IsInfinite()) {
              sent->reported_recv_time = Timestamp::PlusInfinity();
              sent->log_feedback_time = log_feedback_time;
            }
          }
          packet_feedbacks.push_back(sent);
        }
        if (!unknown_seq_nums.empty()) {
          RTC_LOG(LS_WARNING)
              << "Received feedback for unknown packets: "
              << unknown_seq_nums.front() << " - " << unknown_seq_nums.back();
        }
        if (packet_feedbacks.empty())
          return;
        LoggedPacketInfo* last = packet_feedbacks.back();
        last->last_in_feedback = true;
        for (LoggedPacketInfo* fb : packet_feedbacks) {
          if (direction == PacketDirection::kOutgoingPacket) {
            fb->feedback_hold_duration =
                last->reported_recv_time - fb->reported_recv_time;
          } else {
            fb->feedback_hold_duration =
                log_feedback_time - fb->log_packet_time;
          }
        }
      };

  RtcEventProcessor process;
  for (const auto& rtp_packets : rtp_packets_by_ssrc(direction)) {
    process.AddEvents(rtp_packets.packet_view, rtp_handler);
  }
  if (direction == PacketDirection::kOutgoingPacket) {
    process.AddEvents(incoming_transport_feedback_, feedback_handler);
  } else {
    process.AddEvents(outgoing_transport_feedback_, feedback_handler);
  }
  process.ProcessEventsInOrder();
  return packets;
}

std::vector<LoggedIceCandidatePairConfig> ParsedRtcEventLog::GetIceCandidates()
    const {
  std::vector<LoggedIceCandidatePairConfig> candidates;
  std::set<uint32_t> added;
  for (auto& candidate : ice_candidate_pair_configs()) {
    if (added.find(candidate.candidate_pair_id) == added.end()) {
      candidates.push_back(candidate);
      added.insert(candidate.candidate_pair_id);
    }
  }
  return candidates;
}

std::vector<LoggedIceEvent> ParsedRtcEventLog::GetIceEvents() const {
  using CheckType = IceCandidatePairEventType;
  using ConfigType = IceCandidatePairConfigType;
  using Combined = LoggedIceEventType;
  std::map<CheckType, Combined> check_map(
      {{CheckType::kCheckSent, Combined::kCheckSent},
       {CheckType::kCheckReceived, Combined::kCheckReceived},
       {CheckType::kCheckResponseSent, Combined::kCheckResponseSent},
       {CheckType::kCheckResponseReceived, Combined::kCheckResponseReceived}});
  std::map<ConfigType, Combined> config_map(
      {{ConfigType::kAdded, Combined::kAdded},
       {ConfigType::kUpdated, Combined::kUpdated},
       {ConfigType::kDestroyed, Combined::kDestroyed},
       {ConfigType::kSelected, Combined::kSelected}});
  std::vector<LoggedIceEvent> log_events;
  auto handle_check = [&](const LoggedIceCandidatePairEvent& check) {
    log_events.push_back(LoggedIceEvent{check.candidate_pair_id,
                                        Timestamp::Millis(check.log_time_ms()),
                                        check_map[check.type]});
  };
  auto handle_config = [&](const LoggedIceCandidatePairConfig& conf) {
    log_events.push_back(LoggedIceEvent{conf.candidate_pair_id,
                                        Timestamp::Millis(conf.log_time_ms()),
                                        config_map[conf.type]});
  };
  RtcEventProcessor process;
  process.AddEvents(ice_candidate_pair_events(), handle_check);
  process.AddEvents(ice_candidate_pair_configs(), handle_config);
  process.ProcessEventsInOrder();
  return log_events;
}

const std::vector<MatchedSendArrivalTimes> GetNetworkTrace(
    const ParsedRtcEventLog& parsed_log) {
  std::vector<MatchedSendArrivalTimes> rtp_rtcp_matched;
  for (auto& packet :
       parsed_log.GetPacketInfos(PacketDirection::kOutgoingPacket)) {
    if (packet.log_feedback_time.IsFinite()) {
      rtp_rtcp_matched.emplace_back(packet.log_feedback_time.ms(),
                                    packet.log_packet_time.ms(),
                                    packet.reported_recv_time.ms_or(
                                        MatchedSendArrivalTimes::kNotReceived),
                                    packet.size);
    }
  }
  return rtp_rtcp_matched;
}

// Helper functions for new format start here
ParsedRtcEventLog::ParseStatus ParsedRtcEventLog::StoreParsedNewFormatEvent(
    const rtclog2::EventStream& stream) {
  RTC_DCHECK_EQ(stream.stream_size(), 0);  // No legacy format event.

  RTC_DCHECK_EQ(
      stream.incoming_rtp_packets_size() + stream.outgoing_rtp_packets_size() +
          stream.incoming_rtcp_packets_size() +
          stream.outgoing_rtcp_packets_size() +
          stream.audio_playout_events_size() + stream.begin_log_events_size() +
          stream.end_log_events_size() + stream.loss_based_bwe_updates_size() +
          stream.delay_based_bwe_updates_size() +
          stream.dtls_transport_state_events_size() +
          stream.dtls_writable_states_size() +
          stream.audio_network_adaptations_size() +
          stream.probe_clusters_size() + stream.probe_success_size() +
          stream.probe_failure_size() + stream.alr_states_size() +
          stream.route_changes_size() + stream.remote_estimates_size() +
          stream.ice_candidate_configs_size() +
          stream.ice_candidate_events_size() +
          stream.audio_recv_stream_configs_size() +
          stream.audio_send_stream_configs_size() +
          stream.video_recv_stream_configs_size() +
          stream.video_send_stream_configs_size() +
          stream.generic_packets_sent_size() +
          stream.generic_packets_received_size() +
          stream.generic_acks_received_size() +
          stream.frame_decoded_events_size(),
      1u);

  if (stream.incoming_rtp_packets_size() == 1) {
    return StoreIncomingRtpPackets(stream.incoming_rtp_packets(0));
  } else if (stream.outgoing_rtp_packets_size() == 1) {
    return StoreOutgoingRtpPackets(stream.outgoing_rtp_packets(0));
  } else if (stream.incoming_rtcp_packets_size() == 1) {
    return StoreIncomingRtcpPackets(stream.incoming_rtcp_packets(0));
  } else if (stream.outgoing_rtcp_packets_size() == 1) {
    return StoreOutgoingRtcpPackets(stream.outgoing_rtcp_packets(0));
  } else if (stream.audio_playout_events_size() == 1) {
    return StoreAudioPlayoutEvent(stream.audio_playout_events(0));
  } else if (stream.begin_log_events_size() == 1) {
    return StoreStartEvent(stream.begin_log_events(0));
  } else if (stream.end_log_events_size() == 1) {
    return StoreStopEvent(stream.end_log_events(0));
  } else if (stream.loss_based_bwe_updates_size() == 1) {
    return StoreBweLossBasedUpdate(stream.loss_based_bwe_updates(0));
  } else if (stream.delay_based_bwe_updates_size() == 1) {
    return StoreBweDelayBasedUpdate(stream.delay_based_bwe_updates(0));
  } else if (stream.dtls_transport_state_events_size() == 1) {
    return StoreDtlsTransportState(stream.dtls_transport_state_events(0));
  } else if (stream.dtls_writable_states_size() == 1) {
    return StoreDtlsWritableState(stream.dtls_writable_states(0));
  } else if (stream.audio_network_adaptations_size() == 1) {
    return StoreAudioNetworkAdaptationEvent(
        stream.audio_network_adaptations(0));
  } else if (stream.probe_clusters_size() == 1) {
    return StoreBweProbeClusterCreated(stream.probe_clusters(0));
  } else if (stream.probe_success_size() == 1) {
    return StoreBweProbeSuccessEvent(stream.probe_success(0));
  } else if (stream.probe_failure_size() == 1) {
    return StoreBweProbeFailureEvent(stream.probe_failure(0));
  } else if (stream.alr_states_size() == 1) {
    return StoreAlrStateEvent(stream.alr_states(0));
  } else if (stream.route_changes_size() == 1) {
    return StoreRouteChangeEvent(stream.route_changes(0));
  } else if (stream.remote_estimates_size() == 1) {
    return StoreRemoteEstimateEvent(stream.remote_estimates(0));
  } else if (stream.ice_candidate_configs_size() == 1) {
    return StoreIceCandidatePairConfig(stream.ice_candidate_configs(0));
  } else if (stream.ice_candidate_events_size() == 1) {
    return StoreIceCandidateEvent(stream.ice_candidate_events(0));
  } else if (stream.audio_recv_stream_configs_size() == 1) {
    return StoreAudioRecvConfig(stream.audio_recv_stream_configs(0));
  } else if (stream.audio_send_stream_configs_size() == 1) {
    return StoreAudioSendConfig(stream.audio_send_stream_configs(0));
  } else if (stream.video_recv_stream_configs_size() == 1) {
    return StoreVideoRecvConfig(stream.video_recv_stream_configs(0));
  } else if (stream.video_send_stream_configs_size() == 1) {
    return StoreVideoSendConfig(stream.video_send_stream_configs(0));
  } else if (stream.generic_packets_received_size() == 1) {
    return StoreGenericPacketReceivedEvent(stream.generic_packets_received(0));
  } else if (stream.generic_packets_sent_size() == 1) {
    return StoreGenericPacketSentEvent(stream.generic_packets_sent(0));
  } else if (stream.generic_acks_received_size() == 1) {
    return StoreGenericAckReceivedEvent(stream.generic_acks_received(0));
  } else if (stream.frame_decoded_events_size() == 1) {
    return StoreFrameDecodedEvents(stream.frame_decoded_events(0));
  } else {
    RTC_NOTREACHED();
    return ParseStatus::Success();
  }
}

ParsedRtcEventLog::ParseStatus ParsedRtcEventLog::StoreAlrStateEvent(
    const rtclog2::AlrState& proto) {
  RTC_PARSE_CHECK_OR_RETURN(proto.has_timestamp_ms());
  RTC_PARSE_CHECK_OR_RETURN(proto.has_in_alr());
  LoggedAlrStateEvent alr_event;
  alr_event.timestamp = Timestamp::Millis(proto.timestamp_ms());
  alr_event.in_alr = proto.in_alr();

  alr_state_events_.push_back(alr_event);
  // TODO(terelius): Should we delta encode this event type?
  return ParseStatus::Success();
}

ParsedRtcEventLog::ParseStatus ParsedRtcEventLog::StoreRouteChangeEvent(
    const rtclog2::RouteChange& proto) {
  RTC_PARSE_CHECK_OR_RETURN(proto.has_timestamp_ms());
  RTC_PARSE_CHECK_OR_RETURN(proto.has_connected());
  RTC_PARSE_CHECK_OR_RETURN(proto.has_overhead());
  LoggedRouteChangeEvent route_event;
  route_event.timestamp = Timestamp::Millis(proto.timestamp_ms());
  route_event.connected = proto.connected();
  route_event.overhead = proto.overhead();

  route_change_events_.push_back(route_event);
  // TODO(terelius): Should we delta encode this event type?
  return ParseStatus::Success();
}

ParsedRtcEventLog::ParseStatus ParsedRtcEventLog::StoreRemoteEstimateEvent(
    const rtclog2::RemoteEstimates& proto) {
  RTC_PARSE_CHECK_OR_RETURN(proto.has_timestamp_ms());
  // Base event
  LoggedRemoteEstimateEvent base_event;
  base_event.timestamp = Timestamp::Millis(proto.timestamp_ms());

  absl::optional<uint64_t> base_link_capacity_lower_kbps;
  if (proto.has_link_capacity_lower_kbps()) {
    base_link_capacity_lower_kbps = proto.link_capacity_lower_kbps();
    base_event.link_capacity_lower =
        DataRate::KilobitsPerSec(proto.link_capacity_lower_kbps());
  }

  absl::optional<uint64_t> base_link_capacity_upper_kbps;
  if (proto.has_link_capacity_upper_kbps()) {
    base_link_capacity_upper_kbps = proto.link_capacity_upper_kbps();
    base_event.link_capacity_upper =
        DataRate::KilobitsPerSec(proto.link_capacity_upper_kbps());
  }

  remote_estimate_events_.push_back(base_event);

  const size_t number_of_deltas =
      proto.has_number_of_deltas() ? proto.number_of_deltas() : 0u;
  if (number_of_deltas == 0) {
    return ParseStatus::Success();
  }

  // timestamp_ms
  auto timestamp_ms_values =
      DecodeDeltas(proto.timestamp_ms_deltas(),
                   ToUnsigned(proto.timestamp_ms()), number_of_deltas);
  RTC_PARSE_CHECK_OR_RETURN_EQ(timestamp_ms_values.size(), number_of_deltas);

  // link_capacity_lower_kbps
  auto link_capacity_lower_kbps_values =
      DecodeDeltas(proto.link_capacity_lower_kbps_deltas(),
                   base_link_capacity_lower_kbps, number_of_deltas);
  RTC_PARSE_CHECK_OR_RETURN_EQ(link_capacity_lower_kbps_values.size(),
                               number_of_deltas);

  // link_capacity_upper_kbps
  auto link_capacity_upper_kbps_values =
      DecodeDeltas(proto.link_capacity_upper_kbps_deltas(),
                   base_link_capacity_upper_kbps, number_of_deltas);
  RTC_PARSE_CHECK_OR_RETURN_EQ(link_capacity_upper_kbps_values.size(),
                               number_of_deltas);

  // Populate events from decoded deltas
  for (size_t i = 0; i < number_of_deltas; ++i) {
    LoggedRemoteEstimateEvent event;
    RTC_PARSE_CHECK_OR_RETURN(timestamp_ms_values[i].has_value());
    event.timestamp = Timestamp::Millis(*timestamp_ms_values[i]);
    if (link_capacity_lower_kbps_values[i])
      event.link_capacity_lower =
          DataRate::KilobitsPerSec(*link_capacity_lower_kbps_values[i]);
    if (link_capacity_upper_kbps_values[i])
      event.link_capacity_upper =
          DataRate::KilobitsPerSec(*link_capacity_upper_kbps_values[i]);
    remote_estimate_events_.push_back(event);
  }
  return ParseStatus::Success();
}

ParsedRtcEventLog::ParseStatus ParsedRtcEventLog::StoreAudioPlayoutEvent(
    const rtclog2::AudioPlayoutEvents& proto) {
  RTC_PARSE_CHECK_OR_RETURN(proto.has_timestamp_ms());
  RTC_PARSE_CHECK_OR_RETURN(proto.has_local_ssrc());

  // Base event
  audio_playout_events_[proto.local_ssrc()].emplace_back(
      Timestamp::Millis(proto.timestamp_ms()), proto.local_ssrc());

  const size_t number_of_deltas =
      proto.has_number_of_deltas() ? proto.number_of_deltas() : 0u;
  if (number_of_deltas == 0) {
    return ParseStatus::Success();
  }

  // timestamp_ms
  std::vector<absl::optional<uint64_t>> timestamp_ms_values =
      DecodeDeltas(proto.timestamp_ms_deltas(),
                   ToUnsigned(proto.timestamp_ms()), number_of_deltas);
  RTC_PARSE_CHECK_OR_RETURN_EQ(timestamp_ms_values.size(), number_of_deltas);

  // local_ssrc
  std::vector<absl::optional<uint64_t>> local_ssrc_values = DecodeDeltas(
      proto.local_ssrc_deltas(), proto.local_ssrc(), number_of_deltas);
  RTC_PARSE_CHECK_OR_RETURN_EQ(local_ssrc_values.size(), number_of_deltas);

  // Populate events from decoded deltas
  for (size_t i = 0; i < number_of_deltas; ++i) {
    RTC_PARSE_CHECK_OR_RETURN(timestamp_ms_values[i].has_value());
    RTC_PARSE_CHECK_OR_RETURN(local_ssrc_values[i].has_value());
    RTC_PARSE_CHECK_OR_RETURN_LE(local_ssrc_values[i].value(),
                                 std::numeric_limits<uint32_t>::max());

    int64_t timestamp_ms;
    RTC_PARSE_CHECK_OR_RETURN(
        ToSigned(timestamp_ms_values[i].value(), &timestamp_ms));

    const uint32_t local_ssrc =
        static_cast<uint32_t>(local_ssrc_values[i].value());
    audio_playout_events_[local_ssrc].emplace_back(
        Timestamp::Millis(timestamp_ms), local_ssrc);
  }
  return ParseStatus::Success();
}

ParsedRtcEventLog::ParseStatus ParsedRtcEventLog::StoreIncomingRtpPackets(
    const rtclog2::IncomingRtpPackets& proto) {
  return StoreRtpPackets(proto, &incoming_rtp_packets_map_);
}

ParsedRtcEventLog::ParseStatus ParsedRtcEventLog::StoreOutgoingRtpPackets(
    const rtclog2::OutgoingRtpPackets& proto) {
  return StoreRtpPackets(proto, &outgoing_rtp_packets_map_);
}

ParsedRtcEventLog::ParseStatus ParsedRtcEventLog::StoreIncomingRtcpPackets(
    const rtclog2::IncomingRtcpPackets& proto) {
  return StoreRtcpPackets(proto, &incoming_rtcp_packets_,
                          /*remove_duplicates=*/true);
}

ParsedRtcEventLog::ParseStatus ParsedRtcEventLog::StoreOutgoingRtcpPackets(
    const rtclog2::OutgoingRtcpPackets& proto) {
  return StoreRtcpPackets(proto, &outgoing_rtcp_packets_,
                          /*remove_duplicates=*/false);
}

ParsedRtcEventLog::ParseStatus ParsedRtcEventLog::StoreStartEvent(
    const rtclog2::BeginLogEvent& proto) {
  RTC_PARSE_CHECK_OR_RETURN(proto.has_timestamp_ms());
  RTC_PARSE_CHECK_OR_RETURN(proto.has_version());
  RTC_PARSE_CHECK_OR_RETURN(proto.has_utc_time_ms());
  RTC_PARSE_CHECK_OR_RETURN_EQ(proto.version(), 2);
  LoggedStartEvent start_event(Timestamp::Millis(proto.timestamp_ms()),
                               Timestamp::Millis(proto.utc_time_ms()));

  start_log_events_.push_back(start_event);
  return ParseStatus::Success();
}

ParsedRtcEventLog::ParseStatus ParsedRtcEventLog::StoreStopEvent(
    const rtclog2::EndLogEvent& proto) {
  RTC_PARSE_CHECK_OR_RETURN(proto.has_timestamp_ms());
  LoggedStopEvent stop_event(Timestamp::Millis(proto.timestamp_ms()));

  stop_log_events_.push_back(stop_event);
  return ParseStatus::Success();
}

ParsedRtcEventLog::ParseStatus ParsedRtcEventLog::StoreBweLossBasedUpdate(
    const rtclog2::LossBasedBweUpdates& proto) {
  RTC_PARSE_CHECK_OR_RETURN(proto.has_timestamp_ms());
  RTC_PARSE_CHECK_OR_RETURN(proto.has_bitrate_bps());
  RTC_PARSE_CHECK_OR_RETURN(proto.has_fraction_loss());
  RTC_PARSE_CHECK_OR_RETURN(proto.has_total_packets());

  // Base event
  bwe_loss_updates_.emplace_back(Timestamp::Millis(proto.timestamp_ms()),
                                 proto.bitrate_bps(), proto.fraction_loss(),
                                 proto.total_packets());

  const size_t number_of_deltas =
      proto.has_number_of_deltas() ? proto.number_of_deltas() : 0u;
  if (number_of_deltas == 0) {
    return ParseStatus::Success();
  }

  // timestamp_ms
  std::vector<absl::optional<uint64_t>> timestamp_ms_values =
      DecodeDeltas(proto.timestamp_ms_deltas(),
                   ToUnsigned(proto.timestamp_ms()), number_of_deltas);
  RTC_PARSE_CHECK_OR_RETURN_EQ(timestamp_ms_values.size(), number_of_deltas);

  // bitrate_bps
  std::vector<absl::optional<uint64_t>> bitrate_bps_values = DecodeDeltas(
      proto.bitrate_bps_deltas(), proto.bitrate_bps(), number_of_deltas);
  RTC_PARSE_CHECK_OR_RETURN_EQ(bitrate_bps_values.size(), number_of_deltas);

  // fraction_loss
  std::vector<absl::optional<uint64_t>> fraction_loss_values = DecodeDeltas(
      proto.fraction_loss_deltas(), proto.fraction_loss(), number_of_deltas);
  RTC_PARSE_CHECK_OR_RETURN_EQ(fraction_loss_values.size(), number_of_deltas);

  // total_packets
  std::vector<absl::optional<uint64_t>> total_packets_values = DecodeDeltas(
      proto.total_packets_deltas(), proto.total_packets(), number_of_deltas);
  RTC_PARSE_CHECK_OR_RETURN_EQ(total_packets_values.size(), number_of_deltas);

  // Populate events from decoded deltas
  for (size_t i = 0; i < number_of_deltas; ++i) {
    RTC_PARSE_CHECK_OR_RETURN(timestamp_ms_values[i].has_value());
    int64_t timestamp_ms;
    RTC_PARSE_CHECK_OR_RETURN(
        ToSigned(timestamp_ms_values[i].value(), &timestamp_ms));

    RTC_PARSE_CHECK_OR_RETURN(bitrate_bps_values[i].has_value());
    RTC_PARSE_CHECK_OR_RETURN_LE(bitrate_bps_values[i].value(),
                                 std::numeric_limits<uint32_t>::max());
    const uint32_t bitrate_bps =
        static_cast<uint32_t>(bitrate_bps_values[i].value());

    RTC_PARSE_CHECK_OR_RETURN(fraction_loss_values[i].has_value());
    RTC_PARSE_CHECK_OR_RETURN_LE(fraction_loss_values[i].value(),
                                 std::numeric_limits<uint32_t>::max());
    const uint32_t fraction_loss =
        static_cast<uint32_t>(fraction_loss_values[i].value());

    RTC_PARSE_CHECK_OR_RETURN(total_packets_values[i].has_value());
    RTC_PARSE_CHECK_OR_RETURN_LE(total_packets_values[i].value(),
                                 std::numeric_limits<uint32_t>::max());
    const uint32_t total_packets =
        static_cast<uint32_t>(total_packets_values[i].value());

    bwe_loss_updates_.emplace_back(Timestamp::Millis(timestamp_ms), bitrate_bps,
                                   fraction_loss, total_packets);
  }
  return ParseStatus::Success();
}

ParsedRtcEventLog::ParseStatus ParsedRtcEventLog::StoreBweDelayBasedUpdate(
    const rtclog2::DelayBasedBweUpdates& proto) {
  RTC_PARSE_CHECK_OR_RETURN(proto.has_timestamp_ms());
  RTC_PARSE_CHECK_OR_RETURN(proto.has_bitrate_bps());
  RTC_PARSE_CHECK_OR_RETURN(proto.has_detector_state());

  // Base event
  const BandwidthUsage base_detector_state =
      GetRuntimeDetectorState(proto.detector_state());
  bwe_delay_updates_.emplace_back(Timestamp::Millis(proto.timestamp_ms()),
                                  proto.bitrate_bps(), base_detector_state);

  const size_t number_of_deltas =
      proto.has_number_of_deltas() ? proto.number_of_deltas() : 0u;
  if (number_of_deltas == 0) {
    return ParseStatus::Success();
  }

  // timestamp_ms
  std::vector<absl::optional<uint64_t>> timestamp_ms_values =
      DecodeDeltas(proto.timestamp_ms_deltas(),
                   ToUnsigned(proto.timestamp_ms()), number_of_deltas);
  RTC_PARSE_CHECK_OR_RETURN_EQ(timestamp_ms_values.size(), number_of_deltas);

  // bitrate_bps
  std::vector<absl::optional<uint64_t>> bitrate_bps_values = DecodeDeltas(
      proto.bitrate_bps_deltas(), proto.bitrate_bps(), number_of_deltas);
  RTC_PARSE_CHECK_OR_RETURN_EQ(bitrate_bps_values.size(), number_of_deltas);

  // detector_state
  std::vector<absl::optional<uint64_t>> detector_state_values = DecodeDeltas(
      proto.detector_state_deltas(),
      static_cast<uint64_t>(proto.detector_state()), number_of_deltas);
  RTC_PARSE_CHECK_OR_RETURN_EQ(detector_state_values.size(), number_of_deltas);

  // Populate events from decoded deltas
  for (size_t i = 0; i < number_of_deltas; ++i) {
    RTC_PARSE_CHECK_OR_RETURN(timestamp_ms_values[i].has_value());
    int64_t timestamp_ms;
    RTC_PARSE_CHECK_OR_RETURN(
        ToSigned(timestamp_ms_values[i].value(), &timestamp_ms));

    RTC_PARSE_CHECK_OR_RETURN(bitrate_bps_values[i].has_value());
    RTC_PARSE_CHECK_OR_RETURN_LE(bitrate_bps_values[i].value(),
                                 std::numeric_limits<uint32_t>::max());
    const uint32_t bitrate_bps =
        static_cast<uint32_t>(bitrate_bps_values[i].value());

    RTC_PARSE_CHECK_OR_RETURN(detector_state_values[i].has_value());
    const auto detector_state =
        static_cast<rtclog2::DelayBasedBweUpdates::DetectorState>(
            detector_state_values[i].value());

    bwe_delay_updates_.emplace_back(Timestamp::Millis(timestamp_ms),
                                    bitrate_bps,
                                    GetRuntimeDetectorState(detector_state));
  }
  return ParseStatus::Success();
}

ParsedRtcEventLog::ParseStatus ParsedRtcEventLog::StoreBweProbeClusterCreated(
    const rtclog2::BweProbeCluster& proto) {
  LoggedBweProbeClusterCreatedEvent probe_cluster;
  RTC_PARSE_CHECK_OR_RETURN(proto.has_timestamp_ms());
  probe_cluster.timestamp = Timestamp::Millis(proto.timestamp_ms());
  RTC_PARSE_CHECK_OR_RETURN(proto.has_id());
  probe_cluster.id = proto.id();
  RTC_PARSE_CHECK_OR_RETURN(proto.has_bitrate_bps());
  probe_cluster.bitrate_bps = proto.bitrate_bps();
  RTC_PARSE_CHECK_OR_RETURN(proto.has_min_packets());
  probe_cluster.min_packets = proto.min_packets();
  RTC_PARSE_CHECK_OR_RETURN(proto.has_min_bytes());
  probe_cluster.min_bytes = proto.min_bytes();

  bwe_probe_cluster_created_events_.push_back(probe_cluster);

  // TODO(terelius): Should we delta encode this event type?
  return ParseStatus::Success();
}

ParsedRtcEventLog::ParseStatus ParsedRtcEventLog::StoreBweProbeSuccessEvent(
    const rtclog2::BweProbeResultSuccess& proto) {
  LoggedBweProbeSuccessEvent probe_result;
  RTC_PARSE_CHECK_OR_RETURN(proto.has_timestamp_ms());
  probe_result.timestamp = Timestamp::Millis(proto.timestamp_ms());
  RTC_PARSE_CHECK_OR_RETURN(proto.has_id());
  probe_result.id = proto.id();
  RTC_PARSE_CHECK_OR_RETURN(proto.has_bitrate_bps());
  probe_result.bitrate_bps = proto.bitrate_bps();

  bwe_probe_success_events_.push_back(probe_result);

  // TODO(terelius): Should we delta encode this event type?
  return ParseStatus::Success();
}

ParsedRtcEventLog::ParseStatus ParsedRtcEventLog::StoreBweProbeFailureEvent(
    const rtclog2::BweProbeResultFailure& proto) {
  LoggedBweProbeFailureEvent probe_result;
  RTC_PARSE_CHECK_OR_RETURN(proto.has_timestamp_ms());
  probe_result.timestamp = Timestamp::Millis(proto.timestamp_ms());
  RTC_PARSE_CHECK_OR_RETURN(proto.has_id());
  probe_result.id = proto.id();
  RTC_PARSE_CHECK_OR_RETURN(proto.has_failure());
  probe_result.failure_reason = GetRuntimeProbeFailureReason(proto.failure());

  bwe_probe_failure_events_.push_back(probe_result);

  // TODO(terelius): Should we delta encode this event type?
  return ParseStatus::Success();
}

ParsedRtcEventLog::ParseStatus ParsedRtcEventLog::StoreFrameDecodedEvents(
    const rtclog2::FrameDecodedEvents& proto) {
  RTC_PARSE_CHECK_OR_RETURN(proto.has_timestamp_ms());
  RTC_PARSE_CHECK_OR_RETURN(proto.has_ssrc());
  RTC_PARSE_CHECK_OR_RETURN(proto.has_render_time_ms());
  RTC_PARSE_CHECK_OR_RETURN(proto.has_width());
  RTC_PARSE_CHECK_OR_RETURN(proto.has_height());
  RTC_PARSE_CHECK_OR_RETURN(proto.has_codec());
  RTC_PARSE_CHECK_OR_RETURN(proto.has_qp());

  LoggedFrameDecoded base_frame;
<<<<<<< HEAD
  base_frame.timestamp_us = 1000 * proto.timestamp_ms();
=======
  base_frame.timestamp = Timestamp::Millis(proto.timestamp_ms());
>>>>>>> cbad18b1
  base_frame.ssrc = proto.ssrc();
  base_frame.render_time_ms = proto.render_time_ms();
  base_frame.width = proto.width();
  base_frame.height = proto.height();
  base_frame.codec = GetRuntimeCodecType(proto.codec());
  RTC_PARSE_CHECK_OR_RETURN_GE(proto.qp(), 0);
  RTC_PARSE_CHECK_OR_RETURN_LE(proto.qp(), 255);
  base_frame.qp = static_cast<uint8_t>(proto.qp());

  decoded_frames_[base_frame.ssrc].push_back(base_frame);

  const size_t number_of_deltas =
      proto.has_number_of_deltas() ? proto.number_of_deltas() : 0u;
  if (number_of_deltas == 0) {
    return ParseStatus::Success();
  }

  // timestamp_ms
  std::vector<absl::optional<uint64_t>> timestamp_ms_values =
      DecodeDeltas(proto.timestamp_ms_deltas(),
                   ToUnsigned(proto.timestamp_ms()), number_of_deltas);
  RTC_PARSE_CHECK_OR_RETURN_EQ(timestamp_ms_values.size(), number_of_deltas);

  // SSRC
  std::vector<absl::optional<uint64_t>> ssrc_values =
      DecodeDeltas(proto.ssrc_deltas(), proto.ssrc(), number_of_deltas);
  RTC_PARSE_CHECK_OR_RETURN_EQ(ssrc_values.size(), number_of_deltas);

  // render_time_ms
  std::vector<absl::optional<uint64_t>> render_time_ms_values =
      DecodeDeltas(proto.render_time_ms_deltas(),
                   ToUnsigned(proto.render_time_ms()), number_of_deltas);
  RTC_PARSE_CHECK_OR_RETURN_EQ(render_time_ms_values.size(), number_of_deltas);

  // width
  std::vector<absl::optional<uint64_t>> width_values = DecodeDeltas(
      proto.width_deltas(), ToUnsigned(proto.width()), number_of_deltas);
  RTC_PARSE_CHECK_OR_RETURN_EQ(width_values.size(), number_of_deltas);

  // height
  std::vector<absl::optional<uint64_t>> height_values = DecodeDeltas(
      proto.height_deltas(), ToUnsigned(proto.height()), number_of_deltas);
  RTC_PARSE_CHECK_OR_RETURN_EQ(height_values.size(), number_of_deltas);

  // codec
  std::vector<absl::optional<uint64_t>> codec_values =
      DecodeDeltas(proto.codec_deltas(), static_cast<uint64_t>(proto.codec()),
                   number_of_deltas);
  RTC_PARSE_CHECK_OR_RETURN_EQ(codec_values.size(), number_of_deltas);

  // qp
  std::vector<absl::optional<uint64_t>> qp_values =
      DecodeDeltas(proto.qp_deltas(), proto.qp(), number_of_deltas);
  RTC_PARSE_CHECK_OR_RETURN_EQ(qp_values.size(), number_of_deltas);

  // Populate events from decoded deltas
  for (size_t i = 0; i < number_of_deltas; ++i) {
    LoggedFrameDecoded frame;
    int64_t timestamp_ms;
    RTC_PARSE_CHECK_OR_RETURN(timestamp_ms_values[i].has_value());
    RTC_PARSE_CHECK_OR_RETURN(
        ToSigned(timestamp_ms_values[i].value(), &timestamp_ms));
<<<<<<< HEAD
    frame.timestamp_us = 1000 * timestamp_ms;
=======
    frame.timestamp = Timestamp::Millis(timestamp_ms);
>>>>>>> cbad18b1

    RTC_PARSE_CHECK_OR_RETURN(ssrc_values[i].has_value());
    RTC_PARSE_CHECK_OR_RETURN_LE(ssrc_values[i].value(),
                                 std::numeric_limits<uint32_t>::max());
    frame.ssrc = static_cast<uint32_t>(ssrc_values[i].value());

    RTC_PARSE_CHECK_OR_RETURN(render_time_ms_values[i].has_value());
    RTC_PARSE_CHECK_OR_RETURN(
        ToSigned(render_time_ms_values[i].value(), &frame.render_time_ms));

    RTC_PARSE_CHECK_OR_RETURN(width_values[i].has_value());
    RTC_PARSE_CHECK_OR_RETURN(ToSigned(width_values[i].value(), &frame.width));

    RTC_PARSE_CHECK_OR_RETURN(height_values[i].has_value());
    RTC_PARSE_CHECK_OR_RETURN(
        ToSigned(height_values[i].value(), &frame.height));

    RTC_PARSE_CHECK_OR_RETURN(codec_values[i].has_value());
    frame.codec =
        GetRuntimeCodecType(static_cast<rtclog2::FrameDecodedEvents::Codec>(
            codec_values[i].value()));

    RTC_PARSE_CHECK_OR_RETURN(qp_values[i].has_value());
    RTC_PARSE_CHECK_OR_RETURN_LE(qp_values[i].value(),
                                 std::numeric_limits<uint8_t>::max());
    frame.qp = static_cast<uint8_t>(qp_values[i].value());

    decoded_frames_[frame.ssrc].push_back(frame);
  }
  return ParseStatus::Success();
}

ParsedRtcEventLog::ParseStatus ParsedRtcEventLog::StoreGenericAckReceivedEvent(
    const rtclog2::GenericAckReceived& proto) {
  RTC_PARSE_CHECK_OR_RETURN(proto.has_timestamp_ms());
  RTC_PARSE_CHECK_OR_RETURN(proto.has_packet_number());
  RTC_PARSE_CHECK_OR_RETURN(proto.has_acked_packet_number());
  // receive_acked_packet_time_ms is optional.

  absl::optional<int64_t> base_receive_acked_packet_time_ms;
  if (proto.has_receive_acked_packet_time_ms()) {
    base_receive_acked_packet_time_ms = proto.receive_acked_packet_time_ms();
  }
  generic_acks_received_.push_back(
      {Timestamp::Millis(proto.timestamp_ms()), proto.packet_number(),
       proto.acked_packet_number(), base_receive_acked_packet_time_ms});

  const size_t number_of_deltas =
      proto.has_number_of_deltas() ? proto.number_of_deltas() : 0u;
  if (number_of_deltas == 0) {
    return ParseStatus::Success();
  }

  // timestamp_ms
  std::vector<absl::optional<uint64_t>> timestamp_ms_values =
      DecodeDeltas(proto.timestamp_ms_deltas(),
                   ToUnsigned(proto.timestamp_ms()), number_of_deltas);
  RTC_PARSE_CHECK_OR_RETURN_EQ(timestamp_ms_values.size(), number_of_deltas);

  // packet_number
  std::vector<absl::optional<uint64_t>> packet_number_values =
      DecodeDeltas(proto.packet_number_deltas(),
                   ToUnsigned(proto.packet_number()), number_of_deltas);
  RTC_PARSE_CHECK_OR_RETURN_EQ(packet_number_values.size(), number_of_deltas);

  // acked_packet_number
  std::vector<absl::optional<uint64_t>> acked_packet_number_values =
      DecodeDeltas(proto.acked_packet_number_deltas(),
                   ToUnsigned(proto.acked_packet_number()), number_of_deltas);
  RTC_PARSE_CHECK_OR_RETURN_EQ(acked_packet_number_values.size(),
                               number_of_deltas);

  // optional receive_acked_packet_time_ms
  const absl::optional<uint64_t> unsigned_receive_acked_packet_time_ms_base =
      proto.has_receive_acked_packet_time_ms()
          ? absl::optional<uint64_t>(
                ToUnsigned(proto.receive_acked_packet_time_ms()))
          : absl::optional<uint64_t>();
  std::vector<absl::optional<uint64_t>> receive_acked_packet_time_ms_values =
      DecodeDeltas(proto.receive_acked_packet_time_ms_deltas(),
                   unsigned_receive_acked_packet_time_ms_base,
                   number_of_deltas);
  RTC_PARSE_CHECK_OR_RETURN_EQ(receive_acked_packet_time_ms_values.size(),
                               number_of_deltas);

  for (size_t i = 0; i < number_of_deltas; i++) {
    int64_t timestamp_ms;
    RTC_PARSE_CHECK_OR_RETURN(
        ToSigned(timestamp_ms_values[i].value(), &timestamp_ms));
    int64_t packet_number;
    RTC_PARSE_CHECK_OR_RETURN(
        ToSigned(packet_number_values[i].value(), &packet_number));
    int64_t acked_packet_number;
    RTC_PARSE_CHECK_OR_RETURN(
        ToSigned(acked_packet_number_values[i].value(), &acked_packet_number));
    absl::optional<int64_t> receive_acked_packet_time_ms;

    if (receive_acked_packet_time_ms_values[i].has_value()) {
      int64_t value;
      RTC_PARSE_CHECK_OR_RETURN(
          ToSigned(receive_acked_packet_time_ms_values[i].value(), &value));
      receive_acked_packet_time_ms = value;
    }
    generic_acks_received_.push_back({Timestamp::Millis(timestamp_ms),
                                      packet_number, acked_packet_number,
                                      receive_acked_packet_time_ms});
  }
  return ParseStatus::Success();
}

ParsedRtcEventLog::ParseStatus ParsedRtcEventLog::StoreGenericPacketSentEvent(
    const rtclog2::GenericPacketSent& proto) {
  RTC_PARSE_CHECK_OR_RETURN(proto.has_timestamp_ms());

  // Base event
  RTC_PARSE_CHECK_OR_RETURN(proto.has_packet_number());
  RTC_PARSE_CHECK_OR_RETURN(proto.has_overhead_length());
  RTC_PARSE_CHECK_OR_RETURN(proto.has_payload_length());
  RTC_PARSE_CHECK_OR_RETURN(proto.has_padding_length());

  generic_packets_sent_.push_back(
      {Timestamp::Millis(proto.timestamp_ms()), proto.packet_number(),
       static_cast<size_t>(proto.overhead_length()),
       static_cast<size_t>(proto.payload_length()),
       static_cast<size_t>(proto.padding_length())});

  const size_t number_of_deltas =
      proto.has_number_of_deltas() ? proto.number_of_deltas() : 0u;
  if (number_of_deltas == 0) {
    return ParseStatus::Success();
  }

  // timestamp_ms
  std::vector<absl::optional<uint64_t>> timestamp_ms_values =
      DecodeDeltas(proto.timestamp_ms_deltas(),
                   ToUnsigned(proto.timestamp_ms()), number_of_deltas);
  RTC_PARSE_CHECK_OR_RETURN_EQ(timestamp_ms_values.size(), number_of_deltas);

  // packet_number
  std::vector<absl::optional<uint64_t>> packet_number_values =
      DecodeDeltas(proto.packet_number_deltas(),
                   ToUnsigned(proto.packet_number()), number_of_deltas);
  RTC_PARSE_CHECK_OR_RETURN_EQ(packet_number_values.size(), number_of_deltas);

  std::vector<absl::optional<uint64_t>> overhead_length_values =
      DecodeDeltas(proto.overhead_length_deltas(), proto.overhead_length(),
                   number_of_deltas);
  RTC_PARSE_CHECK_OR_RETURN_EQ(overhead_length_values.size(), number_of_deltas);

  std::vector<absl::optional<uint64_t>> payload_length_values = DecodeDeltas(
      proto.payload_length_deltas(), proto.payload_length(), number_of_deltas);
  RTC_PARSE_CHECK_OR_RETURN_EQ(payload_length_values.size(), number_of_deltas);

  std::vector<absl::optional<uint64_t>> padding_length_values = DecodeDeltas(
      proto.padding_length_deltas(), proto.padding_length(), number_of_deltas);
  RTC_PARSE_CHECK_OR_RETURN_EQ(padding_length_values.size(), number_of_deltas);

  for (size_t i = 0; i < number_of_deltas; i++) {
    int64_t timestamp_ms;
    RTC_PARSE_CHECK_OR_RETURN(
        ToSigned(timestamp_ms_values[i].value(), &timestamp_ms));
    int64_t packet_number;
    RTC_PARSE_CHECK_OR_RETURN(
        ToSigned(packet_number_values[i].value(), &packet_number));
    RTC_PARSE_CHECK_OR_RETURN(overhead_length_values[i].has_value());
    RTC_PARSE_CHECK_OR_RETURN(payload_length_values[i].has_value());
    RTC_PARSE_CHECK_OR_RETURN(padding_length_values[i].has_value());
    generic_packets_sent_.push_back(
        {Timestamp::Millis(timestamp_ms), packet_number,
         static_cast<size_t>(overhead_length_values[i].value()),
         static_cast<size_t>(payload_length_values[i].value()),
         static_cast<size_t>(padding_length_values[i].value())});
  }
  return ParseStatus::Success();
}

ParsedRtcEventLog::ParseStatus
ParsedRtcEventLog::StoreGenericPacketReceivedEvent(
    const rtclog2::GenericPacketReceived& proto) {
  RTC_PARSE_CHECK_OR_RETURN(proto.has_timestamp_ms());

  // Base event
  RTC_PARSE_CHECK_OR_RETURN(proto.has_packet_number());
  RTC_PARSE_CHECK_OR_RETURN(proto.has_packet_length());

  generic_packets_received_.push_back({Timestamp::Millis(proto.timestamp_ms()),
                                       proto.packet_number(),
                                       proto.packet_length()});

  const size_t number_of_deltas =
      proto.has_number_of_deltas() ? proto.number_of_deltas() : 0u;
  if (number_of_deltas == 0) {
    return ParseStatus::Success();
  }

  // timestamp_ms
  std::vector<absl::optional<uint64_t>> timestamp_ms_values =
      DecodeDeltas(proto.timestamp_ms_deltas(),
                   ToUnsigned(proto.timestamp_ms()), number_of_deltas);
  RTC_PARSE_CHECK_OR_RETURN_EQ(timestamp_ms_values.size(), number_of_deltas);

  // packet_number
  std::vector<absl::optional<uint64_t>> packet_number_values =
      DecodeDeltas(proto.packet_number_deltas(),
                   ToUnsigned(proto.packet_number()), number_of_deltas);
  RTC_PARSE_CHECK_OR_RETURN_EQ(packet_number_values.size(), number_of_deltas);

  std::vector<absl::optional<uint64_t>> packet_length_values = DecodeDeltas(
      proto.packet_length_deltas(), proto.packet_length(), number_of_deltas);
  RTC_PARSE_CHECK_OR_RETURN_EQ(packet_length_values.size(), number_of_deltas);

  for (size_t i = 0; i < number_of_deltas; i++) {
    int64_t timestamp_ms;
    RTC_PARSE_CHECK_OR_RETURN(
        ToSigned(timestamp_ms_values[i].value(), &timestamp_ms));
    int64_t packet_number;
    RTC_PARSE_CHECK_OR_RETURN(
        ToSigned(packet_number_values[i].value(), &packet_number));
    RTC_PARSE_CHECK_OR_RETURN_LE(packet_length_values[i].value(),
                                 std::numeric_limits<int32_t>::max());
    int32_t packet_length =
        static_cast<int32_t>(packet_length_values[i].value());
    generic_packets_received_.push_back(
        {Timestamp::Millis(timestamp_ms), packet_number, packet_length});
  }
  return ParseStatus::Success();
}

ParsedRtcEventLog::ParseStatus
ParsedRtcEventLog::StoreAudioNetworkAdaptationEvent(
    const rtclog2::AudioNetworkAdaptations& proto) {
  RTC_PARSE_CHECK_OR_RETURN(proto.has_timestamp_ms());

  // Base event
  {
    AudioEncoderRuntimeConfig runtime_config;
    if (proto.has_bitrate_bps()) {
      runtime_config.bitrate_bps = proto.bitrate_bps();
    }
    if (proto.has_frame_length_ms()) {
      runtime_config.frame_length_ms = proto.frame_length_ms();
    }
    if (proto.has_uplink_packet_loss_fraction()) {
      float uplink_packet_loss_fraction;
      RTC_PARSE_CHECK_OR_RETURN(ParsePacketLossFractionFromProtoFormat(
          proto.uplink_packet_loss_fraction(), &uplink_packet_loss_fraction));
      runtime_config.uplink_packet_loss_fraction = uplink_packet_loss_fraction;
    }
    if (proto.has_enable_fec()) {
      runtime_config.enable_fec = proto.enable_fec();
    }
    if (proto.has_enable_dtx()) {
      runtime_config.enable_dtx = proto.enable_dtx();
    }
    if (proto.has_num_channels()) {
      // Note: Encoding N as N-1 only done for `num_channels_deltas`.
      runtime_config.num_channels = proto.num_channels();
    }
    audio_network_adaptation_events_.emplace_back(
        Timestamp::Millis(proto.timestamp_ms()), runtime_config);
  }

  const size_t number_of_deltas =
      proto.has_number_of_deltas() ? proto.number_of_deltas() : 0u;
  if (number_of_deltas == 0) {
    return ParseStatus::Success();
  }

  // timestamp_ms
  std::vector<absl::optional<uint64_t>> timestamp_ms_values =
      DecodeDeltas(proto.timestamp_ms_deltas(),
                   ToUnsigned(proto.timestamp_ms()), number_of_deltas);
  RTC_PARSE_CHECK_OR_RETURN_EQ(timestamp_ms_values.size(), number_of_deltas);

  // bitrate_bps
  const absl::optional<uint64_t> unsigned_base_bitrate_bps =
      proto.has_bitrate_bps()
          ? absl::optional<uint64_t>(ToUnsigned(proto.bitrate_bps()))
          : absl::optional<uint64_t>();
  std::vector<absl::optional<uint64_t>> bitrate_bps_values = DecodeDeltas(
      proto.bitrate_bps_deltas(), unsigned_base_bitrate_bps, number_of_deltas);
  RTC_PARSE_CHECK_OR_RETURN_EQ(bitrate_bps_values.size(), number_of_deltas);

  // frame_length_ms
  const absl::optional<uint64_t> unsigned_base_frame_length_ms =
      proto.has_frame_length_ms()
          ? absl::optional<uint64_t>(ToUnsigned(proto.frame_length_ms()))
          : absl::optional<uint64_t>();
  std::vector<absl::optional<uint64_t>> frame_length_ms_values =
      DecodeDeltas(proto.frame_length_ms_deltas(),
                   unsigned_base_frame_length_ms, number_of_deltas);
  RTC_PARSE_CHECK_OR_RETURN_EQ(frame_length_ms_values.size(), number_of_deltas);

  // uplink_packet_loss_fraction
  const absl::optional<uint64_t> uplink_packet_loss_fraction =
      proto.has_uplink_packet_loss_fraction()
          ? absl::optional<uint64_t>(proto.uplink_packet_loss_fraction())
          : absl::optional<uint64_t>();
  std::vector<absl::optional<uint64_t>> uplink_packet_loss_fraction_values =
      DecodeDeltas(proto.uplink_packet_loss_fraction_deltas(),
                   uplink_packet_loss_fraction, number_of_deltas);
  RTC_PARSE_CHECK_OR_RETURN_EQ(uplink_packet_loss_fraction_values.size(),
                               number_of_deltas);

  // enable_fec
  const absl::optional<uint64_t> enable_fec =
      proto.has_enable_fec() ? absl::optional<uint64_t>(proto.enable_fec())
                             : absl::optional<uint64_t>();
  std::vector<absl::optional<uint64_t>> enable_fec_values =
      DecodeDeltas(proto.enable_fec_deltas(), enable_fec, number_of_deltas);
  RTC_PARSE_CHECK_OR_RETURN_EQ(enable_fec_values.size(), number_of_deltas);

  // enable_dtx
  const absl::optional<uint64_t> enable_dtx =
      proto.has_enable_dtx() ? absl::optional<uint64_t>(proto.enable_dtx())
                             : absl::optional<uint64_t>();
  std::vector<absl::optional<uint64_t>> enable_dtx_values =
      DecodeDeltas(proto.enable_dtx_deltas(), enable_dtx, number_of_deltas);
  RTC_PARSE_CHECK_OR_RETURN_EQ(enable_dtx_values.size(), number_of_deltas);

  // num_channels
  // Note: For delta encoding, all num_channel values, including the base,
  // were shifted down by one, but in the base event, they were not.
  // We likewise shift the base event down by one, to get the same base as
  // encoding had, but then shift all of the values (except the base) back up
  // to their original value.
  absl::optional<uint64_t> shifted_base_num_channels;
  if (proto.has_num_channels()) {
    shifted_base_num_channels =
        absl::optional<uint64_t>(proto.num_channels() - 1);
  }
  std::vector<absl::optional<uint64_t>> num_channels_values = DecodeDeltas(
      proto.num_channels_deltas(), shifted_base_num_channels, number_of_deltas);
  for (size_t i = 0; i < num_channels_values.size(); ++i) {
    if (num_channels_values[i].has_value()) {
      num_channels_values[i] = num_channels_values[i].value() + 1;
    }
  }
  RTC_PARSE_CHECK_OR_RETURN_EQ(num_channels_values.size(), number_of_deltas);

  // Populate events from decoded deltas
  for (size_t i = 0; i < number_of_deltas; ++i) {
    RTC_PARSE_CHECK_OR_RETURN(timestamp_ms_values[i].has_value());
    int64_t timestamp_ms;
    RTC_PARSE_CHECK_OR_RETURN(
        ToSigned(timestamp_ms_values[i].value(), &timestamp_ms));

    AudioEncoderRuntimeConfig runtime_config;
    if (bitrate_bps_values[i].has_value()) {
      int signed_bitrate_bps;
      RTC_PARSE_CHECK_OR_RETURN(
          ToSigned(bitrate_bps_values[i].value(), &signed_bitrate_bps));
      runtime_config.bitrate_bps = signed_bitrate_bps;
    }
    if (frame_length_ms_values[i].has_value()) {
      int signed_frame_length_ms;
      RTC_PARSE_CHECK_OR_RETURN(
          ToSigned(frame_length_ms_values[i].value(), &signed_frame_length_ms));
      runtime_config.frame_length_ms = signed_frame_length_ms;
    }
    if (uplink_packet_loss_fraction_values[i].has_value()) {
      float uplink_packet_loss_fraction;
      RTC_PARSE_CHECK_OR_RETURN(ParsePacketLossFractionFromProtoFormat(
          rtc::checked_cast<uint32_t>(
              uplink_packet_loss_fraction_values[i].value()),
          &uplink_packet_loss_fraction));
      runtime_config.uplink_packet_loss_fraction = uplink_packet_loss_fraction;
    }
    if (enable_fec_values[i].has_value()) {
      runtime_config.enable_fec =
          rtc::checked_cast<bool>(enable_fec_values[i].value());
    }
    if (enable_dtx_values[i].has_value()) {
      runtime_config.enable_dtx =
          rtc::checked_cast<bool>(enable_dtx_values[i].value());
    }
    if (num_channels_values[i].has_value()) {
      runtime_config.num_channels =
          rtc::checked_cast<size_t>(num_channels_values[i].value());
    }
    audio_network_adaptation_events_.emplace_back(
        Timestamp::Millis(timestamp_ms), runtime_config);
  }
  return ParseStatus::Success();
}

ParsedRtcEventLog::ParseStatus ParsedRtcEventLog::StoreDtlsTransportState(
    const rtclog2::DtlsTransportStateEvent& proto) {
  LoggedDtlsTransportState dtls_state;
  RTC_PARSE_CHECK_OR_RETURN(proto.has_timestamp_ms());
  dtls_state.timestamp = Timestamp::Millis(proto.timestamp_ms());

  RTC_PARSE_CHECK_OR_RETURN(proto.has_dtls_transport_state());
  dtls_state.dtls_transport_state =
      GetRuntimeDtlsTransportState(proto.dtls_transport_state());

  dtls_transport_states_.push_back(dtls_state);
  return ParseStatus::Success();
}

ParsedRtcEventLog::ParseStatus ParsedRtcEventLog::StoreDtlsWritableState(
    const rtclog2::DtlsWritableState& proto) {
  LoggedDtlsWritableState dtls_writable_state;
  RTC_PARSE_CHECK_OR_RETURN(proto.has_timestamp_ms());
  dtls_writable_state.timestamp = Timestamp::Millis(proto.timestamp_ms());
  RTC_PARSE_CHECK_OR_RETURN(proto.has_writable());
  dtls_writable_state.writable = proto.writable();

  dtls_writable_states_.push_back(dtls_writable_state);
  return ParseStatus::Success();
}

ParsedRtcEventLog::ParseStatus ParsedRtcEventLog::StoreIceCandidatePairConfig(
    const rtclog2::IceCandidatePairConfig& proto) {
  LoggedIceCandidatePairConfig ice_config;
  RTC_PARSE_CHECK_OR_RETURN(proto.has_timestamp_ms());
  ice_config.timestamp = Timestamp::Millis(proto.timestamp_ms());

  RTC_PARSE_CHECK_OR_RETURN(proto.has_config_type());
  ice_config.type = GetRuntimeIceCandidatePairConfigType(proto.config_type());
  RTC_PARSE_CHECK_OR_RETURN(proto.has_candidate_pair_id());
  ice_config.candidate_pair_id = proto.candidate_pair_id();
  RTC_PARSE_CHECK_OR_RETURN(proto.has_local_candidate_type());
  ice_config.local_candidate_type =
      GetRuntimeIceCandidateType(proto.local_candidate_type());
  RTC_PARSE_CHECK_OR_RETURN(proto.has_local_relay_protocol());
  ice_config.local_relay_protocol =
      GetRuntimeIceCandidatePairProtocol(proto.local_relay_protocol());
  RTC_PARSE_CHECK_OR_RETURN(proto.has_local_network_type());
  ice_config.local_network_type =
      GetRuntimeIceCandidateNetworkType(proto.local_network_type());
  RTC_PARSE_CHECK_OR_RETURN(proto.has_local_address_family());
  ice_config.local_address_family =
      GetRuntimeIceCandidatePairAddressFamily(proto.local_address_family());
  RTC_PARSE_CHECK_OR_RETURN(proto.has_remote_candidate_type());
  ice_config.remote_candidate_type =
      GetRuntimeIceCandidateType(proto.remote_candidate_type());
  RTC_PARSE_CHECK_OR_RETURN(proto.has_remote_address_family());
  ice_config.remote_address_family =
      GetRuntimeIceCandidatePairAddressFamily(proto.remote_address_family());
  RTC_PARSE_CHECK_OR_RETURN(proto.has_candidate_pair_protocol());
  ice_config.candidate_pair_protocol =
      GetRuntimeIceCandidatePairProtocol(proto.candidate_pair_protocol());

  ice_candidate_pair_configs_.push_back(ice_config);

  // TODO(terelius): Should we delta encode this event type?
  return ParseStatus::Success();
}

ParsedRtcEventLog::ParseStatus ParsedRtcEventLog::StoreIceCandidateEvent(
    const rtclog2::IceCandidatePairEvent& proto) {
  LoggedIceCandidatePairEvent ice_event;
  RTC_PARSE_CHECK_OR_RETURN(proto.has_timestamp_ms());
  ice_event.timestamp = Timestamp::Millis(proto.timestamp_ms());
  RTC_PARSE_CHECK_OR_RETURN(proto.has_event_type());
  ice_event.type = GetRuntimeIceCandidatePairEventType(proto.event_type());
  RTC_PARSE_CHECK_OR_RETURN(proto.has_candidate_pair_id());
  ice_event.candidate_pair_id = proto.candidate_pair_id();
  // TODO(zstein): Make the transaction_id field required once all old versions
  // of the log (which don't have the field) are obsolete.
  ice_event.transaction_id =
      proto.has_transaction_id() ? proto.transaction_id() : 0;

  ice_candidate_pair_events_.push_back(ice_event);

  // TODO(terelius): Should we delta encode this event type?
  return ParseStatus::Success();
}

ParsedRtcEventLog::ParseStatus ParsedRtcEventLog::StoreVideoRecvConfig(
    const rtclog2::VideoRecvStreamConfig& proto) {
  LoggedVideoRecvConfig stream;
  RTC_PARSE_CHECK_OR_RETURN(proto.has_timestamp_ms());
  stream.timestamp = Timestamp::Millis(proto.timestamp_ms());
  RTC_PARSE_CHECK_OR_RETURN(proto.has_remote_ssrc());
  stream.config.remote_ssrc = proto.remote_ssrc();
  RTC_PARSE_CHECK_OR_RETURN(proto.has_local_ssrc());
  stream.config.local_ssrc = proto.local_ssrc();
  if (proto.has_rtx_ssrc()) {
    stream.config.rtx_ssrc = proto.rtx_ssrc();
  }
  if (proto.has_header_extensions()) {
    stream.config.rtp_extensions =
        GetRuntimeRtpHeaderExtensionConfig(proto.header_extensions());
  }
  video_recv_configs_.push_back(stream);
  return ParseStatus::Success();
}

ParsedRtcEventLog::ParseStatus ParsedRtcEventLog::StoreVideoSendConfig(
    const rtclog2::VideoSendStreamConfig& proto) {
  LoggedVideoSendConfig stream;
  RTC_PARSE_CHECK_OR_RETURN(proto.has_timestamp_ms());
  stream.timestamp = Timestamp::Millis(proto.timestamp_ms());
  RTC_PARSE_CHECK_OR_RETURN(proto.has_ssrc());
  stream.config.local_ssrc = proto.ssrc();
  if (proto.has_rtx_ssrc()) {
    stream.config.rtx_ssrc = proto.rtx_ssrc();
  }
  if (proto.has_header_extensions()) {
    stream.config.rtp_extensions =
        GetRuntimeRtpHeaderExtensionConfig(proto.header_extensions());
  }
  video_send_configs_.push_back(stream);
  return ParseStatus::Success();
}

ParsedRtcEventLog::ParseStatus ParsedRtcEventLog::StoreAudioRecvConfig(
    const rtclog2::AudioRecvStreamConfig& proto) {
  LoggedAudioRecvConfig stream;
  RTC_PARSE_CHECK_OR_RETURN(proto.has_timestamp_ms());
  stream.timestamp = Timestamp::Millis(proto.timestamp_ms());
  RTC_PARSE_CHECK_OR_RETURN(proto.has_remote_ssrc());
  stream.config.remote_ssrc = proto.remote_ssrc();
  RTC_PARSE_CHECK_OR_RETURN(proto.has_local_ssrc());
  stream.config.local_ssrc = proto.local_ssrc();
  if (proto.has_header_extensions()) {
    stream.config.rtp_extensions =
        GetRuntimeRtpHeaderExtensionConfig(proto.header_extensions());
  }
  audio_recv_configs_.push_back(stream);
  return ParseStatus::Success();
}

ParsedRtcEventLog::ParseStatus ParsedRtcEventLog::StoreAudioSendConfig(
    const rtclog2::AudioSendStreamConfig& proto) {
  LoggedAudioSendConfig stream;
  RTC_PARSE_CHECK_OR_RETURN(proto.has_timestamp_ms());
  stream.timestamp = Timestamp::Millis(proto.timestamp_ms());
  RTC_PARSE_CHECK_OR_RETURN(proto.has_ssrc());
  stream.config.local_ssrc = proto.ssrc();
  if (proto.has_header_extensions()) {
    stream.config.rtp_extensions =
        GetRuntimeRtpHeaderExtensionConfig(proto.header_extensions());
  }
  audio_send_configs_.push_back(stream);
  return ParseStatus::Success();
}

}  // namespace webrtc<|MERGE_RESOLUTION|>--- conflicted
+++ resolved
@@ -310,37 +310,6 @@
       RTC_LOG(LS_ERROR) << "Unknown codec type. Assuming "
                            "VideoCodecType::kVideoCodecMultiplex";
       return VideoCodecType::kVideoCodecMultiplex;
-<<<<<<< HEAD
-  }
-  RTC_NOTREACHED();
-  return VideoCodecType::kVideoCodecMultiplex;
-}
-
-// Reads a VarInt from |stream| and returns it. Also writes the read bytes to
-// |buffer| starting |bytes_written| bytes into the buffer. |bytes_written| is
-// incremented for each written byte.
-ParsedRtcEventLog::ParseStatusOr<uint64_t> ParseVarInt(
-    std::istream& stream,  // no-presubmit-check TODO(webrtc:8982)
-    char* buffer,
-    size_t* bytes_written) {
-  uint64_t varint = 0;
-  for (size_t bytes_read = 0; bytes_read < 10; ++bytes_read) {
-    // The most significant bit of each byte is 0 if it is the last byte in
-    // the varint and 1 otherwise. Thus, we take the 7 least significant bits
-    // of each byte and shift them 7 bits for each byte read previously to get
-    // the (unsigned) integer.
-    int byte = stream.get();
-    RTC_PARSE_CHECK_OR_RETURN(!stream.eof());
-    RTC_DCHECK_GE(byte, 0);
-    RTC_DCHECK_LE(byte, 255);
-    varint |= static_cast<uint64_t>(byte & 0x7F) << (7 * bytes_read);
-    buffer[*bytes_written] = byte;
-    *bytes_written += 1;
-    if ((byte & 0x80) == 0) {
-      return varint;
-    }
-=======
->>>>>>> cbad18b1
   }
   RTC_NOTREACHED();
   return VideoCodecType::kVideoCodecMultiplex;
@@ -685,11 +654,7 @@
       continue;
     }
     std::string data(raw_packet_values[i]);
-<<<<<<< HEAD
-    rtcp_packets->emplace_back(1000 * timestamp_ms, data);
-=======
     rtcp_packets->emplace_back(Timestamp::Millis(timestamp_ms), data);
->>>>>>> cbad18b1
   }
   return ParsedRtcEventLog::ParseStatus::Success();
 }
@@ -1517,19 +1482,11 @@
         if (packet == last_incoming_rtcp_packet_)
           break;
         incoming_rtcp_packets_.push_back(
-<<<<<<< HEAD
-            LoggedRtcpPacketIncoming(timestamp_us, packet));
-        last_incoming_rtcp_packet_ = packet;
-      } else {
-        outgoing_rtcp_packets_.push_back(
-            LoggedRtcpPacketOutgoing(timestamp_us, packet));
-=======
             LoggedRtcpPacketIncoming(Timestamp::Micros(timestamp_us), packet));
         last_incoming_rtcp_packet_ = packet;
       } else {
         outgoing_rtcp_packets_.push_back(
             LoggedRtcpPacketOutgoing(Timestamp::Micros(timestamp_us), packet));
->>>>>>> cbad18b1
       }
       break;
     }
@@ -2209,12 +2166,7 @@
           if (packet.received()) {
             receive_timestamp += TimeDelta::Micros(packet.delta_us());
             if (sent->reported_recv_time.IsInfinite()) {
-<<<<<<< HEAD
-              sent->reported_recv_time =
-                  Timestamp::Millis(receive_timestamp.ms());
-=======
               sent->reported_recv_time = receive_timestamp;
->>>>>>> cbad18b1
               sent->log_feedback_time = log_feedback_time;
             }
           } else {
@@ -2788,11 +2740,7 @@
   RTC_PARSE_CHECK_OR_RETURN(proto.has_qp());
 
   LoggedFrameDecoded base_frame;
-<<<<<<< HEAD
-  base_frame.timestamp_us = 1000 * proto.timestamp_ms();
-=======
   base_frame.timestamp = Timestamp::Millis(proto.timestamp_ms());
->>>>>>> cbad18b1
   base_frame.ssrc = proto.ssrc();
   base_frame.render_time_ms = proto.render_time_ms();
   base_frame.width = proto.width();
@@ -2855,11 +2803,7 @@
     RTC_PARSE_CHECK_OR_RETURN(timestamp_ms_values[i].has_value());
     RTC_PARSE_CHECK_OR_RETURN(
         ToSigned(timestamp_ms_values[i].value(), &timestamp_ms));
-<<<<<<< HEAD
-    frame.timestamp_us = 1000 * timestamp_ms;
-=======
     frame.timestamp = Timestamp::Millis(timestamp_ms);
->>>>>>> cbad18b1
 
     RTC_PARSE_CHECK_OR_RETURN(ssrc_values[i].has_value());
     RTC_PARSE_CHECK_OR_RETURN_LE(ssrc_values[i].value(),
