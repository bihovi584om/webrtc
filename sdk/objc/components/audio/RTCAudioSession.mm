--- conflicted
+++ resolved
@@ -16,11 +16,7 @@
 
 #include "rtc_base/atomic_ops.h"
 #include "rtc_base/checks.h"
-<<<<<<< HEAD
-#include "rtc_base/deprecated/recursive_critical_section.h"
-=======
 #include "rtc_base/synchronization/mutex.h"
->>>>>>> cbad18b1
 
 #import "RTCAudioSessionConfiguration.h"
 #import "base/RTCLogging.h"
@@ -39,11 +35,7 @@
 // TODO(tkchin): Consider more granular locking. We're not expecting a lot of
 // lock contention so coarse locks should be fine for now.
 @implementation RTC_OBJC_TYPE (RTCAudioSession) {
-<<<<<<< HEAD
-  rtc::RecursiveCriticalSection _crit;
-=======
   webrtc::Mutex _mutex;
->>>>>>> cbad18b1
   AVAudioSession *_session;
   volatile int _activationCount;
   volatile int _webRTCSessionCount;
@@ -567,21 +559,6 @@
 
 #pragma mark - Private
 
-<<<<<<< HEAD
-+ (NSError *)lockError {
-  NSDictionary *userInfo = @{
-    NSLocalizedDescriptionKey:
-        @"Must call lockForConfiguration before calling this method."
-  };
-  NSError *error =
-      [[NSError alloc] initWithDomain:kRTCAudioSessionErrorDomain
-                                 code:kRTCAudioSessionErrorLockRequired
-                             userInfo:userInfo];
-  return error;
-}
-
-=======
->>>>>>> cbad18b1
 - (std::vector<__weak id<RTC_OBJC_TYPE(RTCAudioSessionDelegate)> >)delegates {
   @synchronized(self) {
     // Note: this returns a copy.
@@ -643,21 +620,6 @@
   }
 }
 
-<<<<<<< HEAD
-- (BOOL)checkLock:(NSError **)outError {
-  // Check ivar instead of trying to acquire lock so that we won't accidentally
-  // acquire lock if it hasn't already been called.
-  if (!self.isLocked) {
-    if (outError) {
-      *outError = [RTC_OBJC_TYPE(RTCAudioSession) lockError];
-    }
-    return NO;
-  }
-  return YES;
-}
-
-=======
->>>>>>> cbad18b1
 - (BOOL)beginWebRTCSession:(NSError **)outError {
   if (outError) {
     *outError = nil;
