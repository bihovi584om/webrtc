/*
 *  Copyright (c) 2015 The WebRTC project authors. All Rights Reserved.
 *
 *  Use of this source code is governed by a BSD-style license
 *  that can be found in the LICENSE file in the root of the source
 *  tree. An additional intellectual property rights grant can be found
 *  in the file PATENTS.  All contributing project authors may
 *  be found in the AUTHORS file in the root of the source tree.
 *
 */

#ifndef SDK_OBJC_FRAMEWORK_CLASSES_VIDEOTOOLBOX_NALU_REWRITER_H_
#define SDK_OBJC_FRAMEWORK_CLASSES_VIDEOTOOLBOX_NALU_REWRITER_H_

#include "modules/video_coding/codecs/h264/include/h264.h"

#include <CoreMedia/CoreMedia.h>
#include <vector>

#include "common_video/h264/h264_common.h"
#include "rtc_base/buffer.h"

using webrtc::H264::NaluIndex;

namespace webrtc {

// Converts a sample buffer emitted from the VideoToolbox encoder into a buffer
// suitable for RTP. The sample buffer is in avcc format whereas the rtp buffer
<<<<<<< HEAD
// needs to be in Annex B format. Data is written directly to |annexb_buffer|.
=======
// needs to be in Annex B format. Data is written directly to `annexb_buffer`.
>>>>>>> cbad18b1
bool H264CMSampleBufferToAnnexBBuffer(CMSampleBufferRef avcc_sample_buffer,
                                      bool is_keyframe,
                                      rtc::Buffer* annexb_buffer);

// Converts a buffer received from RTP into a sample buffer suitable for the
// VideoToolbox decoder. The RTP buffer is in annex b format whereas the sample
// buffer is in avcc format.
// If `is_keyframe` is true then `video_format` is ignored since the format will
// be read from the buffer. Otherwise `video_format` must be provided.
// Caller is responsible for releasing the created sample buffer.
bool H264AnnexBBufferToCMSampleBuffer(const uint8_t* annexb_buffer,
                                      size_t annexb_buffer_size,
                                      CMVideoFormatDescriptionRef video_format,
                                      CMSampleBufferRef* out_sample_buffer,
                                      CMMemoryPoolRef memory_pool);

// Returns a video format description created from the sps/pps information in
// the Annex B buffer. If there is no such information, nullptr is returned.
// The caller is responsible for releasing the description.
CMVideoFormatDescriptionRef CreateVideoFormatDescription(
    const uint8_t* annexb_buffer,
    size_t annexb_buffer_size);

// Helper class for reading NALUs from an RTP Annex B buffer.
class AnnexBBufferReader final {
 public:
  AnnexBBufferReader(const uint8_t* annexb_buffer, size_t length);
  ~AnnexBBufferReader();
  AnnexBBufferReader(const AnnexBBufferReader& other) = delete;
  void operator=(const AnnexBBufferReader& other) = delete;

  // Returns a pointer to the beginning of the next NALU slice without the
  // header bytes and its length. Returns false if no more slices remain.
  bool ReadNalu(const uint8_t** out_nalu, size_t* out_length);

  // Returns the number of unread NALU bytes, including the size of the header.
  // If the buffer has no remaining NALUs this will return zero.
  size_t BytesRemaining() const;

  // Reset the reader to start reading from the first NALU
  void SeekToStart();

  // Seek to the next position that holds a NALU of the desired type,
  // or the end if no such NALU is found.
  // Return true if a NALU of the desired type is found, false if we
  // reached the end instead
  bool SeekToNextNaluOfType(H264::NaluType type);

 private:
  // Returns the the next offset that contains NALU data.
  size_t FindNextNaluHeader(const uint8_t* start,
                            size_t length,
                            size_t offset) const;

  const uint8_t* const start_;
  std::vector<NaluIndex> offsets_;
  std::vector<NaluIndex>::iterator offset_;
  const size_t length_;
};

// Helper class for writing NALUs using avcc format into a buffer.
class AvccBufferWriter final {
 public:
  AvccBufferWriter(uint8_t* const avcc_buffer, size_t length);
  ~AvccBufferWriter() {}
  AvccBufferWriter(const AvccBufferWriter& other) = delete;
  void operator=(const AvccBufferWriter& other) = delete;

  // Writes the data slice into the buffer. Returns false if there isn't
  // enough space left.
  bool WriteNalu(const uint8_t* data, size_t data_size);

  // Returns the unused bytes in the buffer.
  size_t BytesRemaining() const;

 private:
  uint8_t* const start_;
  size_t offset_;
  const size_t length_;
};

}  // namespace webrtc

#endif  // SDK_OBJC_FRAMEWORK_CLASSES_VIDEOTOOLBOX_NALU_REWRITER_H_<|MERGE_RESOLUTION|>--- conflicted
+++ resolved
@@ -26,11 +26,7 @@
 
 // Converts a sample buffer emitted from the VideoToolbox encoder into a buffer
 // suitable for RTP. The sample buffer is in avcc format whereas the rtp buffer
-<<<<<<< HEAD
-// needs to be in Annex B format. Data is written directly to |annexb_buffer|.
-=======
 // needs to be in Annex B format. Data is written directly to `annexb_buffer`.
->>>>>>> cbad18b1
 bool H264CMSampleBufferToAnnexBBuffer(CMSampleBufferRef avcc_sample_buffer,
                                       bool is_keyframe,
                                       rtc::Buffer* annexb_buffer);
