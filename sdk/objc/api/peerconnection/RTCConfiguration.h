/*
 *  Copyright 2015 The WebRTC project authors. All Rights Reserved.
 *
 *  Use of this source code is governed by a BSD-style license
 *  that can be found in the LICENSE file in the root of the source
 *  tree. An additional intellectual property rights grant can be found
 *  in the file PATENTS.  All contributing project authors may
 *  be found in the AUTHORS file in the root of the source tree.
 */

#import <Foundation/Foundation.h>

#import "RTCCertificate.h"
#import "RTCCryptoOptions.h"
#import "RTCMacros.h"

@class RTC_OBJC_TYPE(RTCIceServer);

/**
 * Represents the ice transport policy. This exposes the same states in C++,
 * which include one more state than what exists in the W3C spec.
 */
typedef NS_ENUM(NSInteger, RTCIceTransportPolicy) {
  RTCIceTransportPolicyNone,
  RTCIceTransportPolicyRelay,
  RTCIceTransportPolicyNoHost,
  RTCIceTransportPolicyAll
};

/** Represents the bundle policy. */
typedef NS_ENUM(NSInteger, RTCBundlePolicy) {
  RTCBundlePolicyBalanced,
  RTCBundlePolicyMaxCompat,
  RTCBundlePolicyMaxBundle
};

/** Represents the rtcp mux policy. */
typedef NS_ENUM(NSInteger, RTCRtcpMuxPolicy) { RTCRtcpMuxPolicyNegotiate, RTCRtcpMuxPolicyRequire };

/** Represents the tcp candidate policy. */
typedef NS_ENUM(NSInteger, RTCTcpCandidatePolicy) {
  RTCTcpCandidatePolicyEnabled,
  RTCTcpCandidatePolicyDisabled
};

/** Represents the candidate network policy. */
typedef NS_ENUM(NSInteger, RTCCandidateNetworkPolicy) {
  RTCCandidateNetworkPolicyAll,
  RTCCandidateNetworkPolicyLowCost
};

/** Represents the continual gathering policy. */
typedef NS_ENUM(NSInteger, RTCContinualGatheringPolicy) {
  RTCContinualGatheringPolicyGatherOnce,
  RTCContinualGatheringPolicyGatherContinually
};

/** Represents the encryption key type. */
typedef NS_ENUM(NSInteger, RTCEncryptionKeyType) {
  RTCEncryptionKeyTypeRSA,
  RTCEncryptionKeyTypeECDSA,
};

/** Represents the chosen SDP semantics for the RTCPeerConnection. */
typedef NS_ENUM(NSInteger, RTCSdpSemantics) {
  RTCSdpSemanticsPlanB,
  RTCSdpSemanticsUnifiedPlan,
};

NS_ASSUME_NONNULL_BEGIN

RTC_OBJC_EXPORT
@interface RTC_OBJC_TYPE (RTCConfiguration) : NSObject

/** If true, allows DSCP codes to be set on outgoing packets, configured using
 *  networkPriority field of RTCRtpEncodingParameters. Defaults to false.
 */
@property(nonatomic, assign) BOOL enableDscp;

/** An array of Ice Servers available to be used by ICE. */
@property(nonatomic, copy) NSArray<RTC_OBJC_TYPE(RTCIceServer) *> *iceServers;

/** An RTCCertificate for 're' use. */
@property(nonatomic, nullable) RTC_OBJC_TYPE(RTCCertificate) * certificate;

/** Which candidates the ICE agent is allowed to use. The W3C calls it
 * `iceTransportPolicy`, while in C++ it is called `type`. */
@property(nonatomic, assign) RTCIceTransportPolicy iceTransportPolicy;

/** The media-bundling policy to use when gathering ICE candidates. */
@property(nonatomic, assign) RTCBundlePolicy bundlePolicy;

/** The rtcp-mux policy to use when gathering ICE candidates. */
@property(nonatomic, assign) RTCRtcpMuxPolicy rtcpMuxPolicy;
@property(nonatomic, assign) RTCTcpCandidatePolicy tcpCandidatePolicy;
@property(nonatomic, assign) RTCCandidateNetworkPolicy candidateNetworkPolicy;
@property(nonatomic, assign) RTCContinualGatheringPolicy continualGatheringPolicy;

/** If set to YES, don't gather IPv6 ICE candidates.
 *  Default is NO.
 */
@property(nonatomic, assign) BOOL disableIPV6;

/** If set to YES, don't gather IPv6 ICE candidates on Wi-Fi.
 *  Only intended to be used on specific devices. Certain phones disable IPv6
 *  when the screen is turned off and it would be better to just disable the
 *  IPv6 ICE candidates on Wi-Fi in those cases.
 *  Default is NO.
 */
@property(nonatomic, assign) BOOL disableIPV6OnWiFi;

/** By default, the PeerConnection will use a limited number of IPv6 network
 *  interfaces, in order to avoid too many ICE candidate pairs being created
 *  and delaying ICE completion.
 *
 *  Can be set to INT_MAX to effectively disable the limit.
 */
@property(nonatomic, assign) int maxIPv6Networks;

/** Exclude link-local network interfaces
 *  from considertaion for gathering ICE candidates.
 *  Defaults to NO.
 */
@property(nonatomic, assign) BOOL disableLinkLocalNetworks;

@property(nonatomic, assign) int audioJitterBufferMaxPackets;
@property(nonatomic, assign) BOOL audioJitterBufferFastAccelerate;
@property(nonatomic, assign) int iceConnectionReceivingTimeout;
@property(nonatomic, assign) int iceBackupCandidatePairPingInterval;

/** Key type used to generate SSL identity. Default is ECDSA. */
@property(nonatomic, assign) RTCEncryptionKeyType keyType;

/** ICE candidate pool size as defined in JSEP. Default is 0. */
@property(nonatomic, assign) int iceCandidatePoolSize;

/** Prune turn ports on the same network to the same turn server.
 *  Default is NO.
 */
@property(nonatomic, assign) BOOL shouldPruneTurnPorts;

/** If set to YES, this means the ICE transport should presume TURN-to-TURN
 *  candidate pairs will succeed, even before a binding response is received.
 */
@property(nonatomic, assign) BOOL shouldPresumeWritableWhenFullyRelayed;

/* This flag is only effective when `continualGatheringPolicy` is
 * RTCContinualGatheringPolicyGatherContinually.
 *
 * If YES, after the ICE transport type is changed such that new types of
 * ICE candidates are allowed by the new transport type, e.g. from
 * RTCIceTransportPolicyRelay to RTCIceTransportPolicyAll, candidates that
 * have been gathered by the ICE transport but not matching the previous
 * transport type and as a result not observed by PeerConnectionDelegateAdapter,
 * will be surfaced to the delegate.
 */
@property(nonatomic, assign) BOOL shouldSurfaceIceCandidatesOnIceTransportTypeChanged;

/** If set to non-nil, controls the minimal interval between consecutive ICE
 *  check packets.
 */
@property(nonatomic, copy, nullable) NSNumber *iceCheckMinInterval;

/** Configure the SDP semantics used by this PeerConnection. Note that the
 *  WebRTC 1.0 specification requires UnifiedPlan semantics. The
 *  RTCRtpTransceiver API is only available with UnifiedPlan semantics.
 *
 *  PlanB will cause RTCPeerConnection to create offers and answers with at
 *  most one audio and one video m= section with multiple RTCRtpSenders and
 *  RTCRtpReceivers specified as multiple a=ssrc lines within the section. This
 *  will also cause RTCPeerConnection to ignore all but the first m= section of
 *  the same media type.
 *
 *  UnifiedPlan will cause RTCPeerConnection to create offers and answers with
 *  multiple m= sections where each m= section maps to one RTCRtpSender and one
 *  RTCRtpReceiver (an RTCRtpTransceiver), either both audio or both
 *  video. This will also cause RTCPeerConnection) to ignore all but the first a=ssrc
 *  lines that form a Plan B stream.
 *
 *  For users who wish to send multiple audio/video streams and need to stay
 *  interoperable with legacy WebRTC implementations or use legacy APIs,
 *  specify PlanB.
 *
 *  For all other users, specify UnifiedPlan.
 */
@property(nonatomic, assign) RTCSdpSemantics sdpSemantics;

/** Actively reset the SRTP parameters when the DTLS transports underneath are
 *  changed after offer/answer negotiation. This is only intended to be a
 *  workaround for crbug.com/835958
 */
@property(nonatomic, assign) BOOL activeResetSrtpParams;

/** If the remote side support mid-stream codec switches then allow encoder
 *  switching to be performed.
 */

@property(nonatomic, assign) BOOL allowCodecSwitching;

/**
 * Defines advanced optional cryptographic settings related to SRTP and
 * frame encryption for native WebRTC. Setting this will overwrite any
 * options set through the PeerConnectionFactory (which is deprecated).
 */
@property(nonatomic, nullable) RTC_OBJC_TYPE(RTCCryptoOptions) * cryptoOptions;

/**
 * An optional string that will be attached to the TURN_ALLOCATE_REQUEST which
 * which can be used to correlate client logs with backend logs.
 */
@property(nonatomic, nullable, copy) NSString *turnLoggingId;

/**
 * Time interval between audio RTCP reports.
 */
@property(nonatomic, assign) int rtcpAudioReportIntervalMs;

/**
 * Time interval between video RTCP reports.
 */
@property(nonatomic, assign) int rtcpVideoReportIntervalMs;

<<<<<<< HEAD
// RingRTC change to allow control of RTP data and DTLS
/**
 * Enable RTP data channel support. If disabled, SCTP data channels will be used.
 */
@property(nonatomic, assign) BOOL enableRtpDataChannel;

/**
 * Enable DTLS-SRTP key negotiation.
 */
@property(nonatomic, assign) BOOL enableDtlsSrtp;
=======
/**
 * Allow implicit rollback of local description when remote description
 * conflicts with local description.
 * See: https://w3c.github.io/webrtc-pc/#dom-peerconnection-setremotedescription
 */
@property(nonatomic, assign) BOOL enableImplicitRollback;

/**
 * Control if "a=extmap-allow-mixed" is included in the offer.
 * See: https://www.chromestatus.com/feature/6269234631933952
 */
@property(nonatomic, assign) BOOL offerExtmapAllowMixed;

/**
 * Defines the interval applied to ALL candidate pairs
 * when ICE is strongly connected, and it overrides the
 * default value of this interval in the ICE implementation;
 */
@property(nonatomic, copy, nullable) NSNumber *iceCheckIntervalStrongConnectivity;

/**
 * Defines the counterpart for ALL pairs when ICE is
 * weakly connected, and it overrides the default value of
 * this interval in the ICE implementation
 */
@property(nonatomic, copy, nullable) NSNumber *iceCheckIntervalWeakConnectivity;

/**
 * The min time period for which a candidate pair must wait for response to
 * connectivity checks before it becomes unwritable. This parameter
 * overrides the default value in the ICE implementation if set.
 */
@property(nonatomic, copy, nullable) NSNumber *iceUnwritableTimeout;

/**
 * The min number of connectivity checks that a candidate pair must sent
 * without receiving response before it becomes unwritable. This parameter
 * overrides the default value in the ICE implementation if set.
 */
@property(nonatomic, copy, nullable) NSNumber *iceUnwritableMinChecks;

/**
 * The min time period for which a candidate pair must wait for response to
 * connectivity checks it becomes inactive. This parameter overrides the
 * default value in the ICE implementation if set.
 */
@property(nonatomic, copy, nullable) NSNumber *iceInactiveTimeout;
>>>>>>> cbad18b1

- (instancetype)init;

@end

NS_ASSUME_NONNULL_END<|MERGE_RESOLUTION|>--- conflicted
+++ resolved
@@ -220,18 +220,6 @@
  */
 @property(nonatomic, assign) int rtcpVideoReportIntervalMs;
 
-<<<<<<< HEAD
-// RingRTC change to allow control of RTP data and DTLS
-/**
- * Enable RTP data channel support. If disabled, SCTP data channels will be used.
- */
-@property(nonatomic, assign) BOOL enableRtpDataChannel;
-
-/**
- * Enable DTLS-SRTP key negotiation.
- */
-@property(nonatomic, assign) BOOL enableDtlsSrtp;
-=======
 /**
  * Allow implicit rollback of local description when remote description
  * conflicts with local description.
@@ -279,7 +267,11 @@
  * default value in the ICE implementation if set.
  */
 @property(nonatomic, copy, nullable) NSNumber *iceInactiveTimeout;
->>>>>>> cbad18b1
+
+/**
+ * Enable DTLS-SRTP key negotiation.
+ */
+@property(nonatomic, assign) BOOL enableDtlsSrtp;
 
 - (instancetype)init;
 
