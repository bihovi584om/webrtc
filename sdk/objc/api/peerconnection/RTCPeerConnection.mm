/*
 *  Copyright 2015 The WebRTC project authors. All Rights Reserved.
 *
 *  Use of this source code is governed by a BSD-style license
 *  that can be found in the LICENSE file in the root of the source
 *  tree. An additional intellectual property rights grant can be found
 *  in the file PATENTS.  All contributing project authors may
 *  be found in the AUTHORS file in the root of the source tree.
 */

#import "RTCPeerConnection+Private.h"

#import "RTCConfiguration+Private.h"
#import "RTCDataChannel+Private.h"
#import "RTCIceCandidate+Private.h"
#import "RTCLegacyStatsReport+Private.h"
#import "RTCMediaConstraints+Private.h"
#import "RTCMediaStream+Private.h"
#import "RTCMediaStreamTrack+Private.h"
#import "RTCPeerConnectionFactory+Private.h"
#import "RTCRtpReceiver+Private.h"
#import "RTCRtpSender+Private.h"
#import "RTCRtpTransceiver+Private.h"
#import "RTCSessionDescription+Private.h"
#import "base/RTCLogging.h"
#import "helpers/NSString+StdString.h"

#include <memory>

#include "api/jsep_ice_candidate.h"
#include "api/rtc_event_log_output_file.h"
<<<<<<< HEAD
=======
#include "api/set_local_description_observer_interface.h"
#include "api/set_remote_description_observer_interface.h"
>>>>>>> cbad18b1
#include "rtc_base/checks.h"
#include "rtc_base/numerics/safe_conversions.h"

NSString *const kRTCPeerConnectionErrorDomain = @"org.webrtc.RTC_OBJC_TYPE(RTCPeerConnection)";
int const kRTCPeerConnnectionSessionDescriptionError = -1;

namespace {

class SetSessionDescriptionObserver : public webrtc::SetLocalDescriptionObserverInterface,
                                      public webrtc::SetRemoteDescriptionObserverInterface {
 public:
<<<<<<< HEAD
  CreateSessionDescriptionObserverAdapter(void (^completionHandler)(
      RTC_OBJC_TYPE(RTCSessionDescription) * sessionDescription, NSError *error)) {
    completion_handler_ = completionHandler;
  }

  ~CreateSessionDescriptionObserverAdapter() override { completion_handler_ = nil; }

  void OnSuccess(SessionDescriptionInterface *desc) override {
    RTC_DCHECK(completion_handler_);
    std::unique_ptr<webrtc::SessionDescriptionInterface> description =
        std::unique_ptr<webrtc::SessionDescriptionInterface>(desc);
    RTC_OBJC_TYPE(RTCSessionDescription) *session =
        [[RTC_OBJC_TYPE(RTCSessionDescription) alloc] initWithNativeDescription:description.get()];
    completion_handler_(session, nil);
    completion_handler_ = nil;
=======
  SetSessionDescriptionObserver(RTCSetSessionDescriptionCompletionHandler completionHandler) {
    completion_handler_ = completionHandler;
  }

  virtual void OnSetLocalDescriptionComplete(webrtc::RTCError error) override {
    OnCompelete(error);
>>>>>>> cbad18b1
  }

  virtual void OnSetRemoteDescriptionComplete(webrtc::RTCError error) override {
    OnCompelete(error);
  }

 private:
<<<<<<< HEAD
  void (^completion_handler_)(RTC_OBJC_TYPE(RTCSessionDescription) * sessionDescription,
                              NSError *error);
=======
  void OnCompelete(webrtc::RTCError error) {
    RTC_DCHECK(completion_handler_ != nil);
    if (error.ok()) {
      completion_handler_(nil);
    } else {
      // TODO(hta): Add handling of error.type()
      NSString *str = [NSString stringForStdString:error.message()];
      NSError *err = [NSError errorWithDomain:kRTCPeerConnectionErrorDomain
                                         code:kRTCPeerConnnectionSessionDescriptionError
                                     userInfo:@{NSLocalizedDescriptionKey : str}];
      completion_handler_(err);
    }
    completion_handler_ = nil;
  }
  RTCSetSessionDescriptionCompletionHandler completion_handler_;
>>>>>>> cbad18b1
};

}  // anonymous namespace

namespace webrtc {

class CreateSessionDescriptionObserverAdapter
    : public CreateSessionDescriptionObserver {
 public:
  CreateSessionDescriptionObserverAdapter(void (^completionHandler)(
      RTC_OBJC_TYPE(RTCSessionDescription) * sessionDescription, NSError *error)) {
    completion_handler_ = completionHandler;
  }

  ~CreateSessionDescriptionObserverAdapter() override { completion_handler_ = nil; }

  void OnSuccess(SessionDescriptionInterface *desc) override {
    RTC_DCHECK(completion_handler_);
    std::unique_ptr<webrtc::SessionDescriptionInterface> description =
        std::unique_ptr<webrtc::SessionDescriptionInterface>(desc);
    RTC_OBJC_TYPE(RTCSessionDescription) *session =
        [[RTC_OBJC_TYPE(RTCSessionDescription) alloc] initWithNativeDescription:description.get()];
    completion_handler_(session, nil);
    completion_handler_ = nil;
  }

  void OnFailure(RTCError error) override {
    RTC_DCHECK(completion_handler_);
    // TODO(hta): Add handling of error.type()
    NSString *str = [NSString stringForStdString:error.message()];
    NSError* err =
        [NSError errorWithDomain:kRTCPeerConnectionErrorDomain
                            code:kRTCPeerConnnectionSessionDescriptionError
                        userInfo:@{ NSLocalizedDescriptionKey : str }];
    completion_handler_(nil, err);
    completion_handler_ = nil;
  }

 private:
  void (^completion_handler_)(RTC_OBJC_TYPE(RTCSessionDescription) * sessionDescription,
                              NSError *error);
};

PeerConnectionDelegateAdapter::PeerConnectionDelegateAdapter(RTC_OBJC_TYPE(RTCPeerConnection) *
                                                             peerConnection) {
  peer_connection_ = peerConnection;
}

PeerConnectionDelegateAdapter::~PeerConnectionDelegateAdapter() {
  peer_connection_ = nil;
}

void PeerConnectionDelegateAdapter::OnSignalingChange(
    PeerConnectionInterface::SignalingState new_state) {
  RTCSignalingState state =
      [[RTC_OBJC_TYPE(RTCPeerConnection) class] signalingStateForNativeState:new_state];
  RTC_OBJC_TYPE(RTCPeerConnection) *peer_connection = peer_connection_;
  [peer_connection.delegate peerConnection:peer_connection
                   didChangeSignalingState:state];
}

void PeerConnectionDelegateAdapter::OnAddStream(
    rtc::scoped_refptr<MediaStreamInterface> stream) {
  RTC_OBJC_TYPE(RTCPeerConnection) *peer_connection = peer_connection_;
  RTC_OBJC_TYPE(RTCMediaStream) *mediaStream =
      [[RTC_OBJC_TYPE(RTCMediaStream) alloc] initWithFactory:peer_connection.factory
                                           nativeMediaStream:stream];
  [peer_connection.delegate peerConnection:peer_connection
                              didAddStream:mediaStream];
}

void PeerConnectionDelegateAdapter::OnRemoveStream(
    rtc::scoped_refptr<MediaStreamInterface> stream) {
  RTC_OBJC_TYPE(RTCPeerConnection) *peer_connection = peer_connection_;
  RTC_OBJC_TYPE(RTCMediaStream) *mediaStream =
      [[RTC_OBJC_TYPE(RTCMediaStream) alloc] initWithFactory:peer_connection.factory
                                           nativeMediaStream:stream];

  [peer_connection.delegate peerConnection:peer_connection
                           didRemoveStream:mediaStream];
}

void PeerConnectionDelegateAdapter::OnTrack(
    rtc::scoped_refptr<RtpTransceiverInterface> nativeTransceiver) {
  RTC_OBJC_TYPE(RTCPeerConnection) *peer_connection = peer_connection_;
  RTC_OBJC_TYPE(RTCRtpTransceiver) *transceiver =
      [[RTC_OBJC_TYPE(RTCRtpTransceiver) alloc] initWithFactory:peer_connection.factory
                                           nativeRtpTransceiver:nativeTransceiver];
  if ([peer_connection.delegate
          respondsToSelector:@selector(peerConnection:didStartReceivingOnTransceiver:)]) {
    [peer_connection.delegate peerConnection:peer_connection
              didStartReceivingOnTransceiver:transceiver];
  }
}

void PeerConnectionDelegateAdapter::OnDataChannel(
    rtc::scoped_refptr<DataChannelInterface> data_channel) {
  RTC_OBJC_TYPE(RTCPeerConnection) *peer_connection = peer_connection_;
  RTC_OBJC_TYPE(RTCDataChannel) *dataChannel =
      [[RTC_OBJC_TYPE(RTCDataChannel) alloc] initWithFactory:peer_connection.factory
                                           nativeDataChannel:data_channel];
  [peer_connection.delegate peerConnection:peer_connection
                        didOpenDataChannel:dataChannel];
}

void PeerConnectionDelegateAdapter::OnRenegotiationNeeded() {
  RTC_OBJC_TYPE(RTCPeerConnection) *peer_connection = peer_connection_;
  [peer_connection.delegate peerConnectionShouldNegotiate:peer_connection];
}

void PeerConnectionDelegateAdapter::OnIceConnectionChange(
    PeerConnectionInterface::IceConnectionState new_state) {
  RTCIceConnectionState state =
      [RTC_OBJC_TYPE(RTCPeerConnection) iceConnectionStateForNativeState:new_state];
  [peer_connection_.delegate peerConnection:peer_connection_ didChangeIceConnectionState:state];
}

void PeerConnectionDelegateAdapter::OnStandardizedIceConnectionChange(
    PeerConnectionInterface::IceConnectionState new_state) {
  if ([peer_connection_.delegate
          respondsToSelector:@selector(peerConnection:didChangeStandardizedIceConnectionState:)]) {
    RTCIceConnectionState state =
        [RTC_OBJC_TYPE(RTCPeerConnection) iceConnectionStateForNativeState:new_state];
    [peer_connection_.delegate peerConnection:peer_connection_
        didChangeStandardizedIceConnectionState:state];
  }
}

void PeerConnectionDelegateAdapter::OnConnectionChange(
    PeerConnectionInterface::PeerConnectionState new_state) {
  if ([peer_connection_.delegate
          respondsToSelector:@selector(peerConnection:didChangeConnectionState:)]) {
    RTCPeerConnectionState state =
        [RTC_OBJC_TYPE(RTCPeerConnection) connectionStateForNativeState:new_state];
    [peer_connection_.delegate peerConnection:peer_connection_ didChangeConnectionState:state];
  }
}

void PeerConnectionDelegateAdapter::OnIceGatheringChange(
    PeerConnectionInterface::IceGatheringState new_state) {
  RTCIceGatheringState state =
      [[RTC_OBJC_TYPE(RTCPeerConnection) class] iceGatheringStateForNativeState:new_state];
  RTC_OBJC_TYPE(RTCPeerConnection) *peer_connection = peer_connection_;
  [peer_connection.delegate peerConnection:peer_connection
                didChangeIceGatheringState:state];
}

void PeerConnectionDelegateAdapter::OnIceCandidate(
    const IceCandidateInterface *candidate) {
  RTC_OBJC_TYPE(RTCIceCandidate) *iceCandidate =
      [[RTC_OBJC_TYPE(RTCIceCandidate) alloc] initWithNativeCandidate:candidate];
  RTC_OBJC_TYPE(RTCPeerConnection) *peer_connection = peer_connection_;
  [peer_connection.delegate peerConnection:peer_connection
                   didGenerateIceCandidate:iceCandidate];
}

void PeerConnectionDelegateAdapter::OnIceCandidatesRemoved(
    const std::vector<cricket::Candidate>& candidates) {
  NSMutableArray* ice_candidates =
      [NSMutableArray arrayWithCapacity:candidates.size()];
  for (const auto& candidate : candidates) {
    std::unique_ptr<JsepIceCandidate> candidate_wrapper(
        new JsepIceCandidate(candidate.transport_name(), -1, candidate));
    RTC_OBJC_TYPE(RTCIceCandidate) *ice_candidate =
        [[RTC_OBJC_TYPE(RTCIceCandidate) alloc] initWithNativeCandidate:candidate_wrapper.get()];
    [ice_candidates addObject:ice_candidate];
  }
  RTC_OBJC_TYPE(RTCPeerConnection) *peer_connection = peer_connection_;
  [peer_connection.delegate peerConnection:peer_connection
                    didRemoveIceCandidates:ice_candidates];
}

void PeerConnectionDelegateAdapter::OnIceSelectedCandidatePairChanged(
    const cricket::CandidatePairChangeEvent &event) {
  const auto &selected_pair = event.selected_candidate_pair;
  auto local_candidate_wrapper = std::make_unique<JsepIceCandidate>(
      selected_pair.local_candidate().transport_name(), -1, selected_pair.local_candidate());
  RTC_OBJC_TYPE(RTCIceCandidate) *local_candidate = [[RTC_OBJC_TYPE(RTCIceCandidate) alloc]
      initWithNativeCandidate:local_candidate_wrapper.release()];
  auto remote_candidate_wrapper = std::make_unique<JsepIceCandidate>(
      selected_pair.remote_candidate().transport_name(), -1, selected_pair.remote_candidate());
  RTC_OBJC_TYPE(RTCIceCandidate) *remote_candidate = [[RTC_OBJC_TYPE(RTCIceCandidate) alloc]
      initWithNativeCandidate:remote_candidate_wrapper.release()];
  RTC_OBJC_TYPE(RTCPeerConnection) *peer_connection = peer_connection_;
  NSString *nsstr_reason = [NSString stringForStdString:event.reason];
  if ([peer_connection.delegate
          respondsToSelector:@selector
          (peerConnection:didChangeLocalCandidate:remoteCandidate:lastReceivedMs:changeReason:)]) {
    [peer_connection.delegate peerConnection:peer_connection
                     didChangeLocalCandidate:local_candidate
                             remoteCandidate:remote_candidate
                              lastReceivedMs:event.last_data_received_ms
                                changeReason:nsstr_reason];
  }
}

void PeerConnectionDelegateAdapter::OnAddTrack(
    rtc::scoped_refptr<RtpReceiverInterface> receiver,
    const std::vector<rtc::scoped_refptr<MediaStreamInterface>> &streams) {
  RTC_OBJC_TYPE(RTCPeerConnection) *peer_connection = peer_connection_;
  if ([peer_connection.delegate respondsToSelector:@selector(peerConnection:
                                                             didAddReceiver:streams:)]) {
    NSMutableArray *mediaStreams = [NSMutableArray arrayWithCapacity:streams.size()];
    for (const auto &nativeStream : streams) {
      RTC_OBJC_TYPE(RTCMediaStream) *mediaStream =
          [[RTC_OBJC_TYPE(RTCMediaStream) alloc] initWithFactory:peer_connection.factory
                                               nativeMediaStream:nativeStream];
      [mediaStreams addObject:mediaStream];
    }
    RTC_OBJC_TYPE(RTCRtpReceiver) *rtpReceiver =
        [[RTC_OBJC_TYPE(RTCRtpReceiver) alloc] initWithFactory:peer_connection.factory
                                             nativeRtpReceiver:receiver];

    [peer_connection.delegate peerConnection:peer_connection
                              didAddReceiver:rtpReceiver
                                     streams:mediaStreams];
  }
}

void PeerConnectionDelegateAdapter::OnRemoveTrack(
    rtc::scoped_refptr<RtpReceiverInterface> receiver) {
  RTC_OBJC_TYPE(RTCPeerConnection) *peer_connection = peer_connection_;
  if ([peer_connection.delegate respondsToSelector:@selector(peerConnection:didRemoveReceiver:)]) {
    RTC_OBJC_TYPE(RTCRtpReceiver) *rtpReceiver =
        [[RTC_OBJC_TYPE(RTCRtpReceiver) alloc] initWithFactory:peer_connection.factory
                                             nativeRtpReceiver:receiver];
    [peer_connection.delegate peerConnection:peer_connection didRemoveReceiver:rtpReceiver];
  }
}

}  // namespace webrtc

@implementation RTC_OBJC_TYPE (RTCPeerConnection) {
  RTC_OBJC_TYPE(RTCPeerConnectionFactory) * _factory;
  NSMutableArray<RTC_OBJC_TYPE(RTCMediaStream) *> *_localStreams;
  std::unique_ptr<webrtc::PeerConnectionDelegateAdapter> _observer;
  // RingRTC changes for low-level FFI
  std::unique_ptr<webrtc::PeerConnectionObserver> _customObserver;
  rtc::scoped_refptr<webrtc::PeerConnectionInterface> _peerConnection;
  std::unique_ptr<webrtc::MediaConstraints> _nativeConstraints;
  BOOL _hasStartedRtcEventLog;
}

@synthesize delegate = _delegate;
@synthesize factory = _factory;

<<<<<<< HEAD
- (instancetype)initWithFactory:(RTC_OBJC_TYPE(RTCPeerConnectionFactory) *)factory
                  configuration:(RTC_OBJC_TYPE(RTCConfiguration) *)configuration
                    constraints:(RTC_OBJC_TYPE(RTCMediaConstraints) *)constraints
                       delegate:(id<RTC_OBJC_TYPE(RTCPeerConnectionDelegate)>)delegate {
  NSParameterAssert(factory);
  std::unique_ptr<webrtc::PeerConnectionDependencies> dependencies =
      std::make_unique<webrtc::PeerConnectionDependencies>(nullptr);
  return [self initWithDependencies:factory
                      configuration:configuration
                        constraints:constraints
                       dependencies:std::move(dependencies)
                           delegate:delegate];
}


- (instancetype)initWithFactory:(RTC_OBJC_TYPE(RTCPeerConnectionFactory) *)factory
                  configuration:(RTC_OBJC_TYPE(RTCConfiguration) *)configuration
                    constraints:(RTC_OBJC_TYPE(RTCMediaConstraints) *)constraints
                      // RingRTC changes for low-level FFI
                       observer:(void *)observer  {
  NSParameterAssert(factory);
  std::unique_ptr<webrtc::PeerConnectionDependencies> dependencies =
      std::make_unique<webrtc::PeerConnectionDependencies>(nullptr);
  return [self initWithDependencies:factory
                      configuration:configuration
                        constraints:constraints
                       dependencies:std::move(dependencies)
                          // RingRTC changes for low-level FFI
                           observer:observer];
}

- (instancetype)initWithDependencies:(RTC_OBJC_TYPE(RTCPeerConnectionFactory) *)factory
                       configuration:(RTC_OBJC_TYPE(RTCConfiguration) *)configuration
                         constraints:(RTC_OBJC_TYPE(RTCMediaConstraints) *)constraints
                        dependencies:
                            (std::unique_ptr<webrtc::PeerConnectionDependencies>)dependencies
                            delegate:(id<RTC_OBJC_TYPE(RTCPeerConnectionDelegate)>)delegate {
  NSParameterAssert(factory);
=======
- (nullable instancetype)initWithFactory:(RTC_OBJC_TYPE(RTCPeerConnectionFactory) *)factory
                           configuration:(RTC_OBJC_TYPE(RTCConfiguration) *)configuration
                             constraints:(RTC_OBJC_TYPE(RTCMediaConstraints) *)constraints
                                delegate:(id<RTC_OBJC_TYPE(RTCPeerConnectionDelegate)>)delegate {
  NSParameterAssert(factory);
  std::unique_ptr<webrtc::PeerConnectionDependencies> dependencies =
      std::make_unique<webrtc::PeerConnectionDependencies>(nullptr);
  return [self initWithDependencies:factory
                      configuration:configuration
                        constraints:constraints
                       dependencies:std::move(dependencies)
                           delegate:delegate];
}

- (nullable instancetype)
    initWithDependencies:(RTC_OBJC_TYPE(RTCPeerConnectionFactory) *)factory
           configuration:(RTC_OBJC_TYPE(RTCConfiguration) *)configuration
             constraints:(RTC_OBJC_TYPE(RTCMediaConstraints) *)constraints
            dependencies:(std::unique_ptr<webrtc::PeerConnectionDependencies>)dependencies
                delegate:(id<RTC_OBJC_TYPE(RTCPeerConnectionDelegate)>)delegate {
  NSParameterAssert(factory);
>>>>>>> cbad18b1
  NSParameterAssert(dependencies.get());
  std::unique_ptr<webrtc::PeerConnectionInterface::RTCConfiguration> config(
      [configuration createNativeConfiguration]);
  if (!config) {
    return nil;
  }
  if (self = [super init]) {
    _observer.reset(new webrtc::PeerConnectionDelegateAdapter(self));
    _nativeConstraints = constraints.nativeConstraints;
    CopyConstraintsIntoRtcConfiguration(_nativeConstraints.get(), config.get());

    webrtc::PeerConnectionDependencies deps = std::move(*dependencies.release());
    deps.observer = _observer.get();
<<<<<<< HEAD
    _peerConnection = factory.nativeFactory->CreatePeerConnection(*config, std::move(deps));

    if (!_peerConnection) {
=======
    auto result = factory.nativeFactory->CreatePeerConnectionOrError(*config, std::move(deps));

    if (!result.ok()) {
>>>>>>> cbad18b1
      return nil;
    }
    _peerConnection = result.MoveValue();
    _factory = factory;
    _localStreams = [[NSMutableArray alloc] init];
    _delegate = delegate;
  }
  return self;
}

<<<<<<< HEAD
- (instancetype)initWithDependencies:(RTC_OBJC_TYPE(RTCPeerConnectionFactory) *)factory
                       configuration:(RTC_OBJC_TYPE(RTCConfiguration) *)configuration
                         constraints:(RTC_OBJC_TYPE(RTCMediaConstraints) *)constraints
                        dependencies:
                            (std::unique_ptr<webrtc::PeerConnectionDependencies>)dependencies
                            // RingRTC changes for low-level FFI
                            observer:(void *)observer {
  NSParameterAssert(factory);
  NSParameterAssert(dependencies.get());
  std::unique_ptr<webrtc::PeerConnectionInterface::RTCConfiguration> config(
      [configuration createNativeConfiguration]);
  if (!config) {
    return nil;
  }

  if (self = [super init]) {
    _nativeConstraints = constraints.nativeConstraints;
    CopyConstraintsIntoRtcConfiguration(_nativeConstraints.get(), config.get());
    // RingRTC changes for low-level FFI
    _customObserver.reset((webrtc::PeerConnectionObserver *)observer);

    webrtc::PeerConnectionDependencies deps = std::move(*dependencies.release());
    // RingRTC changes for low-level FFI
    deps.observer = _customObserver.get();
    _peerConnection = factory.nativeFactory->CreatePeerConnection(*config, std::move(deps));

    if (!_peerConnection) {
      return nil;
    }

    _factory = factory;
    _localStreams = [[NSMutableArray alloc] init];

    // RingRTC changes for low-level FFI
    _delegate = nil;
  }

  return self;
}

// RingRTC changes for low-level FFI
- (RTC_OBJC_TYPE(RTCMediaStream) *)createStreamFromNative:(void *)nativeStream {
  // @note Modeled on the PeerConnectionDelegateAdapter::OnAddStream
  // function above in this file.

  webrtc::MediaStreamInterface *stream = (webrtc::MediaStreamInterface *)nativeStream;

  return [[RTC_OBJC_TYPE(RTCMediaStream) alloc] initWithFactory:_factory nativeMediaStream:stream];
}

// RingRTC changes for low-level FFI
- (void *)getNativePeerConnectionPointer {
  return _peerConnection.get();
}

=======
>>>>>>> cbad18b1
- (NSArray<RTC_OBJC_TYPE(RTCMediaStream) *> *)localStreams {
  return [_localStreams copy];
}

- (RTC_OBJC_TYPE(RTCSessionDescription) *)localDescription {
  // It's only safe to operate on SessionDescriptionInterface on the signaling thread.
  return _peerConnection->signaling_thread()->Invoke<RTC_OBJC_TYPE(RTCSessionDescription) *>(
      RTC_FROM_HERE, [self] {
        const webrtc::SessionDescriptionInterface *description =
            _peerConnection->local_description();
        return description ?
            [[RTC_OBJC_TYPE(RTCSessionDescription) alloc] initWithNativeDescription:description] :
            nil;
      });
}

- (RTC_OBJC_TYPE(RTCSessionDescription) *)remoteDescription {
  // It's only safe to operate on SessionDescriptionInterface on the signaling thread.
  return _peerConnection->signaling_thread()->Invoke<RTC_OBJC_TYPE(RTCSessionDescription) *>(
      RTC_FROM_HERE, [self] {
        const webrtc::SessionDescriptionInterface *description =
            _peerConnection->remote_description();
        return description ?
            [[RTC_OBJC_TYPE(RTCSessionDescription) alloc] initWithNativeDescription:description] :
            nil;
      });
}

- (RTCSignalingState)signalingState {
  return [[self class]
      signalingStateForNativeState:_peerConnection->signaling_state()];
}

- (RTCIceConnectionState)iceConnectionState {
  return [[self class] iceConnectionStateForNativeState:
      _peerConnection->ice_connection_state()];
}

- (RTCPeerConnectionState)connectionState {
  return [[self class] connectionStateForNativeState:_peerConnection->peer_connection_state()];
}

- (RTCIceGatheringState)iceGatheringState {
  return [[self class] iceGatheringStateForNativeState:
      _peerConnection->ice_gathering_state()];
}

- (BOOL)setConfiguration:(RTC_OBJC_TYPE(RTCConfiguration) *)configuration {
  std::unique_ptr<webrtc::PeerConnectionInterface::RTCConfiguration> config(
      [configuration createNativeConfiguration]);
  if (!config) {
    return NO;
  }
  CopyConstraintsIntoRtcConfiguration(_nativeConstraints.get(),
                                      config.get());
  return _peerConnection->SetConfiguration(*config).ok();
}

- (RTC_OBJC_TYPE(RTCConfiguration) *)configuration {
  webrtc::PeerConnectionInterface::RTCConfiguration config =
    _peerConnection->GetConfiguration();
  return [[RTC_OBJC_TYPE(RTCConfiguration) alloc] initWithNativeConfiguration:config];
}

- (void)close {
  _peerConnection->Close();
}

- (void)addIceCandidate:(RTC_OBJC_TYPE(RTCIceCandidate) *)candidate {
  std::unique_ptr<const webrtc::IceCandidateInterface> iceCandidate(
      candidate.nativeCandidate);
  _peerConnection->AddIceCandidate(iceCandidate.get());
}
<<<<<<< HEAD

=======
- (void)addIceCandidate:(RTC_OBJC_TYPE(RTCIceCandidate) *)candidate
      completionHandler:(void (^)(NSError *_Nullable error))completionHandler {
  RTC_DCHECK(completionHandler != nil);
  _peerConnection->AddIceCandidate(
      candidate.nativeCandidate, [completionHandler](const auto &error) {
        if (error.ok()) {
          completionHandler(nil);
        } else {
          NSString *str = [NSString stringForStdString:error.message()];
          NSError *err = [NSError errorWithDomain:kRTCPeerConnectionErrorDomain
                                             code:static_cast<NSInteger>(error.type())
                                         userInfo:@{NSLocalizedDescriptionKey : str}];
          completionHandler(err);
        }
      });
}
>>>>>>> cbad18b1
- (void)removeIceCandidates:(NSArray<RTC_OBJC_TYPE(RTCIceCandidate) *> *)iceCandidates {
  std::vector<cricket::Candidate> candidates;
  for (RTC_OBJC_TYPE(RTCIceCandidate) * iceCandidate in iceCandidates) {
    std::unique_ptr<const webrtc::IceCandidateInterface> candidate(
        iceCandidate.nativeCandidate);
    if (candidate) {
      candidates.push_back(candidate->candidate());
      // Need to fill the transport name from the sdp_mid.
      candidates.back().set_transport_name(candidate->sdp_mid());
    }
  }
  if (!candidates.empty()) {
    _peerConnection->RemoveIceCandidates(candidates);
  }
}

- (void)addStream:(RTC_OBJC_TYPE(RTCMediaStream) *)stream {
  if (!_peerConnection->AddStream(stream.nativeMediaStream)) {
    RTCLogError(@"Failed to add stream: %@", stream);
    return;
  }
  [_localStreams addObject:stream];
}

- (void)removeStream:(RTC_OBJC_TYPE(RTCMediaStream) *)stream {
  _peerConnection->RemoveStream(stream.nativeMediaStream);
  [_localStreams removeObject:stream];
}

<<<<<<< HEAD
- (RTC_OBJC_TYPE(RTCRtpSender) *)addTrack:(RTC_OBJC_TYPE(RTCMediaStreamTrack) *)track
                                streamIds:(NSArray<NSString *> *)streamIds {
=======
- (nullable RTC_OBJC_TYPE(RTCRtpSender) *)addTrack:(RTC_OBJC_TYPE(RTCMediaStreamTrack) *)track
                                         streamIds:(NSArray<NSString *> *)streamIds {
>>>>>>> cbad18b1
  std::vector<std::string> nativeStreamIds;
  for (NSString *streamId in streamIds) {
    nativeStreamIds.push_back([streamId UTF8String]);
  }
  webrtc::RTCErrorOr<rtc::scoped_refptr<webrtc::RtpSenderInterface>> nativeSenderOrError =
      _peerConnection->AddTrack(track.nativeTrack, nativeStreamIds);
  if (!nativeSenderOrError.ok()) {
    RTCLogError(@"Failed to add track %@: %s", track, nativeSenderOrError.error().message());
    return nil;
  }
  return [[RTC_OBJC_TYPE(RTCRtpSender) alloc] initWithFactory:self.factory
                                              nativeRtpSender:nativeSenderOrError.MoveValue()];
}

- (BOOL)removeTrack:(RTC_OBJC_TYPE(RTCRtpSender) *)sender {
  bool result = _peerConnection->RemoveTrack(sender.nativeRtpSender);
  if (!result) {
    RTCLogError(@"Failed to remote track %@", sender);
  }
  return result;
}

<<<<<<< HEAD
- (RTC_OBJC_TYPE(RTCRtpTransceiver) *)addTransceiverWithTrack:
=======
- (nullable RTC_OBJC_TYPE(RTCRtpTransceiver) *)addTransceiverWithTrack:
>>>>>>> cbad18b1
    (RTC_OBJC_TYPE(RTCMediaStreamTrack) *)track {
  return [self addTransceiverWithTrack:track
                                  init:[[RTC_OBJC_TYPE(RTCRtpTransceiverInit) alloc] init]];
}

<<<<<<< HEAD
- (RTC_OBJC_TYPE(RTCRtpTransceiver) *)
=======
- (nullable RTC_OBJC_TYPE(RTCRtpTransceiver) *)
>>>>>>> cbad18b1
    addTransceiverWithTrack:(RTC_OBJC_TYPE(RTCMediaStreamTrack) *)track
                       init:(RTC_OBJC_TYPE(RTCRtpTransceiverInit) *)init {
  webrtc::RTCErrorOr<rtc::scoped_refptr<webrtc::RtpTransceiverInterface>> nativeTransceiverOrError =
      _peerConnection->AddTransceiver(track.nativeTrack, init.nativeInit);
  if (!nativeTransceiverOrError.ok()) {
    RTCLogError(
        @"Failed to add transceiver %@: %s", track, nativeTransceiverOrError.error().message());
    return nil;
  }
  return [[RTC_OBJC_TYPE(RTCRtpTransceiver) alloc]
           initWithFactory:self.factory
      nativeRtpTransceiver:nativeTransceiverOrError.MoveValue()];
}

<<<<<<< HEAD
- (RTC_OBJC_TYPE(RTCRtpTransceiver) *)addTransceiverOfType:(RTCRtpMediaType)mediaType {
=======
- (nullable RTC_OBJC_TYPE(RTCRtpTransceiver) *)addTransceiverOfType:(RTCRtpMediaType)mediaType {
>>>>>>> cbad18b1
  return [self addTransceiverOfType:mediaType
                               init:[[RTC_OBJC_TYPE(RTCRtpTransceiverInit) alloc] init]];
}

<<<<<<< HEAD
- (RTC_OBJC_TYPE(RTCRtpTransceiver) *)addTransceiverOfType:(RTCRtpMediaType)mediaType
                                                      init:(RTC_OBJC_TYPE(RTCRtpTransceiverInit) *)
                                                               init {
=======
- (nullable RTC_OBJC_TYPE(RTCRtpTransceiver) *)
    addTransceiverOfType:(RTCRtpMediaType)mediaType
                    init:(RTC_OBJC_TYPE(RTCRtpTransceiverInit) *)init {
>>>>>>> cbad18b1
  webrtc::RTCErrorOr<rtc::scoped_refptr<webrtc::RtpTransceiverInterface>> nativeTransceiverOrError =
      _peerConnection->AddTransceiver(
          [RTC_OBJC_TYPE(RTCRtpReceiver) nativeMediaTypeForMediaType:mediaType], init.nativeInit);
  if (!nativeTransceiverOrError.ok()) {
    RTCLogError(@"Failed to add transceiver %@: %s",
                [RTC_OBJC_TYPE(RTCRtpReceiver) stringForMediaType:mediaType],
                nativeTransceiverOrError.error().message());
    return nil;
  }
  return [[RTC_OBJC_TYPE(RTCRtpTransceiver) alloc]
           initWithFactory:self.factory
      nativeRtpTransceiver:nativeTransceiverOrError.MoveValue()];
<<<<<<< HEAD
}

- (void)offerForConstraints:(RTC_OBJC_TYPE(RTCMediaConstraints) *)constraints
          completionHandler:(void (^)(RTC_OBJC_TYPE(RTCSessionDescription) * sessionDescription,
                                      NSError *error))completionHandler {
=======
}

- (void)restartIce {
  _peerConnection->RestartIce();
}

- (void)offerForConstraints:(RTC_OBJC_TYPE(RTCMediaConstraints) *)constraints
          completionHandler:(RTCCreateSessionDescriptionCompletionHandler)completionHandler {
  RTC_DCHECK(completionHandler != nil);
>>>>>>> cbad18b1
  rtc::scoped_refptr<webrtc::CreateSessionDescriptionObserverAdapter>
      observer(new rtc::RefCountedObject
          <webrtc::CreateSessionDescriptionObserverAdapter>(completionHandler));
  webrtc::PeerConnectionInterface::RTCOfferAnswerOptions options;
  CopyConstraintsIntoOfferAnswerOptions(constraints.nativeConstraints.get(), &options);

  _peerConnection->CreateOffer(observer, options);
}

- (void)answerForConstraints:(RTC_OBJC_TYPE(RTCMediaConstraints) *)constraints
<<<<<<< HEAD
           completionHandler:(void (^)(RTC_OBJC_TYPE(RTCSessionDescription) * sessionDescription,
                                       NSError *error))completionHandler {
=======
           completionHandler:(RTCCreateSessionDescriptionCompletionHandler)completionHandler {
  RTC_DCHECK(completionHandler != nil);
>>>>>>> cbad18b1
  rtc::scoped_refptr<webrtc::CreateSessionDescriptionObserverAdapter>
      observer(new rtc::RefCountedObject
          <webrtc::CreateSessionDescriptionObserverAdapter>(completionHandler));
  webrtc::PeerConnectionInterface::RTCOfferAnswerOptions options;
  CopyConstraintsIntoOfferAnswerOptions(constraints.nativeConstraints.get(), &options);

  _peerConnection->CreateAnswer(observer, options);
}

- (void)setLocalDescription:(RTC_OBJC_TYPE(RTCSessionDescription) *)sdp
<<<<<<< HEAD
          completionHandler:(void (^)(NSError *error))completionHandler {
  rtc::scoped_refptr<webrtc::SetSessionDescriptionObserverAdapter> observer(
      new rtc::RefCountedObject<webrtc::SetSessionDescriptionObserverAdapter>(
          completionHandler));
  _peerConnection->SetLocalDescription(observer, sdp.nativeDescription);
}

- (void)setRemoteDescription:(RTC_OBJC_TYPE(RTCSessionDescription) *)sdp
           completionHandler:(void (^)(NSError *error))completionHandler {
  rtc::scoped_refptr<webrtc::SetSessionDescriptionObserverAdapter> observer(
      new rtc::RefCountedObject<webrtc::SetSessionDescriptionObserverAdapter>(
          completionHandler));
  _peerConnection->SetRemoteDescription(observer, sdp.nativeDescription);
=======
          completionHandler:(RTCSetSessionDescriptionCompletionHandler)completionHandler {
  RTC_DCHECK(completionHandler != nil);
  rtc::scoped_refptr<webrtc::SetLocalDescriptionObserverInterface> observer(
      new rtc::RefCountedObject<::SetSessionDescriptionObserver>(completionHandler));
  _peerConnection->SetLocalDescription(sdp.nativeDescription, observer);
}

- (void)setLocalDescriptionWithCompletionHandler:
    (RTCSetSessionDescriptionCompletionHandler)completionHandler {
  RTC_DCHECK(completionHandler != nil);
  rtc::scoped_refptr<webrtc::SetLocalDescriptionObserverInterface> observer(
      new rtc::RefCountedObject<::SetSessionDescriptionObserver>(completionHandler));
  _peerConnection->SetLocalDescription(observer);
}

- (void)setRemoteDescription:(RTC_OBJC_TYPE(RTCSessionDescription) *)sdp
           completionHandler:(RTCSetSessionDescriptionCompletionHandler)completionHandler {
  RTC_DCHECK(completionHandler != nil);
  rtc::scoped_refptr<webrtc::SetRemoteDescriptionObserverInterface> observer(
      new rtc::RefCountedObject<::SetSessionDescriptionObserver>(completionHandler));
  _peerConnection->SetRemoteDescription(sdp.nativeDescription, observer);
>>>>>>> cbad18b1
}

- (BOOL)setBweMinBitrateBps:(nullable NSNumber *)minBitrateBps
          currentBitrateBps:(nullable NSNumber *)currentBitrateBps
              maxBitrateBps:(nullable NSNumber *)maxBitrateBps {
  webrtc::BitrateSettings params;
  if (minBitrateBps != nil) {
    params.min_bitrate_bps = absl::optional<int>(minBitrateBps.intValue);
  }
  if (currentBitrateBps != nil) {
    params.start_bitrate_bps = absl::optional<int>(currentBitrateBps.intValue);
  }
  if (maxBitrateBps != nil) {
    params.max_bitrate_bps = absl::optional<int>(maxBitrateBps.intValue);
  }
  return _peerConnection->SetBitrate(params).ok();
}

- (BOOL)startRtcEventLogWithFilePath:(NSString *)filePath
                      maxSizeInBytes:(int64_t)maxSizeInBytes {
  RTC_DCHECK(filePath.length);
  RTC_DCHECK_GT(maxSizeInBytes, 0);
  RTC_DCHECK(!_hasStartedRtcEventLog);
  if (_hasStartedRtcEventLog) {
    RTCLogError(@"Event logging already started.");
    return NO;
  }
  FILE *f = fopen(filePath.UTF8String, "wb");
  if (!f) {
    RTCLogError(@"Error opening file: %@. Error: %d", filePath, errno);
    return NO;
  }
  // TODO(eladalon): It would be better to not allow negative values into PC.
  const size_t max_size = (maxSizeInBytes < 0) ? webrtc::RtcEventLog::kUnlimitedOutput :
                                                 rtc::saturated_cast<size_t>(maxSizeInBytes);

  _hasStartedRtcEventLog = _peerConnection->StartRtcEventLog(
      std::make_unique<webrtc::RtcEventLogOutputFile>(f, max_size));
  return _hasStartedRtcEventLog;
}

- (void)stopRtcEventLog {
  _peerConnection->StopRtcEventLog();
  _hasStartedRtcEventLog = NO;
}

- (RTC_OBJC_TYPE(RTCRtpSender) *)senderWithKind:(NSString *)kind streamId:(NSString *)streamId {
  std::string nativeKind = [NSString stdStringForString:kind];
  std::string nativeStreamId = [NSString stdStringForString:streamId];
  rtc::scoped_refptr<webrtc::RtpSenderInterface> nativeSender(
      _peerConnection->CreateSender(nativeKind, nativeStreamId));
  return nativeSender ? [[RTC_OBJC_TYPE(RTCRtpSender) alloc] initWithFactory:self.factory
                                                             nativeRtpSender:nativeSender] :
                        nil;
}

- (NSArray<RTC_OBJC_TYPE(RTCRtpSender) *> *)senders {
  std::vector<rtc::scoped_refptr<webrtc::RtpSenderInterface>> nativeSenders(
      _peerConnection->GetSenders());
  NSMutableArray *senders = [[NSMutableArray alloc] init];
  for (const auto &nativeSender : nativeSenders) {
    RTC_OBJC_TYPE(RTCRtpSender) *sender =
        [[RTC_OBJC_TYPE(RTCRtpSender) alloc] initWithFactory:self.factory
                                             nativeRtpSender:nativeSender];
    [senders addObject:sender];
  }
  return senders;
}

- (NSArray<RTC_OBJC_TYPE(RTCRtpReceiver) *> *)receivers {
  std::vector<rtc::scoped_refptr<webrtc::RtpReceiverInterface>> nativeReceivers(
      _peerConnection->GetReceivers());
  NSMutableArray *receivers = [[NSMutableArray alloc] init];
  for (const auto &nativeReceiver : nativeReceivers) {
    RTC_OBJC_TYPE(RTCRtpReceiver) *receiver =
        [[RTC_OBJC_TYPE(RTCRtpReceiver) alloc] initWithFactory:self.factory
                                             nativeRtpReceiver:nativeReceiver];
    [receivers addObject:receiver];
  }
  return receivers;
}

- (NSArray<RTC_OBJC_TYPE(RTCRtpTransceiver) *> *)transceivers {
  std::vector<rtc::scoped_refptr<webrtc::RtpTransceiverInterface>> nativeTransceivers(
      _peerConnection->GetTransceivers());
  NSMutableArray *transceivers = [[NSMutableArray alloc] init];
  for (const auto &nativeTransceiver : nativeTransceivers) {
    RTC_OBJC_TYPE(RTCRtpTransceiver) *transceiver =
        [[RTC_OBJC_TYPE(RTCRtpTransceiver) alloc] initWithFactory:self.factory
                                             nativeRtpTransceiver:nativeTransceiver];
    [transceivers addObject:transceiver];
  }
  return transceivers;
}

#pragma mark - Private

+ (webrtc::PeerConnectionInterface::SignalingState)nativeSignalingStateForState:
    (RTCSignalingState)state {
  switch (state) {
    case RTCSignalingStateStable:
      return webrtc::PeerConnectionInterface::kStable;
    case RTCSignalingStateHaveLocalOffer:
      return webrtc::PeerConnectionInterface::kHaveLocalOffer;
    case RTCSignalingStateHaveLocalPrAnswer:
      return webrtc::PeerConnectionInterface::kHaveLocalPrAnswer;
    case RTCSignalingStateHaveRemoteOffer:
      return webrtc::PeerConnectionInterface::kHaveRemoteOffer;
    case RTCSignalingStateHaveRemotePrAnswer:
      return webrtc::PeerConnectionInterface::kHaveRemotePrAnswer;
    case RTCSignalingStateClosed:
      return webrtc::PeerConnectionInterface::kClosed;
  }
}

+ (RTCSignalingState)signalingStateForNativeState:
    (webrtc::PeerConnectionInterface::SignalingState)nativeState {
  switch (nativeState) {
    case webrtc::PeerConnectionInterface::kStable:
      return RTCSignalingStateStable;
    case webrtc::PeerConnectionInterface::kHaveLocalOffer:
      return RTCSignalingStateHaveLocalOffer;
    case webrtc::PeerConnectionInterface::kHaveLocalPrAnswer:
      return RTCSignalingStateHaveLocalPrAnswer;
    case webrtc::PeerConnectionInterface::kHaveRemoteOffer:
      return RTCSignalingStateHaveRemoteOffer;
    case webrtc::PeerConnectionInterface::kHaveRemotePrAnswer:
      return RTCSignalingStateHaveRemotePrAnswer;
    case webrtc::PeerConnectionInterface::kClosed:
      return RTCSignalingStateClosed;
  }
}

+ (NSString *)stringForSignalingState:(RTCSignalingState)state {
  switch (state) {
    case RTCSignalingStateStable:
      return @"STABLE";
    case RTCSignalingStateHaveLocalOffer:
      return @"HAVE_LOCAL_OFFER";
    case RTCSignalingStateHaveLocalPrAnswer:
      return @"HAVE_LOCAL_PRANSWER";
    case RTCSignalingStateHaveRemoteOffer:
      return @"HAVE_REMOTE_OFFER";
    case RTCSignalingStateHaveRemotePrAnswer:
      return @"HAVE_REMOTE_PRANSWER";
    case RTCSignalingStateClosed:
      return @"CLOSED";
  }
}

+ (webrtc::PeerConnectionInterface::PeerConnectionState)nativeConnectionStateForState:
        (RTCPeerConnectionState)state {
  switch (state) {
    case RTCPeerConnectionStateNew:
      return webrtc::PeerConnectionInterface::PeerConnectionState::kNew;
    case RTCPeerConnectionStateConnecting:
      return webrtc::PeerConnectionInterface::PeerConnectionState::kConnecting;
    case RTCPeerConnectionStateConnected:
      return webrtc::PeerConnectionInterface::PeerConnectionState::kConnected;
    case RTCPeerConnectionStateFailed:
      return webrtc::PeerConnectionInterface::PeerConnectionState::kFailed;
    case RTCPeerConnectionStateDisconnected:
      return webrtc::PeerConnectionInterface::PeerConnectionState::kDisconnected;
    case RTCPeerConnectionStateClosed:
      return webrtc::PeerConnectionInterface::PeerConnectionState::kClosed;
  }
}

+ (RTCPeerConnectionState)connectionStateForNativeState:
        (webrtc::PeerConnectionInterface::PeerConnectionState)nativeState {
  switch (nativeState) {
    case webrtc::PeerConnectionInterface::PeerConnectionState::kNew:
      return RTCPeerConnectionStateNew;
    case webrtc::PeerConnectionInterface::PeerConnectionState::kConnecting:
      return RTCPeerConnectionStateConnecting;
    case webrtc::PeerConnectionInterface::PeerConnectionState::kConnected:
      return RTCPeerConnectionStateConnected;
    case webrtc::PeerConnectionInterface::PeerConnectionState::kFailed:
      return RTCPeerConnectionStateFailed;
    case webrtc::PeerConnectionInterface::PeerConnectionState::kDisconnected:
      return RTCPeerConnectionStateDisconnected;
    case webrtc::PeerConnectionInterface::PeerConnectionState::kClosed:
      return RTCPeerConnectionStateClosed;
  }
}

+ (NSString *)stringForConnectionState:(RTCPeerConnectionState)state {
  switch (state) {
    case RTCPeerConnectionStateNew:
      return @"NEW";
    case RTCPeerConnectionStateConnecting:
      return @"CONNECTING";
    case RTCPeerConnectionStateConnected:
      return @"CONNECTED";
    case RTCPeerConnectionStateFailed:
      return @"FAILED";
    case RTCPeerConnectionStateDisconnected:
      return @"DISCONNECTED";
    case RTCPeerConnectionStateClosed:
      return @"CLOSED";
  }
}

+ (webrtc::PeerConnectionInterface::IceConnectionState)
    nativeIceConnectionStateForState:(RTCIceConnectionState)state {
  switch (state) {
    case RTCIceConnectionStateNew:
      return webrtc::PeerConnectionInterface::kIceConnectionNew;
    case RTCIceConnectionStateChecking:
      return webrtc::PeerConnectionInterface::kIceConnectionChecking;
    case RTCIceConnectionStateConnected:
      return webrtc::PeerConnectionInterface::kIceConnectionConnected;
    case RTCIceConnectionStateCompleted:
      return webrtc::PeerConnectionInterface::kIceConnectionCompleted;
    case RTCIceConnectionStateFailed:
      return webrtc::PeerConnectionInterface::kIceConnectionFailed;
    case RTCIceConnectionStateDisconnected:
      return webrtc::PeerConnectionInterface::kIceConnectionDisconnected;
    case RTCIceConnectionStateClosed:
      return webrtc::PeerConnectionInterface::kIceConnectionClosed;
    case RTCIceConnectionStateCount:
      return webrtc::PeerConnectionInterface::kIceConnectionMax;
  }
}

+ (RTCIceConnectionState)iceConnectionStateForNativeState:
    (webrtc::PeerConnectionInterface::IceConnectionState)nativeState {
  switch (nativeState) {
    case webrtc::PeerConnectionInterface::kIceConnectionNew:
      return RTCIceConnectionStateNew;
    case webrtc::PeerConnectionInterface::kIceConnectionChecking:
      return RTCIceConnectionStateChecking;
    case webrtc::PeerConnectionInterface::kIceConnectionConnected:
      return RTCIceConnectionStateConnected;
    case webrtc::PeerConnectionInterface::kIceConnectionCompleted:
      return RTCIceConnectionStateCompleted;
    case webrtc::PeerConnectionInterface::kIceConnectionFailed:
      return RTCIceConnectionStateFailed;
    case webrtc::PeerConnectionInterface::kIceConnectionDisconnected:
      return RTCIceConnectionStateDisconnected;
    case webrtc::PeerConnectionInterface::kIceConnectionClosed:
      return RTCIceConnectionStateClosed;
    case webrtc::PeerConnectionInterface::kIceConnectionMax:
      return RTCIceConnectionStateCount;
  }
}

+ (NSString *)stringForIceConnectionState:(RTCIceConnectionState)state {
  switch (state) {
    case RTCIceConnectionStateNew:
      return @"NEW";
    case RTCIceConnectionStateChecking:
      return @"CHECKING";
    case RTCIceConnectionStateConnected:
      return @"CONNECTED";
    case RTCIceConnectionStateCompleted:
      return @"COMPLETED";
    case RTCIceConnectionStateFailed:
      return @"FAILED";
    case RTCIceConnectionStateDisconnected:
      return @"DISCONNECTED";
    case RTCIceConnectionStateClosed:
      return @"CLOSED";
    case RTCIceConnectionStateCount:
      return @"COUNT";
  }
}

+ (webrtc::PeerConnectionInterface::IceGatheringState)
    nativeIceGatheringStateForState:(RTCIceGatheringState)state {
  switch (state) {
    case RTCIceGatheringStateNew:
      return webrtc::PeerConnectionInterface::kIceGatheringNew;
    case RTCIceGatheringStateGathering:
      return webrtc::PeerConnectionInterface::kIceGatheringGathering;
    case RTCIceGatheringStateComplete:
      return webrtc::PeerConnectionInterface::kIceGatheringComplete;
  }
}

+ (RTCIceGatheringState)iceGatheringStateForNativeState:
    (webrtc::PeerConnectionInterface::IceGatheringState)nativeState {
  switch (nativeState) {
    case webrtc::PeerConnectionInterface::kIceGatheringNew:
      return RTCIceGatheringStateNew;
    case webrtc::PeerConnectionInterface::kIceGatheringGathering:
      return RTCIceGatheringStateGathering;
    case webrtc::PeerConnectionInterface::kIceGatheringComplete:
      return RTCIceGatheringStateComplete;
  }
}

+ (NSString *)stringForIceGatheringState:(RTCIceGatheringState)state {
  switch (state) {
    case RTCIceGatheringStateNew:
      return @"NEW";
    case RTCIceGatheringStateGathering:
      return @"GATHERING";
    case RTCIceGatheringStateComplete:
      return @"COMPLETE";
  }
}

+ (webrtc::PeerConnectionInterface::StatsOutputLevel)
    nativeStatsOutputLevelForLevel:(RTCStatsOutputLevel)level {
  switch (level) {
    case RTCStatsOutputLevelStandard:
      return webrtc::PeerConnectionInterface::kStatsOutputLevelStandard;
    case RTCStatsOutputLevelDebug:
      return webrtc::PeerConnectionInterface::kStatsOutputLevelDebug;
  }
}

- (rtc::scoped_refptr<webrtc::PeerConnectionInterface>)nativePeerConnection {
  return _peerConnection;
}

@end<|MERGE_RESOLUTION|>--- conflicted
+++ resolved
@@ -29,11 +29,8 @@
 
 #include "api/jsep_ice_candidate.h"
 #include "api/rtc_event_log_output_file.h"
-<<<<<<< HEAD
-=======
 #include "api/set_local_description_observer_interface.h"
 #include "api/set_remote_description_observer_interface.h"
->>>>>>> cbad18b1
 #include "rtc_base/checks.h"
 #include "rtc_base/numerics/safe_conversions.h"
 
@@ -45,30 +42,12 @@
 class SetSessionDescriptionObserver : public webrtc::SetLocalDescriptionObserverInterface,
                                       public webrtc::SetRemoteDescriptionObserverInterface {
  public:
-<<<<<<< HEAD
-  CreateSessionDescriptionObserverAdapter(void (^completionHandler)(
-      RTC_OBJC_TYPE(RTCSessionDescription) * sessionDescription, NSError *error)) {
-    completion_handler_ = completionHandler;
-  }
-
-  ~CreateSessionDescriptionObserverAdapter() override { completion_handler_ = nil; }
-
-  void OnSuccess(SessionDescriptionInterface *desc) override {
-    RTC_DCHECK(completion_handler_);
-    std::unique_ptr<webrtc::SessionDescriptionInterface> description =
-        std::unique_ptr<webrtc::SessionDescriptionInterface>(desc);
-    RTC_OBJC_TYPE(RTCSessionDescription) *session =
-        [[RTC_OBJC_TYPE(RTCSessionDescription) alloc] initWithNativeDescription:description.get()];
-    completion_handler_(session, nil);
-    completion_handler_ = nil;
-=======
   SetSessionDescriptionObserver(RTCSetSessionDescriptionCompletionHandler completionHandler) {
     completion_handler_ = completionHandler;
   }
 
   virtual void OnSetLocalDescriptionComplete(webrtc::RTCError error) override {
     OnCompelete(error);
->>>>>>> cbad18b1
   }
 
   virtual void OnSetRemoteDescriptionComplete(webrtc::RTCError error) override {
@@ -76,10 +55,6 @@
   }
 
  private:
-<<<<<<< HEAD
-  void (^completion_handler_)(RTC_OBJC_TYPE(RTCSessionDescription) * sessionDescription,
-                              NSError *error);
-=======
   void OnCompelete(webrtc::RTCError error) {
     RTC_DCHECK(completion_handler_ != nil);
     if (error.ok()) {
@@ -95,7 +70,6 @@
     completion_handler_ = nil;
   }
   RTCSetSessionDescriptionCompletionHandler completion_handler_;
->>>>>>> cbad18b1
 };
 
 }  // anonymous namespace
@@ -342,11 +316,10 @@
 @synthesize delegate = _delegate;
 @synthesize factory = _factory;
 
-<<<<<<< HEAD
-- (instancetype)initWithFactory:(RTC_OBJC_TYPE(RTCPeerConnectionFactory) *)factory
-                  configuration:(RTC_OBJC_TYPE(RTCConfiguration) *)configuration
-                    constraints:(RTC_OBJC_TYPE(RTCMediaConstraints) *)constraints
-                       delegate:(id<RTC_OBJC_TYPE(RTCPeerConnectionDelegate)>)delegate {
+- (nullable instancetype)initWithFactory:(RTC_OBJC_TYPE(RTCPeerConnectionFactory) *)factory
+                           configuration:(RTC_OBJC_TYPE(RTCConfiguration) *)configuration
+                             constraints:(RTC_OBJC_TYPE(RTCMediaConstraints) *)constraints
+                                delegate:(id<RTC_OBJC_TYPE(RTCPeerConnectionDelegate)>)delegate {
   NSParameterAssert(factory);
   std::unique_ptr<webrtc::PeerConnectionDependencies> dependencies =
       std::make_unique<webrtc::PeerConnectionDependencies>(nullptr);
@@ -356,7 +329,6 @@
                        dependencies:std::move(dependencies)
                            delegate:delegate];
 }
-
 
 - (instancetype)initWithFactory:(RTC_OBJC_TYPE(RTCPeerConnectionFactory) *)factory
                   configuration:(RTC_OBJC_TYPE(RTCConfiguration) *)configuration
@@ -374,27 +346,6 @@
                            observer:observer];
 }
 
-- (instancetype)initWithDependencies:(RTC_OBJC_TYPE(RTCPeerConnectionFactory) *)factory
-                       configuration:(RTC_OBJC_TYPE(RTCConfiguration) *)configuration
-                         constraints:(RTC_OBJC_TYPE(RTCMediaConstraints) *)constraints
-                        dependencies:
-                            (std::unique_ptr<webrtc::PeerConnectionDependencies>)dependencies
-                            delegate:(id<RTC_OBJC_TYPE(RTCPeerConnectionDelegate)>)delegate {
-  NSParameterAssert(factory);
-=======
-- (nullable instancetype)initWithFactory:(RTC_OBJC_TYPE(RTCPeerConnectionFactory) *)factory
-                           configuration:(RTC_OBJC_TYPE(RTCConfiguration) *)configuration
-                             constraints:(RTC_OBJC_TYPE(RTCMediaConstraints) *)constraints
-                                delegate:(id<RTC_OBJC_TYPE(RTCPeerConnectionDelegate)>)delegate {
-  NSParameterAssert(factory);
-  std::unique_ptr<webrtc::PeerConnectionDependencies> dependencies =
-      std::make_unique<webrtc::PeerConnectionDependencies>(nullptr);
-  return [self initWithDependencies:factory
-                      configuration:configuration
-                        constraints:constraints
-                       dependencies:std::move(dependencies)
-                           delegate:delegate];
-}
 
 - (nullable instancetype)
     initWithDependencies:(RTC_OBJC_TYPE(RTCPeerConnectionFactory) *)factory
@@ -403,7 +354,6 @@
             dependencies:(std::unique_ptr<webrtc::PeerConnectionDependencies>)dependencies
                 delegate:(id<RTC_OBJC_TYPE(RTCPeerConnectionDelegate)>)delegate {
   NSParameterAssert(factory);
->>>>>>> cbad18b1
   NSParameterAssert(dependencies.get());
   std::unique_ptr<webrtc::PeerConnectionInterface::RTCConfiguration> config(
       [configuration createNativeConfiguration]);
@@ -417,15 +367,9 @@
 
     webrtc::PeerConnectionDependencies deps = std::move(*dependencies.release());
     deps.observer = _observer.get();
-<<<<<<< HEAD
-    _peerConnection = factory.nativeFactory->CreatePeerConnection(*config, std::move(deps));
-
-    if (!_peerConnection) {
-=======
     auto result = factory.nativeFactory->CreatePeerConnectionOrError(*config, std::move(deps));
 
     if (!result.ok()) {
->>>>>>> cbad18b1
       return nil;
     }
     _peerConnection = result.MoveValue();
@@ -436,7 +380,6 @@
   return self;
 }
 
-<<<<<<< HEAD
 - (instancetype)initWithDependencies:(RTC_OBJC_TYPE(RTCPeerConnectionFactory) *)factory
                        configuration:(RTC_OBJC_TYPE(RTCConfiguration) *)configuration
                          constraints:(RTC_OBJC_TYPE(RTCMediaConstraints) *)constraints
@@ -492,8 +435,6 @@
   return _peerConnection.get();
 }
 
-=======
->>>>>>> cbad18b1
 - (NSArray<RTC_OBJC_TYPE(RTCMediaStream) *> *)localStreams {
   return [_localStreams copy];
 }
@@ -567,9 +508,6 @@
       candidate.nativeCandidate);
   _peerConnection->AddIceCandidate(iceCandidate.get());
 }
-<<<<<<< HEAD
-
-=======
 - (void)addIceCandidate:(RTC_OBJC_TYPE(RTCIceCandidate) *)candidate
       completionHandler:(void (^)(NSError *_Nullable error))completionHandler {
   RTC_DCHECK(completionHandler != nil);
@@ -586,7 +524,6 @@
         }
       });
 }
->>>>>>> cbad18b1
 - (void)removeIceCandidates:(NSArray<RTC_OBJC_TYPE(RTCIceCandidate) *> *)iceCandidates {
   std::vector<cricket::Candidate> candidates;
   for (RTC_OBJC_TYPE(RTCIceCandidate) * iceCandidate in iceCandidates) {
@@ -616,13 +553,8 @@
   [_localStreams removeObject:stream];
 }
 
-<<<<<<< HEAD
-- (RTC_OBJC_TYPE(RTCRtpSender) *)addTrack:(RTC_OBJC_TYPE(RTCMediaStreamTrack) *)track
-                                streamIds:(NSArray<NSString *> *)streamIds {
-=======
 - (nullable RTC_OBJC_TYPE(RTCRtpSender) *)addTrack:(RTC_OBJC_TYPE(RTCMediaStreamTrack) *)track
                                          streamIds:(NSArray<NSString *> *)streamIds {
->>>>>>> cbad18b1
   std::vector<std::string> nativeStreamIds;
   for (NSString *streamId in streamIds) {
     nativeStreamIds.push_back([streamId UTF8String]);
@@ -645,21 +577,13 @@
   return result;
 }
 
-<<<<<<< HEAD
-- (RTC_OBJC_TYPE(RTCRtpTransceiver) *)addTransceiverWithTrack:
-=======
 - (nullable RTC_OBJC_TYPE(RTCRtpTransceiver) *)addTransceiverWithTrack:
->>>>>>> cbad18b1
     (RTC_OBJC_TYPE(RTCMediaStreamTrack) *)track {
   return [self addTransceiverWithTrack:track
                                   init:[[RTC_OBJC_TYPE(RTCRtpTransceiverInit) alloc] init]];
 }
 
-<<<<<<< HEAD
-- (RTC_OBJC_TYPE(RTCRtpTransceiver) *)
-=======
 - (nullable RTC_OBJC_TYPE(RTCRtpTransceiver) *)
->>>>>>> cbad18b1
     addTransceiverWithTrack:(RTC_OBJC_TYPE(RTCMediaStreamTrack) *)track
                        init:(RTC_OBJC_TYPE(RTCRtpTransceiverInit) *)init {
   webrtc::RTCErrorOr<rtc::scoped_refptr<webrtc::RtpTransceiverInterface>> nativeTransceiverOrError =
@@ -674,24 +598,14 @@
       nativeRtpTransceiver:nativeTransceiverOrError.MoveValue()];
 }
 
-<<<<<<< HEAD
-- (RTC_OBJC_TYPE(RTCRtpTransceiver) *)addTransceiverOfType:(RTCRtpMediaType)mediaType {
-=======
 - (nullable RTC_OBJC_TYPE(RTCRtpTransceiver) *)addTransceiverOfType:(RTCRtpMediaType)mediaType {
->>>>>>> cbad18b1
   return [self addTransceiverOfType:mediaType
                                init:[[RTC_OBJC_TYPE(RTCRtpTransceiverInit) alloc] init]];
 }
 
-<<<<<<< HEAD
-- (RTC_OBJC_TYPE(RTCRtpTransceiver) *)addTransceiverOfType:(RTCRtpMediaType)mediaType
-                                                      init:(RTC_OBJC_TYPE(RTCRtpTransceiverInit) *)
-                                                               init {
-=======
 - (nullable RTC_OBJC_TYPE(RTCRtpTransceiver) *)
     addTransceiverOfType:(RTCRtpMediaType)mediaType
                     init:(RTC_OBJC_TYPE(RTCRtpTransceiverInit) *)init {
->>>>>>> cbad18b1
   webrtc::RTCErrorOr<rtc::scoped_refptr<webrtc::RtpTransceiverInterface>> nativeTransceiverOrError =
       _peerConnection->AddTransceiver(
           [RTC_OBJC_TYPE(RTCRtpReceiver) nativeMediaTypeForMediaType:mediaType], init.nativeInit);
@@ -704,13 +618,6 @@
   return [[RTC_OBJC_TYPE(RTCRtpTransceiver) alloc]
            initWithFactory:self.factory
       nativeRtpTransceiver:nativeTransceiverOrError.MoveValue()];
-<<<<<<< HEAD
-}
-
-- (void)offerForConstraints:(RTC_OBJC_TYPE(RTCMediaConstraints) *)constraints
-          completionHandler:(void (^)(RTC_OBJC_TYPE(RTCSessionDescription) * sessionDescription,
-                                      NSError *error))completionHandler {
-=======
 }
 
 - (void)restartIce {
@@ -720,7 +627,6 @@
 - (void)offerForConstraints:(RTC_OBJC_TYPE(RTCMediaConstraints) *)constraints
           completionHandler:(RTCCreateSessionDescriptionCompletionHandler)completionHandler {
   RTC_DCHECK(completionHandler != nil);
->>>>>>> cbad18b1
   rtc::scoped_refptr<webrtc::CreateSessionDescriptionObserverAdapter>
       observer(new rtc::RefCountedObject
           <webrtc::CreateSessionDescriptionObserverAdapter>(completionHandler));
@@ -731,13 +637,8 @@
 }
 
 - (void)answerForConstraints:(RTC_OBJC_TYPE(RTCMediaConstraints) *)constraints
-<<<<<<< HEAD
-           completionHandler:(void (^)(RTC_OBJC_TYPE(RTCSessionDescription) * sessionDescription,
-                                       NSError *error))completionHandler {
-=======
            completionHandler:(RTCCreateSessionDescriptionCompletionHandler)completionHandler {
   RTC_DCHECK(completionHandler != nil);
->>>>>>> cbad18b1
   rtc::scoped_refptr<webrtc::CreateSessionDescriptionObserverAdapter>
       observer(new rtc::RefCountedObject
           <webrtc::CreateSessionDescriptionObserverAdapter>(completionHandler));
@@ -748,21 +649,6 @@
 }
 
 - (void)setLocalDescription:(RTC_OBJC_TYPE(RTCSessionDescription) *)sdp
-<<<<<<< HEAD
-          completionHandler:(void (^)(NSError *error))completionHandler {
-  rtc::scoped_refptr<webrtc::SetSessionDescriptionObserverAdapter> observer(
-      new rtc::RefCountedObject<webrtc::SetSessionDescriptionObserverAdapter>(
-          completionHandler));
-  _peerConnection->SetLocalDescription(observer, sdp.nativeDescription);
-}
-
-- (void)setRemoteDescription:(RTC_OBJC_TYPE(RTCSessionDescription) *)sdp
-           completionHandler:(void (^)(NSError *error))completionHandler {
-  rtc::scoped_refptr<webrtc::SetSessionDescriptionObserverAdapter> observer(
-      new rtc::RefCountedObject<webrtc::SetSessionDescriptionObserverAdapter>(
-          completionHandler));
-  _peerConnection->SetRemoteDescription(observer, sdp.nativeDescription);
-=======
           completionHandler:(RTCSetSessionDescriptionCompletionHandler)completionHandler {
   RTC_DCHECK(completionHandler != nil);
   rtc::scoped_refptr<webrtc::SetLocalDescriptionObserverInterface> observer(
@@ -784,7 +670,6 @@
   rtc::scoped_refptr<webrtc::SetRemoteDescriptionObserverInterface> observer(
       new rtc::RefCountedObject<::SetSessionDescriptionObserver>(completionHandler));
   _peerConnection->SetRemoteDescription(sdp.nativeDescription, observer);
->>>>>>> cbad18b1
 }
 
 - (BOOL)setBweMinBitrateBps:(nullable NSNumber *)minBitrateBps
