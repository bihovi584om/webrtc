/*
 *  Copyright 2016 The WebRTC project authors. All Rights Reserved.
 *
 *  Use of this source code is governed by a BSD-style license
 *  that can be found in the LICENSE file in the root of the source
 *  tree. An additional intellectual property rights grant can be found
 *  in the file PATENTS.  All contributing project authors may
 *  be found in the AUTHORS file in the root of the source tree.
 */

#import "RTCRtpEncodingParameters+Private.h"

#import "helpers/NSString+StdString.h"

@implementation RTC_OBJC_TYPE (RTCRtpEncodingParameters)

@synthesize rid = _rid;
@synthesize isActive = _isActive;
@synthesize maxBitrateBps = _maxBitrateBps;
@synthesize minBitrateBps = _minBitrateBps;
@synthesize maxFramerate = _maxFramerate;
@synthesize numTemporalLayers = _numTemporalLayers;
@synthesize scaleResolutionDownBy = _scaleResolutionDownBy;
@synthesize ssrc = _ssrc;
@synthesize bitratePriority = _bitratePriority;
@synthesize networkPriority = _networkPriority;
@synthesize adaptiveAudioPacketTime = _adaptiveAudioPacketTime;

- (instancetype)init {
  webrtc::RtpEncodingParameters nativeParameters;
  return [self initWithNativeParameters:nativeParameters];
}

- (instancetype)initWithNativeParameters:
    (const webrtc::RtpEncodingParameters &)nativeParameters {
  if (self = [super init]) {
    if (!nativeParameters.rid.empty()) {
      _rid = [NSString stringForStdString:nativeParameters.rid];
    }
    _isActive = nativeParameters.active;
    if (nativeParameters.max_bitrate_bps) {
      _maxBitrateBps =
          [NSNumber numberWithInt:*nativeParameters.max_bitrate_bps];
    }
    if (nativeParameters.min_bitrate_bps) {
      _minBitrateBps =
          [NSNumber numberWithInt:*nativeParameters.min_bitrate_bps];
    }
    if (nativeParameters.max_framerate) {
      _maxFramerate = [NSNumber numberWithInt:*nativeParameters.max_framerate];
    }
    if (nativeParameters.num_temporal_layers) {
      _numTemporalLayers = [NSNumber numberWithInt:*nativeParameters.num_temporal_layers];
    }
    if (nativeParameters.scale_resolution_down_by) {
      _scaleResolutionDownBy =
          [NSNumber numberWithDouble:*nativeParameters.scale_resolution_down_by];
    }
    if (nativeParameters.ssrc) {
      _ssrc = [NSNumber numberWithUnsignedLong:*nativeParameters.ssrc];
    }
    _bitratePriority = nativeParameters.bitrate_priority;
    _networkPriority = [RTC_OBJC_TYPE(RTCRtpEncodingParameters)
        priorityFromNativePriority:nativeParameters.network_priority];
<<<<<<< HEAD
=======
    _adaptiveAudioPacketTime = nativeParameters.adaptive_ptime;
>>>>>>> cbad18b1
  }
  return self;
}

- (webrtc::RtpEncodingParameters)nativeParameters {
  webrtc::RtpEncodingParameters parameters;
  if (_rid != nil) {
    parameters.rid = [NSString stdStringForString:_rid];
  }
  parameters.active = _isActive;
  if (_maxBitrateBps != nil) {
    parameters.max_bitrate_bps = absl::optional<int>(_maxBitrateBps.intValue);
  }
  if (_minBitrateBps != nil) {
    parameters.min_bitrate_bps = absl::optional<int>(_minBitrateBps.intValue);
  }
  if (_maxFramerate != nil) {
    parameters.max_framerate = absl::optional<int>(_maxFramerate.intValue);
  }
  if (_numTemporalLayers != nil) {
    parameters.num_temporal_layers = absl::optional<int>(_numTemporalLayers.intValue);
  }
  if (_scaleResolutionDownBy != nil) {
    parameters.scale_resolution_down_by =
        absl::optional<double>(_scaleResolutionDownBy.doubleValue);
  }
  if (_ssrc != nil) {
    parameters.ssrc = absl::optional<uint32_t>(_ssrc.unsignedLongValue);
  }
  parameters.bitrate_priority = _bitratePriority;
  parameters.network_priority =
      [RTC_OBJC_TYPE(RTCRtpEncodingParameters) nativePriorityFromPriority:_networkPriority];
<<<<<<< HEAD
=======
  parameters.adaptive_ptime = _adaptiveAudioPacketTime;
>>>>>>> cbad18b1
  return parameters;
}

+ (webrtc::Priority)nativePriorityFromPriority:(RTCPriority)networkPriority {
  switch (networkPriority) {
    case RTCPriorityVeryLow:
      return webrtc::Priority::kVeryLow;
    case RTCPriorityLow:
      return webrtc::Priority::kLow;
    case RTCPriorityMedium:
      return webrtc::Priority::kMedium;
    case RTCPriorityHigh:
      return webrtc::Priority::kHigh;
  }
}

+ (RTCPriority)priorityFromNativePriority:(webrtc::Priority)nativePriority {
  switch (nativePriority) {
    case webrtc::Priority::kVeryLow:
      return RTCPriorityVeryLow;
    case webrtc::Priority::kLow:
      return RTCPriorityLow;
    case webrtc::Priority::kMedium:
      return RTCPriorityMedium;
    case webrtc::Priority::kHigh:
      return RTCPriorityHigh;
  }
}

@end<|MERGE_RESOLUTION|>--- conflicted
+++ resolved
@@ -62,10 +62,7 @@
     _bitratePriority = nativeParameters.bitrate_priority;
     _networkPriority = [RTC_OBJC_TYPE(RTCRtpEncodingParameters)
         priorityFromNativePriority:nativeParameters.network_priority];
-<<<<<<< HEAD
-=======
     _adaptiveAudioPacketTime = nativeParameters.adaptive_ptime;
->>>>>>> cbad18b1
   }
   return self;
 }
@@ -98,10 +95,7 @@
   parameters.bitrate_priority = _bitratePriority;
   parameters.network_priority =
       [RTC_OBJC_TYPE(RTCRtpEncodingParameters) nativePriorityFromPriority:_networkPriority];
-<<<<<<< HEAD
-=======
   parameters.adaptive_ptime = _adaptiveAudioPacketTime;
->>>>>>> cbad18b1
   return parameters;
 }
 
