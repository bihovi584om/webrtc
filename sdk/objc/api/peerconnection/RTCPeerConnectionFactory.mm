/*
 *  Copyright 2015 The WebRTC project authors. All Rights Reserved.
 *
 *  Use of this source code is governed by a BSD-style license
 *  that can be found in the LICENSE file in the root of the source
 *  tree. An additional intellectual property rights grant can be found
 *  in the file PATENTS.  All contributing project authors may
 *  be found in the AUTHORS file in the root of the source tree.
 */

#include <memory>

#import "RTCPeerConnectionFactory+Native.h"
#import "RTCPeerConnectionFactory+Private.h"
#import "RTCPeerConnectionFactoryOptions+Private.h"

#import "RTCAudioSource+Private.h"
#import "RTCAudioTrack+Private.h"
#import "RTCMediaConstraints+Private.h"
#import "RTCMediaStream+Private.h"
#import "RTCPeerConnection+Private.h"
#import "RTCVideoSource+Private.h"
#import "RTCVideoTrack+Private.h"
#import "base/RTCLogging.h"
#import "base/RTCVideoDecoderFactory.h"
#import "base/RTCVideoEncoderFactory.h"
#import "helpers/NSString+StdString.h"
#include "rtc_base/checks.h"
#include "sdk/objc/native/api/network_monitor_factory.h"
#include "sdk/objc/native/api/ssl_certificate_verifier.h"
#include "system_wrappers/include/field_trial.h"

#include "api/audio_codecs/builtin_audio_decoder_factory.h"
#include "api/audio_codecs/builtin_audio_encoder_factory.h"
#include "api/rtc_event_log/rtc_event_log_factory.h"
#include "api/task_queue/default_task_queue_factory.h"
#include "api/transport/field_trial_based_config.h"
#import "components/video_codec/RTCVideoDecoderFactoryH264.h"
#import "components/video_codec/RTCVideoEncoderFactoryH264.h"
#include "media/engine/webrtc_media_engine.h"
#include "modules/audio_device/include/audio_device.h"
#include "modules/audio_processing/include/audio_processing.h"

#include "sdk/objc/native/api/objc_audio_device_module.h"
#include "sdk/objc/native/api/video_decoder_factory.h"
#include "sdk/objc/native/api/video_encoder_factory.h"
#include "sdk/objc/native/src/objc_video_decoder_factory.h"
#include "sdk/objc/native/src/objc_video_encoder_factory.h"

#if defined(WEBRTC_IOS)
#import "sdk/objc/native/api/audio_device_module.h"
#endif

<<<<<<< HEAD
// Adding the nogncheck to disable the including header check.
// The no-media version PeerConnectionFactory doesn't depend on media related
// C++ target.
// TODO(zhihuang): Remove nogncheck once MediaEngineInterface is moved to C++
// API layer.
#include "media/engine/webrtc_media_engine.h"  // nogncheck

// RingRTC changes for low-level FFI
#import "RTCMediaStreamTrack+Private.h"

=======
>>>>>>> fb3bd4a0
@implementation RTC_OBJC_TYPE (RTCPeerConnectionFactory) {
  std::unique_ptr<rtc::Thread> _networkThread;
  std::unique_ptr<rtc::Thread> _workerThread;
  std::unique_ptr<rtc::Thread> _signalingThread;
  BOOL _hasStartedAecDump;
}

@synthesize nativeFactory = _nativeFactory;

- (rtc::scoped_refptr<webrtc::AudioDeviceModule>)audioDeviceModule {
#if defined(WEBRTC_IOS)
  return webrtc::CreateAudioDeviceModule();
#else
  return nullptr;
#endif
}

- (instancetype)init {
  return [self
      initWithNativeAudioEncoderFactory:webrtc::CreateBuiltinAudioEncoderFactory()
              nativeAudioDecoderFactory:webrtc::CreateBuiltinAudioDecoderFactory()
              nativeVideoEncoderFactory:webrtc::ObjCToNativeVideoEncoderFactory([[RTC_OBJC_TYPE(
                                            RTCVideoEncoderFactoryH264) alloc] init])
              nativeVideoDecoderFactory:webrtc::ObjCToNativeVideoDecoderFactory([[RTC_OBJC_TYPE(
                                            RTCVideoDecoderFactoryH264) alloc] init])
                      audioDeviceModule:[self audioDeviceModule].get()
                  audioProcessingModule:nullptr];
}

- (instancetype)
    initWithEncoderFactory:(nullable id<RTC_OBJC_TYPE(RTCVideoEncoderFactory)>)encoderFactory
            decoderFactory:(nullable id<RTC_OBJC_TYPE(RTCVideoDecoderFactory)>)decoderFactory {
  return [self initWithEncoderFactory:encoderFactory decoderFactory:decoderFactory audioDevice:nil];
}

- (instancetype)
    initWithEncoderFactory:(nullable id<RTC_OBJC_TYPE(RTCVideoEncoderFactory)>)encoderFactory
            decoderFactory:(nullable id<RTC_OBJC_TYPE(RTCVideoDecoderFactory)>)decoderFactory
               audioDevice:(nullable id<RTC_OBJC_TYPE(RTCAudioDevice)>)audioDevice {
#ifdef HAVE_NO_MEDIA
  return [self initWithNoMedia];
#else
  std::unique_ptr<webrtc::VideoEncoderFactory> native_encoder_factory;
  std::unique_ptr<webrtc::VideoDecoderFactory> native_decoder_factory;
  if (encoderFactory) {
    native_encoder_factory = webrtc::ObjCToNativeVideoEncoderFactory(encoderFactory);
  }
  if (decoderFactory) {
    native_decoder_factory = webrtc::ObjCToNativeVideoDecoderFactory(decoderFactory);
  }
  rtc::scoped_refptr<webrtc::AudioDeviceModule> audio_device_module;
  if (audioDevice) {
    audio_device_module = webrtc::CreateAudioDeviceModule(audioDevice);
  } else {
    audio_device_module = [self audioDeviceModule];
  }
  return [self initWithNativeAudioEncoderFactory:webrtc::CreateBuiltinAudioEncoderFactory()
                       nativeAudioDecoderFactory:webrtc::CreateBuiltinAudioDecoderFactory()
                       nativeVideoEncoderFactory:std::move(native_encoder_factory)
                       nativeVideoDecoderFactory:std::move(native_decoder_factory)
                               audioDeviceModule:audio_device_module.get()
                           audioProcessingModule:nullptr];
#endif
}

- (instancetype)initNative {
  if (self = [super init]) {
    _networkThread = rtc::Thread::CreateWithSocketServer();
    _networkThread->SetName("network_thread", _networkThread.get());
    BOOL result = _networkThread->Start();
    RTC_DCHECK(result) << "Failed to start network thread.";

    _workerThread = rtc::Thread::Create();
    _workerThread->SetName("worker_thread", _workerThread.get());
    result = _workerThread->Start();
    RTC_DCHECK(result) << "Failed to start worker thread.";

    _signalingThread = rtc::Thread::Create();
    _signalingThread->SetName("signaling_thread", _signalingThread.get());
    result = _signalingThread->Start();
    RTC_DCHECK(result) << "Failed to start signaling thread.";
  }
  return self;
}

- (instancetype)initWithNoMedia {
  if (self = [self initNative]) {
    webrtc::PeerConnectionFactoryDependencies dependencies;
    dependencies.network_thread = _networkThread.get();
    dependencies.worker_thread = _workerThread.get();
    dependencies.signaling_thread = _signalingThread.get();
    if (webrtc::field_trial::IsEnabled("WebRTC-Network-UseNWPathMonitor")) {
      dependencies.network_monitor_factory = webrtc::CreateNetworkMonitorFactory();
    }
    _nativeFactory = webrtc::CreateModularPeerConnectionFactory(std::move(dependencies));
    NSAssert(_nativeFactory, @"Failed to initialize PeerConnectionFactory!");
  }
  return self;
}

- (instancetype)initWithNativeAudioEncoderFactory:
                    (rtc::scoped_refptr<webrtc::AudioEncoderFactory>)audioEncoderFactory
                        nativeAudioDecoderFactory:
                            (rtc::scoped_refptr<webrtc::AudioDecoderFactory>)audioDecoderFactory
                        nativeVideoEncoderFactory:
                            (std::unique_ptr<webrtc::VideoEncoderFactory>)videoEncoderFactory
                        nativeVideoDecoderFactory:
                            (std::unique_ptr<webrtc::VideoDecoderFactory>)videoDecoderFactory
                                audioDeviceModule:(webrtc::AudioDeviceModule *)audioDeviceModule
                            audioProcessingModule:
                                (rtc::scoped_refptr<webrtc::AudioProcessing>)audioProcessingModule {
  return [self initWithNativeAudioEncoderFactory:audioEncoderFactory
                       nativeAudioDecoderFactory:audioDecoderFactory
                       nativeVideoEncoderFactory:std::move(videoEncoderFactory)
                       nativeVideoDecoderFactory:std::move(videoDecoderFactory)
                               audioDeviceModule:audioDeviceModule
                           audioProcessingModule:audioProcessingModule
                        networkControllerFactory:nullptr];
}
- (instancetype)initWithNativeAudioEncoderFactory:
                    (rtc::scoped_refptr<webrtc::AudioEncoderFactory>)audioEncoderFactory
                        nativeAudioDecoderFactory:
                            (rtc::scoped_refptr<webrtc::AudioDecoderFactory>)audioDecoderFactory
                        nativeVideoEncoderFactory:
                            (std::unique_ptr<webrtc::VideoEncoderFactory>)videoEncoderFactory
                        nativeVideoDecoderFactory:
                            (std::unique_ptr<webrtc::VideoDecoderFactory>)videoDecoderFactory
                                audioDeviceModule:(webrtc::AudioDeviceModule *)audioDeviceModule
                            audioProcessingModule:
                                (rtc::scoped_refptr<webrtc::AudioProcessing>)audioProcessingModule
                         networkControllerFactory:
                             (std::unique_ptr<webrtc::NetworkControllerFactoryInterface>)
                                 networkControllerFactory {
  if (self = [self initNative]) {
    webrtc::PeerConnectionFactoryDependencies dependencies;
    dependencies.network_thread = _networkThread.get();
    dependencies.worker_thread = _workerThread.get();
    dependencies.signaling_thread = _signalingThread.get();
    if (webrtc::field_trial::IsEnabled("WebRTC-Network-UseNWPathMonitor")) {
      dependencies.network_monitor_factory = webrtc::CreateNetworkMonitorFactory();
    }
    dependencies.trials = std::make_unique<webrtc::FieldTrialBasedConfig>();
    dependencies.task_queue_factory =
        webrtc::CreateDefaultTaskQueueFactory(dependencies.trials.get());
    cricket::MediaEngineDependencies media_deps;
    media_deps.adm = std::move(audioDeviceModule);
    media_deps.task_queue_factory = dependencies.task_queue_factory.get();
    media_deps.audio_encoder_factory = std::move(audioEncoderFactory);
    media_deps.audio_decoder_factory = std::move(audioDecoderFactory);
    media_deps.video_encoder_factory = std::move(videoEncoderFactory);
    media_deps.video_decoder_factory = std::move(videoDecoderFactory);
    if (audioProcessingModule) {
      media_deps.audio_processing = std::move(audioProcessingModule);
    } else {
      media_deps.audio_processing = webrtc::AudioProcessingBuilder().Create();
    }
    media_deps.trials = dependencies.trials.get();
    dependencies.media_engine = cricket::CreateMediaEngine(std::move(media_deps));
    dependencies.call_factory = webrtc::CreateCallFactory();
    dependencies.event_log_factory =
        std::make_unique<webrtc::RtcEventLogFactory>(dependencies.task_queue_factory.get());
    dependencies.network_controller_factory = std::move(networkControllerFactory);
    _nativeFactory = webrtc::CreateModularPeerConnectionFactory(std::move(dependencies));
    NSAssert(_nativeFactory, @"Failed to initialize PeerConnectionFactory!");
  }
  return self;
}

- (RTC_OBJC_TYPE(RTCAudioSource) *)audioSourceWithConstraints:
    (nullable RTC_OBJC_TYPE(RTCMediaConstraints) *)constraints {
  std::unique_ptr<webrtc::MediaConstraints> nativeConstraints;
  if (constraints) {
    nativeConstraints = constraints.nativeConstraints;
  }
  cricket::AudioOptions options;
  CopyConstraintsIntoAudioOptions(nativeConstraints.get(), &options);

  rtc::scoped_refptr<webrtc::AudioSourceInterface> source =
      _nativeFactory->CreateAudioSource(options);
  return [[RTC_OBJC_TYPE(RTCAudioSource) alloc] initWithFactory:self nativeAudioSource:source];
}

- (RTC_OBJC_TYPE(RTCAudioTrack) *)audioTrackWithTrackId:(NSString *)trackId {
  RTC_OBJC_TYPE(RTCAudioSource) *audioSource = [self audioSourceWithConstraints:nil];
  return [self audioTrackWithSource:audioSource trackId:trackId];
}

- (RTC_OBJC_TYPE(RTCAudioTrack) *)audioTrackWithSource:(RTC_OBJC_TYPE(RTCAudioSource) *)source
                                               trackId:(NSString *)trackId {
  return [[RTC_OBJC_TYPE(RTCAudioTrack) alloc] initWithFactory:self source:source trackId:trackId];
}

- (RTC_OBJC_TYPE(RTCVideoSource) *)videoSource {
  return [[RTC_OBJC_TYPE(RTCVideoSource) alloc] initWithFactory:self
                                                signalingThread:_signalingThread.get()
                                                   workerThread:_workerThread.get()];
}

- (RTC_OBJC_TYPE(RTCVideoSource) *)videoSourceForScreenCast:(BOOL)forScreenCast {
  return [[RTC_OBJC_TYPE(RTCVideoSource) alloc] initWithFactory:self
                                                signalingThread:_signalingThread.get()
                                                   workerThread:_workerThread.get()
                                                   isScreenCast:forScreenCast];
}

- (RTC_OBJC_TYPE(RTCVideoTrack) *)videoTrackWithSource:(RTC_OBJC_TYPE(RTCVideoSource) *)source
                                               trackId:(NSString *)trackId {
  return [[RTC_OBJC_TYPE(RTCVideoTrack) alloc] initWithFactory:self source:source trackId:trackId];
}

- (RTC_OBJC_TYPE(RTCMediaStream) *)mediaStreamWithStreamId:(NSString *)streamId {
  return [[RTC_OBJC_TYPE(RTCMediaStream) alloc] initWithFactory:self streamId:streamId];
}

- (nullable RTC_OBJC_TYPE(RTCPeerConnection) *)
    peerConnectionWithConfiguration:(RTC_OBJC_TYPE(RTCConfiguration) *)configuration
                        constraints:(RTC_OBJC_TYPE(RTCMediaConstraints) *)constraints
                           delegate:
                               (nullable id<RTC_OBJC_TYPE(RTCPeerConnectionDelegate)>)delegate {
  return [[RTC_OBJC_TYPE(RTCPeerConnection) alloc] initWithFactory:self
                                                     configuration:configuration
                                                       constraints:constraints
                                               certificateVerifier:nil
                                                          delegate:delegate];
}

- (nullable RTC_OBJC_TYPE(RTCPeerConnection) *)
    peerConnectionWithConfiguration:(RTC_OBJC_TYPE(RTCConfiguration) *)configuration
                        constraints:(RTC_OBJC_TYPE(RTCMediaConstraints) *)constraints
                certificateVerifier:
                    (id<RTC_OBJC_TYPE(RTCSSLCertificateVerifier)>)certificateVerifier
                           delegate:
                               (nullable id<RTC_OBJC_TYPE(RTCPeerConnectionDelegate)>)delegate {
  return [[RTC_OBJC_TYPE(RTCPeerConnection) alloc] initWithFactory:self
                                                     configuration:configuration
                                                       constraints:constraints
                                               certificateVerifier:certificateVerifier
                                                          delegate:delegate];
}

- (nullable RTC_OBJC_TYPE(RTCPeerConnection) *)
    peerConnectionWithDependencies:(RTC_OBJC_TYPE(RTCConfiguration) *)configuration
                       constraints:(RTC_OBJC_TYPE(RTCMediaConstraints) *)constraints
                      dependencies:(std::unique_ptr<webrtc::PeerConnectionDependencies>)dependencies
                          delegate:(id<RTC_OBJC_TYPE(RTCPeerConnectionDelegate)>)delegate {
  return [[RTC_OBJC_TYPE(RTCPeerConnection) alloc] initWithDependencies:self
                                                          configuration:configuration
                                                            constraints:constraints
                                                           dependencies:std::move(dependencies)
                                                               delegate:delegate];
}


// RingRTC changes for low-level FFI
- (RTC_OBJC_TYPE(RTCVideoTrack) *)videoTrackFromNativeTrack:(void *)nativeTrackBorrowedRc {
  rtc::scoped_refptr<webrtc::MediaStreamTrackInterface> track = rtc::scoped_refptr<webrtc::MediaStreamTrackInterface>((webrtc::MediaStreamTrackInterface*)nativeTrackBorrowedRc);

  return [[RTC_OBJC_TYPE(RTCVideoTrack) alloc] initWithFactory:self
                                                   nativeTrack:track
                                                          type:RTCMediaStreamTrackTypeVideo];
}

// RingRTC changes for low-level FFI
- (RTC_OBJC_TYPE(RTCPeerConnection) *)
    peerConnectionWithConfiguration:(RTC_OBJC_TYPE(RTCConfiguration) *)configuration
                        constraints:(RTC_OBJC_TYPE(RTCMediaConstraints) *)constraints
                           observer:(void *)observer {
  return [[RTC_OBJC_TYPE(RTCPeerConnection) alloc] initWithFactory:self
                                                     configuration:configuration
                                                       constraints:constraints
                                                          observer:observer];
}

// RingRTC changes for low-level FFI
- (RTC_OBJC_TYPE(RTCPeerConnection) *)
    peerConnectionWithDependencies:(RTC_OBJC_TYPE(RTCConfiguration) *)configuration
                       constraints:(RTC_OBJC_TYPE(RTCMediaConstraints) *)constraints
                      dependencies:(std::unique_ptr<webrtc::PeerConnectionDependencies>)dependencies
                          observer:(void *)observer {
  return [[RTC_OBJC_TYPE(RTCPeerConnection) alloc] initWithDependencies:self
                                                          configuration:configuration
                                                            constraints:constraints
                                                           dependencies:std::move(dependencies)
                                                               observer:observer];
}

- (void)setOptions:(nonnull RTC_OBJC_TYPE(RTCPeerConnectionFactoryOptions) *)options {
  RTC_DCHECK(options != nil);
  _nativeFactory->SetOptions(options.nativeOptions);
}

- (BOOL)startAecDumpWithFilePath:(NSString *)filePath
                  maxSizeInBytes:(int64_t)maxSizeInBytes {
  RTC_DCHECK(filePath.length);
  RTC_DCHECK_GT(maxSizeInBytes, 0);

  if (_hasStartedAecDump) {
    RTCLogError(@"Aec dump already started.");
    return NO;
  }
  FILE *f = fopen(filePath.UTF8String, "wb");
  if (!f) {
    RTCLogError(@"Error opening file: %@. Error: %s", filePath, strerror(errno));
    return NO;
  }
  _hasStartedAecDump = _nativeFactory->StartAecDump(f, maxSizeInBytes);
  return _hasStartedAecDump;
}

- (void)stopAecDump {
  _nativeFactory->StopAecDump();
  _hasStartedAecDump = NO;
}

<<<<<<< HEAD
// RingRTC changes for low-level FFI
- (void *)getOwnedNativeFactory {
  return self.nativeFactory.release();
=======
- (rtc::Thread *)signalingThread {
  return _signalingThread.get();
}

- (rtc::Thread *)workerThread {
  return _workerThread.get();
>>>>>>> fb3bd4a0
}

@end<|MERGE_RESOLUTION|>--- conflicted
+++ resolved
@@ -51,19 +51,9 @@
 #import "sdk/objc/native/api/audio_device_module.h"
 #endif
 
-<<<<<<< HEAD
-// Adding the nogncheck to disable the including header check.
-// The no-media version PeerConnectionFactory doesn't depend on media related
-// C++ target.
-// TODO(zhihuang): Remove nogncheck once MediaEngineInterface is moved to C++
-// API layer.
-#include "media/engine/webrtc_media_engine.h"  // nogncheck
-
 // RingRTC changes for low-level FFI
 #import "RTCMediaStreamTrack+Private.h"
 
-=======
->>>>>>> fb3bd4a0
 @implementation RTC_OBJC_TYPE (RTCPeerConnectionFactory) {
   std::unique_ptr<rtc::Thread> _networkThread;
   std::unique_ptr<rtc::Thread> _workerThread;
@@ -378,18 +368,17 @@
   _hasStartedAecDump = NO;
 }
 
-<<<<<<< HEAD
 // RingRTC changes for low-level FFI
 - (void *)getOwnedNativeFactory {
   return self.nativeFactory.release();
-=======
+}
+
 - (rtc::Thread *)signalingThread {
   return _signalingThread.get();
 }
 
 - (rtc::Thread *)workerThread {
   return _workerThread.get();
->>>>>>> fb3bd4a0
 }
 
 @end