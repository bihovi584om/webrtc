--- conflicted
+++ resolved
@@ -20,10 +20,6 @@
 @implementation RTC_OBJC_TYPE (RTCVideoDecoderVP9)
 
 + (id<RTC_OBJC_TYPE(RTCVideoDecoder)>)vp9Decoder {
-<<<<<<< HEAD
-  return [[RTC_OBJC_TYPE(RTCWrappedNativeVideoDecoder) alloc]
-      initWithNativeDecoder:std::unique_ptr<webrtc::VideoDecoder>(webrtc::VP9Decoder::Create())];
-=======
   std::unique_ptr<webrtc::VideoDecoder> nativeDecoder(webrtc::VP9Decoder::Create());
   if (nativeDecoder == nullptr) {
     return nil;
@@ -38,7 +34,6 @@
 #else
   return false;
 #endif
->>>>>>> cbad18b1
 }
 
 @end