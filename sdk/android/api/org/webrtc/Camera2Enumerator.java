--- conflicted
+++ resolved
@@ -29,11 +29,8 @@
 import java.util.Map;
 import org.webrtc.CameraEnumerationAndroid.CaptureFormat;
 
-<<<<<<< HEAD
 // RingRTC change (or retention?) to keep support for SDK >= 19
 @TargetApi(21)
-=======
->>>>>>> fb3bd4a0
 public class Camera2Enumerator implements CameraEnumerator {
   private final static String TAG = "Camera2Enumerator";
   private final static double NANO_SECONDS_PER_SECOND = 1.0e9;
@@ -110,14 +107,11 @@
    * Checks if API is supported and all cameras have better than legacy support.
    */
   public static boolean isSupported(Context context) {
-<<<<<<< HEAD
     //  RingRTC change (or retention?) to keep support for SDK >= 19
     if (Build.VERSION.SDK_INT < Build.VERSION_CODES.LOLLIPOP) {
       return false;
     }
 
-=======
->>>>>>> fb3bd4a0
     CameraManager cameraManager = (CameraManager) context.getSystemService(Context.CAMERA_SERVICE);
     try {
       String[] cameraIds = cameraManager.getCameraIdList();
