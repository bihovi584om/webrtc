--- conflicted
+++ resolved
@@ -18,13 +18,9 @@
 #include <vector>
 
 #include "absl/types/optional.h"
-#include "rtc_base/async_invoker.h"
 #include "rtc_base/network_monitor.h"
 #include "rtc_base/network_monitor_factory.h"
-<<<<<<< HEAD
-=======
 #include "rtc_base/task_utils/pending_task_safety_flag.h"
->>>>>>> cbad18b1
 #include "rtc_base/thread.h"
 #include "rtc_base/thread_annotations.h"
 #include "sdk/android/src/jni/jni_helpers.h"
@@ -68,12 +64,7 @@
   std::string ToString() const;
 };
 
-<<<<<<< HEAD
-class AndroidNetworkMonitor : public rtc::NetworkMonitorInterface,
-                              public rtc::NetworkBinderInterface {
-=======
 class AndroidNetworkMonitor : public rtc::NetworkMonitorInterface {
->>>>>>> cbad18b1
  public:
   AndroidNetworkMonitor(JNIEnv* env,
                         const JavaRef<jobject>& j_application_context);
@@ -128,21 +119,14 @@
   void OnNetworkDisconnected_n(NetworkHandle network_handle);
   void OnNetworkPreference_n(NetworkType type,
                              rtc::NetworkPreference preference);
-<<<<<<< HEAD
-=======
 
   absl::optional<NetworkHandle> FindNetworkHandleFromIfname(
       const std::string& ifname) const;
->>>>>>> cbad18b1
 
   const int android_sdk_int_;
   ScopedJavaGlobalRef<jobject> j_application_context_;
   ScopedJavaGlobalRef<jobject> j_network_monitor_;
-<<<<<<< HEAD
-  rtc::Thread* network_thread_;
-=======
   rtc::Thread* const network_thread_;
->>>>>>> cbad18b1
   bool started_ RTC_GUARDED_BY(network_thread_) = false;
   std::map<std::string, rtc::AdapterType> adapter_type_by_name_
       RTC_GUARDED_BY(network_thread_);
@@ -157,9 +141,6 @@
   bool find_network_handle_without_ipv6_temporary_part_
       RTC_GUARDED_BY(network_thread_) = false;
   bool surface_cellular_types_ RTC_GUARDED_BY(network_thread_) = false;
-<<<<<<< HEAD
-  rtc::AsyncInvoker invoker_;
-=======
 
   // NOTE: if bind_using_ifname_ is TRUE
   // then the adapter name is used with substring matching as follows:
@@ -170,7 +151,6 @@
   bool bind_using_ifname_ RTC_GUARDED_BY(network_thread_) = true;
   rtc::scoped_refptr<PendingTaskSafetyFlag> safety_flag_
       RTC_PT_GUARDED_BY(network_thread_) = nullptr;
->>>>>>> cbad18b1
 };
 
 class AndroidNetworkMonitorFactory : public rtc::NetworkMonitorFactory {
