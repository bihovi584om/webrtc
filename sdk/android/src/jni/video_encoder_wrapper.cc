--- conflicted
+++ resolved
@@ -38,15 +38,8 @@
   initialized_ = false;
   num_resets_ = 0;
 
-<<<<<<< HEAD
-  // Get bitrate limits in the constructor. This is a static property of the
-  // encoder and is expected to be available before it is initialized.
-  encoder_info_.resolution_bitrate_limits = JavaToNativeResolutionBitrateLimits(
-      jni, Java_VideoEncoder_getResolutionBitrateLimits(jni, encoder_));
-=======
   // Fetch and update encoder info.
   UpdateEncoderInfo(jni);
->>>>>>> cbad18b1
 }
 VideoEncoderWrapper::~VideoEncoderWrapper() = default;
 
@@ -469,34 +462,5 @@
   return resolution_bitrate_limits;
 }
 
-std::vector<VideoEncoder::ResolutionBitrateLimits>
-JavaToNativeResolutionBitrateLimits(
-    JNIEnv* jni,
-    const JavaRef<jobjectArray>& j_bitrate_limits_array) {
-  std::vector<VideoEncoder::ResolutionBitrateLimits> resolution_bitrate_limits;
-
-  const jsize array_length = jni->GetArrayLength(j_bitrate_limits_array.obj());
-  for (int i = 0; i < array_length; ++i) {
-    ScopedJavaLocalRef<jobject> j_bitrate_limits = ScopedJavaLocalRef<jobject>(
-        jni, jni->GetObjectArrayElement(j_bitrate_limits_array.obj(), i));
-
-    jint frame_size_pixels =
-        Java_ResolutionBitrateLimits_getFrameSizePixels(jni, j_bitrate_limits);
-    jint min_start_bitrate_bps =
-        Java_ResolutionBitrateLimits_getMinStartBitrateBps(jni,
-                                                           j_bitrate_limits);
-    jint min_bitrate_bps =
-        Java_ResolutionBitrateLimits_getMinBitrateBps(jni, j_bitrate_limits);
-    jint max_bitrate_bps =
-        Java_ResolutionBitrateLimits_getMaxBitrateBps(jni, j_bitrate_limits);
-
-    resolution_bitrate_limits.push_back(VideoEncoder::ResolutionBitrateLimits(
-        frame_size_pixels, min_start_bitrate_bps, min_bitrate_bps,
-        max_bitrate_bps));
-  }
-
-  return resolution_bitrate_limits;
-}
-
 }  // namespace jni
 }  // namespace webrtc