/*
 *  Copyright (c) 2018 The WebRTC project authors. All Rights Reserved.
 *
 *  Use of this source code is governed by a BSD-style license
 *  that can be found in the LICENSE file in the root of the source
 *  tree. An additional intellectual property rights grant can be found
 *  in the file PATENTS.  All contributing project authors may
 *  be found in the AUTHORS file in the root of the source tree.
 */

#include "sdk/android/src/jni/audio_device/audio_device_module.h"

#include <memory>
#include <utility>

#include "api/make_ref_counted.h"
#include "api/sequence_checker.h"
#include "api/task_queue/default_task_queue_factory.h"
#include "api/task_queue/task_queue_factory.h"
#include "modules/audio_device/audio_device_buffer.h"
#include "rtc_base/checks.h"
#include "rtc_base/logging.h"
#include "sdk/android/generated_audio_device_module_base_jni/WebRtcAudioManager_jni.h"
#include "system_wrappers/include/metrics.h"

namespace webrtc {
namespace jni {

namespace {

// This class combines a generic instance of an AudioInput and a generic
// instance of an AudioOutput to create an AudioDeviceModule. This is mostly
// done by delegating to the audio input/output with some glue code. This class
// also directly implements some of the AudioDeviceModule methods with dummy
// implementations.
//
// An instance can be created on any thread, but must then be used on one and
// the same thread. All public methods must also be called on the same thread.
// A thread checker will RTC_DCHECK if any method is called on an invalid
// thread.
// TODO(henrika): it might be useful to also support a scenario where the ADM
// is constructed on thread T1, used on thread T2 and destructed on T2 or T3.
// If so, care must be taken to ensure that only T2 is a COM thread.
class AndroidAudioDeviceModule : public AudioDeviceModule {
 public:
  // For use with UMA logging. Must be kept in sync with histograms.xml in
  // Chrome, located at
  // https://cs.chromium.org/chromium/src/tools/metrics/histograms/histograms.xml
  enum class InitStatus {
    OK = 0,
    PLAYOUT_ERROR = 1,
    RECORDING_ERROR = 2,
    OTHER_ERROR = 3,
    NUM_STATUSES = 4
  };

  AndroidAudioDeviceModule(AudioDeviceModule::AudioLayer audio_layer,
                           bool is_stereo_playout_supported,
                           bool is_stereo_record_supported,
                           uint16_t playout_delay_ms,
                           std::unique_ptr<AudioInput> audio_input,
                           std::unique_ptr<AudioOutput> audio_output,
                           // RingRTC change to allow control of AEC3 vs AEC3
                           bool use_aecm)
      : audio_layer_(audio_layer),
        is_stereo_playout_supported_(is_stereo_playout_supported),
        is_stereo_record_supported_(is_stereo_record_supported),
        playout_delay_ms_(playout_delay_ms),
        task_queue_factory_(CreateDefaultTaskQueueFactory()),
        input_(std::move(audio_input)),
        output_(std::move(audio_output)),
        use_aecm_(use_aecm),
        initialized_(false) {
    RTC_CHECK(input_);
    RTC_CHECK(output_);
    RTC_DLOG(LS_INFO) << __FUNCTION__;
    thread_checker_.Detach();
  }

  ~AndroidAudioDeviceModule() override { RTC_DLOG(LS_INFO) << __FUNCTION__; }

  int32_t ActiveAudioLayer(
      AudioDeviceModule::AudioLayer* audioLayer) const override {
    RTC_DLOG(LS_INFO) << __FUNCTION__;
    *audioLayer = audio_layer_;
    return 0;
  }

  int32_t RegisterAudioCallback(AudioTransport* audioCallback) override {
    RTC_DLOG(LS_INFO) << __FUNCTION__;
    return audio_device_buffer_->RegisterAudioCallback(audioCallback);
  }

  int32_t Init() override {
    RTC_DLOG(LS_INFO) << __FUNCTION__;
    RTC_DCHECK(thread_checker_.IsCurrent());
    audio_device_buffer_ =
        std::make_unique<AudioDeviceBuffer>(task_queue_factory_.get());
    AttachAudioBuffer();
    if (initialized_) {
      return 0;
    }
    InitStatus status;
    if (output_->Init() != 0) {
      status = InitStatus::PLAYOUT_ERROR;
    } else if (input_->Init() != 0) {
      output_->Terminate();
      status = InitStatus::RECORDING_ERROR;
    } else {
      initialized_ = true;
      status = InitStatus::OK;
    }
    RTC_HISTOGRAM_ENUMERATION("WebRTC.Audio.InitializationResult",
                              static_cast<int>(status),
                              static_cast<int>(InitStatus::NUM_STATUSES));
    if (status != InitStatus::OK) {
      RTC_LOG(LS_ERROR) << "Audio device initialization failed.";
      return -1;
    }
    return 0;
  }

  int32_t Terminate() override {
    RTC_DLOG(LS_INFO) << __FUNCTION__;
    if (!initialized_)
      return 0;
    RTC_DCHECK(thread_checker_.IsCurrent());
    int32_t err = input_->Terminate();
    err |= output_->Terminate();
    initialized_ = false;
    thread_checker_.Detach();
    audio_device_buffer_.reset(nullptr);
    RTC_DCHECK_EQ(err, 0);
    return err;
  }

  bool Initialized() const override {
    RTC_DLOG(LS_INFO) << __FUNCTION__ << ":" << initialized_;
    return initialized_;
  }

  int16_t PlayoutDevices() override {
    RTC_DLOG(LS_INFO) << __FUNCTION__;
    RTC_LOG(LS_INFO) << "output: " << 1;
    return 1;
  }

  int16_t RecordingDevices() override {
    RTC_DLOG(LS_INFO) << __FUNCTION__;
    RTC_DLOG(LS_INFO) << "output: " << 1;
    return 1;
  }

  int32_t PlayoutDeviceName(uint16_t index,
                            char name[kAdmMaxDeviceNameSize],
                            char guid[kAdmMaxGuidSize]) override {
    RTC_CHECK_NOTREACHED();
  }

  int32_t RecordingDeviceName(uint16_t index,
                              char name[kAdmMaxDeviceNameSize],
                              char guid[kAdmMaxGuidSize]) override {
    RTC_CHECK_NOTREACHED();
  }

  int32_t SetPlayoutDevice(uint16_t index) override {
    // OK to use but it has no effect currently since device selection is
    // done using Andoid APIs instead.
    RTC_DLOG(LS_INFO) << __FUNCTION__ << "(" << index << ")";
    return 0;
  }

  int32_t SetPlayoutDevice(
      AudioDeviceModule::WindowsDeviceType device) override {
    RTC_CHECK_NOTREACHED();
  }

  int32_t SetRecordingDevice(uint16_t index) override {
    // OK to use but it has no effect currently since device selection is
    // done using Andoid APIs instead.
    RTC_DLOG(LS_INFO) << __FUNCTION__ << "(" << index << ")";
    return 0;
  }

  int32_t SetRecordingDevice(
      AudioDeviceModule::WindowsDeviceType device) override {
    RTC_CHECK_NOTREACHED();
  }

  int32_t PlayoutIsAvailable(bool* available) override {
    RTC_DLOG(LS_INFO) << __FUNCTION__;
    *available = true;
    RTC_DLOG(LS_INFO) << "output: " << *available;
    return 0;
  }

  int32_t InitPlayout() override {
    RTC_DLOG(LS_INFO) << __FUNCTION__;
    if (!initialized_)
      return -1;
    if (PlayoutIsInitialized()) {
      return 0;
    }
    int32_t result = output_->InitPlayout();
    RTC_DLOG(LS_INFO) << "output: " << result;
    RTC_HISTOGRAM_BOOLEAN("WebRTC.Audio.InitPlayoutSuccess",
                          static_cast<int>(result == 0));
    return result;
  }

  bool PlayoutIsInitialized() const override {
    RTC_DLOG(LS_INFO) << __FUNCTION__;
    return output_->PlayoutIsInitialized();
  }

  int32_t RecordingIsAvailable(bool* available) override {
    RTC_DLOG(LS_INFO) << __FUNCTION__;
    *available = true;
    RTC_DLOG(LS_INFO) << "output: " << *available;
    return 0;
  }

  int32_t InitRecording() override {
    RTC_DLOG(LS_INFO) << __FUNCTION__;
    if (!initialized_)
      return -1;
    if (RecordingIsInitialized()) {
      return 0;
    }
    int32_t result = input_->InitRecording();
    RTC_DLOG(LS_INFO) << "output: " << result;
    RTC_HISTOGRAM_BOOLEAN("WebRTC.Audio.InitRecordingSuccess",
                          static_cast<int>(result == 0));
    return result;
  }

  bool RecordingIsInitialized() const override {
    RTC_DLOG(LS_INFO) << __FUNCTION__;
    return input_->RecordingIsInitialized();
  }

  int32_t StartPlayout() override {
    RTC_DLOG(LS_INFO) << __FUNCTION__;
    if (!initialized_)
      return -1;
    if (Playing()) {
      return 0;
    }
    int32_t result = output_->StartPlayout();
    RTC_DLOG(LS_INFO) << "output: " << result;
    RTC_HISTOGRAM_BOOLEAN("WebRTC.Audio.StartPlayoutSuccess",
                          static_cast<int>(result == 0));
    if (result == 0) {
      // Only start playing the audio device buffer if starting the audio
      // output succeeded.
      audio_device_buffer_->StartPlayout();
    }
    return result;
  }

  int32_t StopPlayout() override {
    RTC_DLOG(LS_INFO) << __FUNCTION__;
    if (!initialized_)
      return -1;
    if (!Playing())
      return 0;
    RTC_LOG(LS_INFO) << __FUNCTION__;
    audio_device_buffer_->StopPlayout();
    int32_t result = output_->StopPlayout();
    RTC_DLOG(LS_INFO) << "output: " << result;
    RTC_HISTOGRAM_BOOLEAN("WebRTC.Audio.StopPlayoutSuccess",
                          static_cast<int>(result == 0));
    return result;
  }

  bool Playing() const override {
    RTC_DLOG(LS_INFO) << __FUNCTION__;
    return output_->Playing();
  }

  int32_t StartRecording() override {
    RTC_DLOG(LS_INFO) << __FUNCTION__;
    if (!initialized_)
      return -1;
    if (Recording()) {
      return 0;
    }
    int32_t result = input_->StartRecording();
    RTC_DLOG(LS_INFO) << "output: " << result;
    RTC_HISTOGRAM_BOOLEAN("WebRTC.Audio.StartRecordingSuccess",
                          static_cast<int>(result == 0));
    if (result == 0) {
      // Only start recording the audio device buffer if starting the audio
      // input succeeded.
      audio_device_buffer_->StartRecording();
    }
    return result;
  }

  int32_t StopRecording() override {
    RTC_DLOG(LS_INFO) << __FUNCTION__;
    if (!initialized_)
      return -1;
    if (!Recording())
      return 0;
    audio_device_buffer_->StopRecording();
    int32_t result = input_->StopRecording();
    RTC_DLOG(LS_INFO) << "output: " << result;
    RTC_HISTOGRAM_BOOLEAN("WebRTC.Audio.StopRecordingSuccess",
                          static_cast<int>(result == 0));
    return result;
  }

  bool Recording() const override {
    RTC_DLOG(LS_INFO) << __FUNCTION__;
    return input_->Recording();
  }

  int32_t InitSpeaker() override {
    RTC_DLOG(LS_INFO) << __FUNCTION__;
    return initialized_ ? 0 : -1;
  }

  bool SpeakerIsInitialized() const override {
    RTC_DLOG(LS_INFO) << __FUNCTION__;
    return initialized_;
  }

  int32_t InitMicrophone() override {
    RTC_DLOG(LS_INFO) << __FUNCTION__;
    return initialized_ ? 0 : -1;
  }

  bool MicrophoneIsInitialized() const override {
    RTC_DLOG(LS_INFO) << __FUNCTION__;
    return initialized_;
  }

  int32_t SpeakerVolumeIsAvailable(bool* available) override {
    RTC_DLOG(LS_INFO) << __FUNCTION__;
    if (!initialized_)
      return -1;
    *available = output_->SpeakerVolumeIsAvailable();
    RTC_DLOG(LS_INFO) << "output: " << *available;
    return 0;
  }

  int32_t SetSpeakerVolume(uint32_t volume) override {
    RTC_DLOG(LS_INFO) << __FUNCTION__;
    if (!initialized_)
      return -1;
    return output_->SetSpeakerVolume(volume);
  }

  int32_t SpeakerVolume(uint32_t* output_volume) const override {
    RTC_DLOG(LS_INFO) << __FUNCTION__;
    if (!initialized_)
      return -1;
    absl::optional<uint32_t> volume = output_->SpeakerVolume();
    if (!volume)
      return -1;
    *output_volume = *volume;
    RTC_DLOG(LS_INFO) << "output: " << *volume;
    return 0;
  }

  int32_t MaxSpeakerVolume(uint32_t* output_max_volume) const override {
    RTC_DLOG(LS_INFO) << __FUNCTION__;
    if (!initialized_)
      return -1;
    absl::optional<uint32_t> max_volume = output_->MaxSpeakerVolume();
    if (!max_volume)
      return -1;
    *output_max_volume = *max_volume;
    return 0;
  }

  int32_t MinSpeakerVolume(uint32_t* output_min_volume) const override {
    RTC_DLOG(LS_INFO) << __FUNCTION__;
    if (!initialized_)
      return -1;
    absl::optional<uint32_t> min_volume = output_->MinSpeakerVolume();
    if (!min_volume)
      return -1;
    *output_min_volume = *min_volume;
    return 0;
  }

  int32_t MicrophoneVolumeIsAvailable(bool* available) override {
    RTC_DLOG(LS_INFO) << __FUNCTION__;
    *available = false;
    RTC_DLOG(LS_INFO) << "output: " << *available;
    return -1;
  }

  int32_t SetMicrophoneVolume(uint32_t volume) override {
    RTC_DLOG(LS_INFO) << __FUNCTION__ << "(" << volume << ")";
    RTC_CHECK_NOTREACHED();
  }

  int32_t MicrophoneVolume(uint32_t* volume) const override {
    RTC_DLOG(LS_INFO) << __FUNCTION__;
    RTC_CHECK_NOTREACHED();
  }

  int32_t MaxMicrophoneVolume(uint32_t* maxVolume) const override {
    RTC_DLOG(LS_INFO) << __FUNCTION__;
    RTC_CHECK_NOTREACHED();
  }

  int32_t MinMicrophoneVolume(uint32_t* minVolume) const override {
    RTC_DLOG(LS_INFO) << __FUNCTION__;
    RTC_CHECK_NOTREACHED();
  }

  int32_t SpeakerMuteIsAvailable(bool* available) override {
    RTC_DLOG(LS_INFO) << __FUNCTION__;
    RTC_CHECK_NOTREACHED();
  }

  int32_t SetSpeakerMute(bool enable) override {
    RTC_DLOG(LS_INFO) << __FUNCTION__ << "(" << enable << ")";
    RTC_CHECK_NOTREACHED();
  }

  int32_t SpeakerMute(bool* enabled) const override {
    RTC_DLOG(LS_INFO) << __FUNCTION__;
    RTC_CHECK_NOTREACHED();
  }

  int32_t MicrophoneMuteIsAvailable(bool* available) override {
    RTC_DLOG(LS_INFO) << __FUNCTION__;
    RTC_CHECK_NOTREACHED();
  }

  int32_t SetMicrophoneMute(bool enable) override {
    RTC_DLOG(LS_INFO) << __FUNCTION__ << "(" << enable << ")";
    RTC_CHECK_NOTREACHED();
  }

  int32_t MicrophoneMute(bool* enabled) const override {
    RTC_DLOG(LS_INFO) << __FUNCTION__;
    RTC_CHECK_NOTREACHED();
  }

  int32_t StereoPlayoutIsAvailable(bool* available) const override {
    RTC_DLOG(LS_INFO) << __FUNCTION__;
    *available = is_stereo_playout_supported_;
    RTC_DLOG(LS_INFO) << "output: " << *available;
    return 0;
  }

  int32_t SetStereoPlayout(bool enable) override {
    RTC_DLOG(LS_INFO) << __FUNCTION__ << "(" << enable << ")";
    // Android does not support changes between mono and stero on the fly. The
    // use of stereo or mono is determined by the audio layer. It is allowed
    // to call this method if that same state is not modified.
    bool available = is_stereo_playout_supported_;
    if (enable != available) {
      RTC_LOG(LS_WARNING) << "changing stereo playout not supported";
      return -1;
    }
    return 0;
  }

  int32_t StereoPlayout(bool* enabled) const override {
    RTC_DLOG(LS_INFO) << __FUNCTION__;
    *enabled = is_stereo_playout_supported_;
    RTC_DLOG(LS_INFO) << "output: " << *enabled;
    return 0;
  }

  int32_t StereoRecordingIsAvailable(bool* available) const override {
    RTC_DLOG(LS_INFO) << __FUNCTION__;
    *available = is_stereo_record_supported_;
    RTC_DLOG(LS_INFO) << "output: " << *available;
    return 0;
  }

  int32_t SetStereoRecording(bool enable) override {
    RTC_DLOG(LS_INFO) << __FUNCTION__ << "(" << enable << ")";
    // Android does not support changes between mono and stero on the fly. The
    // use of stereo or mono is determined by the audio layer. It is allowed
    // to call this method if that same state is not modified.
    bool available = is_stereo_record_supported_;
    if (enable != available) {
      RTC_LOG(LS_WARNING) << "changing stereo recording not supported";
      return -1;
    }
    return 0;
  }

  int32_t StereoRecording(bool* enabled) const override {
    RTC_DLOG(LS_INFO) << __FUNCTION__;
    *enabled = is_stereo_record_supported_;
    RTC_DLOG(LS_INFO) << "output: " << *enabled;
    return 0;
  }

  int32_t PlayoutDelay(uint16_t* delay_ms) const override {
    // Best guess we can do is to use half of the estimated total delay.
    *delay_ms = playout_delay_ms_ / 2;
    RTC_DCHECK_GT(*delay_ms, 0);
    return 0;
  }

  // Returns true if the device both supports built in AEC and the device
  // is not blocklisted.
  // Currently, if OpenSL ES is used in both directions, this method will still
  // report the correct value and it has the correct effect. As an example:
  // a device supports built in AEC and this method returns true. Libjingle
  // will then disable the WebRTC based AEC and that will work for all devices
  // (mainly Nexus) even when OpenSL ES is used for input since our current
  // implementation will enable built-in AEC by default also for OpenSL ES.
  // The only "bad" thing that happens today is that when Libjingle calls
  // OpenSLESRecorder::EnableBuiltInAEC() it will not have any real effect and
  // a "Not Implemented" log will be filed. This non-perfect state will remain
  // until I have added full support for audio effects based on OpenSL ES APIs.
  bool BuiltInAECIsAvailable() const override {
    RTC_DLOG(LS_INFO) << __FUNCTION__;
    if (!initialized_)
      return false;
    bool isAvailable = input_->IsAcousticEchoCancelerSupported();
    RTC_DLOG(LS_INFO) << "output: " << isAvailable;
    return isAvailable;
  }

  // Not implemented for any input device on Android.
  bool BuiltInAGCIsAvailable() const override {
    RTC_DLOG(LS_INFO) << __FUNCTION__;
    RTC_DLOG(LS_INFO) << "output: " << false;
    return false;
  }

  // Returns true if the device both supports built in NS and the device
  // is not blocklisted.
  // TODO(henrika): add implementation for OpenSL ES based audio as well.
  // In addition, see comments for BuiltInAECIsAvailable().
  bool BuiltInNSIsAvailable() const override {
    RTC_DLOG(LS_INFO) << __FUNCTION__;
    if (!initialized_)
      return false;
    bool isAvailable = input_->IsNoiseSuppressorSupported();
    RTC_DLOG(LS_INFO) << "output: " << isAvailable;
    return isAvailable;
  }

  // RingRTC change to allow control of AEC3 vs AECM
  bool UseAecm() const override {
    RTC_DLOG(LS_INFO) << __FUNCTION__;
    RTC_DLOG(LS_INFO) << "output: " << use_aecm_;
    return use_aecm_;
  }

  // TODO(henrika): add implementation for OpenSL ES based audio as well.
  int32_t EnableBuiltInAEC(bool enable) override {
    RTC_DLOG(LS_INFO) << __FUNCTION__ << "(" << enable << ")";
    if (!initialized_)
      return -1;
    RTC_CHECK(BuiltInAECIsAvailable()) << "HW AEC is not available";
    int32_t result = input_->EnableBuiltInAEC(enable);
    RTC_DLOG(LS_INFO) << "output: " << result;
    return result;
  }

  int32_t EnableBuiltInAGC(bool enable) override {
    RTC_DLOG(LS_INFO) << __FUNCTION__ << "(" << enable << ")";
    RTC_CHECK_NOTREACHED();
  }

  // TODO(henrika): add implementation for OpenSL ES based audio as well.
  int32_t EnableBuiltInNS(bool enable) override {
    RTC_DLOG(LS_INFO) << __FUNCTION__ << "(" << enable << ")";
    if (!initialized_)
      return -1;
    RTC_CHECK(BuiltInNSIsAvailable()) << "HW NS is not available";
    int32_t result = input_->EnableBuiltInNS(enable);
    RTC_DLOG(LS_INFO) << "output: " << result;
    return result;
  }

  int32_t GetPlayoutUnderrunCount() const override {
    if (!initialized_)
      return -1;
    return output_->GetPlayoutUnderrunCount();
  }

  int32_t AttachAudioBuffer() {
    RTC_DLOG(LS_INFO) << __FUNCTION__;
    output_->AttachAudioBuffer(audio_device_buffer_.get());
    input_->AttachAudioBuffer(audio_device_buffer_.get());
    return 0;
  }

 private:
  SequenceChecker thread_checker_;

  const AudioDeviceModule::AudioLayer audio_layer_;
  const bool is_stereo_playout_supported_;
  const bool is_stereo_record_supported_;
  const uint16_t playout_delay_ms_;
  const std::unique_ptr<TaskQueueFactory> task_queue_factory_;
  const std::unique_ptr<AudioInput> input_;
  const std::unique_ptr<AudioOutput> output_;
  std::unique_ptr<AudioDeviceBuffer> audio_device_buffer_;
  const bool use_aecm_ = false;

  bool initialized_;
};

}  // namespace

ScopedJavaLocalRef<jobject> GetAudioManager(JNIEnv* env,
                                            const JavaRef<jobject>& j_context) {
  return Java_WebRtcAudioManager_getAudioManager(env, j_context);
}

int GetDefaultSampleRate(JNIEnv* env, const JavaRef<jobject>& j_audio_manager) {
  return Java_WebRtcAudioManager_getSampleRate(env, j_audio_manager);
}

void GetAudioParameters(JNIEnv* env,
                        const JavaRef<jobject>& j_context,
                        const JavaRef<jobject>& j_audio_manager,
                        int input_sample_rate,
                        int output_sample_rate,
                        bool use_stereo_input,
                        bool use_stereo_output,
                        AudioParameters* input_parameters,
                        AudioParameters* output_parameters) {
  const int output_channels = use_stereo_output ? 2 : 1;
  const int input_channels = use_stereo_input ? 2 : 1;
  const size_t output_buffer_size = Java_WebRtcAudioManager_getOutputBufferSize(
      env, j_context, j_audio_manager, output_sample_rate, output_channels);
  const size_t input_buffer_size = Java_WebRtcAudioManager_getInputBufferSize(
      env, j_context, j_audio_manager, input_sample_rate, input_channels);
  output_parameters->reset(output_sample_rate,
                           static_cast<size_t>(output_channels),
                           static_cast<size_t>(output_buffer_size));
  input_parameters->reset(input_sample_rate,
                          static_cast<size_t>(input_channels),
                          static_cast<size_t>(input_buffer_size));
  RTC_CHECK(input_parameters->is_valid());
  RTC_CHECK(output_parameters->is_valid());
}

rtc::scoped_refptr<AudioDeviceModule> CreateAudioDeviceModuleFromInputAndOutput(
    AudioDeviceModule::AudioLayer audio_layer,
    bool is_stereo_playout_supported,
    bool is_stereo_record_supported,
    uint16_t playout_delay_ms,
    std::unique_ptr<AudioInput> audio_input,
<<<<<<< HEAD
    std::unique_ptr<AudioOutput> audio_output,
    // RingRTC change to allow control of AEC3 vs AECM
    bool use_aecm) {
=======
    std::unique_ptr<AudioOutput> audio_output) {
>>>>>>> fb3bd4a0
  RTC_DLOG(LS_INFO) << __FUNCTION__;
  return rtc::make_ref_counted<AndroidAudioDeviceModule>(
      audio_layer, is_stereo_playout_supported, is_stereo_record_supported,
      playout_delay_ms, std::move(audio_input), std::move(audio_output), use_aecm);
}

}  // namespace jni
}  // namespace webrtc<|MERGE_RESOLUTION|>--- conflicted
+++ resolved
@@ -650,13 +650,9 @@
     bool is_stereo_record_supported,
     uint16_t playout_delay_ms,
     std::unique_ptr<AudioInput> audio_input,
-<<<<<<< HEAD
     std::unique_ptr<AudioOutput> audio_output,
     // RingRTC change to allow control of AEC3 vs AECM
     bool use_aecm) {
-=======
-    std::unique_ptr<AudioOutput> audio_output) {
->>>>>>> fb3bd4a0
   RTC_DLOG(LS_INFO) << __FUNCTION__;
   return rtc::make_ref_counted<AndroidAudioDeviceModule>(
       audio_layer, is_stereo_playout_supported, is_stereo_record_supported,
