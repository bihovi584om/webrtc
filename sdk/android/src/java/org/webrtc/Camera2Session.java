/*
 *  Copyright 2016 The WebRTC project authors. All Rights Reserved.
 *
 *  Use of this source code is governed by a BSD-style license
 *  that can be found in the LICENSE file in the root of the source
 *  tree. An additional intellectual property rights grant can be found
 *  in the file PATENTS.  All contributing project authors may
 *  be found in the AUTHORS file in the root of the source tree.
 */

package org.webrtc;

import android.content.Context;
import android.hardware.camera2.CameraAccessException;
import android.hardware.camera2.CameraCaptureSession;
import android.hardware.camera2.CameraCharacteristics;
import android.hardware.camera2.CameraDevice;
import android.hardware.camera2.CameraManager;
import android.hardware.camera2.CameraMetadata;
import android.hardware.camera2.CaptureFailure;
import android.hardware.camera2.CaptureRequest;
import android.os.Handler;
import android.util.Range;
import android.view.Surface;
import androidx.annotation.Nullable;
import java.util.Arrays;
import java.util.List;
import java.util.concurrent.TimeUnit;
import org.webrtc.CameraEnumerationAndroid.CaptureFormat;

<<<<<<< HEAD
// RingRTC change to keep support for SDK >= 19
@TargetApi(21)
=======
>>>>>>> fb3bd4a0
class Camera2Session implements CameraSession {
  private static final String TAG = "Camera2Session";

  private static final Histogram camera2StartTimeMsHistogram =
      Histogram.createCounts("WebRTC.Android.Camera2.StartTimeMs", 1, 10000, 50);
  private static final Histogram camera2StopTimeMsHistogram =
      Histogram.createCounts("WebRTC.Android.Camera2.StopTimeMs", 1, 10000, 50);
  private static final Histogram camera2ResolutionHistogram = Histogram.createEnumeration(
      "WebRTC.Android.Camera2.Resolution", CameraEnumerationAndroid.COMMON_RESOLUTIONS.size());

  private static enum SessionState { RUNNING, STOPPED }

  private final Handler cameraThreadHandler;
  private final CreateSessionCallback callback;
  private final Events events;
  private final Context applicationContext;
  private final CameraManager cameraManager;
  private final SurfaceTextureHelper surfaceTextureHelper;
  private final String cameraId;
  private final int width;
  private final int height;
  private final int framerate;

  // Initialized at start
  private CameraCharacteristics cameraCharacteristics;
  private int cameraOrientation;
  private boolean isCameraFrontFacing;
  private int fpsUnitFactor;
  private CaptureFormat captureFormat;

  // Initialized when camera opens
  @Nullable private CameraDevice cameraDevice;
  @Nullable private Surface surface;

  // Initialized when capture session is created
  @Nullable private CameraCaptureSession captureSession;

  // Initialized when set via API
  @Nullable private Integer deviceOrientation;

  // State
  private SessionState state = SessionState.RUNNING;
  private boolean firstFrameReported;

  // Used only for stats. Only used on the camera thread.
  private final long constructionTimeNs; // Construction time of this class.

  private class CameraStateCallback extends CameraDevice.StateCallback {
    private String getErrorDescription(int errorCode) {
      switch (errorCode) {
        case CameraDevice.StateCallback.ERROR_CAMERA_DEVICE:
          return "Camera device has encountered a fatal error.";
        case CameraDevice.StateCallback.ERROR_CAMERA_DISABLED:
          return "Camera device could not be opened due to a device policy.";
        case CameraDevice.StateCallback.ERROR_CAMERA_IN_USE:
          return "Camera device is in use already.";
        case CameraDevice.StateCallback.ERROR_CAMERA_SERVICE:
          return "Camera service has encountered a fatal error.";
        case CameraDevice.StateCallback.ERROR_MAX_CAMERAS_IN_USE:
          return "Camera device could not be opened because"
              + " there are too many other open camera devices.";
        default:
          return "Unknown camera error: " + errorCode;
      }
    }

    @Override
    public void onDisconnected(CameraDevice camera) {
      checkIsOnCameraThread();
      final boolean startFailure = (captureSession == null) && (state != SessionState.STOPPED);
      state = SessionState.STOPPED;
      stopInternal();
      if (startFailure) {
        callback.onFailure(FailureType.DISCONNECTED, "Camera disconnected / evicted.");
      } else {
        events.onCameraDisconnected(Camera2Session.this);
      }
    }

    @Override
    public void onError(CameraDevice camera, int errorCode) {
      checkIsOnCameraThread();
      reportError(getErrorDescription(errorCode));
    }

    @Override
    public void onOpened(CameraDevice camera) {
      checkIsOnCameraThread();

      Logging.d(TAG, "Camera opened.");
      cameraDevice = camera;

      surfaceTextureHelper.setTextureSize(captureFormat.width, captureFormat.height);
      surface = new Surface(surfaceTextureHelper.getSurfaceTexture());
      try {
        camera.createCaptureSession(
            Arrays.asList(surface), new CaptureSessionCallback(), cameraThreadHandler);
      } catch (CameraAccessException e) {
        reportError("Failed to create capture session. " + e);
        return;
      }
    }

    @Override
    public void onClosed(CameraDevice camera) {
      checkIsOnCameraThread();

      Logging.d(TAG, "Camera device closed.");
      events.onCameraClosed(Camera2Session.this);
    }
  }

  private class CaptureSessionCallback extends CameraCaptureSession.StateCallback {
    @Override
    public void onConfigureFailed(CameraCaptureSession session) {
      checkIsOnCameraThread();
      session.close();
      reportError("Failed to configure capture session.");
    }

    @Override
    public void onConfigured(CameraCaptureSession session) {
      checkIsOnCameraThread();
      Logging.d(TAG, "Camera capture session configured.");
      captureSession = session;
      try {
        /*
         * The viable options for video capture requests are:
         * TEMPLATE_PREVIEW: High frame rate is given priority over the highest-quality
         *   post-processing.
         * TEMPLATE_RECORD: Stable frame rate is used, and post-processing is set for recording
         *   quality.
         */
        final CaptureRequest.Builder captureRequestBuilder =
            cameraDevice.createCaptureRequest(CameraDevice.TEMPLATE_RECORD);
        // Set auto exposure fps range.
        captureRequestBuilder.set(CaptureRequest.CONTROL_AE_TARGET_FPS_RANGE,
            new Range<Integer>(captureFormat.framerate.min / fpsUnitFactor,
                captureFormat.framerate.max / fpsUnitFactor));
        captureRequestBuilder.set(
            CaptureRequest.CONTROL_AE_MODE, CaptureRequest.CONTROL_AE_MODE_ON);
        captureRequestBuilder.set(CaptureRequest.CONTROL_AE_LOCK, false);
        chooseStabilizationMode(captureRequestBuilder);
        chooseFocusMode(captureRequestBuilder);

        captureRequestBuilder.addTarget(surface);
        session.setRepeatingRequest(
            captureRequestBuilder.build(), new CameraCaptureCallback(), cameraThreadHandler);
      } catch (CameraAccessException e) {
        reportError("Failed to start capture request. " + e);
        return;
      }

      surfaceTextureHelper.startListening((VideoFrame frame) -> {
        checkIsOnCameraThread();

        if (state != SessionState.RUNNING) {
          Logging.d(TAG, "Texture frame captured but camera is no longer running.");
          return;
        }

        if (!firstFrameReported) {
          firstFrameReported = true;
          final int startTimeMs =
              (int) TimeUnit.NANOSECONDS.toMillis(System.nanoTime() - constructionTimeNs);
          camera2StartTimeMsHistogram.addSample(startTimeMs);
        }

        // Undo the mirror that the OS "helps" us with.
        // http://developer.android.com/reference/android/hardware/Camera.html#setDisplayOrientation(int)
        // Also, undo camera orientation, we report it as rotation instead.
        final VideoFrame modifiedFrame =
            new VideoFrame(CameraSession.createTextureBufferWithModifiedTransformMatrix(
                               (TextureBufferImpl) frame.getBuffer(),
                               /* mirror= */ isCameraFrontFacing,
                               /* rotation= */ -cameraOrientation),
                /* rotation= */ getFrameOrientation(), frame.getTimestampNs());
        events.onFrameCaptured(Camera2Session.this, modifiedFrame);
        modifiedFrame.release();
      });
      Logging.d(TAG, "Camera device successfully started.");
      callback.onDone(Camera2Session.this);
    }

    // Prefers optical stabilization over software stabilization if available. Only enables one of
    // the stabilization modes at a time because having both enabled can cause strange results.
    private void chooseStabilizationMode(CaptureRequest.Builder captureRequestBuilder) {
      final int[] availableOpticalStabilization = cameraCharacteristics.get(
          CameraCharacteristics.LENS_INFO_AVAILABLE_OPTICAL_STABILIZATION);
      if (availableOpticalStabilization != null) {
        for (int mode : availableOpticalStabilization) {
          if (mode == CaptureRequest.LENS_OPTICAL_STABILIZATION_MODE_ON) {
            captureRequestBuilder.set(CaptureRequest.LENS_OPTICAL_STABILIZATION_MODE,
                CaptureRequest.LENS_OPTICAL_STABILIZATION_MODE_ON);
            captureRequestBuilder.set(CaptureRequest.CONTROL_VIDEO_STABILIZATION_MODE,
                CaptureRequest.CONTROL_VIDEO_STABILIZATION_MODE_OFF);
            Logging.d(TAG, "Using optical stabilization.");
            return;
          }
        }
      }
      // If no optical mode is available, try software.
      final int[] availableVideoStabilization = cameraCharacteristics.get(
          CameraCharacteristics.CONTROL_AVAILABLE_VIDEO_STABILIZATION_MODES);
      if (availableVideoStabilization != null) {
        for (int mode : availableVideoStabilization) {
          if (mode == CaptureRequest.CONTROL_VIDEO_STABILIZATION_MODE_ON) {
            captureRequestBuilder.set(CaptureRequest.CONTROL_VIDEO_STABILIZATION_MODE,
                CaptureRequest.CONTROL_VIDEO_STABILIZATION_MODE_ON);
            captureRequestBuilder.set(CaptureRequest.LENS_OPTICAL_STABILIZATION_MODE,
                CaptureRequest.LENS_OPTICAL_STABILIZATION_MODE_OFF);
            Logging.d(TAG, "Using video stabilization.");
            return;
          }
        }
      }
      Logging.d(TAG, "Stabilization not available.");
    }

    private void chooseFocusMode(CaptureRequest.Builder captureRequestBuilder) {
      final int[] availableFocusModes =
          cameraCharacteristics.get(CameraCharacteristics.CONTROL_AF_AVAILABLE_MODES);
      for (int mode : availableFocusModes) {
        if (mode == CaptureRequest.CONTROL_AF_MODE_CONTINUOUS_VIDEO) {
          captureRequestBuilder.set(
              CaptureRequest.CONTROL_AF_MODE, CaptureRequest.CONTROL_AF_MODE_CONTINUOUS_VIDEO);
          Logging.d(TAG, "Using continuous video auto-focus.");
          return;
        }
      }
      Logging.d(TAG, "Auto-focus is not available.");
    }
  }

  private static class CameraCaptureCallback extends CameraCaptureSession.CaptureCallback {
    @Override
    public void onCaptureFailed(
        CameraCaptureSession session, CaptureRequest request, CaptureFailure failure) {
      Logging.d(TAG, "Capture failed: " + failure);
    }
  }

  public static void create(CreateSessionCallback callback, Events events,
      Context applicationContext, CameraManager cameraManager,
      SurfaceTextureHelper surfaceTextureHelper, String cameraId, int width, int height,
      int framerate) {
    new Camera2Session(callback, events, applicationContext, cameraManager, surfaceTextureHelper,
        cameraId, width, height, framerate);
  }

  private Camera2Session(CreateSessionCallback callback, Events events, Context applicationContext,
      CameraManager cameraManager, SurfaceTextureHelper surfaceTextureHelper, String cameraId,
      int width, int height, int framerate) {
    Logging.d(TAG, "Create new camera2 session on camera " + cameraId);

    constructionTimeNs = System.nanoTime();

    this.cameraThreadHandler = new Handler();
    this.callback = callback;
    this.events = events;
    this.applicationContext = applicationContext;
    this.cameraManager = cameraManager;
    this.surfaceTextureHelper = surfaceTextureHelper;
    this.cameraId = cameraId;
    this.width = width;
    this.height = height;
    this.framerate = framerate;

    start();
  }

  private void start() {
    checkIsOnCameraThread();
    Logging.d(TAG, "start");

    try {
      cameraCharacteristics = cameraManager.getCameraCharacteristics(cameraId);
    } catch (CameraAccessException | IllegalArgumentException e) {
      reportError("getCameraCharacteristics(): " + e.getMessage());
      return;
    }
    cameraOrientation = cameraCharacteristics.get(CameraCharacteristics.SENSOR_ORIENTATION);
    isCameraFrontFacing = cameraCharacteristics.get(CameraCharacteristics.LENS_FACING)
        == CameraMetadata.LENS_FACING_FRONT;

    findCaptureFormat();

    if (captureFormat == null) {
      // findCaptureFormat reports an error already.
      return;
    }

    openCamera();
  }

  private void findCaptureFormat() {
    checkIsOnCameraThread();

    Range<Integer>[] fpsRanges =
        cameraCharacteristics.get(CameraCharacteristics.CONTROL_AE_AVAILABLE_TARGET_FPS_RANGES);
    fpsUnitFactor = Camera2Enumerator.getFpsUnitFactor(fpsRanges);
    List<CaptureFormat.FramerateRange> framerateRanges =
        Camera2Enumerator.convertFramerates(fpsRanges, fpsUnitFactor);
    List<Size> sizes = Camera2Enumerator.getSupportedSizes(cameraCharacteristics);
    Logging.d(TAG, "Available preview sizes: " + sizes);
    Logging.d(TAG, "Available fps ranges: " + framerateRanges);

    if (framerateRanges.isEmpty() || sizes.isEmpty()) {
      reportError("No supported capture formats.");
      return;
    }

    final CaptureFormat.FramerateRange bestFpsRange =
        CameraEnumerationAndroid.getClosestSupportedFramerateRange(framerateRanges, framerate);

    final Size bestSize = CameraEnumerationAndroid.getClosestSupportedSize(sizes, width, height);
    CameraEnumerationAndroid.reportCameraResolution(camera2ResolutionHistogram, bestSize);

    captureFormat = new CaptureFormat(bestSize.width, bestSize.height, bestFpsRange);
    Logging.d(TAG, "Using capture format: " + captureFormat);
  }

  private void openCamera() {
    checkIsOnCameraThread();

    Logging.d(TAG, "Opening camera " + cameraId);
    events.onCameraOpening();

    try {
      cameraManager.openCamera(cameraId, new CameraStateCallback(), cameraThreadHandler);
    } catch (CameraAccessException | IllegalArgumentException | SecurityException e) {
      reportError("Failed to open camera: " + e);
      return;
    }
  }

  @Override
  public void stop() {
    Logging.d(TAG, "Stop camera2 session on camera " + cameraId);
    checkIsOnCameraThread();
    if (state != SessionState.STOPPED) {
      final long stopStartTime = System.nanoTime();
      state = SessionState.STOPPED;
      stopInternal();
      final int stopTimeMs = (int) TimeUnit.NANOSECONDS.toMillis(System.nanoTime() - stopStartTime);
      camera2StopTimeMsHistogram.addSample(stopTimeMs);
    }
  }

  private void stopInternal() {
    Logging.d(TAG, "Stop internal");
    checkIsOnCameraThread();

    surfaceTextureHelper.stopListening();

    if (captureSession != null) {
      captureSession.close();
      captureSession = null;
    }
    if (surface != null) {
      surface.release();
      surface = null;
    }
    if (cameraDevice != null) {
      cameraDevice.close();
      cameraDevice = null;
    }

    Logging.d(TAG, "Stop done");
  }

  private void reportError(String error) {
    checkIsOnCameraThread();
    Logging.e(TAG, "Error: " + error);

    final boolean startFailure = (captureSession == null) && (state != SessionState.STOPPED);
    state = SessionState.STOPPED;
    stopInternal();
    if (startFailure) {
      callback.onFailure(FailureType.ERROR, error);
    } else {
      events.onCameraError(this, error);
    }
  }

  // RingRTC change to set frame orientation (rotation)
  @Override
  public void setOrientation(@Nullable Integer orientation) {
    checkIsOnCameraThread();
    Logging.d(TAG, "Set Orientation: " + orientation);

    // The device orientation is locked to portrait in Signal clients.
    // Instead of using CameraSession.getDeviceOrientation(), the
    // client can indicate the current rotated orientation directly.
    deviceOrientation = orientation;
  }

  private int getFrameOrientation() {
    int rotation;
    if (deviceOrientation == null) {
      rotation = CameraSession.getDeviceOrientation(applicationContext);
    } else {
      rotation = deviceOrientation;
    }

    if (!isCameraFrontFacing) {
      rotation = 360 - rotation;
    }
    return (cameraOrientation + rotation) % 360;
  }

  private void checkIsOnCameraThread() {
    if (Thread.currentThread() != cameraThreadHandler.getLooper().getThread()) {
      throw new IllegalStateException("Wrong thread");
    }
  }
}<|MERGE_RESOLUTION|>--- conflicted
+++ resolved
@@ -28,11 +28,8 @@
 import java.util.concurrent.TimeUnit;
 import org.webrtc.CameraEnumerationAndroid.CaptureFormat;
 
-<<<<<<< HEAD
 // RingRTC change to keep support for SDK >= 19
 @TargetApi(21)
-=======
->>>>>>> fb3bd4a0
 class Camera2Session implements CameraSession {
   private static final String TAG = "Camera2Session";
 
