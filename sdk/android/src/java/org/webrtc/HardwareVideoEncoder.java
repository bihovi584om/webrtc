/*
 *  Copyright 2017 The WebRTC project authors. All Rights Reserved.
 *
 *  Use of this source code is governed by a BSD-style license
 *  that can be found in the LICENSE file in the root of the source
 *  tree. An additional intellectual property rights grant can be found
 *  in the file PATENTS.  All contributing project authors may
 *  be found in the AUTHORS file in the root of the source tree.
 */

package org.webrtc;

import android.media.MediaCodec;
import android.media.MediaCodecInfo;
import android.media.MediaFormat;
import android.opengl.GLES20;
import android.os.Build;
import android.os.Bundle;
import android.view.Surface;
import androidx.annotation.Nullable;
import java.io.IOException;
import java.nio.ByteBuffer;
import java.util.Map;
import java.util.concurrent.BlockingDeque;
import java.util.concurrent.LinkedBlockingDeque;
import java.util.concurrent.TimeUnit;
import org.webrtc.ThreadUtils.ThreadChecker;

/**
 * Android hardware video encoder.
 */
<<<<<<< HEAD
@SuppressWarnings("deprecation") // Cannot support API level 19 without using deprecated methods.
=======
>>>>>>> fb3bd4a0
class HardwareVideoEncoder implements VideoEncoder {
  private static final String TAG = "HardwareVideoEncoder";

  // Bitrate modes - should be in sync with OMX_VIDEO_CONTROLRATETYPE defined
  // in OMX_Video.h
  private static final int VIDEO_ControlRateConstant = 2;
  // Key associated with the bitrate control mode value (above). Not present as a MediaFormat
  // constant until API level 21.
  private static final String KEY_BITRATE_MODE = "bitrate-mode";

  private static final int VIDEO_AVC_PROFILE_HIGH = 8;
  private static final int VIDEO_AVC_LEVEL_3 = 0x100;

  private static final int MAX_VIDEO_FRAMERATE = 30;

  // See MAX_ENCODER_Q_SIZE in androidmediaencoder.cc.
  private static final int MAX_ENCODER_Q_SIZE = 2;

  private static final int MEDIA_CODEC_RELEASE_TIMEOUT_MS = 5000;
  private static final int DEQUEUE_OUTPUT_BUFFER_TIMEOUT_US = 100000;

  // Size of the input frames should be multiple of 16 for the H/W encoder.
  private static final int REQUIRED_RESOLUTION_ALIGNMENT = 16;

  /**
   * Keeps track of the number of output buffers that have been passed down the pipeline and not yet
   * released. We need to wait for this to go down to zero before operations invalidating the output
   * buffers, i.e., stop() and getOutputBuffer().
   */
  private static class BusyCount {
    private final Object countLock = new Object();
    private int count;

    public void increment() {
      synchronized (countLock) {
        count++;
      }
    }

    // This method may be called on an arbitrary thread.
    public void decrement() {
      synchronized (countLock) {
        count--;
        if (count == 0) {
          countLock.notifyAll();
        }
      }
    }

    // The increment and waitForZero methods are called on the same thread (deliverEncodedImage,
    // running on the output thread). Hence, after waitForZero returns, the count will stay zero
    // until the same thread calls increment.
    public void waitForZero() {
      boolean wasInterrupted = false;
      synchronized (countLock) {
        while (count > 0) {
          try {
            countLock.wait();
          } catch (InterruptedException e) {
            Logging.e(TAG, "Interrupted while waiting on busy count", e);
            wasInterrupted = true;
          }
        }
      }

      if (wasInterrupted) {
        Thread.currentThread().interrupt();
      }
    }
  }
  // --- Initialized on construction.
  private final MediaCodecWrapperFactory mediaCodecWrapperFactory;
  private final String codecName;
  private final VideoCodecMimeType codecType;
  private final Integer surfaceColorFormat;
  private final Integer yuvColorFormat;
  private final YuvFormat yuvFormat;
  private final Map<String, String> params;
  private final int keyFrameIntervalSec; // Base interval for generating key frames.
  // Interval at which to force a key frame. Used to reduce color distortions caused by some
  // Qualcomm video encoders.
  private final long forcedKeyFrameNs;
  private final BitrateAdjuster bitrateAdjuster;
  // EGL context shared with the application.  Used to access texture inputs.
  private final EglBase14.Context sharedContext;

  // Drawer used to draw input textures onto the codec's input surface.
  private final GlRectDrawer textureDrawer = new GlRectDrawer();
  private final VideoFrameDrawer videoFrameDrawer = new VideoFrameDrawer();
  // A queue of EncodedImage.Builders that correspond to frames in the codec.  These builders are
  // pre-populated with all the information that can't be sent through MediaCodec.
  private final BlockingDeque<EncodedImage.Builder> outputBuilders = new LinkedBlockingDeque<>();

  private final ThreadChecker encodeThreadChecker = new ThreadChecker();
  private final ThreadChecker outputThreadChecker = new ThreadChecker();
  private final BusyCount outputBuffersBusyCount = new BusyCount();

  // --- Set on initialize and immutable until release.
  private Callback callback;
  private boolean automaticResizeOn;

  // --- Valid and immutable while an encoding session is running.
  @Nullable private MediaCodecWrapper codec;
  // Thread that delivers encoded frames to the user callback.
  @Nullable private Thread outputThread;

  // EGL base wrapping the shared texture context.  Holds hooks to both the shared context and the
  // input surface.  Making this base current allows textures from the context to be drawn onto the
  // surface.
  @Nullable private EglBase14 textureEglBase;
  // Input surface for the codec.  The encoder will draw input textures onto this surface.
  @Nullable private Surface textureInputSurface;

  private int width;
  private int height;
  // Y-plane strides in the encoder's input
  private int stride;
  // Y-plane slice-height in the encoder's input
  private int sliceHeight;
  private boolean useSurfaceMode;

  // --- Only accessed from the encoding thread.
  // Presentation timestamp of next frame to encode.
  private long nextPresentationTimestampUs;
  // Presentation timestamp of the last requested (or forced) key frame.
  private long lastKeyFrameNs;

  // --- Only accessed on the output thread.
  // Contents of the last observed config frame output by the MediaCodec. Used by H.264.
  @Nullable private ByteBuffer configBuffer;
  private int adjustedBitrate;

  // Whether the encoder is running.  Volatile so that the output thread can watch this value and
  // exit when the encoder stops.
  private volatile boolean running;
  // Any exception thrown during shutdown.  The output thread releases the MediaCodec and uses this
  // value to send exceptions thrown during release back to the encoder thread.
  @Nullable private volatile Exception shutdownException;

  /**
   * Creates a new HardwareVideoEncoder with the given codecName, codecType, colorFormat, key frame
   * intervals, and bitrateAdjuster.
   *
   * @param codecName the hardware codec implementation to use
   * @param codecType the type of the given video codec (eg. VP8, VP9, H264 or AV1)
   * @param surfaceColorFormat color format for surface mode or null if not available
   * @param yuvColorFormat color format for bytebuffer mode
   * @param keyFrameIntervalSec interval in seconds between key frames; used to initialize the codec
   * @param forceKeyFrameIntervalMs interval at which to force a key frame if one is not requested;
   *     used to reduce distortion caused by some codec implementations
   * @param bitrateAdjuster algorithm used to correct codec implementations that do not produce the
   *     desired bitrates
   * @throws IllegalArgumentException if colorFormat is unsupported
   */
  public HardwareVideoEncoder(MediaCodecWrapperFactory mediaCodecWrapperFactory, String codecName,
      VideoCodecMimeType codecType, Integer surfaceColorFormat, Integer yuvColorFormat,
      Map<String, String> params, int keyFrameIntervalSec, int forceKeyFrameIntervalMs,
      BitrateAdjuster bitrateAdjuster, EglBase14.Context sharedContext) {
    this.mediaCodecWrapperFactory = mediaCodecWrapperFactory;
    this.codecName = codecName;
    this.codecType = codecType;
    this.surfaceColorFormat = surfaceColorFormat;
    this.yuvColorFormat = yuvColorFormat;
    this.yuvFormat = YuvFormat.valueOf(yuvColorFormat);
    this.params = params;
    this.keyFrameIntervalSec = keyFrameIntervalSec;
    this.forcedKeyFrameNs = TimeUnit.MILLISECONDS.toNanos(forceKeyFrameIntervalMs);
    this.bitrateAdjuster = bitrateAdjuster;
    this.sharedContext = sharedContext;

    // Allow construction on a different thread.
    encodeThreadChecker.detachThread();
  }

  @Override
  public VideoCodecStatus initEncode(Settings settings, Callback callback) {
    encodeThreadChecker.checkIsOnValidThread();

    this.callback = callback;
    automaticResizeOn = settings.automaticResizeOn;

    if (settings.width % REQUIRED_RESOLUTION_ALIGNMENT != 0
        || settings.height % REQUIRED_RESOLUTION_ALIGNMENT != 0) {
      Logging.e(TAG, "MediaCodec is only tested with resolutions that are 16x16 aligned.");
      return VideoCodecStatus.ERR_SIZE;
    }
    this.width = settings.width;
    this.height = settings.height;
    useSurfaceMode = canUseSurface();

    if (settings.startBitrate != 0 && settings.maxFramerate != 0) {
      bitrateAdjuster.setTargets(settings.startBitrate * 1000, settings.maxFramerate);
    }
    adjustedBitrate = bitrateAdjuster.getAdjustedBitrateBps();

    Logging.d(TAG,
        "initEncode: " + width + " x " + height + ". @ " + settings.startBitrate
            + "kbps. Fps: " + settings.maxFramerate + " Use surface mode: " + useSurfaceMode);
    return initEncodeInternal();
  }

  private VideoCodecStatus initEncodeInternal() {
    encodeThreadChecker.checkIsOnValidThread();

    nextPresentationTimestampUs = 0;
    lastKeyFrameNs = -1;

    try {
      codec = mediaCodecWrapperFactory.createByCodecName(codecName);
    } catch (IOException | IllegalArgumentException e) {
      Logging.e(TAG, "Cannot create media encoder " + codecName);
      return VideoCodecStatus.FALLBACK_SOFTWARE;
    }

    final int colorFormat = useSurfaceMode ? surfaceColorFormat : yuvColorFormat;
    try {
      MediaFormat format = MediaFormat.createVideoFormat(codecType.mimeType(), width, height);
      format.setInteger(MediaFormat.KEY_BIT_RATE, adjustedBitrate);
      format.setInteger(KEY_BITRATE_MODE, VIDEO_ControlRateConstant);
      format.setInteger(MediaFormat.KEY_COLOR_FORMAT, colorFormat);
      format.setFloat(
          MediaFormat.KEY_FRAME_RATE, (float) bitrateAdjuster.getAdjustedFramerateFps());
      format.setInteger(MediaFormat.KEY_I_FRAME_INTERVAL, keyFrameIntervalSec);
      if (codecType == VideoCodecMimeType.H264) {
        String profileLevelId = params.get(VideoCodecInfo.H264_FMTP_PROFILE_LEVEL_ID);
        if (profileLevelId == null) {
          profileLevelId = VideoCodecInfo.H264_CONSTRAINED_BASELINE_3_1;
        }
        switch (profileLevelId) {
          case VideoCodecInfo.H264_CONSTRAINED_HIGH_3_1:
            format.setInteger("profile", VIDEO_AVC_PROFILE_HIGH);
            format.setInteger("level", VIDEO_AVC_LEVEL_3);
            break;
          case VideoCodecInfo.H264_CONSTRAINED_BASELINE_3_1:
            break;
          default:
            Logging.w(TAG, "Unknown profile level id: " + profileLevelId);
        }
      }
      Logging.d(TAG, "Format: " + format);
      codec.configure(
          format, null /* surface */, null /* crypto */, MediaCodec.CONFIGURE_FLAG_ENCODE);

      if (useSurfaceMode) {
        textureEglBase = EglBase.createEgl14(sharedContext, EglBase.CONFIG_RECORDABLE);
        textureInputSurface = codec.createInputSurface();
        textureEglBase.createSurface(textureInputSurface);
        textureEglBase.makeCurrent();
      }

      MediaFormat inputFormat = codec.getInputFormat();
      stride = getStride(inputFormat, width);
      sliceHeight = getSliceHeight(inputFormat, height);

      codec.start();
    } catch (IllegalStateException e) {
      Logging.e(TAG, "initEncodeInternal failed", e);
      release();
      return VideoCodecStatus.FALLBACK_SOFTWARE;
    }

    running = true;
    outputThreadChecker.detachThread();
    outputThread = createOutputThread();
    outputThread.start();

    return VideoCodecStatus.OK;
  }

  @Override
  public VideoCodecStatus release() {
    encodeThreadChecker.checkIsOnValidThread();

    final VideoCodecStatus returnValue;
    if (outputThread == null) {
      returnValue = VideoCodecStatus.OK;
    } else {
      // The outputThread actually stops and releases the codec once running is false.
      running = false;
      if (!ThreadUtils.joinUninterruptibly(outputThread, MEDIA_CODEC_RELEASE_TIMEOUT_MS)) {
        Logging.e(TAG, "Media encoder release timeout");
        returnValue = VideoCodecStatus.TIMEOUT;
      } else if (shutdownException != null) {
        // Log the exception and turn it into an error.
        Logging.e(TAG, "Media encoder release exception", shutdownException);
        returnValue = VideoCodecStatus.ERROR;
      } else {
        returnValue = VideoCodecStatus.OK;
      }
    }

    textureDrawer.release();
    videoFrameDrawer.release();
    if (textureEglBase != null) {
      textureEglBase.release();
      textureEglBase = null;
    }
    if (textureInputSurface != null) {
      textureInputSurface.release();
      textureInputSurface = null;
    }
    outputBuilders.clear();

    codec = null;
    outputThread = null;

    // Allow changing thread after release.
    encodeThreadChecker.detachThread();

    return returnValue;
  }

  @Override
  public VideoCodecStatus encode(VideoFrame videoFrame, EncodeInfo encodeInfo) {
    encodeThreadChecker.checkIsOnValidThread();
    if (codec == null) {
      return VideoCodecStatus.UNINITIALIZED;
    }

    final VideoFrame.Buffer videoFrameBuffer = videoFrame.getBuffer();
    final boolean isTextureBuffer = videoFrameBuffer instanceof VideoFrame.TextureBuffer;

    // If input resolution changed, restart the codec with the new resolution.
    final int frameWidth = videoFrame.getBuffer().getWidth();
    final int frameHeight = videoFrame.getBuffer().getHeight();
    final boolean shouldUseSurfaceMode = canUseSurface() && isTextureBuffer;
    if (frameWidth != width || frameHeight != height || shouldUseSurfaceMode != useSurfaceMode) {
      VideoCodecStatus status = resetCodec(frameWidth, frameHeight, shouldUseSurfaceMode);
      if (status != VideoCodecStatus.OK) {
        return status;
      }
    }

    if (outputBuilders.size() > MAX_ENCODER_Q_SIZE) {
      // Too many frames in the encoder.  Drop this frame.
      Logging.e(TAG, "Dropped frame, encoder queue full");
      return VideoCodecStatus.NO_OUTPUT; // See webrtc bug 2887.
    }

    boolean requestedKeyFrame = false;
    for (EncodedImage.FrameType frameType : encodeInfo.frameTypes) {
      if (frameType == EncodedImage.FrameType.VideoFrameKey) {
        requestedKeyFrame = true;
      }
    }

    if (requestedKeyFrame || shouldForceKeyFrame(videoFrame.getTimestampNs())) {
      requestKeyFrame(videoFrame.getTimestampNs());
    }

    // Number of bytes in the video buffer. Y channel is sampled at one byte per pixel; U and V are
    // subsampled at one byte per four pixels.
    int bufferSize = videoFrameBuffer.getHeight() * videoFrameBuffer.getWidth() * 3 / 2;
    EncodedImage.Builder builder = EncodedImage.builder()
                                       .setCaptureTimeNs(videoFrame.getTimestampNs())
                                       .setEncodedWidth(videoFrame.getBuffer().getWidth())
                                       .setEncodedHeight(videoFrame.getBuffer().getHeight())
                                       .setRotation(videoFrame.getRotation());
    outputBuilders.offer(builder);

    long presentationTimestampUs = nextPresentationTimestampUs;
    // Round frame duration down to avoid bitrate overshoot.
    long frameDurationUs =
        (long) (TimeUnit.SECONDS.toMicros(1) / bitrateAdjuster.getAdjustedFramerateFps());
    nextPresentationTimestampUs += frameDurationUs;

    final VideoCodecStatus returnValue;
    if (useSurfaceMode) {
      returnValue = encodeTextureBuffer(videoFrame, presentationTimestampUs);
    } else {
      returnValue =
          encodeByteBuffer(videoFrame, presentationTimestampUs, videoFrameBuffer, bufferSize);
    }

    // Check if the queue was successful.
    if (returnValue != VideoCodecStatus.OK) {
      // Keep the output builders in sync with buffers in the codec.
      outputBuilders.pollLast();
    }

    return returnValue;
  }

  private VideoCodecStatus encodeTextureBuffer(
      VideoFrame videoFrame, long presentationTimestampUs) {
    encodeThreadChecker.checkIsOnValidThread();
    try {
      // TODO(perkj): glClear() shouldn't be necessary since every pixel is covered anyway,
      // but it's a workaround for bug webrtc:5147.
      GLES20.glClear(GLES20.GL_COLOR_BUFFER_BIT);
      // It is not necessary to release this frame because it doesn't own the buffer.
      VideoFrame derotatedFrame =
          new VideoFrame(videoFrame.getBuffer(), 0 /* rotation */, videoFrame.getTimestampNs());
      videoFrameDrawer.drawFrame(derotatedFrame, textureDrawer, null /* additionalRenderMatrix */);
      textureEglBase.swapBuffers(TimeUnit.MICROSECONDS.toNanos(presentationTimestampUs));
    } catch (RuntimeException e) {
      Logging.e(TAG, "encodeTexture failed", e);
      return VideoCodecStatus.ERROR;
    }
    return VideoCodecStatus.OK;
  }

  private VideoCodecStatus encodeByteBuffer(VideoFrame videoFrame, long presentationTimestampUs,
      VideoFrame.Buffer videoFrameBuffer, int bufferSize) {
    encodeThreadChecker.checkIsOnValidThread();
    // No timeout.  Don't block for an input buffer, drop frames if the encoder falls behind.
    int index;
    try {
      index = codec.dequeueInputBuffer(0 /* timeout */);
    } catch (IllegalStateException e) {
      Logging.e(TAG, "dequeueInputBuffer failed", e);
      return VideoCodecStatus.ERROR;
    }

    if (index == -1) {
      // Encoder is falling behind.  No input buffers available.  Drop the frame.
      Logging.d(TAG, "Dropped frame, no input buffers available");
      return VideoCodecStatus.NO_OUTPUT; // See webrtc bug 2887.
    }

    ByteBuffer buffer;
    try {
      buffer = codec.getInputBuffer(index);
    } catch (IllegalStateException e) {
      Logging.e(TAG, "getInputBuffer with index=" + index + " failed", e);
      return VideoCodecStatus.ERROR;
    }
    fillInputBuffer(buffer, videoFrameBuffer);

    try {
      codec.queueInputBuffer(
          index, 0 /* offset */, bufferSize, presentationTimestampUs, 0 /* flags */);
    } catch (IllegalStateException e) {
      Logging.e(TAG, "queueInputBuffer failed", e);
      // IllegalStateException thrown when the codec is in the wrong state.
      return VideoCodecStatus.ERROR;
    }
    return VideoCodecStatus.OK;
  }

  @Override
  public VideoCodecStatus setRateAllocation(BitrateAllocation bitrateAllocation, int framerate) {
    encodeThreadChecker.checkIsOnValidThread();
    if (framerate > MAX_VIDEO_FRAMERATE) {
      framerate = MAX_VIDEO_FRAMERATE;
    }
    bitrateAdjuster.setTargets(bitrateAllocation.getSum(), framerate);
    return VideoCodecStatus.OK;
  }

  @Override
  public VideoCodecStatus setRates(RateControlParameters rcParameters) {
    encodeThreadChecker.checkIsOnValidThread();
    bitrateAdjuster.setTargets(rcParameters.bitrate.getSum(), rcParameters.framerateFps);
    return VideoCodecStatus.OK;
  }

  @Override
  public ScalingSettings getScalingSettings() {
    encodeThreadChecker.checkIsOnValidThread();
    if (automaticResizeOn) {
      if (codecType == VideoCodecMimeType.VP8) {
        final int kLowVp8QpThreshold = 29;
        final int kHighVp8QpThreshold = 95;
        return new ScalingSettings(kLowVp8QpThreshold, kHighVp8QpThreshold);
      } else if (codecType == VideoCodecMimeType.H264) {
        final int kLowH264QpThreshold = 24;
        final int kHighH264QpThreshold = 37;
        return new ScalingSettings(kLowH264QpThreshold, kHighH264QpThreshold);
      }
    }
    return ScalingSettings.OFF;
  }

  @Override
  public String getImplementationName() {
    return codecName;
  }

  @Override
  public EncoderInfo getEncoderInfo() {
    // Since our MediaCodec is guaranteed to encode 16-pixel-aligned frames only, we set alignment
    // value to be 16. Additionally, this encoder produces a single stream. So it should not require
    // alignment for all layers.
    return new EncoderInfo(
        /* requestedResolutionAlignment= */ REQUIRED_RESOLUTION_ALIGNMENT,
        /* applyAlignmentToAllSimulcastLayers= */ false);
  }

  private VideoCodecStatus resetCodec(int newWidth, int newHeight, boolean newUseSurfaceMode) {
    encodeThreadChecker.checkIsOnValidThread();
    VideoCodecStatus status = release();
    if (status != VideoCodecStatus.OK) {
      return status;
    }

    if (newWidth % REQUIRED_RESOLUTION_ALIGNMENT != 0
        || newHeight % REQUIRED_RESOLUTION_ALIGNMENT != 0) {
      Logging.e(TAG, "MediaCodec is only tested with resolutions that are 16x16 aligned.");
      return VideoCodecStatus.ERR_SIZE;
    }
    width = newWidth;
    height = newHeight;
    useSurfaceMode = newUseSurfaceMode;
    return initEncodeInternal();
  }

  private boolean shouldForceKeyFrame(long presentationTimestampNs) {
    encodeThreadChecker.checkIsOnValidThread();
    return forcedKeyFrameNs > 0 && presentationTimestampNs > lastKeyFrameNs + forcedKeyFrameNs;
  }

  private void requestKeyFrame(long presentationTimestampNs) {
    encodeThreadChecker.checkIsOnValidThread();
    // Ideally MediaCodec would honor BUFFER_FLAG_SYNC_FRAME so we could
    // indicate this in queueInputBuffer() below and guarantee _this_ frame
    // be encoded as a key frame, but sadly that flag is ignored.  Instead,
    // we request a key frame "soon".
    try {
      Bundle b = new Bundle();
      b.putInt(MediaCodec.PARAMETER_KEY_REQUEST_SYNC_FRAME, 0);
      codec.setParameters(b);
    } catch (IllegalStateException e) {
      Logging.e(TAG, "requestKeyFrame failed", e);
      return;
    }
    lastKeyFrameNs = presentationTimestampNs;
  }

  private Thread createOutputThread() {
    return new Thread() {
      @Override
      public void run() {
        while (running) {
          deliverEncodedImage();
        }
        releaseCodecOnOutputThread();
      }
    };
  }

  // Visible for testing.
  protected void deliverEncodedImage() {
    outputThreadChecker.checkIsOnValidThread();
    try {
      MediaCodec.BufferInfo info = new MediaCodec.BufferInfo();
      int index = codec.dequeueOutputBuffer(info, DEQUEUE_OUTPUT_BUFFER_TIMEOUT_US);
      if (index < 0) {
        if (index == MediaCodec.INFO_OUTPUT_BUFFERS_CHANGED) {
          outputBuffersBusyCount.waitForZero();
        }
        return;
      }

      ByteBuffer codecOutputBuffer = codec.getOutputBuffer(index);
      codecOutputBuffer.position(info.offset);
      codecOutputBuffer.limit(info.offset + info.size);

      if ((info.flags & MediaCodec.BUFFER_FLAG_CODEC_CONFIG) != 0) {
        Logging.d(TAG, "Config frame generated. Offset: " + info.offset + ". Size: " + info.size);
        configBuffer = ByteBuffer.allocateDirect(info.size);
        configBuffer.put(codecOutputBuffer);
      } else {
        bitrateAdjuster.reportEncodedFrame(info.size);
        if (adjustedBitrate != bitrateAdjuster.getAdjustedBitrateBps()) {
          updateBitrate();
        }

        final boolean isKeyFrame = (info.flags & MediaCodec.BUFFER_FLAG_SYNC_FRAME) != 0;
        if (isKeyFrame) {
          Logging.d(TAG, "Sync frame generated");
        }

        final ByteBuffer frameBuffer;
        if (isKeyFrame && codecType == VideoCodecMimeType.H264) {
          Logging.d(TAG,
              "Prepending config frame of size " + configBuffer.capacity()
                  + " to output buffer with offset " + info.offset + ", size " + info.size);
          // For H.264 key frame prepend SPS and PPS NALs at the start.
          frameBuffer = ByteBuffer.allocateDirect(info.size + configBuffer.capacity());
          configBuffer.rewind();
          frameBuffer.put(configBuffer);
          frameBuffer.put(codecOutputBuffer);
          frameBuffer.rewind();
        } else {
          frameBuffer = codecOutputBuffer.slice();
        }

        final EncodedImage.FrameType frameType = isKeyFrame
            ? EncodedImage.FrameType.VideoFrameKey
            : EncodedImage.FrameType.VideoFrameDelta;

        outputBuffersBusyCount.increment();
        EncodedImage.Builder builder = outputBuilders.poll();
        EncodedImage encodedImage = builder
                                        .setBuffer(frameBuffer,
                                            () -> {
                                              // This callback should not throw any exceptions since
                                              // it may be called on an arbitrary thread.
                                              // Check bug webrtc:11230 for more details.
                                              try {
                                                codec.releaseOutputBuffer(index, false);
                                              } catch (Exception e) {
                                                Logging.e(TAG, "releaseOutputBuffer failed", e);
                                              }
                                              outputBuffersBusyCount.decrement();
                                            })
                                        .setFrameType(frameType)
                                        .createEncodedImage();
        // TODO(mellem):  Set codec-specific info.
        callback.onEncodedFrame(encodedImage, new CodecSpecificInfo());
        // Note that the callback may have retained the image.
        encodedImage.release();
      }
    } catch (IllegalStateException e) {
      Logging.e(TAG, "deliverOutput failed", e);
    }
  }

  private void releaseCodecOnOutputThread() {
    outputThreadChecker.checkIsOnValidThread();
    Logging.d(TAG, "Releasing MediaCodec on output thread");
    outputBuffersBusyCount.waitForZero();
    try {
      codec.stop();
    } catch (Exception e) {
      Logging.e(TAG, "Media encoder stop failed", e);
    }
    try {
      codec.release();
    } catch (Exception e) {
      Logging.e(TAG, "Media encoder release failed", e);
      // Propagate exceptions caught during release back to the main thread.
      shutdownException = e;
    }
    configBuffer = null;
    Logging.d(TAG, "Release on output thread done");
  }

  private VideoCodecStatus updateBitrate() {
    outputThreadChecker.checkIsOnValidThread();
    adjustedBitrate = bitrateAdjuster.getAdjustedBitrateBps();
    try {
      Bundle params = new Bundle();
      params.putInt(MediaCodec.PARAMETER_KEY_VIDEO_BITRATE, adjustedBitrate);
      codec.setParameters(params);
      return VideoCodecStatus.OK;
    } catch (IllegalStateException e) {
      Logging.e(TAG, "updateBitrate failed", e);
      return VideoCodecStatus.ERROR;
    }
  }

  private boolean canUseSurface() {
    return sharedContext != null && surfaceColorFormat != null;
  }

  private static int getStride(MediaFormat inputFormat, int width) {
    if (Build.VERSION.SDK_INT >= Build.VERSION_CODES.M && inputFormat != null
        && inputFormat.containsKey(MediaFormat.KEY_STRIDE)) {
      return inputFormat.getInteger(MediaFormat.KEY_STRIDE);
    }
    return width;
  }

  private static int getSliceHeight(MediaFormat inputFormat, int height) {
    if (Build.VERSION.SDK_INT >= Build.VERSION_CODES.M && inputFormat != null
        && inputFormat.containsKey(MediaFormat.KEY_SLICE_HEIGHT)) {
      return inputFormat.getInteger(MediaFormat.KEY_SLICE_HEIGHT);
    }
    return height;
  }

  // Visible for testing.
  protected void fillInputBuffer(ByteBuffer buffer, VideoFrame.Buffer videoFrameBuffer) {
    yuvFormat.fillBuffer(buffer, videoFrameBuffer, stride, sliceHeight);
  }

  /**
   * Enumeration of supported YUV color formats used for MediaCodec's input.
   */
  private enum YuvFormat {
    I420 {
      @Override
      void fillBuffer(
          ByteBuffer dstBuffer, VideoFrame.Buffer srcBuffer, int dstStrideY, int dstSliceHeightY) {
        /*
         * According to the docs in Android MediaCodec, the stride of the U and V planes can be
         * calculated based on the color format, though it is generally undefined and depends on the
         * device and release.
         * <p/> Assuming the width and height, dstStrideY and dstSliceHeightY are
         * even, it works fine when we define the stride and slice-height of the dst U/V plane to be
         * half of the dst Y plane.
         */
        int dstStrideU = dstStrideY / 2;
        int dstSliceHeight = dstSliceHeightY / 2;
        VideoFrame.I420Buffer i420 = srcBuffer.toI420();
        YuvHelper.I420Copy(i420.getDataY(), i420.getStrideY(), i420.getDataU(), i420.getStrideU(),
            i420.getDataV(), i420.getStrideV(), dstBuffer, i420.getWidth(), i420.getHeight(),
            dstStrideY, dstSliceHeightY, dstStrideU, dstSliceHeight);
        i420.release();
      }
    },
    NV12 {
      @Override
      void fillBuffer(
          ByteBuffer dstBuffer, VideoFrame.Buffer srcBuffer, int dstStrideY, int dstSliceHeightY) {
        VideoFrame.I420Buffer i420 = srcBuffer.toI420();
        YuvHelper.I420ToNV12(i420.getDataY(), i420.getStrideY(), i420.getDataU(), i420.getStrideU(),
            i420.getDataV(), i420.getStrideV(), dstBuffer, i420.getWidth(), i420.getHeight(),
            dstStrideY, dstSliceHeightY);
        i420.release();
      }
    };

    abstract void fillBuffer(
        ByteBuffer dstBuffer, VideoFrame.Buffer srcBuffer, int dstStrideY, int dstSliceHeightY);

    static YuvFormat valueOf(int colorFormat) {
      switch (colorFormat) {
        case MediaCodecInfo.CodecCapabilities.COLOR_FormatYUV420Planar:
          return I420;
        case MediaCodecInfo.CodecCapabilities.COLOR_FormatYUV420SemiPlanar:
        case MediaCodecInfo.CodecCapabilities.COLOR_QCOM_FormatYUV420SemiPlanar:
        case MediaCodecUtils.COLOR_QCOM_FORMATYUV420PackedSemiPlanar32m:
          return NV12;
        default:
          throw new IllegalArgumentException("Unsupported colorFormat: " + colorFormat);
      }
    }
  }
}<|MERGE_RESOLUTION|>--- conflicted
+++ resolved
@@ -29,10 +29,7 @@
 /**
  * Android hardware video encoder.
  */
-<<<<<<< HEAD
 @SuppressWarnings("deprecation") // Cannot support API level 19 without using deprecated methods.
-=======
->>>>>>> fb3bd4a0
 class HardwareVideoEncoder implements VideoEncoder {
   private static final String TAG = "HardwareVideoEncoder";
 
