--- conflicted
+++ resolved
@@ -318,11 +318,6 @@
     defines += [ "WEBRTC_EXCLUDE_AUDIO_PROCESSING_MODULE" ]
   }
 
-<<<<<<< HEAD
-  # TODO(webrtc:13219): Fix -Wshadow instances and enable.
-  if (is_clang) {
-    cflags += [ "-Wno-shadow" ]
-=======
   if (is_clang) {
     cflags += [
       # TODO(webrtc:13219): Fix -Wshadow instances and enable.
@@ -332,7 +327,6 @@
       # warning.
       "-Wctad-maybe-unsupported",
     ]
->>>>>>> fb3bd4a0
   }
 
   if (build_with_chromium) {
@@ -371,12 +365,6 @@
     if (is_clang) {
       cflags += [ "-Wc++11-narrowing" ]
 
-<<<<<<< HEAD
-      if (!is_nacl) {
-        # Flags NaCl (Clang 3.7) do not recognize.
-        cflags += [ "-Wunused-lambda-capture" ]
-      }
-=======
       if (!is_fuchsia) {
         # Compiling with the Fuchsia SDK results in Wundef errors
         # TODO(bugs.fuchsia.dev/100722): Remove from (!is_fuchsia) branch when
@@ -388,7 +376,6 @@
         # Flags NaCl (Clang 3.7) do not recognize.
         cflags += [ "-Wunused-lambda-capture" ]
       }
->>>>>>> fb3bd4a0
     }
 
     if (is_win && !is_clang) {
@@ -500,10 +487,7 @@
       "p2p:rtc_p2p",
       "pc:libjingle_peerconnection",
       "pc:rtc_pc",
-<<<<<<< HEAD
       "ringrtc",
-=======
->>>>>>> fb3bd4a0
       "rtc_base",
       "sdk",
       "video",
@@ -606,14 +590,7 @@
       "rtc_base:weak_ptr_unittests",
       "rtc_base/experiments:experiments_unittests",
       "rtc_base/system:file_wrapper_unittests",
-<<<<<<< HEAD
-      "rtc_base/task_utils:pending_task_safety_flag_unittests",
       "rtc_base/task_utils:repeating_task_unittests",
-      "rtc_base/task_utils:to_queued_task_unittests",
-      "rtc_base/time:timestamp_extrapolator_unittests",
-=======
-      "rtc_base/task_utils:repeating_task_unittests",
->>>>>>> fb3bd4a0
       "rtc_base/units:units_unittests",
       "sdk:sdk_tests",
       "test:rtp_test_utils",
